--- conflicted
+++ resolved
@@ -27,13 +27,8 @@
     async def load(self, ctx, *, cog_name: str):
         """Loads a package"""
         try:
-<<<<<<< HEAD
-            spec = ctx.bot.cog_mgr.find_cog(cog_name)
+            spec = await ctx.bot.cog_mgr.find_cog(cog_name)
         except RuntimeError:
-=======
-            spec = await ctx.bot.cog_mgr.find_cog(cog_name)
-        except NoModuleFound:
->>>>>>> fd684bdb
             await ctx.send("No module by that name was found in any"
                            " cog path.")
             return
