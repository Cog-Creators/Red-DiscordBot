--- conflicted
+++ resolved
@@ -49,28 +49,15 @@
     distro==1.5.0; sys_platform == "linux"
     fuzzywuzzy==0.18.0
     idna==2.10
-<<<<<<< HEAD
-    markdown==3.2.2
-    multidict==4.7.6
-    python-Levenshtein-wheels==0.13.1
-    pytz==2020.1
-    PyYAML==5.3.1
-    Red-Lavalink==0.8.0
-    schema==0.7.2
-    tqdm==4.48.0
-    typing-extensions==3.7.4.2
-    uvloop==0.14.0; sys_platform != "win32" and platform_python_implementation == "CPython"
-    yarl==1.5.1
-    PyNaCl==1.3.0
-=======
     Markdown==3.3.3
     multidict==5.1.0
+    PyNaCl==1.3.0
     Pygments==2.7.4
     python-dateutil==2.8.1
     python-Levenshtein-wheels==0.13.2
     pytz==2021.1
     PyYAML==5.4.1
-    Red-Lavalink==0.7.2
+    Red-Lavalink==0.8.0
     rich==9.9.0
     schema==0.7.4
     six==1.15.0
@@ -78,7 +65,6 @@
     typing-extensions==3.7.4.3
     uvloop==0.15.0; sys_platform != "win32" and platform_python_implementation == "CPython"
     yarl==1.6.3
->>>>>>> 1ff976b3
 
 [options.extras_require]
 docs =
