--- conflicted
+++ resolved
@@ -44,14 +44,9 @@
     idna==2.8
     multidict==4.5.2
     python-Levenshtein-wheels==0.13.1
-<<<<<<< HEAD
-    PyYAML==5.1.1
-    Red-Lavalink==0.4.0
-=======
     pytz==2019.2
     PyYAML==5.1.2
-    Red-Lavalink==0.3.0
->>>>>>> d86cc7a8
+    Red-Lavalink==0.4.0
     schema==0.7.0
     tqdm==4.35.0
     uvloop==0.13.0; sys_platform != "win32" and platform_python_implementation == "CPython"
