--- conflicted
+++ resolved
@@ -51,11 +51,8 @@
     idna==2.10
     markdown==3.2.2
     multidict==4.7.6
-<<<<<<< HEAD
     Pygments==2.6.1
-=======
     python-dateutil==2.8.1
->>>>>>> 59e1e316
     python-Levenshtein-wheels==0.13.1
     pytz==2020.1
     PyYAML==5.3.1
