[metadata]
name = Red-DiscordBot
version = attr: redbot.__version__
description = A highly customisable Discord bot
license = GPL-3.0
long_description = file: README.md
long_description_content_type = text/markdown; charset=UTF-8; variant=GFM
author = Cog-Creators
author_email = cogcreators@gmail.com
url = https://github.com/Cog-Creators/Red-DiscordBot
project_urls =
    Discord Server = https://discord.gg/red
    Documentation = https://docs.discord.red
    Donate on Patreon = https://www.patreon.com/Red_Devs
    Issue Tracker = https://github.com/Cog-Creators/Red-DiscordBot/issues
    Source Code = https://github.com/Cog-Creators/Red-DiscordBot
classifiers =
    # List at https://pypi.org/pypi?%3Aaction=list_classifiers
    Development Status :: 5 - Production/Stable
    Framework :: AsyncIO
    Intended Audience :: Developers
    Intended Audience :: End Users/Desktop
    License :: OSI Approved :: GNU General Public License v3 (GPLv3)
    Natural Language :: English
    Operating System :: MacOS :: MacOS X
    Operating System :: Microsoft :: Windows
    Operating System :: POSIX :: Linux
    Programming Language :: Python :: 3 :: Only
    Programming Language :: Python :: 3.8
    Programming Language :: Python :: 3.9
    Topic :: Communications :: Chat
license_files =
    LICENSE
    redbot/**/*.LICENSE

[options]
packages = find_namespace:
python_requires = >=3.8.1,<3.10
include_package_data = True
install_requires =
    aiohttp==3.7.4.post0
    aiohttp-json-rpc==0.13.3
    aiosqlite==0.17.0
    appdirs==1.4.4
    apsw-wheels==3.36.0.post1
    async-timeout==3.0.1
    attrs==21.2.0
    Babel==2.9.1
    cffi==1.14.6
    chardet==4.0.0
    click==8.0.1
    colorama==0.4.4
    commonmark==0.9.1
    contextlib2==21.6.0
    discord.py==1.7.3
    distro==1.6.0; sys_platform == "linux"
    fuzzywuzzy==0.18.0
    idna==3.2
    Markdown==3.3.4
    multidict==5.1.0
    psutil==5.8.0
    pycparser==2.20
    Pygments==2.10.0
    PyNaCl==1.4.0
    python-dateutil==2.8.2
    python-Levenshtein-wheels==0.13.2
    pytz==2021.1
    PyYAML==5.4.1
    Red-Commons==1.0.0
<<<<<<< HEAD
    Red-Lavalink @ git+https://github.com/Cog-Creators/Red-Lavalink@dpy2_unstable#egg=Red-Lavalink
=======
    Red-Lavalink==0.10.0
>>>>>>> 9ec85d48
    rich==10.9.0
    schema==0.7.4
    six==1.16.0
    typing-extensions==3.10.0.2
    uvloop==0.16.0; sys_platform != "win32" and platform_python_implementation == "CPython"
    yarl==1.6.3

[options.extras_require]
docs =
    alabaster==0.7.12
    certifi==2021.5.30
    charset-normalizer==2.0.4
    docutils==0.16
    imagesize==1.2.0
    Jinja2==3.0.1
    MarkupSafe==2.0.1
    packaging==21.0
    pyparsing==2.4.7
    requests==2.26.0
    snowballstemmer==2.1.0
    Sphinx==4.1.2
    sphinx-prompt==1.5.0
    sphinx-rtd-theme==0.5.2
    sphinxcontrib-applehelp==1.0.2
    sphinxcontrib-devhelp==1.0.2
    sphinxcontrib-htmlhelp==2.0.0
    sphinxcontrib-jsmath==1.0.1
    sphinxcontrib-qthelp==1.0.3
    sphinxcontrib-serializinghtml==1.1.5
    sphinxcontrib-trio==1.1.2
    urllib3==1.26.6
postgres =
    asyncpg==0.24.0
style =
    black==22.1.0
    mypy-extensions==0.4.3
    pathspec==0.9.0
    regex==2021.8.28
    toml==0.10.2
    typed-ast==1.4.3
test =
    astroid==2.7.3
    iniconfig==1.1.1
    isort==5.9.3
    lazy-object-proxy==1.6.0
    mccabe==0.6.1
    packaging==21.0
    platformdirs==2.3.0
    pluggy==1.0.0
    py==1.10.0
    pylint==2.10.2
    pyparsing==2.4.7
    pytest==6.2.5
    pytest-asyncio==0.15.1
    pytest-mock==3.6.1
    toml==0.10.2
    wrapt==1.12.1
all =
    %(postgres)s
dev =
    %(all)s
    %(docs)s
    %(style)s
    %(test)s

[options.entry_points]
console_scripts =
    redbot=redbot.__main__:main
    redbot-setup=redbot.setup:run_cli
    redbot-launcher=redbot.launcher:main
pytest11 =
    red-discordbot=redbot.pytest

[options.packages.find]
include =
    redbot
    redbot.*<|MERGE_RESOLUTION|>--- conflicted
+++ resolved
@@ -67,11 +67,7 @@
     pytz==2021.1
     PyYAML==5.4.1
     Red-Commons==1.0.0
-<<<<<<< HEAD
     Red-Lavalink @ git+https://github.com/Cog-Creators/Red-Lavalink@dpy2_unstable#egg=Red-Lavalink
-=======
-    Red-Lavalink==0.10.0
->>>>>>> 9ec85d48
     rich==10.9.0
     schema==0.7.4
     six==1.16.0
