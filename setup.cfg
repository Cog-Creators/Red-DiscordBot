[metadata]
name = Red-DiscordBot
version = attr: redbot.__version__
description = A highly customisable Discord bot
license = GPL-3.0
long_description = file: README.md
long_description_content_type = text/markdown; charset=UTF-8; variant=GFM
author = Cog-Creators
author_email = cogcreators@gmail.com
url = https://github.com/Cog-Creators/Red-DiscordBot
project_urls =
    Discord Server = https://discord.gg/red
    Documentation = https://docs.discord.red
    Donate on Patreon = https://www.patreon.com/Red_Devs
    Issue Tracker = https://github.com/Cog-Creators/Red-DiscordBot/issues
    Source Code = https://github.com/Cog-Creators/Red-DiscordBot
classifiers =
    # List at https://pypi.org/pypi?%3Aaction=list_classifiers
    Development Status :: 5 - Production/Stable
    Framework :: AsyncIO
    Intended Audience :: Developers
    Intended Audience :: End Users/Desktop
    License :: OSI Approved :: GNU General Public License v3 (GPLv3)
    Natural Language :: English
    Operating System :: MacOS :: MacOS X
    Operating System :: Microsoft :: Windows
    Operating System :: POSIX :: Linux
    Programming Language :: Python :: 3.8
    Topic :: Communications :: Chat
license_files =
    LICENSE
    redbot/**/*.LICENSE

[options]
packages = find_namespace:
python_requires = >=3.8.1,<3.9
include_package_data = True
install_requires =
    aiohttp[speedups]==3.7.3
    aiohttp-json-rpc==0.13.3
    aiosqlite==0.16.1
    appdirs==1.4.4
    apsw-wheels==3.34.1.post1
    async-timeout==3.0.1
    attrs==20.3.0
    Babel==2.9.0
    chardet==3.0.4
    click==7.1.2
    colorama==0.4.4
    commonmark==0.9.1
    contextlib2==0.6.0.post1
    discord.py==1.7.2
    distro==1.5.0; sys_platform == "linux"
    fuzzywuzzy==0.18.0
    idna==2.10
    Markdown==3.3.3
    multidict==5.1.0
    PyNaCl==1.3.0
    Pygments==2.7.4
    python-dateutil==2.8.1
    python-Levenshtein-wheels==0.13.2
    pytz==2021.1
    PyYAML==5.4.1
    Red-Lavalink @ git+https://github.com/Drapersniper/Red-Lavalink.git@edge#egg=Red-Lavalink
    rich==9.9.0
    schema==0.7.4
    six==1.15.0
<<<<<<< HEAD
    tabulate==0.8.9
    tqdm==4.56.2
=======
>>>>>>> a428e42f
    typing-extensions==3.7.4.3
    uvloop==0.15.0; sys_platform != "win32" and platform_python_implementation == "CPython"
    yarl==1.6.3

[options.extras_require]
docs =
    alabaster==0.7.12
    certifi==2020.12.5
    docutils==0.16
    imagesize==1.2.0
    Jinja2==2.11.3
    MarkupSafe==1.1.1
    packaging==20.9
    pyparsing==2.4.7
    requests==2.25.1
    snowballstemmer==2.1.0
    Sphinx==3.4.3
    sphinx-prompt==1.4.0
    sphinx-rtd-theme==0.5.1
    sphinxcontrib-applehelp==1.0.2
    sphinxcontrib-devhelp==1.0.2
    sphinxcontrib-htmlhelp==1.0.3
    sphinxcontrib-jsmath==1.0.1
    sphinxcontrib-qthelp==1.0.3
    sphinxcontrib-serializinghtml==1.1.4
    sphinxcontrib-trio==1.1.2
    urllib3==1.26.3
    ujson==4.0.2
postgres =
    asyncpg==0.22.0
redis =
    aioredis==1.3.1
style =
    black==20.8b1
    mypy-extensions==0.4.3
    pathspec==0.8.1
    regex==2020.11.13
    toml==0.10.2
    typed-ast==1.4.2
test =
    astroid==2.4.2
    iniconfig==1.1.1
    isort==5.7.0
    lazy-object-proxy==1.4.3
    mccabe==0.6.1
    packaging==20.9
    pluggy==0.13.1
    py==1.10.0
    pylint==2.6.0
    pyparsing==2.4.7
    pytest==6.2.2
    pytest-asyncio==0.14.0
    pytest-mock==3.5.1
    toml==0.10.2
    wrapt==1.12.1
orjson =
    orjson==3.5.0
all =
    %(orjson)s
    %(postgres)s
    %(redis)s
dev =
    %(all)s
    %(docs)s
    %(style)s
    %(test)s

[options.entry_points]
console_scripts =
    redbot=redbot.__main__:main
    redbot-setup=redbot.setup:run_cli
    redbot-launcher=redbot.launcher:main
    redbot-update=redbot.update:main
pytest11 =
    red-discordbot=redbot.pytest

[options.packages.find]
include =
    redbot
    redbot.*<|MERGE_RESOLUTION|>--- conflicted
+++ resolved
@@ -65,11 +65,7 @@
     rich==9.9.0
     schema==0.7.4
     six==1.15.0
-<<<<<<< HEAD
     tabulate==0.8.9
-    tqdm==4.56.2
-=======
->>>>>>> a428e42f
     typing-extensions==3.7.4.3
     uvloop==0.15.0; sys_platform != "win32" and platform_python_implementation == "CPython"
     yarl==1.6.3
