--- conflicted
+++ resolved
@@ -58,15 +58,10 @@
     idna==2.10
     Markdown==3.3.4
     multidict==5.1.0
-<<<<<<< HEAD
+    psutil==5.8.0
     pycparser==2.20
     Pygments==2.9.0
     PyNaCl==1.4.0
-=======
-    psutil==5.8.0
-    PyNaCl==1.3.0
-    Pygments==2.7.4
->>>>>>> 43071e3f
     python-dateutil==2.8.1
     python-Levenshtein-wheels==0.13.2
     pytz==2021.1
