--- conflicted
+++ resolved
@@ -37,10 +37,7 @@
     Click==7.0
     colorama==0.4.1
     contextlib2==0.5.5
-<<<<<<< HEAD
     databases[sqlite]==0.2.5
-=======
->>>>>>> 7d36cc83
     discord.py==1.2.4
     distro==1.4.0; sys_platform == "linux"
     fuzzywuzzy==0.17.0
@@ -51,15 +48,10 @@
     PyYAML==5.1.2
     Red-Lavalink==0.4.0
     schema==0.7.0
-<<<<<<< HEAD
     tqdm==4.35.0
-    uvloop==0.13.0; sys_platform != "win32" and platform_python_implementation == "CPython"
-=======
-    tqdm==4.32.2
     # Below is due to an issue with uvloop < 0.14 with python 3.8, move both to 0.14 at full release
     uvloop==0.13.0; sys_platform != "win32" and platform_python_implementation == "CPython" and python_version<"3.8"
     uvloop==0.14.0rc2; sys_platform != "win32" and platform_python_implementation == "CPython" and python_version>="3.8"
->>>>>>> 7d36cc83
     websockets==6.0
     yarl==1.3.0
 
