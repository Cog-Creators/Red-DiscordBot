[metadata]
name = Red-DiscordBot
version = attr: redbot.__version__
description = A highly customisable Discord bot
license = GPL-3.0
long_description = file: README.md
long_description_content_type = text/markdown; charset=UTF-8; variant=GFM
author = Cog-Creators
author_email = cogcreators@gmail.com
url = https://github.com/Cog-Creators/Red-DiscordBot
classifiers =
    # List at https://pypi.org/pypi?%3Aaction=list_classifiers
    Development Status :: 5 - Production/Stable
    Framework :: AsyncIO
    Framework :: Pytest
    Intended Audience :: Developers
    Intended Audience :: End Users/Desktop
    License :: OSI Approved :: GNU General Public License v3 (GPLv3)
    Natural Language :: English
    Operating System :: OS Independent
    Programming Language :: Python :: 3.7
    Topic :: Communications :: Chat
    Topic :: Documentation :: Sphinx

[options]
packages = find_namespace:
python_requires = >=3.7
install_requires =
    aiohttp-json-rpc==0.12.1
    aiohttp==3.5.4
    appdirs==1.4.3
    async-timeout==3.0.1
    attrs==18.2.0
    chardet==3.0.4
    click==7.0
    colorama==0.4.1
    distro==1.4.0; sys_platform == "linux"
    fuzzywuzzy==0.17.0
    idna-ssl==1.1.0
    idna==2.8
    multidict==4.5.2
    python-levenshtein-wheels==0.13.1
    pyyaml==3.13
    red-lavalink>=0.3.0,<0.4
    schema==0.6.8
    tqdm==4.32.1
    yarl==1.3.0
    discord.py==1.0.1
    websockets<7

[options.extras_require]
docs =
    alabaster==0.7.12
    babel==2.6.0
    certifi==2018.11.29
    docutils==0.14
    imagesize==1.1.0
    Jinja2==2.10.1
    MarkupSafe==1.1.0
    packaging==19.0
    pyparsing==2.3.1
    Pygments==2.3.1
    pytz==2018.9
    requests==2.21.0
    six==1.12.0
    snowballstemmer==1.2.1
    sphinx==1.8.4
    sphinx_rtd_theme==0.4.3
    sphinxcontrib-asyncio==0.2.0
    sphinxcontrib-websupport==1.1.0
    urllib3==1.24.2
mongo =
    motor==2.0.0
    pymongo==3.7.2
    dnspython==1.16.0
style =
    black==19.3b0
    click==7.0
    toml==0.10.0
test =
    atomicwrites==1.3.0
    more-itertools==6.0.0
    pluggy==0.8.1
    py==1.7.0
    pytest==4.2.0
    pytest-asyncio==0.10.0
    six==1.12.0
<<<<<<< HEAD
postgres =
    asyncpg==0.18.3
=======
    pylint==2.3.1
>>>>>>> 71d0bd0d

[options.entry_points]
console_scripts =
    redbot=redbot.__main__:main
    redbot-setup=redbot.setup:cli
    redbot-launcher=redbot.launcher:main
pytest11 =
    red-discordbot=redbot.pytest

[options.packages.find]
include =
    redbot
    redbot.*

[options.package_data]
* =
    locales/*.po
    **/locales/*.po
    data/*
    data/**/*
redbot.core.drivers.postgres =
    *.sql<|MERGE_RESOLUTION|>--- conflicted
+++ resolved
@@ -85,12 +85,9 @@
     pytest==4.2.0
     pytest-asyncio==0.10.0
     six==1.12.0
-<<<<<<< HEAD
+    pylint==2.3.1
 postgres =
     asyncpg==0.18.3
-=======
-    pylint==2.3.1
->>>>>>> 71d0bd0d
 
 [options.entry_points]
 console_scripts =
