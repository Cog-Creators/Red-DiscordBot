--- conflicted
+++ resolved
@@ -32,11 +32,7 @@
     appdirs==1.4.3
     async-timeout==3.0.1
     attrs==19.1.0
-<<<<<<< HEAD
-    babel==2.7.0
-=======
     Babel==2.7.0
->>>>>>> 0be3b1ac
     chardet==3.0.4
     Click==7.0
     colorama==0.4.1
@@ -48,14 +44,9 @@
     idna==2.8
     multidict==4.5.2
     python-Levenshtein-wheels==0.13.1
-<<<<<<< HEAD
-    PyYAML==5.1.1
-    Red-Lavalink==0.4.0
-=======
     pytz==2019.2
     PyYAML==5.1.2
-    Red-Lavalink==0.3.0
->>>>>>> 0be3b1ac
+    Red-Lavalink==0.4.0
     schema==0.7.0
     tqdm==4.35.0
     uvloop==0.13.0; sys_platform != "win32" and platform_python_implementation == "CPython"
