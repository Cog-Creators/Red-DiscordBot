[metadata]
name = Red-DiscordBot
version = attr: redbot.__version__
description = A highly customisable Discord bot
license = GPL-3.0
long_description = file: README.md
long_description_content_type = text/markdown; charset=UTF-8; variant=GFM
author = Cog-Creators
author_email = cogcreators@gmail.com
url = https://github.com/Cog-Creators/Red-DiscordBot
classifiers =
    # List at https://pypi.org/pypi?%3Aaction=list_classifiers
    Development Status :: 5 - Production/Stable
    Framework :: AsyncIO
    Framework :: Pytest
    Intended Audience :: Developers
    Intended Audience :: End Users/Desktop
    License :: OSI Approved :: GNU General Public License v3 (GPLv3)
    Natural Language :: English
    Operating System :: OS Independent
    Programming Language :: Python :: 3.7
    Topic :: Communications :: Chat
    Topic :: Documentation :: Sphinx

[options]
packages = find_namespace:
python_requires = >=3.7
install_requires =
    aiohttp==3.5.4
    aiohttp-json-rpc==0.12.1
    appdirs==1.4.3
    async-timeout==3.0.1
    attrs==19.1.0
    babel==2.7.0
    chardet==3.0.4
    Click==7.0
    colorama==0.4.1
    contextlib2==0.5.5
    discord.py==1.2.3
    distro==1.4.0; sys_platform == "linux"
    fuzzywuzzy==0.17.0
    idna==2.8
    multidict==4.5.2
    python-Levenshtein-wheels==0.13.1
    PyYAML==5.1.2
    Red-Lavalink==0.3.0
    schema==0.7.0
    tqdm==4.33.0
    uvloop==0.13.0; sys_platform != "win32" and platform_python_implementation == "CPython"
    websockets==6.0
    yarl==1.3.0

[options.extras_require]
docs =
    alabaster==0.7.12
    Babel==2.7.0
    certifi==2019.6.16
    docutils==0.15.2
    imagesize==1.1.0
    incremental==17.5.0
    Jinja2==2.10.1
    MarkupSafe==1.1.1
    packaging==19.1
    Pygments==2.4.2
    pyparsing==2.4.2
    pytz==2019.2
    requests==2.22.0
    six==1.12.0
    snowballstemmer==1.9.0
    Sphinx==2.1.2
    sphinx-rtd-theme==0.4.3
    sphinxcontrib-applehelp==1.0.1
    sphinxcontrib-devhelp==1.0.1
    sphinxcontrib-htmlhelp==1.0.2
    sphinxcontrib-jsmath==1.0.1
    sphinxcontrib-qthelp==1.0.2
    sphinxcontrib-serializinghtml==1.1.3
    sphinxcontrib-trio==1.1.0
    toml==0.10.0
    towncrier==19.2.0
    urllib3==1.25.3
mongo =
    dnspython==1.16.0
    motor==2.0.0
<<<<<<< HEAD
    pymongo==3.9.0
=======
    pymongo==3.8.0
postgres =
    asyncpg==0.18.3
>>>>>>> 25fb389a
style =
    black==19.3b0
    toml==0.10.0
test =
    astroid==2.2.5
    atomicwrites==1.3.0
    importlib-metadata==0.19
    isort==4.3.21
    lazy-object-proxy==1.4.1
    mccabe==0.6.1
    more-itertools==7.2.0
    packaging==19.1
    pluggy==0.12.0
    py==1.8.0
    pylint==2.3.1
    pyparsing==2.4.2
    pytest==5.1.0
    pytest-asyncio==0.10.0
    six==1.12.0
    typed-ast==1.4.0
    wcwidth==0.1.7
    wrapt==1.11.2
    zipp==0.5.2

[options.entry_points]
console_scripts =
    redbot=redbot.__main__:main
    redbot-setup=redbot.setup:cli
    redbot-launcher=redbot.launcher:main
pytest11 =
    red-discordbot=redbot.pytest

[options.packages.find]
include =
    redbot
    redbot.*

[options.package_data]
* =
    locales/*.po
    **/locales/*.po
    data/*
    data/**/*
redbot.core.drivers.postgres =
    *.sql<|MERGE_RESOLUTION|>--- conflicted
+++ resolved
@@ -82,13 +82,9 @@
 mongo =
     dnspython==1.16.0
     motor==2.0.0
-<<<<<<< HEAD
     pymongo==3.9.0
-=======
-    pymongo==3.8.0
 postgres =
     asyncpg==0.18.3
->>>>>>> 25fb389a
 style =
     black==19.3b0
     toml==0.10.0
