[metadata]
name = Red-DiscordBot
version = attr: redbot.__version__
description = A highly customisable Discord bot
license = GPL-3.0
long_description = file: README.md
long_description_content_type = text/markdown; charset=UTF-8; variant=GFM
author = Cog-Creators
author_email = cogcreators@gmail.com
url = https://github.com/Cog-Creators/Red-DiscordBot
classifiers =
    # List at https://pypi.org/pypi?%3Aaction=list_classifiers
    Development Status :: 5 - Production/Stable
    Framework :: AsyncIO
    Framework :: Pytest
    Intended Audience :: Developers
    Intended Audience :: End Users/Desktop
    License :: OSI Approved :: GNU General Public License v3 (GPLv3)
    Natural Language :: English
    Operating System :: OS Independent
    Programming Language :: Python :: 3.7
    Topic :: Communications :: Chat
    Topic :: Documentation :: Sphinx

[options]
packages = find_namespace:
python_requires = >=3.7
install_requires =
    aiohttp==3.5.4
    aiohttp-json-rpc==0.12.1
    appdirs==1.4.3
    async-timeout==3.0.1
    attrs==19.1.0
    chardet==3.0.4
    Click==7.0
    colorama==0.4.1
    contextlib2==0.5.5
    discord.py==1.2.3
    distro==1.4.0; sys_platform == "linux"
    fuzzywuzzy==0.17.0
    idna==2.8
    multidict==4.5.2
    python-Levenshtein-wheels==0.13.1
    PyYAML==5.1.1
    Red-Lavalink==0.3.0
    schema==0.7.0
    tqdm==4.32.2
    uvloop==0.12.2; sys_platform != "win32" and platform_python_implementation == "CPython"
    websockets==6.0
    yarl==1.3.0

[options.extras_require]
docs =
    alabaster==0.7.12
    Babel==2.7.0
    certifi==2019.6.16
    docutils==0.14
    imagesize==1.1.0
    Jinja2==2.10.1
    MarkupSafe==1.1.1
    packaging==19.0
    Pygments==2.4.2
    pyparsing==2.4.0
    pytz==2019.1
    requests==2.22.0
    six==1.12.0
    snowballstemmer==1.9.0
    Sphinx==2.1.2
    sphinx-rtd-theme==0.4.3
    sphinxcontrib-applehelp==1.0.1
    sphinxcontrib-devhelp==1.0.1
    sphinxcontrib-htmlhelp==1.0.2
    sphinxcontrib-jsmath==1.0.1
    sphinxcontrib-qthelp==1.0.2
    sphinxcontrib-serializinghtml==1.1.3
    sphinxcontrib-trio==1.1.0
    urllib3==1.25.3
mongo =
    dnspython==1.16.0
    motor==2.0.0
    pymongo==3.8.0
style =
    black==19.3b0
    toml==0.10.0
test =
    astroid==2.2.5
    atomicwrites==1.3.0
    importlib-metadata==0.18
    isort==4.3.21
    lazy-object-proxy==1.4.1
    mccabe==0.6.1
    more-itertools==7.1.0
    packaging==19.0
    pluggy==0.12.0
    py==1.8.0
    pylint==2.3.1
    pyparsing==2.4.0
    pytest==5.0.0
    pytest-asyncio==0.10.0
    six==1.12.0
<<<<<<< HEAD
    pylint==2.3.1
postgres =
    asyncpg==0.18.3
=======
    typed-ast==1.4.0
    wcwidth==0.1.7
    wrapt==1.11.2
    zipp==0.5.1
>>>>>>> 142fb0ad

[options.entry_points]
console_scripts =
    redbot=redbot.__main__:main
    redbot-setup=redbot.setup:cli
    redbot-launcher=redbot.launcher:main
pytest11 =
    red-discordbot=redbot.pytest

[options.packages.find]
include =
    redbot
    redbot.*

[options.package_data]
* =
    locales/*.po
    **/locales/*.po
    data/*
    data/**/*
redbot.core.drivers.postgres =
    *.sql<|MERGE_RESOLUTION|>--- conflicted
+++ resolved
@@ -98,16 +98,12 @@
     pytest==5.0.0
     pytest-asyncio==0.10.0
     six==1.12.0
-<<<<<<< HEAD
-    pylint==2.3.1
-postgres =
-    asyncpg==0.18.3
-=======
     typed-ast==1.4.0
     wcwidth==0.1.7
     wrapt==1.11.2
     zipp==0.5.1
->>>>>>> 142fb0ad
+postgres =
+    asyncpg==0.18.3
 
 [options.entry_points]
 console_scripts =
