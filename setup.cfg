--- conflicted
+++ resolved
@@ -38,11 +38,7 @@
 python_requires = >=3.8.1,<3.10
 include_package_data = True
 install_requires =
-<<<<<<< HEAD
-    aiohttp[speedups]==3.7.3
-=======
-    aiohttp==3.7.4.post0
->>>>>>> eeed0825
+    aiohttp[speedups]==3.7.4.post0
     aiohttp-json-rpc==0.13.3
     aiosqlite==0.17.0
     appdirs==1.4.4
@@ -70,22 +66,13 @@
     python-Levenshtein-wheels==0.13.2
     pytz==2021.1
     PyYAML==5.4.1
-<<<<<<< HEAD
-    Red-Lavalink @ git+https://github.com/Drapersniper/Red-Lavalink.git@edge#egg=Red-Lavalink
-    rich==9.9.0
-    schema==0.7.4
-    six==1.15.0
-    tabulate==0.8.9
-    typing-extensions==3.7.4.3
-    uvloop==0.15.0; sys_platform != "win32" and platform_python_implementation == "CPython"
-=======
     Red-Lavalink==0.8.1
     rich==10.9.0
     schema==0.7.4
     six==1.16.0
+    tabulate==0.8.9
     typing-extensions==3.10.0.2
     uvloop==0.16.0; sys_platform != "win32" and platform_python_implementation == "CPython"
->>>>>>> eeed0825
     yarl==1.6.3
 
 [options.extras_require]
@@ -111,18 +98,12 @@
     sphinxcontrib-qthelp==1.0.3
     sphinxcontrib-serializinghtml==1.1.5
     sphinxcontrib-trio==1.1.2
-<<<<<<< HEAD
     urllib3==1.26.3
     ujson==4.0.2
 postgres =
-    asyncpg==0.22.0
+    asyncpg==0.24.0
 redis =
     aioredis==1.3.1
-=======
-    urllib3==1.26.6
-postgres =
-    asyncpg==0.24.0
->>>>>>> eeed0825
 style =
     black==20.8b1
     mypy-extensions==0.4.3
