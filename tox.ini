# tox (https://tox.readthedocs.io/) is a tool for running tests
# in multiple virtualenvs. This configuration file will run the
# test suite on all supported python versions. To use it, "pip install tox"
# and then run "tox" from this directory.

[tox]
envlist =
    py36
    docs
    style

[testenv]
description = Run unit tests with pytest
extras = voice, test, mongo
deps =
<<<<<<< HEAD
    https://github.com/Rapptz/discord.py/archive/rewrite.zip#egg=discord.py[voice]
=======
    https://github.com/Rapptz/discord.py/archive/7eb918b19e3e60b56eb9039eb267f8f3477c5e17.zip#egg=discord.py[voice]
    -rrequirements.txt
>>>>>>> e3bff7e8
commands =
    python -m compileall ./redbot/cogs
    pytest

[testenv:docs]
description = Attempt to build docs with sphinx-build
whitelist_externals = sphinx-build
basepython = python3.6
extras = voice, docs, mongo
commands =
    sphinx-build -d "{toxworkdir}/docs_doctree" docs "{toxworkdir}/docs_out" -W -bhtml
    # sphinx-build -d "{toxworkdir}/docs_doctree" docs "{toxworkdir}/docs_out" -W -blinkcheck

[testenv:style]
description = Stylecheck the code with black to see if anything needs changes.
whitelist_externals =
    make
setenv =
    # This is just for Windows
    # Prioritise make.bat over any make.exe which might be on PATH
    PATHEXT=.BAT;.EXE
basepython = python3.6
extras = style
commands =
    make stylecheck<|MERGE_RESOLUTION|>--- conflicted
+++ resolved
@@ -13,12 +13,8 @@
 description = Run unit tests with pytest
 extras = voice, test, mongo
 deps =
-<<<<<<< HEAD
-    https://github.com/Rapptz/discord.py/archive/rewrite.zip#egg=discord.py[voice]
-=======
-    https://github.com/Rapptz/discord.py/archive/7eb918b19e3e60b56eb9039eb267f8f3477c5e17.zip#egg=discord.py[voice]
+    https://github.com/Rapptz/discord.py/archive/f06563cb3520058c900ba6d4921ce38f2407b729.zip#egg=discord.py
     -rrequirements.txt
->>>>>>> e3bff7e8
 commands =
     python -m compileall ./redbot/cogs
     pytest
