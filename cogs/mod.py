import discord
from discord.ext import commands
from .utils.dataIO import fileIO
from .utils import checks
from __main__ import send_cmd_help, settings
import os
import logging
import asyncio


class Mod:
    """Moderation tools."""

    def __init__(self, bot):
        self.bot = bot
        self.whitelist_list = fileIO("data/mod/whitelist.json", "load")
        self.blacklist_list = fileIO("data/mod/blacklist.json", "load")
        self.ignore_list = fileIO("data/mod/ignorelist.json", "load")
        self.filter = fileIO("data/mod/filter.json", "load")
        self.past_names = fileIO("data/mod/past_names.json", "load")

    @commands.group(pass_context=True, no_pm=True)
    @checks.serverowner_or_permissions(manage_server=True)
    async def modset(self, ctx):
        """Manages server administration settings."""
        if ctx.invoked_subcommand is None:
            await send_cmd_help(ctx)
            msg = "```"
            for k, v in settings.get_server(ctx.message.server).items():
                msg += str(k) + ": " + str(v) + "\n"
            msg += "```"
            await self.bot.say(msg)

    @modset.command(name="adminrole", pass_context=True, no_pm=True)
    async def _modset_adminrole(self, ctx, role_name: str):
        """Sets the admin role for this server, case insensitive."""
        server = ctx.message.server
        if server.id not in settings.servers:
            await self.bot.say("Remember to set modrole too.")
        settings.set_server_admin(server, role_name)
        await self.bot.say("Admin role set to '{}'".format(role_name))

    @modset.command(name="modrole", pass_context=True, no_pm=True)
    async def _modset_modrole(self, ctx, role_name: str):
        """Sets the mod role for this server, case insensitive."""
        server = ctx.message.server
        if server.id not in settings.servers:
            await self.bot.say("Remember to set adminrole too.")
        settings.set_server_mod(server, role_name)
        await self.bot.say("Mod role set to '{}'".format(role_name))

    @commands.command(no_pm=True, pass_context=True)
    @checks.admin_or_permissions(kick_members=True)
    async def kick(self, ctx, user: discord.Member):
        """Kicks user."""
        author = ctx.message.author
        try:
            await self.bot.kick(user)
            logger.info("{}({}) kicked {}({})".format(
                author.name, author.id, user.name, user.id))
            await self.bot.say("Done. That felt good.")
        except discord.errors.Forbidden:
            await self.bot.say("I'm not allowed to do that.")
        except Exception as e:
            print(e)

    @commands.command(no_pm=True, pass_context=True)
    @checks.admin_or_permissions(ban_members=True)
    async def ban(self, ctx, user: discord.Member, days: int=0):
        """Bans user and deletes last X days worth of messages.

        Minimum 0 days, maximum 7. Defaults to 0."""
        author = ctx.message.author
        if days < 0 or days > 7:
            await self.bot.say("Invalid days. Must be between 0 and 7.")
            return
        try:
            await self.bot.ban(user, days)
<<<<<<< HEAD
            logger.info("{}({}) banned {}({}), deleting {} days worth of messages".format(author.name,
                author.id, user.name, user.id, str(days)))
=======
            logger.info("{}({}) banned {}({}), deleting {} days worth of messages".format(
                author.name, author.id, user.name, user.id, str(days)))
>>>>>>> a1cc088b
            await self.bot.say("Done. It was about time.")
        except discord.errors.Forbidden:
            await self.bot.say("I'm not allowed to do that.")
        except Exception as e:
            print(e)

    @commands.command(no_pm=True, pass_context=True)
    @checks.admin_or_permissions(manage_nicknames=True)
    async def rename(self, ctx, user : discord.Member, *, nickname=""):
        """Changes user's nickname

        Leaving the nickname empty will remove it."""
        nickname = nickname.strip()
        if nickname == "":
            nickname = None
        try:
            await self.bot.change_nickname(user, nickname)
            await self.bot.say("Done.")
        except discord.Forbidden:
            await self.bot.say("I cannot do that, I lack the "
                "\"Manage Nicknames\" permission.")

    @commands.group(pass_context=True, no_pm=True)
    @checks.mod_or_permissions(manage_messages=True)
    async def cleanup(self, ctx):
        """Deletes messages.

        cleanup messages [number]
        cleanup user [name/mention] [number]
        cleanup text \"Text here\" [number]"""
        if ctx.invoked_subcommand is None:
            await send_cmd_help(ctx)

    @cleanup.command(pass_context=True, no_pm=True)
    async def text(self, ctx, text: str, number: int):
        """Deletes last X messages matching the specified text.

        Example:
        cleanup text \"test\" 5

        Remember to use double quotes."""
        if number < 1:
            number = 1
        author = ctx.message.author
        message = ctx.message
<<<<<<< HEAD
        channel = ctx.message.channel
        logger.info("{}({}) deleted {} messages containing '{}' in channel {}".format(author.name,
            author.id, str(number), text, message.channel.name))
        if self.bot.user.bot and self.discordpy_updated():
            def to_delete(m):
                if m == ctx.message or text in m.content:
                    return True
                else:
                    return False
            try:
                await self.bot.purge_from(channel, limit=number+1, check=to_delete)
            except discord.errors.Forbidden:
                await self.bot.say("I need permissions to manage messages "
                                   "in this channel.")
        else:
            await self.legacy_cleanup_text_messages(ctx, text, number)


    async def legacy_cleanup_text_messages(self, ctx, text, number):
        message = ctx.message
        cmdmsg = ctx.message
        if self.bot.user.bot:
            print("Your discord.py is outdated, defaulting to slow deletion.")
=======
        cmdmsg = message
        logger.info("{}({}) deleted {} messages containing '{}' in channel {}".format(
            author.name, author.id, str(number), text, message.channel.name))
>>>>>>> a1cc088b
        try:
            if number > 0 and number < 10000:
                while True:
                    new = False
                    async for x in self.bot.logs_from(message.channel, limit=100, before=message):
                        if number == 0:
                            await self._delete_message(cmdmsg)
                            await asyncio.sleep(0.25)
                            return
                        if text in x.content:
                            await self._delete_message(x)
                            await asyncio.sleep(0.25)
                            number -= 1
                        new = True
                        message = x
                    if not new or number == 0:
                        await self._delete_message(cmdmsg)
                        await asyncio.sleep(0.25)
                        break
        except discord.errors.Forbidden:
            await self.bot.send_message(message.channel, "I need permissions"
                 " to manage messages in this channel.")

    @cleanup.command(pass_context=True, no_pm=True)
    async def user(self, ctx, user: discord.Member, number: int):
        """Deletes last X messages from specified user.

        Examples:
        cleanup user @\u200bTwentysix 2
        cleanup user Red 6"""
        if number < 1:
            number = 1
        author = ctx.message.author
        channel = ctx.message.channel
        message = ctx.message
<<<<<<< HEAD
        logger.info("{}({}) deleted {} messages made by {}({}) in channel {}".format(author.name,
            author.id, str(number), user.name, user.id, message.channel.name))
        if self.bot.user.bot and self.discordpy_updated():
            def is_user(m):
                if m == ctx.message or m.author == user:
                    return True
                else:
                    return False
            try:
                await self.bot.purge_from(channel, limit=number+1, check=is_user)
            except discord.errors.Forbidden:
                await self.bot.say("I need permissions to manage messages "
                                   "in this channel.")
        else:
            await self.legacy_cleanup_user_messages(ctx, user, number)


    async def legacy_cleanup_user_messages(self, ctx, user, number):
        author = ctx.message.author
        message = ctx.message
        cmdmsg = ctx.message
        if self.bot.user.bot:
            print("Your discord.py is outdated, defaulting to slow deletion.")
=======
        cmdmsg = message
        logger.info("{}({}) deleted {} messages made by {}({}) in channel {}".format(
            author.name, author.id, str(number), user.name, user.id, message.channel.name))
>>>>>>> a1cc088b
        try:
            if number > 0 and number < 10000:
                while True:
                    new = False
                    async for x in self.bot.logs_from(message.channel, limit=100, before=message):
                        if number == 0:
                            await self._delete_message(cmdmsg)
                            await asyncio.sleep(0.25)
                            return
                        if x.author.id == user.id:
                            await self._delete_message(x)
                            await asyncio.sleep(0.25)
                            number -= 1
                        new = True
                        message = x
                    if not new or number == 0:
                        await self._delete_message(cmdmsg)
                        await asyncio.sleep(0.25)
                        break
        except discord.errors.Forbidden:
            await self.bot.send_message(ctx.channel, "I need permissions "
                            "to manage messages in this channel.")


    @cleanup.command(pass_context=True, no_pm=True)
    async def messages(self, ctx, number: int):
        """Deletes last X messages.

        Example:
        cleanup messages 26"""
        if number < 1:
            number = 1
        author = ctx.message.author
        channel = ctx.message.channel
<<<<<<< HEAD
        logger.info("{}({}) deleted {} messages in channel {}".format(author.name,
            author.id, str(number), channel.name))
        if self.bot.user.bot and self.discordpy_updated():
            try:
                await self.bot.purge_from(channel, limit=number+1)
            except discord.errors.Forbidden:
                await self.bot.say("I need permissions to manage messages in this channel.")
        else:
            await self.legacy_cleanup_messages(ctx, number)

    async def legacy_cleanup_messages(self, ctx, number):
        author = ctx.message.author
        channel = ctx.message.channel
        if self.bot.user.bot:
                print("Your discord.py is outdated, defaulting to slow deletion.")
=======
        logger.info("{}({}) deleted {} messages in channel {}".format(
            author.name, author.id, str(number), channel.name))
>>>>>>> a1cc088b
        try:
            if number > 0 and number < 10000:
                async for x in self.bot.logs_from(channel, limit=number + 1):
                    await self._delete_message(x)
                    await asyncio.sleep(0.25)
        except discord.errors.Forbidden:
            await self.bot.send_message(channel, "I need permissions to manage messages in this channel.")

    @commands.group(pass_context=True)
    @checks.is_owner()
    async def blacklist(self, ctx):
        """Bans user from using the bot"""
        if ctx.invoked_subcommand is None:
            await send_cmd_help(ctx)

    @blacklist.command(name="add")
    async def _blacklist_add(self, user: discord.Member):
        """Adds user to bot's blacklist"""
        if user.id not in self.blacklist_list:
            self.blacklist_list.append(user.id)
            fileIO("data/mod/blacklist.json", "save", self.blacklist_list)
            await self.bot.say("User has been added to blacklist.")
        else:
            await self.bot.say("User is already blacklisted.")

    @blacklist.command(name="remove")
    async def _blacklist_remove(self, user: discord.Member):
        """Removes user to bot's blacklist"""
        if user.id in self.blacklist_list:
            self.blacklist_list.remove(user.id)
            fileIO("data/mod/blacklist.json", "save", self.blacklist_list)
            await self.bot.say("User has been removed from blacklist.")
        else:
            await self.bot.say("User is not in blacklist.")

    @commands.group(pass_context=True)
    @checks.is_owner()
    async def whitelist(self, ctx):
        """Users who will be able to use the bot"""
        if ctx.invoked_subcommand is None:
            await send_cmd_help(ctx)

    @whitelist.command(name="add")
    async def _whitelist_add(self, user: discord.Member):
        """Adds user to bot's whitelist"""
        if user.id not in self.whitelist_list:
            if not self.whitelist_list:
                msg = "\nAll users not in whitelist will be ignored (owner, admins and mods excluded)"
            else:
                msg = ""
            self.whitelist_list.append(user.id)
            fileIO("data/mod/whitelist.json", "save", self.whitelist_list)
            await self.bot.say("User has been added to whitelist." + msg)
        else:
            await self.bot.say("User is already whitelisted.")

    @whitelist.command(name="remove")
    async def _whitelist_remove(self, user: discord.Member):
        """Removes user to bot's whitelist"""
        if user.id in self.whitelist_list:
            self.whitelist_list.remove(user.id)
            fileIO("data/mod/whitelist.json", "save", self.whitelist_list)
            await self.bot.say("User has been removed from whitelist.")
        else:
            await self.bot.say("User is not in whitelist.")

    @commands.group(pass_context=True, no_pm=True)
    @checks.admin_or_permissions(manage_channels=True)
    async def ignore(self, ctx):
        """Adds servers/channels to ignorelist"""
        if ctx.invoked_subcommand is None:
            await send_cmd_help(ctx)
            await self.bot.say(self.count_ignored())

    @ignore.command(name="channel", pass_context=True)
    async def ignore_channel(self, ctx, channel: discord.Channel=None):
        """Ignores channel

        Defaults to current one"""
        current_ch = ctx.message.channel
        if not channel:
            if current_ch.id not in self.ignore_list["CHANNELS"]:
                self.ignore_list["CHANNELS"].append(current_ch.id)
                fileIO("data/mod/ignorelist.json", "save", self.ignore_list)
                await self.bot.say("Channel added to ignore list.")
            else:
                await self.bot.say("Channel already in ignore list.")
        else:
            if channel.id not in self.ignore_list["CHANNELS"]:
                self.ignore_list["CHANNELS"].append(channel.id)
                fileIO("data/mod/ignorelist.json", "save", self.ignore_list)
                await self.bot.say("Channel added to ignore list.")
            else:
                await self.bot.say("Channel already in ignore list.")

    @ignore.command(name="server", pass_context=True)
    async def ignore_server(self, ctx):
        """Ignores current server"""
        server = ctx.message.server
        if server.id not in self.ignore_list["SERVERS"]:
            self.ignore_list["SERVERS"].append(server.id)
            fileIO("data/mod/ignorelist.json", "save", self.ignore_list)
            await self.bot.say("This server has been added to the ignore list.")
        else:
            await self.bot.say("This server is already being ignored.")

    @commands.group(pass_context=True, no_pm=True)
    @checks.admin_or_permissions(manage_channels=True)
    async def unignore(self, ctx):
        """Removes servers/channels from ignorelist"""
        if ctx.invoked_subcommand is None:
            await send_cmd_help(ctx)
            await self.bot.say(self.count_ignored())

    @unignore.command(name="channel", pass_context=True)
    async def unignore_channel(self, ctx, channel: discord.Channel=None):
        """Removes channel from ignore list

        Defaults to current one"""
        current_ch = ctx.message.channel
        if not channel:
            if current_ch.id in self.ignore_list["CHANNELS"]:
                self.ignore_list["CHANNELS"].remove(current_ch.id)
                fileIO("data/mod/ignorelist.json", "save", self.ignore_list)
                await self.bot.say("This channel has been removed from the ignore list.")
            else:
                await self.bot.say("This channel is not in the ignore list.")
        else:
            if channel.id in self.ignore_list["CHANNELS"]:
                self.ignore_list["CHANNELS"].remove(channel.id)
                fileIO("data/mod/ignorelist.json", "save", self.ignore_list)
                await self.bot.say("Channel removed from ignore list.")
            else:
                await self.bot.say("That channel is not in the ignore list.")

    @unignore.command(name="server", pass_context=True)
    async def unignore_server(self, ctx):
        """Removes current server from ignore list"""
        server = ctx.message.server
        if server.id in self.ignore_list["SERVERS"]:
            self.ignore_list["SERVERS"].remove(server.id)
            fileIO("data/mod/ignorelist.json", "save", self.ignore_list)
            await self.bot.say("This server has been removed from the ignore list.")
        else:
            await self.bot.say("This server is not in the ignore list.")

    def count_ignored(self):
        msg = "```Currently ignoring:\n"
        msg += str(len(self.ignore_list["CHANNELS"])) + " channels\n"
        msg += str(len(self.ignore_list["SERVERS"])) + " servers\n```\n"
        return msg

    @commands.group(name="filter", pass_context=True, no_pm=True)
    @checks.mod_or_permissions(manage_messages=True)
    async def _filter(self, ctx):
        """Adds/removes words from filter

        Use double quotes to add/remove sentences
        Using this command with no subcommands will send
        the list of the server's filtered words."""
        if ctx.invoked_subcommand is None:
            await send_cmd_help(ctx)
            server = ctx.message.server
            author = ctx.message.author
            msg = ""
            if server.id in self.filter.keys():
                if self.filter[server.id] != []:
                    word_list = self.filter[server.id]
                    for w in word_list:
                        msg += '"' + w + '" '
                    await self.bot.send_message(author, "Words filtered in this server: " + msg)

    @_filter.command(name="add", pass_context=True)
    async def filter_add(self, ctx, *words: str):
        """Adds words to the filter

        Use double quotes to add sentences
        Examples:
        filter add word1 word2 word3
        filter add \"This is a sentence\""""
        if words == ():
            await send_cmd_help(ctx)
            return
        server = ctx.message.server
        added = 0
        if server.id not in self.filter.keys():
            self.filter[server.id] = []
        for w in words:
            if w.lower() not in self.filter[server.id] and w != "":
                self.filter[server.id].append(w.lower())
                added += 1
        if added:
            fileIO("data/mod/filter.json", "save", self.filter)
            await self.bot.say("Words added to filter.")
        else:
            await self.bot.say("Words already in the filter.")

    @_filter.command(name="remove", pass_context=True)
    async def filter_remove(self, ctx, *words: str):
        """Remove words from the filter

        Use double quotes to remove sentences
        Examples:
        filter remove word1 word2 word3
        filter remove \"This is a sentence\""""
        if words == ():
            await send_cmd_help(ctx)
            return
        server = ctx.message.server
        removed = 0
        if server.id not in self.filter.keys():
            await self.bot.say("There are no filtered words in this server.")
            return
        for w in words:
            if w.lower() in self.filter[server.id]:
                self.filter[server.id].remove(w.lower())
                removed += 1
        if removed:
            fileIO("data/mod/filter.json", "save", self.filter)
            await self.bot.say("Words removed from filter.")
        else:
            await self.bot.say("Those words weren't in the filter.")

    @commands.group(no_pm=True, pass_context=True)
    @checks.admin_or_permissions(manage_roles=True)
    async def editrole(self, ctx):
        """Edits roles settings"""
        if ctx.invoked_subcommand is None:
            await send_cmd_help(ctx)

    @editrole.command(aliases=["color"], pass_context=True)
    async def colour(self, ctx, role: discord.Role, value: discord.Colour):
        """Edits a role's colour

        Use double quotes if the role contains spaces.
        Colour must be in hexadecimal format.
        \"http://www.w3schools.com/colors/colors_picker.asp\"
        #cefdf9 -> 0xcefdf9
        Examples:
        !editrole colour \"The Transistor\" 0xffff00
        !editrole colour Test 0xcefdf9"""
        author = ctx.message.author
        try:
            await self.bot.edit_role(ctx.message.server, role, color=value)
            logger.info("{}({}) changed the colour of role '{}'".format(
                author.name, author.id, role.name))
            await self.bot.say("Done.")
        except discord.Forbidden:
            await self.bot.say("I need permissions to manage roles first.")
        except Exception as e:
            print(e)
            await self.bot.say("Something went wrong.")

    @editrole.command(name="name", pass_context=True)
    async def edit_role_name(self, ctx, role: discord.Role, name: str):
        """Edits a role's name

        Use double quotes if the role or the name contain spaces.
        Examples:
        !editrole name \"The Transistor\" Test"""
        if name == "":
            await self.bot.say("Name cannot be empty.")
            return
        try:
            author = ctx.message.author
            old_name = role.name  # probably not necessary?
            await self.bot.edit_role(ctx.message.server, role, name=name)
            logger.info("{}({}) changed the name of role '{}' to '{}'".format(
                author.name, author.id, old_name, name))
            await self.bot.say("Done.")
        except discord.Forbidden:
            await self.bot.say("I need permissions to manage roles first.")
        except Exception as e:
            print(e)
            await self.bot.say("Something went wrong.")

    @commands.command()
    async def names(self, user : discord.Member):
        """Show previous names of a user"""
        exclude = ("@everyone", "@here")
        if user.id in self.past_names.keys():
            names = ""
            for name in self.past_names[user.id]:
                if not any(mnt in name.lower() for mnt in exclude):
                    names += " {}".format(name)
            names = "```{}```".format(names)
            await self.bot.say("Past names:\n{}".format(names))
        else:
            await self.bot.say("That user doesn't have any recorded name change.")

<<<<<<< HEAD
    def discordpy_updated(self):
        try:
            assert self.bot.purge_from
        except:
            return False
        return True
=======
    async def _delete_message(self, message):
        try:
            await self.bot.delete_message(message)
        except discord.errors.NotFound:
            pass
        except:
            raise
>>>>>>> a1cc088b

    def immune_from_filter(self, message):
        user = message.author
        server = message.server
        admin_role = settings.get_server_admin(server)
        mod_role = settings.get_server_mod(server)

        if user.id == settings.owner:
            return True
        elif discord.utils.get(user.roles, name=admin_role):
            return True
        elif discord.utils.get(user.roles, name=mod_role):
            return True
        else:
            return False

    async def check_filter(self, message):
        if message.channel.is_private:
            return
        server = message.server
        can_delete = message.channel.permissions_for(server.me).manage_messages

<<<<<<< HEAD
        if (message.author.id == self.bot.user.id or 
        self.immune_from_filter(message) or not can_delete): # Owner, admins and mods are immune to the filter
=======
        # Owner, admins and mods are immune to the filter
        if message.author.id == self.bot.user.id or self.immune_from_filter(message) or not can_delete:
>>>>>>> a1cc088b
            return

        if server.id in self.filter.keys():
            for w in self.filter[server.id]:
                if w in message.content.lower():
                    # Something else in discord.py is throwing a 404 error
                    # after deletion
                    try:
                        await self._delete_message(message)
                    except:
                        pass
                    print("Message deleted. Filtered: " + w)


    async def check_names(self, before, after):
        if before.name != after.name:
            if before.id not in self.past_names.keys():
                self.past_names[before.id] = [before.name]
            else:
                if before.name not in self.past_names[before.id]:
                    self.past_names[before.id].append(before.name)
            fileIO("data/mod/past_names.json", "save", self.past_names)

def check_folders():
    folders = ("data", "data/mod/")
    for folder in folders:
        if not os.path.exists(folder):
            print("Creating " + folder + " folder...")
            os.makedirs(folder)


def check_files():
    ignore_list = {"SERVERS": [], "CHANNELS": []}

    if not os.path.isfile("data/mod/blacklist.json"):
        print("Creating empty blacklist.json...")
        fileIO("data/mod/blacklist.json", "save", [])

    if not os.path.isfile("data/mod/whitelist.json"):
        print("Creating empty whitelist.json...")
        fileIO("data/mod/whitelist.json", "save", [])

    if not os.path.isfile("data/mod/ignorelist.json"):
        print("Creating empty ignorelist.json...")
        fileIO("data/mod/ignorelist.json", "save", ignore_list)

    if not os.path.isfile("data/mod/filter.json"):
        print("Creating empty filter.json...")
        fileIO("data/mod/filter.json", "save", {})

    if not os.path.isfile("data/mod/past_names.json"):
        print("Creating empty past_names.json...")
        fileIO("data/mod/past_names.json", "save", {})



def setup(bot):
    global logger
    check_folders()
    check_files()
    logger = logging.getLogger("mod")
    # Prevents the logger from being loaded again in case of module reload
    if logger.level == 0:
        logger.setLevel(logging.INFO)
        handler = logging.FileHandler(
            filename='data/mod/mod.log', encoding='utf-8', mode='a')
        handler.setFormatter(
            logging.Formatter('%(asctime)s %(message)s', datefmt="[%d/%m/%Y %H:%M]"))
        logger.addHandler(handler)
    n = Mod(bot)
    bot.add_listener(n.check_filter, "on_message")
    bot.add_listener(n.check_names, "on_member_update")
    bot.add_cog(n)<|MERGE_RESOLUTION|>--- conflicted
+++ resolved
@@ -76,13 +76,8 @@
             return
         try:
             await self.bot.ban(user, days)
-<<<<<<< HEAD
-            logger.info("{}({}) banned {}({}), deleting {} days worth of messages".format(author.name,
-                author.id, user.name, user.id, str(days)))
-=======
             logger.info("{}({}) banned {}({}), deleting {} days worth of messages".format(
                 author.name, author.id, user.name, user.id, str(days)))
->>>>>>> a1cc088b
             await self.bot.say("Done. It was about time.")
         except discord.errors.Forbidden:
             await self.bot.say("I'm not allowed to do that.")
@@ -128,7 +123,6 @@
             number = 1
         author = ctx.message.author
         message = ctx.message
-<<<<<<< HEAD
         channel = ctx.message.channel
         logger.info("{}({}) deleted {} messages containing '{}' in channel {}".format(author.name,
             author.id, str(number), text, message.channel.name))
@@ -152,11 +146,6 @@
         cmdmsg = ctx.message
         if self.bot.user.bot:
             print("Your discord.py is outdated, defaulting to slow deletion.")
-=======
-        cmdmsg = message
-        logger.info("{}({}) deleted {} messages containing '{}' in channel {}".format(
-            author.name, author.id, str(number), text, message.channel.name))
->>>>>>> a1cc088b
         try:
             if number > 0 and number < 10000:
                 while True:
@@ -192,7 +181,6 @@
         author = ctx.message.author
         channel = ctx.message.channel
         message = ctx.message
-<<<<<<< HEAD
         logger.info("{}({}) deleted {} messages made by {}({}) in channel {}".format(author.name,
             author.id, str(number), user.name, user.id, message.channel.name))
         if self.bot.user.bot and self.discordpy_updated():
@@ -216,11 +204,6 @@
         cmdmsg = ctx.message
         if self.bot.user.bot:
             print("Your discord.py is outdated, defaulting to slow deletion.")
-=======
-        cmdmsg = message
-        logger.info("{}({}) deleted {} messages made by {}({}) in channel {}".format(
-            author.name, author.id, str(number), user.name, user.id, message.channel.name))
->>>>>>> a1cc088b
         try:
             if number > 0 and number < 10000:
                 while True:
@@ -255,7 +238,6 @@
             number = 1
         author = ctx.message.author
         channel = ctx.message.channel
-<<<<<<< HEAD
         logger.info("{}({}) deleted {} messages in channel {}".format(author.name,
             author.id, str(number), channel.name))
         if self.bot.user.bot and self.discordpy_updated():
@@ -271,10 +253,6 @@
         channel = ctx.message.channel
         if self.bot.user.bot:
                 print("Your discord.py is outdated, defaulting to slow deletion.")
-=======
-        logger.info("{}({}) deleted {} messages in channel {}".format(
-            author.name, author.id, str(number), channel.name))
->>>>>>> a1cc088b
         try:
             if number > 0 and number < 10000:
                 async for x in self.bot.logs_from(channel, limit=number + 1):
@@ -565,14 +543,13 @@
         else:
             await self.bot.say("That user doesn't have any recorded name change.")
 
-<<<<<<< HEAD
     def discordpy_updated(self):
         try:
             assert self.bot.purge_from
         except:
             return False
         return True
-=======
+
     async def _delete_message(self, message):
         try:
             await self.bot.delete_message(message)
@@ -580,7 +557,6 @@
             pass
         except:
             raise
->>>>>>> a1cc088b
 
     def immune_from_filter(self, message):
         user = message.author
@@ -603,13 +579,8 @@
         server = message.server
         can_delete = message.channel.permissions_for(server.me).manage_messages
 
-<<<<<<< HEAD
         if (message.author.id == self.bot.user.id or 
         self.immune_from_filter(message) or not can_delete): # Owner, admins and mods are immune to the filter
-=======
-        # Owner, admins and mods are immune to the filter
-        if message.author.id == self.bot.user.id or self.immune_from_filter(message) or not can_delete:
->>>>>>> a1cc088b
             return
 
         if server.id in self.filter.keys():
