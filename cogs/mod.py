import discord
from discord.ext import commands
from .utils.dataIO import dataIO
from .utils import checks
from __main__ import send_cmd_help, settings
from datetime import datetime
from collections import deque, defaultdict
from cogs.utils.chat_formatting import escape_mass_mentions, box, pagify
import os
import re
import logging
import asyncio


<<<<<<< HEAD
=======
ACTIONS_REPR = {
    "BAN"     : ("Ban", "\N{HAMMER}"),
    "KICK"    : ("Kick", "\N{WOMANS BOOTS}"),
    "CMUTE"   : ("Channel mute", "\N{SPEAKER WITH CANCELLATION STROKE}"),
    "SMUTE"   : ("Server mute", "\N{SPEAKER WITH CANCELLATION STROKE}"),
    "SOFTBAN" : ("Softban", "\N{DASH SYMBOL} \N{HAMMER}"),
    "HACKBAN" : ("Preemptive ban", "\N{BUST IN SILHOUETTE} \N{HAMMER}"),
    "UNBAN"   : ("Unban", "\N{DOVE OF PEACE}")
}

ACTIONS_CASES = {
    "BAN"     : True,
    "KICK"    : True,
    "CMUTE"   : False,
    "SMUTE"   : True,
    "SOFTBAN" : True,
    "HACKBAN" : True,
    "UNBAN"   : True
}

>>>>>>> 2e5023be
default_settings = {
    "ban_mention_spam"  : False,
    "delete_repeats"    : False,
    "respect_hierarchy" : False
}


class ModError(Exception):
    pass


class UnauthorizedCaseEdit(ModError):
    pass


class CaseMessageNotFound(ModError):
    pass


class NoModLogChannel(ModError):
    pass


class NoModLogAccess(ModError):
    pass


class TempCache:
    """
    This is how we avoid events such as ban and unban
    from triggering twice in the mod-log.
    Kinda hacky but functioning
    """
    def __init__(self, bot):
        self.bot = bot
        self._cache = []

    def add(self, user, server, action, seconds=1):
        tmp = (user.id, server.id, action)
        self._cache.append(tmp)

        async def delete_value():
            await asyncio.sleep(seconds)
            self._cache.remove(tmp)

        self.bot.loop.create_task(delete_value())

    def check(self, user, server, action):
        return (user.id, server.id, action) in self._cache


class ModLog:
    """Mod log"""

    def __init__(self, bot):
        self.bot = bot
        self.last_case = defaultdict(dict)
        self.cases = dataIO.load_json("data/mod/modlog.json")
        self.settings = dataIO.load_json("data/mod/modlog_settings.json")

    async def new_case(self, server, *, action, mod=None, user, reason=None,
                       until=None, channel=None):
        if action not in self.settings[server.id]["CASETYPES"]:
            return
        if not self.settings[server.id]["CASETYPES"][action]["enabled"]:
            return

        mod_channel = server.get_channel(self.settings[server.id]["channel"])
        if mod_channel is None:
            return

        if server.id not in self.cases:
            self.cases[server.id] = {}

        case_n = len(self.cases[server.id]) + 1

        case = {
            "case"         : case_n,
            "created"      : datetime.utcnow().timestamp(),
            "modified"     : None,
            "action"       : action,
            "channel"      : channel.id if channel else None,
            "user"         : str(user),
            "user_id"      : user.id,
            "reason"       : reason,
            "moderator"    : str(mod) if mod is not None else None,
            "moderator_id" : mod.id if mod is not None else None,
            "amended_by"   : None,
            "amended_id"   : None,
            "message"      : None,
            "until"        : None,
        }

        case_msg = self.format_case_msg(case, server)

        try:
            msg = await self.bot.send_message(mod_channel, case_msg)
            case["message"] = msg.id
        except:
            pass

        self.cases[server.id][str(case_n)] = case

        if mod:
            self.last_case[server.id][mod.id] = case_n

        dataIO.save_json("data/mod/modlog.json", self.cases)

    async def update_case(self, server, *, case, mod=None, reason=None,
                          until=False):
        channel = server.get_channel(self.settings[server.id]["channel"])
        if channel is None:
            raise NoModLogChannel()

        case = str(case)
        case = self.cases[server.id][case]

        if case["moderator_id"] is not None:
            if case["moderator_id"] != mod.id:
                if self.is_admin_or_superior(mod):
                    case["amended_by"] = str(mod)
                    case["amended_id"] = mod.id
                else:
                    raise UnauthorizedCaseEdit()
        else:
            case["moderator"] = str(mod)
            case["moderator_id"] = mod.id

        if case["reason"]:  # Existing reason
            case["modified"] = datetime.utcnow().timestamp()
        case["reason"] = reason

        if until is not False:
            case["until"] = until

        case_msg = self.format_case_msg(case, server)

        dataIO.save_json("data/mod/modlog.json", self.cases)

        if case["message"] is None:
            raise CaseMessageNotFound()

        try:
            msg = await self.bot.get_message(channel, case["message"])
        except discord.NotFound:
            raise CaseMessageNotFound()
        except discord.Forbidden:
            raise NoModLogAccess()
        else:
            await self.bot.edit_message(msg, case_msg)


    def format_case_msg(self, case, server):
        tmp = case.copy()
        if case["reason"] is None:
            tmp["reason"] = "Type [p]reason %i <reason> to add it" % tmp["case"]
        if case["moderator"] is None:
            tmp["moderator"] = "Unknown"
            tmp["moderator_id"] = "Nobody has claimed responsibility yet"
        if case["action"] in self.settings[server.id]["CASETYPES"]:
            tmp["action"] = ' '.join(self.settings[server.id]["CASETYPES"][tmp["action"]]["repr"])

        channel = case.get("channel")
        if channel:
            channel = self.bot.get_channel(channel)
            tmp["action"] += ' in ' + channel.mention

        case_msg = (
            "**Case #{case}** | {action}\n"
            "**User:** {user} ({user_id})\n"
            "**Moderator:** {moderator} ({moderator_id})\n"
        ).format(**tmp)

        created = case.get('created')
        until = case.get('until')
        if created and until:
            start = datetime.fromtimestamp(created)
            end = datetime.fromtimestamp(until)
            end_fmt = end.strftime('%Y-%m-%d %H:%M:%S UTC')
            duration = end - start
            dur_fmt = strfdelta(duration)
            case_msg += ("**Until:** {}\n"
                         "**Duration:** {}\n").format(end_fmt, dur_fmt)

        amended = case.get('amended_by')
        if amended:
            amended_id = case.get('amended_id')
            case_msg += "**Amended by:** %s (%s)\n" % (amended, amended_id)

        modified = case.get('modified')
        if modified:
            modified = datetime.fromtimestamp(modified)
            modified_fmt = modified.strftime('%Y-%m-%d %H:%M:%S UTC')
            case_msg += "**Last modified:** %s\n" % modified_fmt

        case_msg += "**Reason:** %s\n" % tmp["reason"]

        return case_msg

    def register_casetype(self, name: str, state: bool, case_repr: tuple):
        """Registers a new case"""
        if name.upper() not in self.settings["DEFAULT"]["CASETYPES"]:
            print("Registering new case type {}".format(name.upper()))
            self.settings["DEFAULT"]["CASETYPES"][name.upper()] = {}
            self.settings["DEFAULT"]["CASETYPES"][name.upper()]["repr"] = case_repr
            self.settings["DEFAULT"]["CASETYPES"][name.upper()]["enabled"] = state
            dataIO.save_json("data/mod/modlog_settings.json", self.settings)
            print("New case type registered")


class Mod:
    """Moderation tools."""

    def __init__(self, bot):
        self.bot = bot
        self.whitelist_list = dataIO.load_json("data/mod/whitelist.json")
        self.blacklist_list = dataIO.load_json("data/mod/blacklist.json")
        self.ignore_list = dataIO.load_json("data/mod/ignorelist.json")
        self.filter = dataIO.load_json("data/mod/filter.json")
        self.past_names = dataIO.load_json("data/mod/past_names.json")
        self.past_nicknames = dataIO.load_json("data/mod/past_nicknames.json")
        settings = dataIO.load_json("data/mod/settings.json")
        self.settings = defaultdict(lambda: default_settings.copy(), settings)
        self.cache = defaultdict(lambda: deque(maxlen=3))
        self.modlog = ModLog(self.bot)
        self.temp_cache = TempCache(bot)
        perms_cache = dataIO.load_json("data/mod/perms_cache.json")
        self._perms_cache = defaultdict(dict, perms_cache)

    @commands.group(pass_context=True, no_pm=True)
    @checks.serverowner_or_permissions(administrator=True)
    async def modset(self, ctx):
        """Manages server administration settings."""
        if ctx.invoked_subcommand is None:
            server = ctx.message.server
            await send_cmd_help(ctx)
            roles = settings.get_server(server).copy()
            _settings = {**self.settings[server.id], **roles}
            if "respect_hierarchy" not in _settings:
                _settings["respect_hierarchy"] = default_settings["respect_hierarchy"]
            if "delete_delay" not in _settings:
                _settings["delete_delay"] = "Disabled"
            _settings["mod-log"] = self.modlog.settings[server.id]["channel"]

            msg = ("Admin role: {ADMIN_ROLE}\n"
                   "Mod role: {MOD_ROLE}\n"
                   "Mod-log: {mod-log}\n"
                   "Delete repeats: {delete_repeats}\n"
                   "Ban mention spam: {ban_mention_spam}\n"
                   "Delete delay: {delete_delay}\n"
                   "Respects hierarchy: {respect_hierarchy}"
                   "".format(**_settings))
            await self.bot.say(box(msg))

    @modset.command(name="adminrole", pass_context=True, no_pm=True)
    async def _modset_adminrole(self, ctx, *, role_name: str):
        """Sets the admin role for this server, case insensitive."""
        server = ctx.message.server
        if server.id not in settings.servers:
            await self.bot.say("Remember to set modrole too.")
        settings.set_server_admin(server, role_name)
        await self.bot.say("Admin role set to '{}'".format(role_name))

    @modset.command(name="modrole", pass_context=True, no_pm=True)
    async def _modset_modrole(self, ctx, *, role_name: str):
        """Sets the mod role for this server, case insensitive."""
        server = ctx.message.server
        if server.id not in settings.servers:
            await self.bot.say("Remember to set adminrole too.")
        settings.set_server_mod(server, role_name)
        await self.bot.say("Mod role set to '{}'".format(role_name))

    @modset.command(pass_context=True, no_pm=True, name="modlog")
    async def set_modlog_channel(self, ctx, channel: discord.Channel=None):
        """Sets a channel as mod log

        Leaving the channel parameter empty will deactivate it"""
        server = ctx.message.server
        if server.id not in self.modlog.settings:
            self.modlog.settings[server.id] = self.modlog.settings["DEFAULT"].copy()
        if channel:
            self.modlog.settings[server.id]["channel"] = channel.id
            await self.bot.say("Mod events will be sent to {}"
                               "".format(channel.mention))
        else:
            if self.modlog.settings[server.id]["channel"] is None:
                await send_cmd_help(ctx)
                return
            self.modlog.settings[server.id]["channel"] = None
            await self.bot.say("Mod log deactivated.")
        dataIO.save_json("data/mod/modlog_settings.json", self.modlog.settings)

    @modset.command(pass_context=True, no_pm=True)
    async def banmentionspam(self, ctx, max_mentions : int=False):
        """Enables auto ban for messages mentioning X different people

        Accepted values: 5 or superior"""
        server = ctx.message.server
        if max_mentions:
            if max_mentions < 5:
                max_mentions = 5
            self.settings[server.id]["ban_mention_spam"] = max_mentions
            await self.bot.say("Autoban for mention spam enabled. "
                               "Anyone mentioning {} or more different people "
                               "in a single message will be autobanned."
                               "".format(max_mentions))
        else:
            if self.settings[server.id]["ban_mention_spam"] is False:
                await send_cmd_help(ctx)
                return
            self.settings[server.id]["ban_mention_spam"] = False
            await self.bot.say("Autoban for mention spam disabled.")
        dataIO.save_json("data/mod/settings.json", self.settings)

    @modset.command(pass_context=True, no_pm=True)
    async def deleterepeats(self, ctx):
        """Enables auto deletion of repeated messages"""
        server = ctx.message.server
        if not self.settings[server.id]["delete_repeats"]:
            self.settings[server.id]["delete_repeats"] = True
            await self.bot.say("Messages repeated up to 3 times will "
                               "be deleted.")
        else:
            self.settings[server.id]["delete_repeats"] = False
            await self.bot.say("Repeated messages will be ignored.")
        dataIO.save_json("data/mod/settings.json", self.settings)

    @modset.command(pass_context=True, no_pm=True)
    async def resetcases(self, ctx):
        """Resets modlog's cases"""
        server = ctx.message.server
        self.modlog.cases[server.id] = {}
        dataIO.save_json("data/mod/modlog.json", self.modlog.cases)
        await self.bot.say("Cases have been reset.")

    @modset.command(pass_context=True, no_pm=True)
    async def deletedelay(self, ctx, time: int=None):
        """Sets the delay until the bot removes the command message.
            Must be between -1 and 60.

        A delay of -1 means the bot will not remove the message."""
        server = ctx.message.server
        if time is not None:
            time = min(max(time, -1), 60)  # Enforces the time limits
            self.settings[server.id]["delete_delay"] = time
            if time == -1:
                await self.bot.say("Command deleting disabled.")
            else:
                await self.bot.say("Delete delay set to {}"
                                   " seconds.".format(time))
            dataIO.save_json("data/mod/settings.json", self.settings)
        else:
            try:
                delay = self.settings[server.id]["delete_delay"]
            except KeyError:
                await self.bot.say("Delete delay not yet set up on this"
                                   " server.")
            else:
                if delay != -1:
                    await self.bot.say("Bot will delete command messages after"
                                       " {} seconds. Set this value to -1 to"
                                       " stop deleting messages".format(delay))
                else:
                    await self.bot.say("I will not delete command messages.")

    @modset.command(pass_context=True, no_pm=True, name='cases')
    async def set_cases(self, ctx, action: str = None, enabled: bool = None):
        """Enables or disables case creation for each type of mod action

        Enabled can be 'on' or 'off'"""
        server = ctx.message.server
        if server.id not in self.modlog.settings:
            self.modlog.settings[server.id] = self.modlog.settings["DEFAULT"].copy()
        if action == enabled:  # No args given
            await self.bot.send_cmd_help(ctx)
            msg = "Current settings:\n```py\n"
            for action in list(self.modlog.settings[server.id]["CASETYPES"].keys()):
                case_type = self.modlog.settings[server.id]["CASETYPES"][action]["repr"][0]
                isenabled = "enabled" if self.modlog.settings[server.id]["CASETYPES"][action]["enabled"] else "disabled"
                msg += "{}: {}\n".format(case_type, isenabled)
            msg += '```'
            await self.bot.say(msg)

        elif action.upper() not in list(self.modlog.settings[server.id]["CASETYPES"].keys()):
            msg = "That's not a valid action. Valid actions are: \n"
            msg += ', '.join(sorted(map(str.lower, list(self.modlog.settings[server.id]["CASETYPES"].keys()))))
            await self.bot.say(msg)

        elif enabled is None:
            action = action.lower() + '_cases'
            isenabled = "enabled" if self.modlog.settings[server.id]["CASETYPES"][action]["enabled"] else "disabled"
            await self.bot.say('Case creation for {} is currently {}'.format(action, isenabled))
        else:
            name = self.modlog.settings[server.id]["CASETYPES"][action.upper()]["repr"][0]
            ALREADY_DONE = False
            isenabled = None
            if enabled:
                if self.modlog.settings[server.id]["CASETYPES"][action.upper()]["enabled"]:
                    ALREADY_DONE = True
                    isenabled = True
                else:
                    self.modlog.settings[server.id]["CASETYPES"][action.upper()]["enabled"] = True
                    isenabled = True
            else:
                if not self.modlog.settings[server.id]["CASETYPES"][action.upper()]["enabled"]:
                    ALREADY_DONE = True
                    isenabled = False
                else:
                    self.modlog.settings[server.id]["CASETYPES"][action.upper()]["enabled"] = False
                    isenabled = False

            dataIO.save_json("data/mod/modlog_settings.json", self.modlog.settings)
            msg = ('Case creation for %s actions %s %s.' %
                   (name.lower(),
                    'was already' if ALREADY_DONE else 'is now',
                    'enabled' if isenabled else 'disabled')
                   )
            await self.bot.say(msg)

    @modset.command(pass_context=True, no_pm=True)
    @checks.serverowner_or_permissions()
    async def hierarchy(self, ctx):
        """Toggles role hierarchy check for mods / admins"""
        server = ctx.message.server
        toggled = self.settings[server.id].get("respect_hierarchy",
                                               default_settings["respect_hierarchy"])
        if not toggled:
            self.settings[server.id]["respect_hierarchy"] = True
            await self.bot.say("Role hierarchy will be checked when "
                               "moderation commands are issued.")
        else:
            self.settings[server.id]["respect_hierarchy"] = False
            await self.bot.say("Role hierarchy will be ignored when "
                               "moderation commands are issued.")
        dataIO.save_json("data/mod/settings.json", self.settings)

    @commands.command(no_pm=True, pass_context=True)
    @checks.admin_or_permissions(kick_members=True)
    async def kick(self, ctx, user: discord.Member, *, reason: str = None):
        """Kicks user."""
        author = ctx.message.author
        server = author.server

        if author == user:
            await self.bot.say("I cannot let you do that. Self-harm is "
                               "bad \N{PENSIVE FACE}")
            return
        elif not self.is_allowed_by_hierarchy(server, author, user):
            await self.bot.say("I cannot let you do that. You are "
                               "not higher than the user in the role "
                               "hierarchy.")
            return

        try:
            await self.bot.kick(user)
            logger.info("{}({}) kicked {}({})".format(
                author.name, author.id, user.name, user.id))
            await self.modlog.new_case(server,
                                       action="KICK",
                                       mod=author,
                                       user=user,
                                       reason=reason)
            await self.bot.say("Done. That felt good.")
        except discord.errors.Forbidden:
            await self.bot.say("I'm not allowed to do that.")
        except Exception as e:
            print(e)

    @commands.command(no_pm=True, pass_context=True)
    @checks.admin_or_permissions(ban_members=True)
    async def ban(self, ctx, user: discord.Member, days: str = None, *, reason: str = None):
        """Bans user and deletes last X days worth of messages.

        If days is not a number, it's treated as the first word of the reason.
        Minimum 0 days, maximum 7. Defaults to 0."""
        author = ctx.message.author
        server = author.server

        if author == user:
            await self.bot.say("I cannot let you do that. Self-harm is "
                               "bad \N{PENSIVE FACE}")
            return
        elif not self.is_allowed_by_hierarchy(server, author, user):
            await self.bot.say("I cannot let you do that. You are "
                               "not higher than the user in the role "
                               "hierarchy.")
            return

        if days:
            if days.isdigit():
                days = int(days)
            else:
                if reason:
                    reason = days + ' ' + reason
                else:
                    reason = days
                days = 0
        else:
            days = 0

        if days < 0 or days > 7:
            await self.bot.say("Invalid days. Must be between 0 and 7.")
            return

        try:
            self.temp_cache.add(user, server, "BAN")
            await self.bot.ban(user, days)
            logger.info("{}({}) banned {}({}), deleting {} days worth of messages".format(
                author.name, author.id, user.name, user.id, str(days)))
            await self.modlog.new_case(server,
                                       action="BAN",
                                       mod=author,
                                       user=user,
                                       reason=reason)
            await self.bot.say("Done. It was about time.")
        except discord.errors.Forbidden:
            await self.bot.say("I'm not allowed to do that.")
        except Exception as e:
            print(e)

    @commands.command(no_pm=True, pass_context=True)
    @checks.admin_or_permissions(ban_members=True)
    async def hackban(self, ctx, user_id: int, *, reason: str = None):
        """Preemptively bans user from the server

        A user ID needs to be provided
        If the user is present in the server a normal ban will be
        issued instead"""
        user_id = str(user_id)
        author = ctx.message.author
        server = author.server

        ban_list = await self.bot.get_bans(server)
        is_banned = discord.utils.get(ban_list, id=user_id)

        if is_banned:
            await self.bot.say("User is already banned.")
            return

        user = server.get_member(user_id)
        if user is not None:
            await ctx.invoke(self.ban, user=user, reason=reason)
            return

        try:
            await self.bot.http.ban(user_id, server.id)
        except discord.NotFound:
            await self.bot.say("User not found. Have you provided the "
                               "correct user ID?")
        except discord.Forbidden:
            await self.bot.say("I lack the permissions to do this.")
        else:
            logger.info("{}({}) hackbanned {}"
                        "".format(author.name, author.id, user_id))
            user = await self.bot.get_user_info(user_id)
            await self.new_case(server,
                                action="HACKBAN",
                                mod=author,
                                user=user,
                                reason=reason)
            await self.bot.say("Done. The user will not be able to join this "
                               "server.")

    @commands.command(no_pm=True, pass_context=True)
    @checks.admin_or_permissions(ban_members=True)
    async def softban(self, ctx, user: discord.Member, *, reason: str = None):
        """Kicks the user, deleting 1 day worth of messages."""
        server = ctx.message.server
        channel = ctx.message.channel
        can_ban = channel.permissions_for(server.me).ban_members
        author = ctx.message.author

        if author == user:
            await self.bot.say("I cannot let you do that. Self-harm is "
                               "bad \N{PENSIVE FACE}")
            return
        elif not self.is_allowed_by_hierarchy(server, author, user):
            await self.bot.say("I cannot let you do that. You are "
                               "not higher than the user in the role "
                               "hierarchy.")
            return

        try:
            invite = await self.bot.create_invite(server, max_age=3600*24)
            invite = "\nInvite: " + invite
        except:
            invite = ""
        if can_ban:
            try:
                try:  # We don't want blocked DMs preventing us from banning
                    msg = await self.bot.send_message(user, "You have been banned and "
                              "then unbanned as a quick way to delete your messages.\n"
                              "You can now join the server again.{}".format(invite))
                except:
                    pass
                self.temp_cache.add(user, server, "BAN")
                await self.bot.ban(user, 1)
                logger.info("{}({}) softbanned {}({}), deleting 1 day worth "
                    "of messages".format(author.name, author.id, user.name,
                     user.id))
                await self.modlog.new_case(server,
                                           action="SOFTBAN",
                                           mod=author,
                                           user=user,
                                           reason=reason)
                self.temp_cache.add(user, server, "UNBAN")
                await self.bot.unban(server, user)
                await self.bot.say("Done. Enough chaos.")
            except discord.errors.Forbidden:
                await self.bot.say("My role is not high enough to softban that user.")
                await self.bot.delete_message(msg)
            except Exception as e:
                print(e)
        else:
            await self.bot.say("I'm not allowed to do that.")

    @commands.command(no_pm=True, pass_context=True)
    @checks.admin_or_permissions(manage_nicknames=True)
    async def rename(self, ctx, user : discord.Member, *, nickname=""):
        """Changes user's nickname

        Leaving the nickname empty will remove it."""
        nickname = nickname.strip()
        if nickname == "":
            nickname = None
        try:
            await self.bot.change_nickname(user, nickname)
            await self.bot.say("Done.")
        except discord.Forbidden:
            await self.bot.say("I cannot do that, I lack the "
                               "\"Manage Nicknames\" permission.")

    @commands.group(pass_context=True, no_pm=True, invoke_without_command=True)
    @checks.mod_or_permissions(administrator=True)
    async def mute(self, ctx, user : discord.Member, *, reason: str = None):
        """Mutes user in the channel/server

        Defaults to channel"""
        if ctx.invoked_subcommand is None:
            await ctx.invoke(self.channel_mute, user=user, reason=reason)

    @checks.mod_or_permissions(administrator=True)
    @mute.command(name="channel", pass_context=True, no_pm=True)
    async def channel_mute(self, ctx, user : discord.Member, *, reason: str = None):
        """Mutes user in the current channel"""
        author = ctx.message.author
        channel = ctx.message.channel
        server = ctx.message.server
        overwrites = channel.overwrites_for(user)

        if overwrites.send_messages is False:
            await self.bot.say("That user can't send messages in this "
                               "channel.")
            return
        elif not self.is_allowed_by_hierarchy(server, author, user):
            await self.bot.say("I cannot let you do that. You are "
                               "not higher than the user in the role "
                               "hierarchy.")
            return

        self._perms_cache[user.id][channel.id] = overwrites.send_messages
        overwrites.send_messages = False
        try:
            await self.bot.edit_channel_permissions(channel, user, overwrites)
        except discord.Forbidden:
            await self.bot.say("Failed to mute user. I need the manage roles "
                               "permission and the user I'm muting must be "
                               "lower than myself in the role hierarchy.")
        else:
            dataIO.save_json("data/mod/perms_cache.json", self._perms_cache)
            await self.modlog.new_case(server,
                                       action="CMUTE",
                                       channel=channel,
                                       mod=author,
                                       user=user,
                                       reason=reason)
            await self.bot.say("User has been muted in this channel.")

    @checks.mod_or_permissions(administrator=True)
    @mute.command(name="server", pass_context=True, no_pm=True)
    async def server_mute(self, ctx, user : discord.Member, *, reason: str = None):
        """Mutes user in the server"""
        author = ctx.message.author
        server = ctx.message.server

        if not self.is_allowed_by_hierarchy(server, author, user):
            await self.bot.say("I cannot let you do that. You are "
                               "not higher than the user in the role "
                               "hierarchy.")
            return

        register = {}
        for channel in server.channels:
            if channel.type != discord.ChannelType.text:
                continue
            overwrites = channel.overwrites_for(user)
            if overwrites.send_messages is False:
                continue
            register[channel.id] = overwrites.send_messages
            overwrites.send_messages = False
            try:
                await self.bot.edit_channel_permissions(channel, user,
                                                        overwrites)
            except discord.Forbidden:
                await self.bot.say("Failed to mute user. I need the manage roles "
                                   "permission and the user I'm muting must be "
                                   "lower than myself in the role hierarchy.")
                return
            else:
                await asyncio.sleep(0.1)
        if not register:
            await self.bot.say("That user is already muted in all channels.")
            return
        self._perms_cache[user.id] = register
        dataIO.save_json("data/mod/perms_cache.json", self._perms_cache)
        await self.modlog.new_case(server,
                                   action="SMUTE",
                                   mod=author,
                                   user=user,
                                   reason=reason)
        await self.bot.say("User has been muted in this server.")

    @commands.group(pass_context=True, no_pm=True, invoke_without_command=True)
    @checks.mod_or_permissions(administrator=True)
    async def unmute(self, ctx, user : discord.Member):
        """Unmutes user in the channel/server

        Defaults to channel"""
        if ctx.invoked_subcommand is None:
            await ctx.invoke(self.channel_unmute, user=user)

    @checks.mod_or_permissions(administrator=True)
    @unmute.command(name="channel", pass_context=True, no_pm=True)
    async def channel_unmute(self, ctx, user : discord.Member):
        """Unmutes user in the current channel"""
        channel = ctx.message.channel
        author = ctx.message.author
        server = ctx.message.server
        overwrites = channel.overwrites_for(user)

        if overwrites.send_messages:
            await self.bot.say("That user doesn't seem to be muted "
                               "in this channel.")
            return
        elif not self.is_allowed_by_hierarchy(server, author, user):
            await self.bot.say("I cannot let you do that. You are "
                               "not higher than the user in the role "
                               "hierarchy.")
            return

        if user.id in self._perms_cache:
            old_value = self._perms_cache[user.id].get(channel.id)
        else:
            old_value = None
        overwrites.send_messages = old_value
        is_empty = self.are_overwrites_empty(overwrites)
        try:
            if not is_empty:
                await self.bot.edit_channel_permissions(channel, user,
                                                        overwrites)
            else:
                await self.bot.delete_channel_permissions(channel, user)
        except discord.Forbidden:
            await self.bot.say("Failed to unmute user. I need the manage roles"
                               " permission and the user I'm unmuting must be "
                               "lower than myself in the role hierarchy.")
        else:
            try:
                del self._perms_cache[user.id][channel.id]
            except KeyError:
                pass
            if user.id in self._perms_cache and not self._perms_cache[user.id]:
                del self._perms_cache[user.id]  # cleanup
            dataIO.save_json("data/mod/perms_cache.json", self._perms_cache)
            await self.bot.say("User has been unmuted in this channel.")

    @checks.mod_or_permissions(administrator=True)
    @unmute.command(name="server", pass_context=True, no_pm=True)
    async def server_unmute(self, ctx, user : discord.Member):
        """Unmutes user in the server"""
        server = ctx.message.server
        author = ctx.message.author

        if user.id not in self._perms_cache:
            await self.bot.say("That user doesn't seem to have been muted with {0}mute commands. "
                               "Unmute them in the channels you want with `{0}unmute <user>`"
                               "".format(ctx.prefix))
            return
        elif not self.is_allowed_by_hierarchy(server, author, user):
            await self.bot.say("I cannot let you do that. You are "
                               "not higher than the user in the role "
                               "hierarchy.")
            return

        for channel in server.channels:
            if channel.type != discord.ChannelType.text:
                continue
            if channel.id not in self._perms_cache[user.id]:
                continue
            value = self._perms_cache[user.id].get(channel.id)
            overwrites = channel.overwrites_for(user)
            if overwrites.send_messages is False:
                overwrites.send_messages = value
                is_empty = self.are_overwrites_empty(overwrites)
                try:
                    if not is_empty:
                        await self.bot.edit_channel_permissions(channel, user,
                                                                overwrites)
                    else:
                        await self.bot.delete_channel_permissions(channel, user)
                except discord.Forbidden:
                    await self.bot.say("Failed to unmute user. I need the manage roles"
                                       " permission and the user I'm unmuting must be "
                                       "lower than myself in the role hierarchy.")
                    return
                else:
                    del self._perms_cache[user.id][channel.id]
                    await asyncio.sleep(0.1)
        if user.id in self._perms_cache and not self._perms_cache[user.id]:
            del self._perms_cache[user.id]  # cleanup
        dataIO.save_json("data/mod/perms_cache.json", self._perms_cache)
        await self.bot.say("User has been unmuted in this server.")

    @commands.group(pass_context=True)
    @checks.mod_or_permissions(manage_messages=True)
    async def cleanup(self, ctx):
        """Deletes messages."""
        if ctx.invoked_subcommand is None:
            await send_cmd_help(ctx)

    @cleanup.command(pass_context=True, no_pm=True)
    async def text(self, ctx, text: str, number: int):
        """Deletes last X messages matching the specified text.

        Example:
        cleanup text \"test\" 5

        Remember to use double quotes."""

        channel = ctx.message.channel
        author = ctx.message.author
        server = author.server
        is_bot = self.bot.user.bot
        has_permissions = channel.permissions_for(server.me).manage_messages

        def check(m):
            if text in m.content:
                return True
            elif m == ctx.message:
                return True
            else:
                return False

        to_delete = [ctx.message]

        if not has_permissions:
            await self.bot.say("I'm not allowed to delete messages.")
            return

        tries_left = 5
        tmp = ctx.message

        while tries_left and len(to_delete) - 1 < number:
            async for message in self.bot.logs_from(channel, limit=100,
                                                    before=tmp):
                if len(to_delete) - 1 < number and check(message):
                    to_delete.append(message)
                tmp = message
            tries_left -= 1

        logger.info("{}({}) deleted {} messages "
                    " containing '{}' in channel {}".format(author.name,
                    author.id, len(to_delete), text, channel.id))

        if is_bot:
            await self.mass_purge(to_delete)
        else:
            await self.slow_deletion(to_delete)

    @cleanup.command(pass_context=True, no_pm=True)
    async def user(self, ctx, user: discord.Member, number: int):
        """Deletes last X messages from specified user.

        Examples:
        cleanup user @\u200bTwentysix 2
        cleanup user Red 6"""

        channel = ctx.message.channel
        author = ctx.message.author
        server = author.server
        is_bot = self.bot.user.bot
        has_permissions = channel.permissions_for(server.me).manage_messages
        self_delete = user == self.bot.user

        def check(m):
            if m.author == user:
                return True
            elif m == ctx.message:
                return True
            else:
                return False

        to_delete = [ctx.message]

        if not has_permissions and not self_delete:
            await self.bot.say("I'm not allowed to delete messages.")
            return

        tries_left = 5
        tmp = ctx.message

        while tries_left and len(to_delete) - 1 < number:
            async for message in self.bot.logs_from(channel, limit=100,
                                                    before=tmp):
                if len(to_delete) - 1 < number and check(message):
                    to_delete.append(message)
                tmp = message
            tries_left -= 1

        logger.info("{}({}) deleted {} messages "
                    " made by {}({}) in channel {}"
                    "".format(author.name, author.id, len(to_delete),
                              user.name, user.id, channel.name))

        if is_bot and not self_delete:
            # For whatever reason the purge endpoint requires manage_messages
            await self.mass_purge(to_delete)
        else:
            await self.slow_deletion(to_delete)

    @cleanup.command(pass_context=True, no_pm=True)
    async def after(self, ctx, message_id : int):
        """Deletes all messages after specified message

        To get a message id, enable developer mode in Discord's
        settings, 'appearance' tab. Then right click a message
        and copy its id.

        This command only works on bots running as bot accounts.
        """

        channel = ctx.message.channel
        author = ctx.message.author
        server = channel.server
        is_bot = self.bot.user.bot
        has_permissions = channel.permissions_for(server.me).manage_messages

        if not is_bot:
            await self.bot.say("This command can only be used on bots with "
                               "bot accounts.")
            return

        to_delete = []

        after = await self.bot.get_message(channel, message_id)

        if not has_permissions:
            await self.bot.say("I'm not allowed to delete messages.")
            return
        elif not after:
            await self.bot.say("Message not found.")
            return

        async for message in self.bot.logs_from(channel, limit=2000,
                                                after=after):
            to_delete.append(message)

        logger.info("{}({}) deleted {} messages in channel {}"
                    "".format(author.name, author.id,
                              len(to_delete), channel.name))

        await self.mass_purge(to_delete)

    @cleanup.command(pass_context=True, no_pm=True)
    async def messages(self, ctx, number: int):
        """Deletes last X messages.

        Example:
        cleanup messages 26"""

        channel = ctx.message.channel
        author = ctx.message.author
        server = author.server
        is_bot = self.bot.user.bot
        has_permissions = channel.permissions_for(server.me).manage_messages

        to_delete = []

        if not has_permissions:
            await self.bot.say("I'm not allowed to delete messages.")
            return

        async for message in self.bot.logs_from(channel, limit=number+1):
            to_delete.append(message)

        logger.info("{}({}) deleted {} messages in channel {}"
                    "".format(author.name, author.id,
                              number, channel.name))

        if is_bot:
            await self.mass_purge(to_delete)
        else:
            await self.slow_deletion(to_delete)

    @cleanup.command(pass_context=True, no_pm=True, name='bot')
    async def cleanup_bot(self, ctx, number: int):
        """Cleans up command messages and messages from the bot"""

        channel = ctx.message.channel
        author = ctx.message.author
        server = channel.server
        is_bot = self.bot.user.bot
        has_permissions = channel.permissions_for(server.me).manage_messages

        prefixes = self.bot.command_prefix
        if isinstance(prefixes, str):
            prefixes = [prefixes]
        elif callable(prefixes):
            if asyncio.iscoroutine(prefixes):
                await self.bot.say('Coroutine prefixes not yet implemented.')
                return
            prefixes = prefixes(self.bot, ctx.message)

        # In case some idiot sets a null prefix
        if '' in prefixes:
            prefixes.pop('')

        def check(m):
            if m.author.id == self.bot.user.id:
                return True
            elif m == ctx.message:
                return True
            p = discord.utils.find(m.content.startswith, prefixes)
            if p and len(p) > 0:
                return m.content[len(p):].startswith(tuple(self.bot.commands))
            return False

        to_delete = [ctx.message]

        if not has_permissions:
            await self.bot.say("I'm not allowed to delete messages.")
            return

        tries_left = 5
        tmp = ctx.message

        while tries_left and len(to_delete) - 1 < number:
            async for message in self.bot.logs_from(channel, limit=100,
                                                    before=tmp):
                if len(to_delete) - 1 < number and check(message):
                    to_delete.append(message)
                tmp = message
            tries_left -= 1

        logger.info("{}({}) deleted {} "
                    " command messages in channel {}"
                    "".format(author.name, author.id, len(to_delete),
                              channel.name))

        if is_bot:
            await self.mass_purge(to_delete)
        else:
            await self.slow_deletion(to_delete)

    @cleanup.command(pass_context=True, name='self')
    async def cleanup_self(self, ctx, number: int, match_pattern: str = None):
        """Cleans up messages owned by the bot.

        By default, all messages are cleaned. If a third argument is specified,
        it is used for pattern matching: If it begins with r( and ends with ),
        then it is interpreted as a regex, and messages that match it are
        deleted. Otherwise, it is used in a simple substring test.

        Some helpful regex flags to include in your pattern:
        Dots match newlines: (?s); Ignore case: (?i); Both: (?si)
        """
        channel = ctx.message.channel
        author = ctx.message.author
        is_bot = self.bot.user.bot

        # You can always delete your own messages, this is needed to purge
        can_mass_purge = False
        if type(author) is discord.Member:
            me = channel.server.me
            can_mass_purge = channel.permissions_for(me).manage_messages

        use_re = (match_pattern and match_pattern.startswith('r(') and
                  match_pattern.endswith(')'))

        if use_re:
            match_pattern = match_pattern[1:]  # strip 'r'
            match_re = re.compile(match_pattern)

            def content_match(c):
                return bool(match_re.match(c))
        elif match_pattern:
            def content_match(c):
                return match_pattern in c
        else:
            def content_match(_):
                return True

        def check(m):
            if m.author.id != self.bot.user.id:
                return False
            elif content_match(m.content):
                return True
            return False

        to_delete = []
        # Selfbot convenience, delete trigger message
        if author == self.bot.user:
            to_delete.append(ctx.message)
            number += 1

        tries_left = 5
        tmp = ctx.message

        while tries_left and len(to_delete) < number:
            async for message in self.bot.logs_from(channel, limit=100,
                                                    before=tmp):
                if len(to_delete) < number and check(message):
                    to_delete.append(message)
                tmp = message
            tries_left -= 1

        if channel.name:
            channel_name = 'channel ' + channel.name
        else:
            channel_name = str(channel)

        logger.info("{}({}) deleted {} messages "
                    "sent by the bot in {}"
                    "".format(author.name, author.id, len(to_delete),
                              channel_name))

        if is_bot and can_mass_purge:
            await self.mass_purge(to_delete)
        else:
            await self.slow_deletion(to_delete)

    @commands.command(pass_context=True)
    @checks.mod_or_permissions(manage_messages=True)
    async def reason(self, ctx, case, *, reason : str=""):
        """Lets you specify a reason for mod-log's cases

        Defaults to last case assigned to yourself, if available."""
        author = ctx.message.author
        server = author.server
        try:
            case = int(case)
            if not reason:
                await send_cmd_help(ctx)
                return
        except:
            if reason:
                reason = "{} {}".format(case, reason)
            else:
                reason = case
            case = self.modlog.last_case[server.id].get(author.id)
            if case is None:
                await send_cmd_help(ctx)
                return
        try:
            await self.modlog.update_case(server, case=case, mod=author,
                                          reason=reason)
        except UnauthorizedCaseEdit:
            await self.bot.say("That case is not yours.")
        except KeyError:
            await self.bot.say("That case doesn't exist.")
        except NoModLogChannel:
            await self.bot.say("There's no mod-log channel set.")
        except CaseMessageNotFound:
            await self.bot.say("I couldn't find the case's message.")
        except NoModLogAccess:
            await self.bot.say("I'm not allowed to access the mod-log "
                               "channel (or its message history)")
        else:
            await self.bot.say("Case #{} updated.".format(case))

    @commands.group(pass_context=True)
    @checks.is_owner()
    async def blacklist(self, ctx):
        """Bans user from using the bot"""
        if ctx.invoked_subcommand is None:
            await send_cmd_help(ctx)

    @blacklist.command(name="add")
    async def _blacklist_add(self, user: discord.Member):
        """Adds user to bot's blacklist"""
        if user.id not in self.blacklist_list:
            self.blacklist_list.append(user.id)
            dataIO.save_json("data/mod/blacklist.json", self.blacklist_list)
            await self.bot.say("User has been added to blacklist.")
        else:
            await self.bot.say("User is already blacklisted.")

    @blacklist.command(name="remove")
    async def _blacklist_remove(self, user: discord.Member):
        """Removes user from bot's blacklist"""
        if user.id in self.blacklist_list:
            self.blacklist_list.remove(user.id)
            dataIO.save_json("data/mod/blacklist.json", self.blacklist_list)
            await self.bot.say("User has been removed from blacklist.")
        else:
            await self.bot.say("User is not in blacklist.")

    @blacklist.command(name="clear")
    async def _blacklist_clear(self):
        """Clears the blacklist"""
        self.blacklist_list = []
        dataIO.save_json("data/mod/blacklist.json", self.blacklist_list)
        await self.bot.say("Blacklist is now empty.")

    @commands.group(pass_context=True)
    @checks.is_owner()
    async def whitelist(self, ctx):
        """Users who will be able to use the bot"""
        if ctx.invoked_subcommand is None:
            await send_cmd_help(ctx)

    @whitelist.command(name="add")
    async def _whitelist_add(self, user: discord.Member):
        """Adds user to bot's whitelist"""
        if user.id not in self.whitelist_list:
            if not self.whitelist_list:
                msg = "\nAll users not in whitelist will be ignored (owner, admins and mods excluded)"
            else:
                msg = ""
            self.whitelist_list.append(user.id)
            dataIO.save_json("data/mod/whitelist.json", self.whitelist_list)
            await self.bot.say("User has been added to whitelist." + msg)
        else:
            await self.bot.say("User is already whitelisted.")

    @whitelist.command(name="remove")
    async def _whitelist_remove(self, user: discord.Member):
        """Removes user from bot's whitelist"""
        if user.id in self.whitelist_list:
            self.whitelist_list.remove(user.id)
            dataIO.save_json("data/mod/whitelist.json", self.whitelist_list)
            await self.bot.say("User has been removed from whitelist.")
        else:
            await self.bot.say("User is not in whitelist.")

    @whitelist.command(name="clear")
    async def _whitelist_clear(self):
        """Clears the whitelist"""
        self.whitelist_list = []
        dataIO.save_json("data/mod/whitelist.json", self.whitelist_list)
        await self.bot.say("Whitelist is now empty.")

    @commands.group(pass_context=True, no_pm=True)
    @checks.admin_or_permissions(manage_channels=True)
    async def ignore(self, ctx):
        """Adds servers/channels to ignorelist"""
        if ctx.invoked_subcommand is None:
            await send_cmd_help(ctx)
            await self.bot.say(self.count_ignored())

    @ignore.command(name="channel", pass_context=True)
    async def ignore_channel(self, ctx, channel: discord.Channel=None):
        """Ignores channel

        Defaults to current one"""
        current_ch = ctx.message.channel
        if not channel:
            if current_ch.id not in self.ignore_list["CHANNELS"]:
                self.ignore_list["CHANNELS"].append(current_ch.id)
                dataIO.save_json("data/mod/ignorelist.json", self.ignore_list)
                await self.bot.say("Channel added to ignore list.")
            else:
                await self.bot.say("Channel already in ignore list.")
        else:
            if channel.id not in self.ignore_list["CHANNELS"]:
                self.ignore_list["CHANNELS"].append(channel.id)
                dataIO.save_json("data/mod/ignorelist.json", self.ignore_list)
                await self.bot.say("Channel added to ignore list.")
            else:
                await self.bot.say("Channel already in ignore list.")

    @ignore.command(name="server", pass_context=True)
    async def ignore_server(self, ctx):
        """Ignores current server"""
        server = ctx.message.server
        if server.id not in self.ignore_list["SERVERS"]:
            self.ignore_list["SERVERS"].append(server.id)
            dataIO.save_json("data/mod/ignorelist.json", self.ignore_list)
            await self.bot.say("This server has been added to the ignore list.")
        else:
            await self.bot.say("This server is already being ignored.")

    @commands.group(pass_context=True, no_pm=True)
    @checks.admin_or_permissions(manage_channels=True)
    async def unignore(self, ctx):
        """Removes servers/channels from ignorelist"""
        if ctx.invoked_subcommand is None:
            await send_cmd_help(ctx)
            await self.bot.say(self.count_ignored())

    @unignore.command(name="channel", pass_context=True)
    async def unignore_channel(self, ctx, channel: discord.Channel=None):
        """Removes channel from ignore list

        Defaults to current one"""
        current_ch = ctx.message.channel
        if not channel:
            if current_ch.id in self.ignore_list["CHANNELS"]:
                self.ignore_list["CHANNELS"].remove(current_ch.id)
                dataIO.save_json("data/mod/ignorelist.json", self.ignore_list)
                await self.bot.say("This channel has been removed from the ignore list.")
            else:
                await self.bot.say("This channel is not in the ignore list.")
        else:
            if channel.id in self.ignore_list["CHANNELS"]:
                self.ignore_list["CHANNELS"].remove(channel.id)
                dataIO.save_json("data/mod/ignorelist.json", self.ignore_list)
                await self.bot.say("Channel removed from ignore list.")
            else:
                await self.bot.say("That channel is not in the ignore list.")

    @unignore.command(name="server", pass_context=True)
    async def unignore_server(self, ctx):
        """Removes current server from ignore list"""
        server = ctx.message.server
        if server.id in self.ignore_list["SERVERS"]:
            self.ignore_list["SERVERS"].remove(server.id)
            dataIO.save_json("data/mod/ignorelist.json", self.ignore_list)
            await self.bot.say("This server has been removed from the ignore list.")
        else:
            await self.bot.say("This server is not in the ignore list.")

    def count_ignored(self):
        msg = "```Currently ignoring:\n"
        msg += str(len(self.ignore_list["CHANNELS"])) + " channels\n"
        msg += str(len(self.ignore_list["SERVERS"])) + " servers\n```\n"
        return msg

    @commands.group(name="filter", pass_context=True, no_pm=True)
    @checks.mod_or_permissions(manage_messages=True)
    async def _filter(self, ctx):
        """Adds/removes words from filter

        Use double quotes to add/remove sentences
        Using this command with no subcommands will send
        the list of the server's filtered words."""
        if ctx.invoked_subcommand is None:
            await send_cmd_help(ctx)
            server = ctx.message.server
            author = ctx.message.author
            if server.id in self.filter:
                if self.filter[server.id]:
                    words = ", ".join(self.filter[server.id])
                    words = "Filtered in this server:\n\n" + words
                    try:
                        for page in pagify(words, delims=[" ", "\n"], shorten_by=8):
                            await self.bot.send_message(author, page)
                    except discord.Forbidden:
                        await self.bot.say("I can't send direct messages to you.")

    @_filter.command(name="add", pass_context=True)
    async def filter_add(self, ctx, *words: str):
        """Adds words to the filter

        Use double quotes to add sentences
        Examples:
        filter add word1 word2 word3
        filter add \"This is a sentence\""""
        if words == ():
            await send_cmd_help(ctx)
            return
        server = ctx.message.server
        added = 0
        if server.id not in self.filter.keys():
            self.filter[server.id] = []
        for w in words:
            if w.lower() not in self.filter[server.id] and w != "":
                self.filter[server.id].append(w.lower())
                added += 1
        if added:
            dataIO.save_json("data/mod/filter.json", self.filter)
            await self.bot.say("Words added to filter.")
        else:
            await self.bot.say("Words already in the filter.")

    @_filter.command(name="remove", pass_context=True)
    async def filter_remove(self, ctx, *words: str):
        """Remove words from the filter

        Use double quotes to remove sentences
        Examples:
        filter remove word1 word2 word3
        filter remove \"This is a sentence\""""
        if words == ():
            await send_cmd_help(ctx)
            return
        server = ctx.message.server
        removed = 0
        if server.id not in self.filter.keys():
            await self.bot.say("There are no filtered words in this server.")
            return
        for w in words:
            if w.lower() in self.filter[server.id]:
                self.filter[server.id].remove(w.lower())
                removed += 1
        if removed:
            dataIO.save_json("data/mod/filter.json", self.filter)
            await self.bot.say("Words removed from filter.")
        else:
            await self.bot.say("Those words weren't in the filter.")

    @commands.group(no_pm=True, pass_context=True)
    @checks.admin_or_permissions(manage_roles=True)
    async def editrole(self, ctx):
        """Edits roles settings"""
        if ctx.invoked_subcommand is None:
            await send_cmd_help(ctx)

    @editrole.command(aliases=["color"], pass_context=True)
    async def colour(self, ctx, role: discord.Role, value: discord.Colour):
        """Edits a role's colour

        Use double quotes if the role contains spaces.
        Colour must be in hexadecimal format.
        \"http://www.w3schools.com/colors/colors_picker.asp\"
        Examples:
        !editrole colour \"The Transistor\" #ff0000
        !editrole colour Test #ff9900"""
        author = ctx.message.author
        try:
            await self.bot.edit_role(ctx.message.server, role, color=value)
            logger.info("{}({}) changed the colour of role '{}'".format(
                author.name, author.id, role.name))
            await self.bot.say("Done.")
        except discord.Forbidden:
            await self.bot.say("I need permissions to manage roles first.")
        except Exception as e:
            print(e)
            await self.bot.say("Something went wrong.")

    @editrole.command(name="name", pass_context=True)
    @checks.admin_or_permissions(administrator=True)
    async def edit_role_name(self, ctx, role: discord.Role, name: str):
        """Edits a role's name

        Use double quotes if the role or the name contain spaces.
        Examples:
        !editrole name \"The Transistor\" Test"""
        if name == "":
            await self.bot.say("Name cannot be empty.")
            return
        try:
            author = ctx.message.author
            old_name = role.name  # probably not necessary?
            await self.bot.edit_role(ctx.message.server, role, name=name)
            logger.info("{}({}) changed the name of role '{}' to '{}'".format(
                author.name, author.id, old_name, name))
            await self.bot.say("Done.")
        except discord.Forbidden:
            await self.bot.say("I need permissions to manage roles first.")
        except Exception as e:
            print(e)
            await self.bot.say("Something went wrong.")

    @commands.command()
    async def names(self, user : discord.Member):
        """Show previous names/nicknames of a user"""
        server = user.server
        names = self.past_names[user.id] if user.id in self.past_names else None
        try:
            nicks = self.past_nicknames[server.id][user.id]
            nicks = [escape_mass_mentions(nick) for nick in nicks]
        except:
            nicks = None
        msg = ""
        if names:
            names = [escape_mass_mentions(name) for name in names]
            msg += "**Past 20 names**:\n"
            msg += ", ".join(names)
        if nicks:
            if msg:
                msg += "\n\n"
            msg += "**Past 20 nicknames**:\n"
            msg += ", ".join(nicks)
        if msg:
            await self.bot.say(msg)
        else:
            await self.bot.say("That user doesn't have any recorded name or "
                               "nickname change.")

    async def mass_purge(self, messages):
        while messages:
            if len(messages) > 1:
                await self.bot.delete_messages(messages[:100])
                messages = messages[100:]
            else:
                await self.bot.delete_message(messages[0])
                messages = []
            await asyncio.sleep(1.5)

    async def slow_deletion(self, messages):
        for message in messages:
            try:
                await self.bot.delete_message(message)
            except:
                pass

    def is_admin_or_superior(self, obj):
        if isinstance(obj, discord.Message):
            user = obj.author
        elif isinstance(obj, discord.Member):
            user = obj
        elif isinstance(obj, discord.Role):
            pass
        else:
            raise TypeError('Only messages, members or roles may be passed')

        server = obj.server
        admin_role = settings.get_server_admin(server)

        if isinstance(obj, discord.Role):
            return obj.name == admin_role

        if user.id == settings.owner:
            return True
        elif discord.utils.get(user.roles, name=admin_role):
            return True
        else:
            return False

    def is_mod_or_superior(self, obj):
        if isinstance(obj, discord.Message):
            user = obj.author
        elif isinstance(obj, discord.Member):
            user = obj
        elif isinstance(obj, discord.Role):
            pass
        else:
            raise TypeError('Only messages, members or roles may be passed')

        server = obj.server
        admin_role = settings.get_server_admin(server)
        mod_role = settings.get_server_mod(server)

        if isinstance(obj, discord.Role):
            return obj.name in [admin_role, mod_role]

        if user.id == settings.owner:
            return True
        elif discord.utils.get(user.roles, name=admin_role):
            return True
        elif discord.utils.get(user.roles, name=mod_role):
            return True
        else:
            return False

    def is_allowed_by_hierarchy(self, server, mod, user):
        toggled = self.settings[server.id].get("respect_hierarchy",
                                               default_settings["respect_hierarchy"])
        is_special = mod == server.owner or mod.id == self.bot.settings.owner

        if not toggled:
            return True
        else:
            return mod.top_role.position > user.top_role.position or is_special

    async def check_filter(self, message):
        server = message.server
        if server.id in self.filter.keys():
            for w in self.filter[server.id]:
                if w in message.content.lower():
                    try:
                        await self.bot.delete_message(message)
                        logger.info("Message deleted in server {}."
                                    "Filtered: {}"
                                    "".format(server.id, w))
                        return True
                    except:
                        pass
        return False

    async def check_duplicates(self, message):
        server = message.server
        author = message.author
        if server.id not in self.settings:
            return False
        if self.settings[server.id]["delete_repeats"]:
            if not message.content:
                return False
            self.cache[author].append(message)
            msgs = self.cache[author]
            if len(msgs) == 3 and \
                    msgs[0].content == msgs[1].content == msgs[2].content:
                try:
                    await self.bot.delete_message(message)
                    return True
                except:
                    pass
        return False

    async def check_mention_spam(self, message):
        server = message.server
        author = message.author
        if server.id not in self.settings:
            return False
        if self.settings[server.id]["ban_mention_spam"]:
            max_mentions = self.settings[server.id]["ban_mention_spam"]
            mentions = set(message.mentions)
            if len(mentions) >= max_mentions:
                try:
                    self.temp_cache.add(author, server, "BAN")
                    await self.bot.ban(author, 1)
                except:
                    logger.info("Failed to ban member for mention spam in "
                                "server {}".format(server.id))
                else:
                    await self.modlog.new_case(server,
                                               action="BAN",
                                               mod=server.me,
                                               user=author,
                                               reason="Mention spam (Autoban)")
                    return True
        return False

    async def on_command(self, command, ctx):
        """Currently used for:
            * delete delay"""
        server = ctx.message.server
        message = ctx.message
        try:
            delay = self.settings[server.id]["delete_delay"]
        except KeyError:
            # We have no delay set
            return
        except AttributeError:
            # DM
            return

        if delay == -1:
            return

        async def _delete_helper(bot, message):
            try:
                await bot.delete_message(message)
                logger.debug("Deleted command msg {}".format(message.id))
            except discord.errors.Forbidden:
                # Do not have delete permissions
                logger.debug("Wanted to delete mid {} but no"
                             " permissions".format(message.id))

        await asyncio.sleep(delay)
        await _delete_helper(self.bot, message)

    async def on_message(self, message):
        if message.channel.is_private or self.bot.user == message.author \
         or not isinstance(message.author, discord.Member):
            return
        elif self.is_mod_or_superior(message):
            return
        deleted = await self.check_filter(message)
        if not deleted:
            deleted = await self.check_duplicates(message)
        if not deleted:
            deleted = await self.check_mention_spam(message)

    async def on_member_ban(self, member):
        server = member.server
        if not self.temp_cache.check(member, server, "BAN"):
            await self.modlog.new_case(server,
                                       user=member,
                                       action="BAN")

    async def on_member_unban(self, server, user):
        if not self.temp_cache.check(user, server, "UNBAN"):
            await self.modlog.new_case(server,
                                       user=user,
                                       action="UNBAN")

    async def check_names(self, before, after):
        if before.name != after.name:
            if before.id not in self.past_names:
                self.past_names[before.id] = [after.name]
            else:
                if after.name not in self.past_names[before.id]:
                    names = deque(self.past_names[before.id], maxlen=20)
                    names.append(after.name)
                    self.past_names[before.id] = list(names)
            dataIO.save_json("data/mod/past_names.json", self.past_names)

        if before.nick != after.nick and after.nick is not None:
            server = before.server
            if server.id not in self.past_nicknames:
                self.past_nicknames[server.id] = {}
            if before.id in self.past_nicknames[server.id]:
                nicks = deque(self.past_nicknames[server.id][before.id],
                              maxlen=20)
            else:
                nicks = []
            if after.nick not in nicks:
                nicks.append(after.nick)
                self.past_nicknames[server.id][before.id] = list(nicks)
                dataIO.save_json("data/mod/past_nicknames.json",
                                 self.past_nicknames)

    def are_overwrites_empty(self, overwrites):
        """There is currently no cleaner way to check if a
        PermissionOverwrite object is empty"""
        original = [p for p in iter(overwrites)]
        empty = [p for p in iter(discord.PermissionOverwrite())]
        return original == empty


def strfdelta(delta):
    s = []
    if delta.days:
        ds = '%i day' % delta.days
        if delta.days > 1:
            ds += 's'
        s.append(ds)
    hrs, rem = divmod(delta.seconds, 60*60)
    if hrs:
        hs = '%i hr' % hrs
        if hrs > 1:
            hs += 's'
        s.append(hs)
    mins, secs = divmod(rem, 60)
    if mins:
        s.append('%i min' % mins)
    if secs:
        s.append('%i sec' % secs)
    return ' '.join(s)


def check_folders():
    folders = ("data", "data/mod/")
    for folder in folders:
        if not os.path.exists(folder):
            print("Creating " + folder + " folder...")
            os.makedirs(folder)


def check_files():
    ignore_list = {"SERVERS": [], "CHANNELS": []}

    default_modlog_settings = {
        "DEFAULT": {
            "CASETYPES": {
                "BAN": {
                    "repr": ("Ban", "\N{HAMMER}"),
                    "enabled": True
                },
                "KICK": {
                    "repr": ("Kick", "\N{WOMANS BOOTS}"),
                    "enabled": True
                },
                "CMUTE": {
                    "repr": ("Channel mute", "\N{SPEAKER WITH CANCELLATION STROKE}"),
                    "enabled": False
                },
                "SMUTE": {
                    "repr": ("Server mute", "\N{SPEAKER WITH CANCELLATION STROKE}"),
                    "enabled": True
                },
                "SOFTBAN": {
                    "repr": ("Softban", "\N{DASH SYMBOL} \N{HAMMER}"),
                    "enabled": True
                },
                "UNBAN": {
                    "repr": ("Unban", "\N{DOVE OF PEACE}"),
                    "enabled": True
                }
            },
            "channel": None
        }
    }

    files = {
        "blacklist.json"      : [],
        "whitelist.json"      : [],
        "ignorelist.json"     : ignore_list,
        "filter.json"         : {},
        "past_names.json"     : {},
        "past_nicknames.json" : {},
        "settings.json"       : {},
        "modlog.json"         : {},
        "perms_cache.json"    : {},
        "modlog_settings.json": default_modlog_settings
    }

    for filename, value in files.items():
        if not os.path.isfile("data/mod/{}".format(filename)):
            print("Creating empty {}".format(filename))
            dataIO.save_json("data/mod/{}".format(filename), value)


def setup(bot):
    global logger
    check_folders()
    check_files()
    logger = logging.getLogger("mod")
    # Prevents the logger from being loaded again in case of module reload
    if logger.level == 0:
        logger.setLevel(logging.INFO)
        handler = logging.FileHandler(
            filename='data/mod/mod.log', encoding='utf-8', mode='a')
        handler.setFormatter(
            logging.Formatter('%(asctime)s %(message)s', datefmt="[%d/%m/%Y %H:%M]"))
        logger.addHandler(handler)
    n = Mod(bot)
    bot.add_listener(n.check_names, "on_member_update")
    bot.add_cog(n)<|MERGE_RESOLUTION|>--- conflicted
+++ resolved
@@ -12,29 +12,6 @@
 import asyncio
 
 
-<<<<<<< HEAD
-=======
-ACTIONS_REPR = {
-    "BAN"     : ("Ban", "\N{HAMMER}"),
-    "KICK"    : ("Kick", "\N{WOMANS BOOTS}"),
-    "CMUTE"   : ("Channel mute", "\N{SPEAKER WITH CANCELLATION STROKE}"),
-    "SMUTE"   : ("Server mute", "\N{SPEAKER WITH CANCELLATION STROKE}"),
-    "SOFTBAN" : ("Softban", "\N{DASH SYMBOL} \N{HAMMER}"),
-    "HACKBAN" : ("Preemptive ban", "\N{BUST IN SILHOUETTE} \N{HAMMER}"),
-    "UNBAN"   : ("Unban", "\N{DOVE OF PEACE}")
-}
-
-ACTIONS_CASES = {
-    "BAN"     : True,
-    "KICK"    : True,
-    "CMUTE"   : False,
-    "SMUTE"   : True,
-    "SOFTBAN" : True,
-    "HACKBAN" : True,
-    "UNBAN"   : True
-}
-
->>>>>>> 2e5023be
 default_settings = {
     "ban_mention_spam"  : False,
     "delete_repeats"    : False,
@@ -590,11 +567,11 @@
             logger.info("{}({}) hackbanned {}"
                         "".format(author.name, author.id, user_id))
             user = await self.bot.get_user_info(user_id)
-            await self.new_case(server,
-                                action="HACKBAN",
-                                mod=author,
-                                user=user,
-                                reason=reason)
+            await self.modlog.new_case(server,
+                                       action="HACKBAN",
+                                       mod=author,
+                                       user=user,
+                                       reason=reason)
             await self.bot.say("Done. The user will not be able to join this "
                                "server.")
 
@@ -1805,6 +1782,10 @@
                 "UNBAN": {
                     "repr": ("Unban", "\N{DOVE OF PEACE}"),
                     "enabled": True
+                },
+                "HACKBAN": {
+                    "repr": ("Preemptive ban", "\N{BUST IN SILHOUETTE} \N{HAMMER}"),
+                    "enabled": True
                 }
             },
             "channel": None
