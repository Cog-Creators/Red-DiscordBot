--- conflicted
+++ resolved
@@ -15,16 +15,6 @@
 
 
 class Streams:
-<<<<<<< HEAD
-    def __init__(self, bot: Red):
-        self.db = Config.get_conf(self, 26262626, force_registration=True)
-
-        self.db.register_global(
-            tokens={},
-            streams=[],
-            communities=[]
-        )
-=======
 
     global_defaults = {
         "tokens": {},
@@ -47,7 +37,6 @@
         self.db.register_global(**self.global_defaults)
 
         self.db.register_guild(**self.guild_defaults)
->>>>>>> 1cd55957
 
         self.db.register_role(**self.role_defaults)
 
