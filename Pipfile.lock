--- conflicted
+++ resolved
@@ -76,7 +76,6 @@
             "editable": true,
             "path": "."
         },
-<<<<<<< HEAD
         "fuzzywuzzy": {
             "hashes": [
                 "sha256:d40c22d2744dff84885b30bbfc07fab7875f641d070374331777a4d1808b8d4e",
@@ -84,14 +83,13 @@
             ],
             "index": "pypi",
             "version": "==0.16.0"
-=======
+        },
         "funcsigs": {
             "hashes": [
                 "sha256:330cc27ccbf7f1e992e69fef78261dc7c6569012cf397db8d3de0234e6c937ca",
                 "sha256:a7bb0f2cf3a3fd1ab2732cb49eba4252c2af4240442415b4abce3b87022a8f50"
             ],
             "version": "==1.0.2"
->>>>>>> d1208d7d
         },
         "idna": {
             "hashes": [
