<<<<<<< HEAD
# Standard Library
from pathlib import Path
from unittest.mock import MagicMock

# Red Dependencies
import pytest

# Red Imports
from redbot.cogs.downloader.errors import ExistingGitRepo
from redbot.cogs.downloader.repo_manager import Repo
from redbot.pytest.downloader import *
=======
# -*- coding: utf-8 -*-
# Standard Library
import asyncio
import pathlib

from collections import namedtuple
from pathlib import Path
from typing import Any, NamedTuple

# Red Dependencies
import pytest

from pytest_mock import MockFixture

# Red Imports
from redbot.cogs.downloader.errors import (
    AmbiguousRevision,
    ExistingGitRepo,
    GitException,
    UnknownRevision,
)
from redbot.cogs.downloader.repo_manager import (
    Candidate,
    Installable,
    ProcessFormatter,
    Repo,
    RepoManager,
)
from redbot.pytest.downloader import *


class FakeCompletedProcess(NamedTuple):
    returncode: int
    stdout: bytes = b""
    stderr: bytes = b""


async def async_return(ret: Any):
    return ret


def _mock_run(
    mocker: MockFixture, repo: Repo, returncode: int, stdout: bytes = b"", stderr: bytes = b""
):
    return mocker.patch.object(
        repo,
        "_run",
        autospec=True,
        return_value=async_return(FakeCompletedProcess(returncode, stdout, stderr)),
    )


def _mock_setup_repo(mocker: MockFixture, repo: Repo, commit: str):
    def update_commit(*args, **kwargs):
        repo.commit = commit
        return mocker.DEFAULT

    return mocker.patch.object(
        repo,
        "_setup_repo",
        autospec=True,
        side_effect=update_commit,
        return_value=async_return(None),
    )
>>>>>>> 097e7e56


def test_existing_git_repo(tmp_path):
    repo_folder = tmp_path / "repos" / "squid" / ".git"
    repo_folder.mkdir(parents=True, exist_ok=True)

    r = Repo(
        url="https://github.com/tekulvw/Squid-Plugins",
        name="squid",
        branch="rewrite_cogs",
        commit="6acb5decbb717932e5dc0cda7fca0eff452c47dd",
        folder_path=repo_folder.parent,
    )

    exists, git_path = r._existing_git_repo()

    assert exists is True
    assert git_path == repo_folder


ancestor_rev = "c950fc05a540dd76b944719c2a3302da2e2f3090"
descendant_rev = "fb99eb7d2d5bed514efc98fe6686b368f8425745"


@pytest.mark.asyncio
@pytest.mark.parametrize(
    "maybe_ancestor_rev,descendant_rev,returncode,expected",
    [(ancestor_rev, descendant_rev, 0, True), (descendant_rev, ancestor_rev, 1, False)],
)
async def test_is_ancestor(mocker, repo, maybe_ancestor_rev, descendant_rev, returncode, expected):
    m = _mock_run(mocker, repo, returncode)
    ret = await repo.is_ancestor(maybe_ancestor_rev, descendant_rev)
    m.assert_called_once_with(
        ProcessFormatter().format(
            repo.GIT_IS_ANCESTOR,
            path=repo.folder_path,
            maybe_ancestor_rev=maybe_ancestor_rev,
            descendant_rev=descendant_rev,
        ),
        valid_exit_codes=(0, 1),
    )
    assert ret is expected


@pytest.mark.asyncio
async def test_is_ancestor_raise(mocker, repo):
    m = _mock_run(mocker, repo, 128)
    with pytest.raises(GitException):
        await repo.is_ancestor("invalid1", "invalid2")

    m.assert_called_once_with(
        ProcessFormatter().format(
            repo.GIT_IS_ANCESTOR,
            path=repo.folder_path,
            maybe_ancestor_rev="invalid1",
            descendant_rev="invalid2",
        ),
        valid_exit_codes=(0, 1),
    )


@pytest.mark.asyncio
async def test_get_file_update_statuses(mocker, repo):
    old_rev = "c950fc05a540dd76b944719c2a3302da2e2f3090"
    new_rev = "fb99eb7d2d5bed514efc98fe6686b368f8425745"
    m = _mock_run(
        mocker,
        repo,
        0,
        b"A\x00added_file.txt\x00\t"
        b"M\x00mycog/__init__.py\x00\t"
        b"D\x00sample_file1.txt\x00\t"
        b"D\x00sample_file2.txt\x00\t"
        b"A\x00sample_file3.txt",
    )
    ret = await repo._get_file_update_statuses(old_rev, new_rev)
    m.assert_called_once_with(
        ProcessFormatter().format(
            repo.GIT_DIFF_FILE_STATUS, path=repo.folder_path, old_rev=old_rev, new_rev=new_rev
        )
    )

    assert ret == {
        "added_file.txt": "A",
        "mycog/__init__.py": "M",
        "sample_file1.txt": "D",
        "sample_file2.txt": "D",
        "sample_file3.txt": "A",
    }


@pytest.mark.asyncio
async def test_is_module_modified(mocker, repo):
    old_rev = "c950fc05a540dd76b944719c2a3302da2e2f3090"
    new_rev = "fb99eb7d2d5bed514efc98fe6686b368f8425745"
    FakeInstallable = namedtuple("Installable", "name commit")
    module = FakeInstallable("mycog", new_rev)
    m = mocker.patch.object(
        repo,
        "_get_file_update_statuses",
        autospec=True,
        return_value=async_return(
            {
                "added_file.txt": "A",
                "mycog/__init__.py": "M",
                "sample_file1.txt": "D",
                "sample_file2.txt": "D",
                "sample_file3.txt": "A",
            }
        ),
    )
    ret = await repo._is_module_modified(module, old_rev)
    m.assert_called_once_with(old_rev, new_rev)

    assert ret is True


@pytest.mark.asyncio
async def test_get_full_sha1_success(mocker, repo):
    commit = "c950fc05a540dd76b944719c2a3302da2e2f3090"
    m = _mock_run(mocker, repo, 0, commit.encode())
    ret = await repo.get_full_sha1(commit)
    m.assert_called_once_with(
        ProcessFormatter().format(repo.GIT_GET_FULL_SHA1, path=repo.folder_path, rev=commit)
    )

    assert ret == commit


@pytest.mark.asyncio
async def test_get_full_sha1_notfound(mocker, repo):
    m = _mock_run(mocker, repo, 128, b"", b"fatal: Needed a single revision")
    with pytest.raises(UnknownRevision):
        await repo.get_full_sha1("invalid")
    m.assert_called_once_with(
        ProcessFormatter().format(repo.GIT_GET_FULL_SHA1, path=repo.folder_path, rev="invalid")
    )


@pytest.mark.asyncio
async def test_get_full_sha1_ambiguous(mocker, repo):
    m = _mock_run(
        mocker,
        repo,
        128,
        b"",
        b"error: short SHA1 c6f0 is ambiguous\n"
        b"hint: The candidates are:\n"
        b"hint:   c6f028f tag ambiguous_tag_66387\n"
        b"hint:   c6f0e5e commit 2019-10-24 - Commit ambiguous with tag.\n"
        b"fatal: Needed a single revision",
    )
    with pytest.raises(AmbiguousRevision) as exc_info:
        await repo.get_full_sha1("c6f0")
    m.assert_called_once_with(
        ProcessFormatter().format(repo.GIT_GET_FULL_SHA1, path=repo.folder_path, rev="c6f0")
    )

    assert exc_info.value.candidates == [
        Candidate("c6f028f", "tag", "ambiguous_tag_66387"),
        Candidate("c6f0e5e", "commit", "2019-10-24 - Commit ambiguous with tag."),
    ]


def test_update_available_modules(repo):
    module = repo.folder_path / "mycog" / "__init__.py"
    submodule = module.parent / "submodule" / "__init__.py"
    module.parent.mkdir(parents=True)
    module.touch()
    submodule.parent.mkdir()
    submodule.touch()
    ret = repo._update_available_modules()
    assert (
        ret
        == repo.available_modules
        == (Installable(location=module.parent, repo=repo, commit=repo.commit),)
    )


@pytest.mark.asyncio
async def test_checkout(mocker, repo):
    commit = "c950fc05a540dd76b944719c2a3302da2e2f3090"
    m = _mock_run(mocker, repo, 0)
    _mock_setup_repo(mocker, repo, commit)
    git_path = repo.folder_path / ".git"
    git_path.mkdir()
    await repo._checkout(commit)

    assert repo.commit == commit
    m.assert_called_once_with(
        ProcessFormatter().format(repo.GIT_CHECKOUT, path=repo.folder_path, rev=commit)
    )


@pytest.mark.asyncio
async def test_checkout_ctx_manager(mocker, repo):
    commit = "c950fc05a540dd76b944719c2a3302da2e2f3090"
    m = mocker.patch.object(repo, "_checkout", autospec=True, return_value=async_return(None))
    old_commit = repo.commit
    async with repo.checkout(commit):
        m.assert_called_with(commit, force_checkout=False)
        m.return_value = async_return(None)

    m.assert_called_with(old_commit, force_checkout=False)


@pytest.mark.asyncio
async def test_checkout_await(mocker, repo):
    commit = "c950fc05a540dd76b944719c2a3302da2e2f3090"
    m = mocker.patch.object(repo, "_checkout", autospec=True, return_value=async_return(None))
    await repo.checkout(commit)

    m.assert_called_once_with(commit, force_checkout=False)


@pytest.mark.asyncio
async def test_clone_with_branch(mocker, repo):
    branch = repo.branch = "dont_add_commits"
    commit = "a0ccc2390883c85a361f5a90c72e1b07958939fa"
    repo.commit = ""
    m = _mock_run(mocker, repo, 0)
    _mock_setup_repo(mocker, repo, commit)

    await repo.clone()

    assert repo.commit == commit
    m.assert_called_once_with(
        ProcessFormatter().format(
            repo.GIT_CLONE, branch=branch, url=repo.url, folder=repo.folder_path
        )
    )


@pytest.mark.asyncio
async def test_clone_without_branch(mocker, repo):
    branch = "dont_add_commits"
    commit = "a0ccc2390883c85a361f5a90c72e1b07958939fa"
    repo.branch = None
    repo.commit = ""
    m = _mock_run(mocker, repo, 0)
    _mock_setup_repo(mocker, repo, commit)
    mocker.patch.object(repo, "current_branch", autospec=True, return_value=async_return(branch))

    await repo.clone()

    assert repo.commit == commit
    m.assert_called_once_with(
        ProcessFormatter().format(repo.GIT_CLONE_NO_BRANCH, url=repo.url, folder=repo.folder_path)
    )


@pytest.mark.asyncio
async def test_update(mocker, repo):
    old_commit = repo.commit
    new_commit = "a0ccc2390883c85a361f5a90c72e1b07958939fa"
    m = _mock_run(mocker, repo, 0)
    _mock_setup_repo(mocker, repo, new_commit)
    mocker.patch.object(
        repo, "latest_commit", autospec=True, return_value=async_return(old_commit)
    )
    mocker.patch.object(repo, "hard_reset", autospec=True, return_value=async_return(None))
    ret = await repo.update()

    assert ret == (old_commit, new_commit)
    m.assert_called_once_with(ProcessFormatter().format(repo.GIT_PULL, path=repo.folder_path))


# old tests


@pytest.mark.asyncio
async def test_add_repo(monkeypatch, repo_manager):
    monkeypatch.setattr("redbot.cogs.downloader.repo_manager.Repo._run", fake_run_noprint)
    monkeypatch.setattr(
        "redbot.cogs.downloader.repo_manager.Repo.current_commit", fake_current_commit
    )

    squid = await repo_manager.add_repo(
        url="https://github.com/tekulvw/Squid-Plugins", name="squid", branch="rewrite_cogs"
    )

    assert squid.available_modules == ()


@pytest.mark.asyncio
async def test_lib_install_requirements(monkeypatch, library_installable, repo, tmpdir):
    monkeypatch.setattr("redbot.cogs.downloader.repo_manager.Repo._run", fake_run_noprint)
    monkeypatch.setattr(
        "redbot.cogs.downloader.repo_manager.Repo.available_libraries", (library_installable,)
    )

    lib_path = Path(str(tmpdir)) / "cog_data_path" / "lib"
    sharedlib_path = lib_path / "cog_shared"
    sharedlib_path.mkdir(parents=True, exist_ok=True)

    installed, failed = await repo.install_libraries(
        target_dir=sharedlib_path, req_target_dir=lib_path
    )

    assert len(installed) == 1
    assert len(failed) == 0


@pytest.mark.asyncio
async def test_remove_repo(monkeypatch, repo_manager):
    monkeypatch.setattr("redbot.cogs.downloader.repo_manager.Repo._run", fake_run_noprint)
    monkeypatch.setattr(
        "redbot.cogs.downloader.repo_manager.Repo.current_commit", fake_current_commit
    )

    await repo_manager.add_repo(
        url="https://github.com/tekulvw/Squid-Plugins", name="squid", branch="rewrite_cogs"
    )
    assert repo_manager.get_repo("squid") is not None
    await repo_manager.delete_repo("squid")
    assert repo_manager.get_repo("squid") is None


@pytest.mark.asyncio
async def test_existing_repo(mocker, repo_manager):
    repo_manager.does_repo_exist = mocker.MagicMock(return_value=True)

    with pytest.raises(ExistingGitRepo):
        await repo_manager.add_repo("http://test.com", "test")

    repo_manager.does_repo_exist.assert_called_once_with("test")


def test_tree_url_parse(repo_manager):
    cases = [
        {
            "input": ("https://github.com/Tobotimus/Tobo-Cogs", None),
            "expected": ("https://github.com/Tobotimus/Tobo-Cogs", None),
        },
        {
            "input": ("https://github.com/Tobotimus/Tobo-Cogs", "V3"),
            "expected": ("https://github.com/Tobotimus/Tobo-Cogs", "V3"),
        },
        {
            "input": ("https://github.com/Tobotimus/Tobo-Cogs/tree/V3", None),
            "expected": ("https://github.com/Tobotimus/Tobo-Cogs", "V3"),
        },
        {
            "input": ("https://github.com/Tobotimus/Tobo-Cogs/tree/V3", "V4"),
            "expected": ("https://github.com/Tobotimus/Tobo-Cogs", "V4"),
        },
    ]

    for test_case in cases:
        assert test_case["expected"] == repo_manager._parse_url(*test_case["input"])


def test_tree_url_non_github(repo_manager):
    cases = [
        {
            "input": ("https://gitlab.com/Tobotimus/Tobo-Cogs", None),
            "expected": ("https://gitlab.com/Tobotimus/Tobo-Cogs", None),
        },
        {
            "input": ("https://my.usgs.gov/bitbucket/scm/Tobotimus/Tobo-Cogs", "V3"),
            "expected": ("https://my.usgs.gov/bitbucket/scm/Tobotimus/Tobo-Cogs", "V3"),
        },
    ]

    for test_case in cases:
        assert test_case["expected"] == repo_manager._parse_url(*test_case["input"])<|MERGE_RESOLUTION|>--- conflicted
+++ resolved
@@ -1,16 +1,3 @@
-<<<<<<< HEAD
-# Standard Library
-from pathlib import Path
-from unittest.mock import MagicMock
-
-# Red Dependencies
-import pytest
-
-# Red Imports
-from redbot.cogs.downloader.errors import ExistingGitRepo
-from redbot.cogs.downloader.repo_manager import Repo
-from redbot.pytest.downloader import *
-=======
 # -*- coding: utf-8 -*-
 # Standard Library
 import asyncio
@@ -75,7 +62,6 @@
         side_effect=update_commit,
         return_value=async_return(None),
     )
->>>>>>> 097e7e56
 
 
 def test_existing_git_repo(tmp_path):
