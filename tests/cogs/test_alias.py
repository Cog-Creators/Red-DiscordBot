--- conflicted
+++ resolved
@@ -30,8 +30,6 @@
     assert alias_obj.name == "test"
 
 
-<<<<<<< HEAD
-@pytest.mark.asyncio
 async def test_translate_alias_message(alias, ctx, newline_message, prefix):
     await create_test_guild_alias(alias, ctx)
     alias_obj = await alias._aliases.get_alias(ctx.guild, "test")
@@ -46,9 +44,6 @@
     assert new_content == original_content
 
 
-@pytest.mark.asyncio
-=======
->>>>>>> a393a10c
 async def test_delete_guild_alias(alias, ctx):
     await create_test_guild_alias(alias, ctx)
     alias_obj = await alias._aliases.get_alias(ctx.guild, "test")
