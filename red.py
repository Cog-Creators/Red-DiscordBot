--- conflicted
+++ resolved
@@ -16,7 +16,6 @@
 import traceback
 import re
 import youtube_dl
-import cleverbot3
 import os
 import asyncio
 import glob
@@ -187,7 +186,6 @@
 !trivia stop - Stop trivia session
 """
 
-cleverbot_client = cleverbot3.Cleverbot()
 client = discord.Client()
 
 if not discord.opus.is_loaded():
@@ -974,48 +972,55 @@
 		await client.send_message(message.channel, "!image [text]")
 """
 
-<<<<<<< HEAD
 async def imdb(message): # Method added by BananaWaffles.
-    msg = message.content.split()
-    if len(msg) > 1:
-            if len(msg[1]) > 1 and len([msg[1]]) < 20:
-                    try:
-                            msg.remove(msg[0])
-                            msg = "+".join(msg)
-                            search = "http://api.myapifilms.com/imdb/title?format=json&title=" + msg + "&token=" + "yourtokenhere"
-                            async with aiohttp.get(search) as r:
-                                    result = await r.json()
-                                    title = result['data']['movies'][0]['title']
-                                    year = result['data']['movies'][0]['year']
-                                    rating = result['data']['movies'][0]['rating']
-                                    url = result['data']['movies'][0]['urlIMDB']
-                                    msg = "Title: " + title + " | Released on: " + year + " | IMDB Rating: " + rating + ".\n" + url
-                                    await client.send_message(message.channel, msg)
-                    except:
-                            await client.send_message(message.channel, "Error.")
-            else:
-                    await client.send_message(message.channel, "Invalid search.")
-    else:
-            await client.send_message(message.channel, "$imdb [text]")
-=======
+	msg = message.content.split()
+	if apis["MYAPIFILMS_TOKEN"] == "TOKENHERE":
+		await client.send_message(message.channel, "`This command wasn't configured properly. If you're the owner, edit json/apis.json`")
+		return False
+	if len(msg) > 1:
+			if len(msg[1]) > 1 and len([msg[1]]) < 20:
+					try:
+						msg.remove(msg[0])
+						msg = "+".join(msg)
+						search = "http://api.myapifilms.com/imdb/title?format=json&title=" + msg + "&token=" + "yourtokenhere"
+						async with aiohttp.get(search) as r:
+							result = await r.json()
+							title = result['data']['movies'][0]['title']
+							year = result['data']['movies'][0]['year']
+							rating = result['data']['movies'][0]['rating']
+							url = result['data']['movies'][0]['urlIMDB']
+							msg = "Title: " + title + " | Released on: " + year + " | IMDB Rating: " + rating + ".\n" + url
+							await client.send_message(message.channel, msg)
+					except:
+						await client.send_message(message.channel, "Error.")
+			else:
+				await client.send_message(message.channel, "Invalid search.")
+	else:
+		await client.send_message(message.channel, "$imdb [text]")
+
 async def memes(message):
 	msg = message.content.split()
 	msg = message.content[6:]
 	msg = msg.split(";")
-	if len(msg[0]) > 1 and len([msg[1]]) < 20 and len([msg[2]]) < 20:
-		try:
-			search = "https://api.imgflip.com/caption_image?template_id=" + msg[0] + "&username=" + apis["IMGFLIP_USERNAME"] + "&password=" + apis["IMGFLIP_PASSWORD"] + "&text0=" + msg[1] + "&text1=" + msg[2]
-			async with aiohttp.get(search) as r:
-				result = await r.json()
-			if result["data"] != []:		
-				url = result["data"]["url"]
-				await client.send_message(message.channel, url)
-		except:
-			error = result["error_message"]
-			await client.send_message(message.channel, error)
+	if apis["IMGFLIP_USERNAME"] == "USERNAMEHERE" or apis["IMGFLIP_PASSWORD"] == "PASSWORDHERE":
+		await client.send_message(message.channel, "`This command wasn't configured properly. If you're the owner, edit json/apis.json`")
+		return False
+	if len(msg) == 3:
+		if len(msg[0]) > 1 and len([msg[1]]) < 20 and len([msg[2]]) < 20:
+			try:
+				search = "https://api.imgflip.com/caption_image?template_id=" + msg[0] + "&username=" + apis["IMGFLIP_USERNAME"] + "&password=" + apis["IMGFLIP_PASSWORD"] + "&text0=" + msg[1] + "&text1=" + msg[2]
+				async with aiohttp.get(search) as r:
+					result = await r.json()
+				if result["data"] != []:		
+					url = result["data"]["url"]
+					await client.send_message(message.channel, url)
+			except:
+				error = result["error_message"]
+				await client.send_message(message.channel, error)
+		else:
+			await client.send_message(message.channel, "!memes id;text1;text2")
 	else:
 		await client.send_message(message.channel, "!memes id;text1;text2")
->>>>>>> 23420163
 
 async def urban(message):
 	msg = message.content.split()
@@ -1054,13 +1059,13 @@
 					url = result["data"][0]["url"]
 					await client.send_message(message.channel, url)
 				else:
-					await client.send_message(message.channel, "Your search terms gave no results.")
+					await client.send_message(message.channel, "`Your search terms gave no results.`")
 			except:
-				await client.send_message(message.channel, "Error.")
-		else:
-			await client.send_message(message.channel, "Invalid search.")
-	else:
-		await client.send_message(message.channel, "!gif [text]")
+				await client.send_message(message.channel, "`Error.`")
+		else:
+			await client.send_message(message.channel, "`Invalid search.`")
+	else:
+		await client.send_message(message.channel, "`!gif [text]`")
 
 async def avatar(message):
 	if message.mentions:
