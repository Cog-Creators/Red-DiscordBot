import asyncio
import logging
from copy import copy
from re import search
from string import Formatter
from typing import List, Literal

import discord
from redbot.core import Config, commands
from redbot.core.i18n import Translator, cog_i18n
from redbot.core.utils.chat_formatting import box, pagify
from redbot.core.utils.menus import menu

from redbot.core.bot import Red
from .alias_entry import AliasEntry, AliasCache, ArgParseError

_ = Translator("Alias", __file__)

log = logging.getLogger("red.cogs.alias")


class _TrackingFormatter(Formatter):
    def __init__(self):
        super().__init__()
        self.max = -1

    def get_value(self, key, args, kwargs):
        if isinstance(key, int):
            self.max = max((key, self.max))
        return super().get_value(key, args, kwargs)


@cog_i18n(_)
class Alias(commands.Cog):
    """Create aliases for commands.

    Aliases are alternative names/shortcuts for commands. They
    can act as both a lambda (storing arguments for repeated use)
    or as simply a shortcut to saying "x y z".

    When run, aliases will accept any additional arguments
    and append them to the stored alias.
    """

    def __init__(self, bot: Red):
        super().__init__()
        self.bot = bot
        self.config = Config.get_conf(self, 8927348724)

        self.config.register_global(entries=[], handled_string_creator=False)
        self.config.register_guild(entries=[])
        self._aliases: AliasCache = AliasCache(config=self.config, cache_enabled=True)

    async def cog_load(self) -> None:
        await self._maybe_handle_string_keys()

        if not self._aliases._loaded:
            await self._aliases.load_aliases()

    async def red_delete_data_for_user(
        self,
        *,
        requester: Literal["discord_deleted_user", "owner", "user", "user_strict"],
        user_id: int,
    ):
        if requester != "discord_deleted_user":
            return

        await self._aliases.anonymize_aliases(user_id)

    async def _maybe_handle_string_keys(self):
        # This isn't a normal schema migration because it's being added
        # after the fact for GH-3788
        if await self.config.handled_string_creator():
            return

        async with self.config.entries() as alias_list:
            bad_aliases = []
            for a in alias_list:
                for keyname in ("creator", "guild"):
                    if isinstance((val := a.get(keyname)), str):
                        try:
                            a[keyname] = int(val)
                        except ValueError:
                            # Because migrations weren't created as changes were made,
                            # and the prior form was a string of an ID,
                            # if this fails, there's nothing to go back to
                            bad_aliases.append(a)
                            break

            for a in bad_aliases:
                alias_list.remove(a)

        # if this was using a custom group of (guild_id, aliasname) it would be better but...
        all_guild_aliases = await self.config.all_guilds()

        for guild_id, guild_data in all_guild_aliases.items():
            to_set = []
            modified = False

            for a in guild_data.get("entries", []):
                for keyname in ("creator", "guild"):
                    if isinstance((val := a.get(keyname)), str):
                        try:
                            a[keyname] = int(val)
                        except ValueError:
                            break
                        finally:
                            modified = True
                else:
                    to_set.append(a)

            if modified:
                await self.config.guild_from_id(guild_id).entries.set(to_set)

            await asyncio.sleep(0)
            # control yielded per loop since this is most likely to happen
            # at bot startup, where this is most likely to have a performance
            # hit.

        await self.config.handled_string_creator.set(True)

    def is_command(self, alias_name: str) -> bool:
        """
        The logic here is that if this returns true, the name should not be used for an alias
        The function name can be changed when alias is reworked
        """
        command = self.bot.get_command(alias_name)
        return command is not None or alias_name in commands.RESERVED_COMMAND_NAMES

    @staticmethod
    def is_valid_alias_name(alias_name: str) -> bool:
        return not bool(search(r"\s", alias_name)) and alias_name.isprintable()

    async def get_prefix(self, message: discord.Message) -> str:
        """
        Tries to determine what prefix is used in a message object.
            Looks to identify from longest prefix to smallest.

            Will raise ValueError if no prefix is found.
        :param message: Message object
        :return:
        """
        content = message.content
        prefix_list = await self.bot.command_prefix(self.bot, message)
        prefixes = sorted(prefix_list, key=lambda pfx: len(pfx), reverse=True)
        for p in prefixes:
            if content.startswith(p):
                return p
        raise ValueError("No prefix found.")

    async def call_alias(self, message: discord.Message, prefix: str, alias: AliasEntry):
        new_message = self.translate_alias_message(message, prefix, alias)
        await self.bot.process_commands(new_message)

    def translate_alias_message(self, message: discord.Message, prefix: str, alias: AliasEntry):
        """
        Translates a discord message using an alias
        for a command to a discord message using the
        alias' base command.
        """
        new_message = copy(message)
        try:
            args = alias.get_extra_args_from_alias(message, prefix)
        except commands.BadArgument:
            return

        trackform = _TrackingFormatter()
        command = trackform.format(alias.command, *args)

        # noinspection PyDunderSlots
        new_message.content = "{}{} {}".format(
            prefix, command, " ".join(args[trackform.max + 1 :])
<<<<<<< HEAD
        )

        return new_message
=======
        ).strip()
        await self.bot.process_commands(new_message)
>>>>>>> a393a10c

    async def paginate_alias_list(
        self, ctx: commands.Context, alias_list: List[AliasEntry]
    ) -> None:
        names = sorted(["+ " + a.name for a in alias_list])
        message = "\n".join(names)
        temp = list(pagify(message, delims=["\n"], page_length=1850))
        alias_list = []
        count = 0
        for page in temp:
            count += 1
            page = page.lstrip("\n")
            page = (
                _("Aliases:\n")
                + page
                + _("\n\nPage {page}/{total}").format(page=count, total=len(temp))
            )
            alias_list.append(box("".join(page), "diff"))
        if len(alias_list) == 1:
            await ctx.send(alias_list[0])
            return
        await menu(ctx, alias_list)

    @commands.group()
    async def alias(self, ctx: commands.Context):
        """Manage command aliases."""
        pass

    @alias.group(name="global")
    async def global_(self, ctx: commands.Context):
        """Manage global aliases."""
        pass

    @commands.mod_or_permissions(manage_guild=True)
    @alias.command(name="add")
    @commands.guild_only()
    async def _add_alias(self, ctx: commands.Context, alias_name: str, *, command):
        """Add an alias for a command."""
        # region Alias Add Validity Checking
        is_command = self.is_command(alias_name)
        if is_command:
            await ctx.send(
                _(
                    "You attempted to create a new alias"
                    " with the name {name} but that"
                    " name is already a command on this bot."
                ).format(name=alias_name)
            )
            return

        alias = await self._aliases.get_alias(ctx.guild, alias_name)
        if alias:
            await ctx.send(
                _(
                    "You attempted to create a new alias"
                    " with the name {name} but that"
                    " alias already exists."
                ).format(name=alias_name)
            )
            return

        is_valid_name = self.is_valid_alias_name(alias_name)
        if not is_valid_name:
            await ctx.send(
                _(
                    "You attempted to create a new alias"
                    " with the name {name} but that"
                    " name is an invalid alias name. Alias"
                    " names may not contain spaces."
                ).format(name=alias_name)
            )
            return

        given_command_exists = self.bot.get_command(command.split(maxsplit=1)[0]) is not None
        if not given_command_exists:
            await ctx.send(
                _("You attempted to create a new alias for a command that doesn't exist.")
            )
            return
        # endregion

        # At this point we know we need to make a new alias
        #   and that the alias name is valid.

        try:
            await self._aliases.add_alias(ctx, alias_name, command)
        except ArgParseError as e:
            return await ctx.send(" ".join(e.args))

        await ctx.send(
            _("A new alias with the trigger `{name}` has been created.").format(name=alias_name)
        )

    @commands.is_owner()
    @global_.command(name="add")
    async def _add_global_alias(self, ctx: commands.Context, alias_name: str, *, command):
        """Add a global alias for a command."""
        # region Alias Add Validity Checking
        is_command = self.is_command(alias_name)
        if is_command:
            await ctx.send(
                _(
                    "You attempted to create a new global alias"
                    " with the name {name} but that"
                    " name is already a command on this bot."
                ).format(name=alias_name)
            )
            return

        alias = await self._aliases.get_alias(None, alias_name)
        if alias:
            await ctx.send(
                _(
                    "You attempted to create a new global alias"
                    " with the name {name} but that"
                    " alias already exists."
                ).format(name=alias_name)
            )
            return

        is_valid_name = self.is_valid_alias_name(alias_name)
        if not is_valid_name:
            await ctx.send(
                _(
                    "You attempted to create a new global alias"
                    " with the name {name} but that"
                    " name is an invalid alias name. Alias"
                    " names may not contain spaces."
                ).format(name=alias_name)
            )
            return

        given_command_exists = self.bot.get_command(command.split(maxsplit=1)[0]) is not None
        if not given_command_exists:
            await ctx.send(
                _("You attempted to create a new alias for a command that doesn't exist.")
            )
            return
        # endregion

        try:
            await self._aliases.add_alias(ctx, alias_name, command, global_=True)
        except ArgParseError as e:
            return await ctx.send(" ".join(e.args))

        await ctx.send(
            _("A new global alias with the trigger `{name}` has been created.").format(
                name=alias_name
            )
        )

    @commands.mod_or_permissions(manage_guild=True)
    @alias.command(name="edit")
    @commands.guild_only()
    async def _edit_alias(self, ctx: commands.Context, alias_name: str, *, command):
        """Edit an existing alias in this server."""
        # region Alias Add Validity Checking
        alias = await self._aliases.get_alias(ctx.guild, alias_name)
        if not alias:
            await ctx.send(
                _("The alias with the name {name} does not exist.").format(name=alias_name)
            )
            return

        given_command_exists = self.bot.get_command(command.split(maxsplit=1)[0]) is not None
        if not given_command_exists:
            await ctx.send(_("You attempted to edit an alias to a command that doesn't exist."))
            return
        # endregion

        # So we figured it is a valid alias and the command exists
        # we can go ahead editing the command
        try:
            if await self._aliases.edit_alias(ctx, alias_name, command):
                await ctx.send(
                    _("The alias with the trigger `{name}` has been edited successfully.").format(
                        name=alias_name
                    )
                )
            else:
                # This part should technically never be reached...
                await ctx.send(
                    _("Alias with the name `{name}` was not found.").format(name=alias_name)
                )
        except ArgParseError as e:
            return await ctx.send(" ".join(e.args))

    @commands.is_owner()
    @global_.command(name="edit")
    async def _edit_global_alias(self, ctx: commands.Context, alias_name: str, *, command):
        """Edit an existing global alias."""
        # region Alias Add Validity Checking
        alias = await self._aliases.get_alias(None, alias_name)
        if not alias:
            await ctx.send(
                _("The alias with the name {name} does not exist.").format(name=alias_name)
            )
            return

        given_command_exists = self.bot.get_command(command.split(maxsplit=1)[0]) is not None
        if not given_command_exists:
            await ctx.send(_("You attempted to edit an alias to a command that doesn't exist."))
            return
        # endregion

        try:
            if await self._aliases.edit_alias(ctx, alias_name, command, global_=True):
                await ctx.send(
                    _("The alias with the trigger `{name}` has been edited successfully.").format(
                        name=alias_name
                    )
                )
            else:
                # This part should technically never be reached...
                await ctx.send(
                    _("Alias with the name `{name}` was not found.").format(name=alias_name)
                )
        except ArgParseError as e:
            return await ctx.send(" ".join(e.args))

    @alias.command(name="help")
    async def _help_alias(self, ctx: commands.Context, alias_name: str):
        """Try to execute help for the base command of the alias."""
        alias = await self._aliases.get_alias(ctx.guild, alias_name=alias_name)
        if alias:
            await self.bot.send_help_for(ctx, alias.command)
        else:
            await ctx.send(_("No such alias exists."))

    @alias.command(name="show")
    async def _show_alias(self, ctx: commands.Context, alias_name: str):
        """Show what command the alias executes."""
        alias = await self._aliases.get_alias(ctx.guild, alias_name)

        if alias:
            await ctx.send(
                _("The `{alias_name}` alias will execute the command `{command}`").format(
                    alias_name=alias_name, command=alias.command
                )
            )
        else:
            await ctx.send(_("There is no alias with the name `{name}`").format(name=alias_name))

    @commands.mod_or_permissions(manage_guild=True)
    @alias.command(name="delete", aliases=["del", "remove"])
    @commands.guild_only()
    async def _del_alias(self, ctx: commands.Context, alias_name: str):
        """Delete an existing alias on this server."""
        if not await self._aliases.get_guild_aliases(ctx.guild):
            await ctx.send(_("There are no aliases on this server."))
            return

        if await self._aliases.delete_alias(ctx, alias_name):
            await ctx.send(
                _("Alias with the name `{name}` was successfully deleted.").format(name=alias_name)
            )
        else:
            await ctx.send(_("Alias with name `{name}` was not found.").format(name=alias_name))

    @commands.is_owner()
    @global_.command(name="delete", aliases=["del", "remove"])
    async def _del_global_alias(self, ctx: commands.Context, alias_name: str):
        """Delete an existing global alias."""
        if not await self._aliases.get_global_aliases():
            await ctx.send(_("There are no global aliases on this bot."))
            return

        if await self._aliases.delete_alias(ctx, alias_name, global_=True):
            await ctx.send(
                _("Alias with the name `{name}` was successfully deleted.").format(name=alias_name)
            )
        else:
            await ctx.send(_("Alias with name `{name}` was not found.").format(name=alias_name))

    @alias.command(name="list")
    @commands.guild_only()
    @commands.bot_can_react()
    async def _list_alias(self, ctx: commands.Context):
        """List the available aliases on this server."""
        guild_aliases = await self._aliases.get_guild_aliases(ctx.guild)
        if not guild_aliases:
            return await ctx.send(_("There are no aliases on this server."))
        await self.paginate_alias_list(ctx, guild_aliases)

    @global_.command(name="list")
    @commands.bot_can_react()
    async def _list_global_alias(self, ctx: commands.Context):
        """List the available global aliases on this bot."""
        global_aliases = await self._aliases.get_global_aliases()
        if not global_aliases:
            return await ctx.send(_("There are no global aliases."))
        await self.paginate_alias_list(ctx, global_aliases)

    @commands.Cog.listener()
    async def on_message_without_command(self, message: discord.Message):
        if message.guild is not None:
            if await self.bot.cog_disabled_in_guild(self, message.guild):
                return

        try:
            prefix = await self.get_prefix(message)
        except ValueError:
            return

        try:
            potential_alias = message.content[len(prefix) :].split(" ")[0]
        except IndexError:
            return

        alias = await self._aliases.get_alias(message.guild, potential_alias)

        if alias:
            await self.call_alias(message, prefix, alias)<|MERGE_RESOLUTION|>--- conflicted
+++ resolved
@@ -171,14 +171,9 @@
         # noinspection PyDunderSlots
         new_message.content = "{}{} {}".format(
             prefix, command, " ".join(args[trackform.max + 1 :])
-<<<<<<< HEAD
-        )
+        ).strip()
 
         return new_message
-=======
-        ).strip()
-        await self.bot.process_commands(new_message)
->>>>>>> a393a10c
 
     async def paginate_alias_list(
         self, ctx: commands.Context, alias_list: List[AliasEntry]
