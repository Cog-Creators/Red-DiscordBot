import re

import discord

from redbot.core import checks, commands
from redbot.core.bot import Red
from redbot.core.i18n import Translator, cog_i18n
from redbot.core.utils.mod import slow_deletion, mass_purge
from redbot.cogs.mod.log import log

_ = Translator("Cleanup", __file__)


@cog_i18n(_)
class Cleanup:
    """Commands for cleaning messages"""

    def __init__(self, bot: Red):
        self.bot = bot

    @staticmethod
    async def check_100_plus(ctx: commands.Context, number: int) -> bool:
        """
        Called when trying to delete more than 100 messages at once

        Prompts the user to choose whether they want to continue or not
        """
        def author_check(message):
            return message.author == ctx.author

        await ctx.send(_('Are you sure you want to delete {} messages? (y/n)').format(number))
        response = await ctx.bot.wait_for('message', check=author_check)

        if response.content.lower().startswith('y'):
            return True
        else:
            await ctx.send(_('Cancelled.'))
            return False

    @staticmethod
    async def get_messages_for_deletion(
            ctx: commands.Context, channel: discord.TextChannel, number,
            check=lambda x: True, limit=100, before=None, after=None,
            delete_pinned=False
    ) -> list:
        """
        Gets a list of messages meeting the requirements to be deleted.

        Generally, the requirements are:
        - We don't have the number of messages to be deleted already
        - The message passes a provided check (if no check is provided,
          this is automatically true)
        - The message is less than 14 days old
        - The message is not pinned
        """
        to_delete = []
        too_old = False

        while not too_old and len(to_delete) - 1 < number:
            message = None
            async for message in channel.history(limit=limit,
                                                 before=before,
                                                 after=after):
                if (
                    (not number or len(to_delete) - 1 < number)
                    and check(message)
                    and (ctx.message.created_at - message.created_at).days < 14
                    and (delete_pinned or not message.pinned)
                ):
                    to_delete.append(message)
                elif (ctx.message.created_at - message.created_at).days >= 14:
                    too_old = True
                    break
                elif number and len(to_delete) >= number:
                    break
            if message is None:
                break
            else:
                before = message
        return to_delete

    @commands.group()
    @checks.mod_or_permissions(manage_messages=True)
    async def cleanup(self, ctx: commands.Context):
        """Deletes messages."""
        if ctx.invoked_subcommand is None:
            await ctx.send_help()

    @cleanup.command()
    @commands.guild_only()
    @commands.bot_has_permissions(manage_messages=True)
<<<<<<< HEAD
    async def text(self, ctx: RedContext, text: str, number: int, delete_pinned: bool=False):
=======
    async def text(self, ctx: commands.Context, text: str, number: int):
>>>>>>> 97d9aeb2
        """Deletes last X messages matching the specified text.

        Example:
        cleanup text \"test\" 5

        Remember to use double quotes."""

        channel = ctx.channel
        author = ctx.author
        is_bot = self.bot.user.bot

        if number > 100:
            cont = await self.check_100_plus(ctx, number)
            if not cont:
                return

        def check(m):
            if text in m.content:
                return True
            elif m == ctx.message:
                return True
            else:
                return False

        to_delete = await self.get_messages_for_deletion(
            ctx, channel, number, check=check, limit=1000, before=ctx.message,
            delete_pinned=delete_pinned)

        reason = "{}({}) deleted {} messages "\
                 " containing '{}' in channel {}.".format(author.name,
                                                         author.id, len(to_delete), text, channel.id)
        log.info(reason)

        if is_bot:
            await mass_purge(to_delete, channel)
        else:
            await slow_deletion(to_delete)

    @cleanup.command()
    @commands.guild_only()
    @commands.bot_has_permissions(manage_messages=True)
<<<<<<< HEAD
    async def user(self, ctx: RedContext, user: str, number: int, delete_pinned: bool=False):
=======
    async def user(self, ctx: commands.Context, user: str, number: int):
>>>>>>> 97d9aeb2
        """Deletes last X messages from specified user.

        Examples:
        cleanup user @\u200bTwentysix 2
        cleanup user Red 6"""

        try:
            member = await commands.converter.MemberConverter().convert(ctx, user)
        except commands.BadArgument:
            try:
                _id = int(user)
            except ValueError:
                raise commands.BadArgument()
        else:
            _id = member.id

        channel = ctx.channel
        author = ctx.author
        is_bot = self.bot.user.bot

        if number > 100:
            cont = await self.check_100_plus(ctx, number)
            if not cont:
                return

        def check(m):
            if m.author.id == _id:
                return True
            elif m == ctx.message:
                return True
            else:
                return False

        to_delete = await self.get_messages_for_deletion(
            ctx, channel, number, check=check, limit=1000, before=ctx.message,
            delete_pinned=delete_pinned
        )
        reason = "{}({}) deleted {} messages "\
                 " made by {}({}) in channel {}."\
                 "".format(author.name, author.id, len(to_delete),
                           member or '???', _id, channel.name)
        log.info(reason)

        if is_bot:
            # For whatever reason the purge endpoint requires manage_messages
            await mass_purge(to_delete, channel)
        else:
            await slow_deletion(to_delete)

    @cleanup.command()
    @commands.guild_only()
    @commands.bot_has_permissions(manage_messages=True)
<<<<<<< HEAD
    async def after(self, ctx: RedContext, message_id: int, delete_pinned: bool=False):
=======
    async def after(self, ctx: commands.Context, message_id: int):
>>>>>>> 97d9aeb2
        """Deletes all messages after specified message.

        To get a message id, enable developer mode in Discord's
        settings, 'appearance' tab. Then right click a message
        and copy its id.

        This command only works on bots running as bot accounts.
        """

        channel = ctx.channel
        author = ctx.author
        is_bot = self.bot.user.bot

        if not is_bot:
            await ctx.send(_("This command can only be used on bots with "
                             "bot accounts."))
            return

        after = await channel.get_message(message_id)

        if not after:
            await ctx.send(_("Message not found."))
            return

        to_delete = await self.get_messages_for_deletion(
            ctx, channel, 0, limit=None, after=after, delete_pinned=delete_pinned
        )

        reason = "{}({}) deleted {} messages in channel {}."\
                 "".format(author.name, author.id,
                           len(to_delete), channel.name)
        log.info(reason)

        await mass_purge(to_delete, channel)

    @cleanup.command()
    @commands.guild_only()
    @commands.bot_has_permissions(manage_messages=True)
<<<<<<< HEAD
    async def messages(self, ctx: RedContext, number: int, delete_pinned: bool=False):
=======
    async def messages(self, ctx: commands.Context, number: int):
>>>>>>> 97d9aeb2
        """Deletes last X messages.

        Example:
        cleanup messages 26"""

        channel = ctx.channel
        author = ctx.author

        is_bot = self.bot.user.bot

        if number > 100:
            cont = await self.check_100_plus(ctx, number)
            if not cont:
                return

        to_delete = await self.get_messages_for_deletion(
            ctx, channel, number, limit=1000, before=ctx.message,
            delete_pinned=delete_pinned
        )

        reason = "{}({}) deleted {} messages in channel {}."\
                 "".format(author.name, author.id,
                           number, channel.name)
        log.info(reason)

        if is_bot:
            await mass_purge(to_delete, channel)
        else:
            await slow_deletion(to_delete)

    @cleanup.command(name='bot')
    @commands.guild_only()
    @commands.bot_has_permissions(manage_messages=True)
<<<<<<< HEAD
    async def cleanup_bot(self, ctx: RedContext, number: int, delete_pinned: bool=False):
=======
    async def cleanup_bot(self, ctx: commands.Context, number: int):
>>>>>>> 97d9aeb2
        """Cleans up command messages and messages from the bot."""

        channel = ctx.message.channel
        author = ctx.message.author
        is_bot = self.bot.user.bot

        if number > 100:
            cont = await self.check_100_plus(ctx, number)
            if not cont:
                return

        prefixes = await self.bot.get_prefix(ctx.message) # This returns all server prefixes
        if isinstance(prefixes, str):
            prefixes = [prefixes]

        # In case some idiot sets a null prefix
        if '' in prefixes:
            prefixes.remove('')

        def check(m):
            if m.author.id == self.bot.user.id:
                return True
            elif m == ctx.message:
                return True
            p = discord.utils.find(m.content.startswith, prefixes)
            if p and len(p) > 0:
                cmd_name = m.content[len(p):].split(' ')[0]
                return bool(self.bot.get_command(cmd_name))
            return False

        to_delete = await self.get_messages_for_deletion(
            ctx, channel, number, check=check, limit=1000, before=ctx.message,
            delete_pinned=delete_pinned
        )

        reason = "{}({}) deleted {} "\
                 " command messages in channel {}."\
                 "".format(author.name, author.id, len(to_delete),
                           channel.name)
        log.info(reason)

        if is_bot:
            await mass_purge(to_delete, channel)
        else:
            await slow_deletion(to_delete)

    @cleanup.command(name='self')
<<<<<<< HEAD
    async def cleanup_self(
            self, ctx: RedContext, number: int,
            match_pattern: str = None, delete_pinned: bool=False):
=======
    async def cleanup_self(self, ctx: commands.Context, number: int, match_pattern: str = None):
>>>>>>> 97d9aeb2
        """Cleans up messages owned by the bot.

        By default, all messages are cleaned. If a third argument is specified,
        it is used for pattern matching: If it begins with r( and ends with ),
        then it is interpreted as a regex, and messages that match it are
        deleted. Otherwise, it is used in a simple substring test.

        Some helpful regex flags to include in your pattern:
        Dots match newlines: (?s); Ignore case: (?i); Both: (?si)
        """
        channel = ctx.channel
        author = ctx.message.author
        is_bot = self.bot.user.bot

        if number > 100:
            cont = await self.check_100_plus(ctx, number)
            if not cont:
                return

        # You can always delete your own messages, this is needed to purge
        can_mass_purge = False
        if type(author) is discord.Member:
            me = ctx.guild.me
            can_mass_purge = channel.permissions_for(me).manage_messages

        use_re = (match_pattern and match_pattern.startswith('r(') and
                  match_pattern.endswith(')'))

        if use_re:
            match_pattern = match_pattern[1:]  # strip 'r'
            match_re = re.compile(match_pattern)

            def content_match(c):
                return bool(match_re.match(c))
        elif match_pattern:
            def content_match(c):
                return match_pattern in c
        else:
            def content_match(_):
                return True

        def check(m):
            if m.author.id != self.bot.user.id:
                return False
            elif content_match(m.content):
                return True
            return False

        to_delete = await self.get_messages_for_deletion(
            ctx, channel, number, check=check, limit=1000, before=ctx.message,
            delete_pinned=delete_pinned
        )

        # Selfbot convenience, delete trigger message
        if author == self.bot.user:
            to_delete.append(ctx.message)

        if channel.name:
            channel_name = 'channel ' + channel.name
        else:
            channel_name = str(channel)

        reason = "{}({}) deleted {} messages "\
                 "sent by the bot in {}."\
                 "".format(author.name, author.id, len(to_delete),
                           channel_name)
        log.info(reason)

        if is_bot and can_mass_purge:
            await mass_purge(to_delete, channel)
        else:
            await slow_deletion(to_delete)<|MERGE_RESOLUTION|>--- conflicted
+++ resolved
@@ -89,11 +89,7 @@
     @cleanup.command()
     @commands.guild_only()
     @commands.bot_has_permissions(manage_messages=True)
-<<<<<<< HEAD
-    async def text(self, ctx: RedContext, text: str, number: int, delete_pinned: bool=False):
-=======
-    async def text(self, ctx: commands.Context, text: str, number: int):
->>>>>>> 97d9aeb2
+    async def text(self, ctx: commands.context, text: str, number: int, delete_pinned: bool=False):
         """Deletes last X messages matching the specified text.
 
         Example:
@@ -135,11 +131,7 @@
     @cleanup.command()
     @commands.guild_only()
     @commands.bot_has_permissions(manage_messages=True)
-<<<<<<< HEAD
-    async def user(self, ctx: RedContext, user: str, number: int, delete_pinned: bool=False):
-=======
-    async def user(self, ctx: commands.Context, user: str, number: int):
->>>>>>> 97d9aeb2
+    async def user(self, ctx: commands.Context, user: str, number: int, delete_pinned: bool=False):
         """Deletes last X messages from specified user.
 
         Examples:
@@ -192,11 +184,7 @@
     @cleanup.command()
     @commands.guild_only()
     @commands.bot_has_permissions(manage_messages=True)
-<<<<<<< HEAD
-    async def after(self, ctx: RedContext, message_id: int, delete_pinned: bool=False):
-=======
-    async def after(self, ctx: commands.Context, message_id: int):
->>>>>>> 97d9aeb2
+    async def after(self, ctx: commands.Context, message_id: int, delete_pinned: bool=False):
         """Deletes all messages after specified message.
 
         To get a message id, enable developer mode in Discord's
@@ -235,11 +223,7 @@
     @cleanup.command()
     @commands.guild_only()
     @commands.bot_has_permissions(manage_messages=True)
-<<<<<<< HEAD
-    async def messages(self, ctx: RedContext, number: int, delete_pinned: bool=False):
-=======
-    async def messages(self, ctx: commands.Context, number: int):
->>>>>>> 97d9aeb2
+    async def messages(self, ctx: commands.Context, number: int, delete_pinned: bool=False):
         """Deletes last X messages.
 
         Example:
@@ -273,11 +257,7 @@
     @cleanup.command(name='bot')
     @commands.guild_only()
     @commands.bot_has_permissions(manage_messages=True)
-<<<<<<< HEAD
-    async def cleanup_bot(self, ctx: RedContext, number: int, delete_pinned: bool=False):
-=======
-    async def cleanup_bot(self, ctx: commands.Context, number: int):
->>>>>>> 97d9aeb2
+    async def cleanup_bot(self, ctx: commands.Context, number: int, delete_pinned: bool=False):
         """Cleans up command messages and messages from the bot."""
 
         channel = ctx.message.channel
@@ -325,13 +305,9 @@
             await slow_deletion(to_delete)
 
     @cleanup.command(name='self')
-<<<<<<< HEAD
     async def cleanup_self(
-            self, ctx: RedContext, number: int,
+            self, ctx: commands.Context, number: int,
             match_pattern: str = None, delete_pinned: bool=False):
-=======
-    async def cleanup_self(self, ctx: commands.Context, number: int, match_pattern: str = None):
->>>>>>> 97d9aeb2
         """Cleans up messages owned by the bot.
 
         By default, all messages are cleaned. If a third argument is specified,
