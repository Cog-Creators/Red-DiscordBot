--- conflicted
+++ resolved
@@ -20,10 +20,6 @@
 log = logging.getLogger("red.cleanup")
 
 
-<<<<<<< HEAD
-
-=======
->>>>>>> b966bb80
 @cog_i18n(_)
 class Cleanup(commands.Cog):
     """This cog contains commands used for "cleaning up" (deleting) messages.
