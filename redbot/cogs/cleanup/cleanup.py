--- conflicted
+++ resolved
@@ -39,14 +39,9 @@
 
     @staticmethod
     async def get_messages_for_deletion(
-<<<<<<< HEAD
-            ctx: RedContext, channel: discord.TextChannel, number,
+            ctx: commands.Context, channel: discord.TextChannel, number,
             check=lambda x: True, limit=100, before=None, after=None,
             delete_pinned=False
-=======
-            ctx: commands.Context, channel: discord.TextChannel, number,
-            check=lambda x: True, limit=100, before=None, after=None
->>>>>>> 57240d25
     ) -> list:
         """
         Gets a list of messages meeting the requirements to be deleted.
