--- conflicted
+++ resolved
@@ -1,13 +1,7 @@
-<<<<<<< HEAD
+import discord
+
 from redbot.core import checks, bank, commands
 from redbot.core.i18n import Translator, cog_i18n
-=======
-import discord
-
-from redbot.core import checks, bank
-from redbot.core.i18n import CogI18n
-from discord.ext import commands
->>>>>>> 83471e08
 
 from redbot.core.bot import Red  # Only used for type hints
 
