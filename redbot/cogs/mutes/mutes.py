import asyncio
import contextlib
import logging
from abc import ABC
from datetime import datetime, timedelta, timezone
from typing import Dict, List, Literal, Optional, Tuple, Union, cast

import discord

from redbot.core import Config, checks, commands, i18n, modlog
from redbot.core.bot import Red
from redbot.core import commands, checks, i18n, modlog, Config
from redbot.core.utils import AsyncIter, bounded_gather, can_user_react_in
from redbot.core.utils.chat_formatting import (
    bold,
    humanize_timedelta,
    humanize_list,
    inline,
    pagify,
)
from redbot.core.utils.mod import get_audit_reason
from redbot.core.utils.menus import start_adding_reactions
from redbot.core.utils.mod import get_audit_reason
from redbot.core.utils.predicates import MessagePredicate, ReactionPredicate

from .converters import MuteTime
from .models import ChannelMuteResponse, MuteResponse
from .voicemutes import VoiceMutes

T_ = i18n.Translator("Mutes", __file__)

_ = lambda s: s

MUTE_UNMUTE_ISSUES = {
    "already_muted": _("That user is already muted in this channel."),
    "already_unmuted": _("That user is not muted in this channel."),
    "hierarchy_problem": _(
        "I cannot let you do that. You are not higher than the user in the role hierarchy."
    ),
    "assigned_role_hierarchy_problem": _(
        "I cannot let you do that. You are not higher than the mute role in the role hierarchy."
    ),
    "is_admin": _("That user cannot be (un)muted, as they have the Administrator permission."),
    "permissions_issue_role": _(
        "Failed to mute or unmute user. I need the Manage Roles "
        "permission and the user I'm muting must be "
        "lower than myself in the role hierarchy."
    ),
    "permissions_issue_channel": _(
        "Failed to mute or unmute user. I need the Manage Permissions permission."
    ),
    "left_guild": _("The user has left the server while applying an overwrite."),
    "unknown_channel": _("The channel I tried to mute or unmute the user in isn't found."),
    "role_missing": _("The mute role no longer exists."),
    "voice_mute_permission": _(
        "Because I don't have the Move Members permission, this will take into effect when the user rejoins."
    ),
<<<<<<< HEAD
    "mute_is_too_long": _("Timeouts cannot be longer than 28 days."),
    "timeouts_require_time": _("You must provide a time for the timeout to end."),
=======
    "is_not_voice_mute": _(
        "That user is channel muted in their current voice channel, not just voice muted."
        " If you want to fully unmute this user in the channel,"
        " use {command} in their voice channel's text channel instead."
    ),
>>>>>>> 1241ea16
}
_ = T_

log = logging.getLogger("red.cogs.mutes")

__version__ = "1.0.0"


class CompositeMetaClass(type(commands.Cog), type(ABC)):
    """
    This allows the metaclass used for proper type detection to
    coexist with discord.py's metaclass
    """

    pass


@i18n.cog_i18n(_)
class Mutes(VoiceMutes, commands.Cog, metaclass=CompositeMetaClass):
    """
    Mute users temporarily or indefinitely.
    """

    def __init__(self, bot: Red):
        self.bot = bot
        self.config = Config.get_conf(self, 49615220001, force_registration=True)
        default_guild = {
            "sent_instructions": False,
            "mute_role": None,
            "notification_channel": None,
            "muted_users": {},
            "default_time": 0,
            "dm": False,
            "show_mod": False,
        }
        # Tbh I would rather force everyone to use role mutes.
        # I also honestly think everyone would agree they're the
        # way to go. If for whatever reason someone wants to
        # enable channel overwrite mutes for their bot they can.
        # Channel overwrite logic still needs to be in place
        # for channel mutes methods.
        self.config.register_global(force_role_mutes=False, schema_version=0)
        self.config.register_guild(**default_guild)
        self.config.register_member(perms_cache={})
        self.config.register_channel(muted_users={})
        self._server_mutes: Dict[int, Dict[int, dict]] = {}
        self._channel_mutes: Dict[int, Dict[int, dict]] = {}
        self._unmute_tasks: Dict[str, asyncio.Task] = {}
        self._unmute_task: Optional[asyncio.Task] = None
        self.mute_role_cache: Dict[int, int] = {}
        # this is a dict of guild ID's and asyncio.Events
        # to wait for a guild to finish channel unmutes before
        # checking for manual overwrites
        self._channel_mute_events: Dict[int, asyncio.Event] = {}
        self._ready = asyncio.Event()
        self._init_task: Optional[asyncio.Task] = None
        self._ready_raised = False

    def create_init_task(self) -> None:
        def _done_callback(task: asyncio.Task) -> None:
            exc = task.exception()
            if exc is not None:
                log.error(
                    "An unexpected error occurred during Mutes's initialization.",
                    exc_info=exc,
                )
                self._ready_raised = True
                self._ready.set()

        self._init_task = asyncio.create_task(self.initialize())
        self._init_task.add_done_callback(_done_callback)

    async def red_delete_data_for_user(
        self,
        *,
        requester: Literal["discord_deleted_user", "owner", "user", "user_strict"],
        user_id: int,
    ):
        """Mutes are considered somewhat critical
        Therefore the only data that we should delete
        is that which comes from discord requesting us to
        remove data about a user
        """
        if requester != "discord_deleted_user":
            return

        await self._ready.wait()
        if self._ready_raised:
            raise RuntimeError(
                "Mutes cog is in a bad state, can't proceed with data deletion request."
            )
        all_members = await self.config.all_members()
        for g_id, data in all_members.items():
            for m_id, mutes in data.items():
                if m_id == user_id:
                    await self.config.member_from_ids(g_id, m_id).clear()

    async def initialize(self):
        await self.bot.wait_until_red_ready()
        await self._maybe_update_config()

        guild_data = await self.config.all_guilds()
        for g_id, mutes in guild_data.items():
            self._server_mutes[g_id] = {}
            if mutes["mute_role"]:
                self.mute_role_cache[g_id] = mutes["mute_role"]
            for user_id, mute in mutes["muted_users"].items():
                self._server_mutes[g_id][int(user_id)] = mute
        channel_data = await self.config.all_channels()
        for c_id, mutes in channel_data.items():
            self._channel_mutes[c_id] = {}
            for user_id, mute in mutes["muted_users"].items():
                self._channel_mutes[c_id][int(user_id)] = mute
        self._unmute_task = asyncio.create_task(self._handle_automatic_unmute())
        self._ready.set()

    async def _maybe_update_config(self):
        schema_version = await self.config.schema_version()

        if schema_version == 0:
            await self._schema_0_to_1()
            schema_version += 1
            await self.config.schema_version.set(schema_version)

    async def _schema_0_to_1(self):
        """This contains conversion that adds guild ID to channel mutes data."""
        all_channels = await self.config.all_channels()
        if not all_channels:
            return

        start = datetime.now()
        log.info(
            "Config conversion to schema_version 1 started. This may take a while to proceed..."
        )
        async for channel_id in AsyncIter(all_channels.keys()):
            try:
                if (channel := self.bot.get_channel(channel_id)) is None:
                    channel = await self.bot.fetch_channel(channel_id)
                async with self.config.channel_from_id(channel_id).muted_users() as muted_users:
                    for mute_id, mute_data in muted_users.items():
                        mute_data["guild"] = channel.guild.id
            except (discord.NotFound, discord.Forbidden):
                await self.config.channel_from_id(channel_id).clear()

        log.info(
            "Config conversion to schema_version 1 done. It took %s to proceed.",
            datetime.now() - start,
        )

    async def cog_before_invoke(self, ctx: commands.Context):
        if not self._ready.is_set():
            async with ctx.typing():
                await self._ready.wait()
        if self._ready_raised:
            await ctx.send(
                "There was an error during Mutes's initialization."
                " Check logs for more information."
            )
            raise commands.CheckFailure()

    def cog_unload(self):
        if self._init_task is not None:
            self._init_task.cancel()
        if self._unmute_task is not None:
            self._unmute_task.cancel()
        for task in self._unmute_tasks.values():
            task.cancel()

    async def is_allowed_by_hierarchy(
        self, guild: discord.Guild, mod: discord.Member, user: discord.Member
    ):
        is_special = mod == guild.owner or await self.bot.is_owner(mod)
        return mod.top_role > user.top_role or is_special

    async def _handle_automatic_unmute(self):
        """This is the core task creator and loop
        for automatic unmutes

        A resolution of 30 seconds seems appropriate
        to allow for decent resolution on low timed
        unmutes and without being too busy on our event loop
        """
        await self.bot.wait_until_red_ready()
        await self._ready.wait()
        if self._ready_raised:
            raise RuntimeError("Mutes cog is in a bad state, cancelling automatic unmute task.")
        while True:
            await self._clean_tasks()
            try:
                await self._handle_server_unmutes()
            except Exception:
                log.error("error checking server unmutes", exc_info=True)
            await asyncio.sleep(0.1)
            try:
                await self._handle_channel_unmutes()
            except Exception:
                log.error("error checking channel unmutes", exc_info=True)
            await asyncio.sleep(30)

    async def _clean_tasks(self):
        """This is here to cleanup our tasks
        and log when we have something going wrong
        inside our tasks.
        """
        log.debug("Cleaning unmute tasks")
        is_debug = log.getEffectiveLevel() <= logging.DEBUG
        for task_id in list(self._unmute_tasks.keys()):
            task = self._unmute_tasks[task_id]

            if task.cancelled():
                self._unmute_tasks.pop(task_id, None)
                continue

            if task.done():
                try:
                    r = task.result()
                except Exception:
                    if is_debug:
                        log.exception("Dead task when trying to unmute")
                self._unmute_tasks.pop(task_id, None)

    async def _handle_server_unmutes(self):
        """This is where the logic for role unmutes is taken care of"""
        log.debug("Checking server unmutes")
        for g_id in self._server_mutes:
            guild = self.bot.get_guild(g_id)
            if guild is None or await self.bot.cog_disabled_in_guild(self, guild):
                continue
            await i18n.set_contextual_locales_from_guild(self.bot, guild)
            for u_id in self._server_mutes[guild.id]:
                if self._server_mutes[guild.id][u_id]["until"] is None:
                    continue
                time_to_unmute = (
                    self._server_mutes[guild.id][u_id]["until"]
                    - datetime.now(timezone.utc).timestamp()
                )
                if time_to_unmute < 60.0:
                    task_name = f"server-unmute-{g_id}-{u_id}"
                    if task_name in self._unmute_tasks:
                        continue
                    log.debug(f"Creating task: {task_name}")
                    self._unmute_tasks[task_name] = asyncio.create_task(
                        self._auto_unmute_user(guild, self._server_mutes[guild.id][u_id])
                    )

    async def _auto_unmute_user(self, guild: discord.Guild, data: dict):
        """
        This handles role unmutes automatically

        Since channel overwrite mutes are handled under the separate
        _auto_channel_unmute_user methods here we don't
        need to worry about the dict response for message
        since only role based mutes get added here
        """
        delay = data["until"] - datetime.now(timezone.utc).timestamp()
        if delay < 1:
            delay = 0
        await asyncio.sleep(delay)

        member = guild.get_member(data["member"])
        author = guild.get_member(data["author"])
        if not member:
            async with self.config.guild(guild).muted_users() as muted_users:
                if str(data["member"]) in muted_users:
                    del muted_users[str(data["member"])]
            del self._server_mutes[guild.id][data["member"]]
            return
        result = await self.unmute_user(guild, author, member, _("Automatic unmute"))
        async with self.config.guild(guild).muted_users() as muted_users:
            if str(member.id) in muted_users:
                del muted_users[str(member.id)]
        if result.success:
            await modlog.create_case(
                self.bot,
                guild,
                datetime.now(timezone.utc),
                "sunmute",
                member,
                author,
                _("Automatic unmute"),
                until=None,
            )
            await self._send_dm_notification(
                member, author, guild, _("Server unmute"), _("Automatic unmute")
            )
        else:
            chan_id = await self.config.guild(guild).notification_channel()
            notification_channel = guild.get_channel(chan_id)
            if not notification_channel:
                return
            if not notification_channel.permissions_for(guild.me).send_messages:
                return
            error_msg = _(
                "I am unable to unmute {user} for the following reason:\n{reason}"
            ).format(user=member, reason=result.reason)
            try:
                await notification_channel.send(error_msg)
            except discord.errors.Forbidden:
                log.info(error_msg)
                return

    async def _handle_channel_unmutes(self):
        """This is where the logic for handling channel unmutes is taken care of"""
        log.debug("Checking channel unmutes")
        multiple_mutes = {}
        for c_id, c_data in self._channel_mutes.items():
            for u_id in self._channel_mutes[c_id]:
                if (
                    not self._channel_mutes[c_id][u_id]
                    or not self._channel_mutes[c_id][u_id]["until"]
                ):
                    continue
                guild = self.bot.get_guild(self._channel_mutes[c_id][u_id]["guild"])
                if guild is None or await self.bot.cog_disabled_in_guild(self, guild):
                    continue
                time_to_unmute = (
                    self._channel_mutes[c_id][u_id]["until"]
                    - datetime.now(timezone.utc).timestamp()
                )
                if time_to_unmute < 60.0:
                    if guild not in multiple_mutes:
                        multiple_mutes[guild] = {}
                    if u_id not in multiple_mutes[guild]:
                        multiple_mutes[guild][u_id] = {c_id: self._channel_mutes[c_id][u_id]}
                    else:
                        multiple_mutes[guild][u_id][c_id] = self._channel_mutes[c_id][u_id]

        for guild, users in multiple_mutes.items():
            await i18n.set_contextual_locales_from_guild(self.bot, guild)
            for user, channels in users.items():
                if len(channels) > 1:
                    task_name = f"server-unmute-channels-{guild.id}-{user}"
                    if task_name in self._unmute_tasks:
                        continue
                    log.debug(f"Creating task: {task_name}")
                    member = guild.get_member(user)
                    self._unmute_tasks[task_name] = asyncio.create_task(
                        self._auto_channel_unmute_user_multi(member, guild, channels)
                    )

                else:
                    for channel, mute_data in channels.items():
                        task_name = f"channel-unmute-{channel}-{user}"
                        log.debug(f"Creating task: {task_name}")
                        if task_name in self._unmute_tasks:
                            continue
                        self._unmute_tasks[task_name] = asyncio.create_task(
                            self._auto_channel_unmute_user(guild.get_channel(channel), mute_data)
                        )

        del multiple_mutes

    async def _auto_channel_unmute_user_multi(
        self, member: discord.Member, guild: discord.Guild, channels: Dict[int, dict]
    ):
        """This is meant to handle multiple channels all being unmuted at once"""
        if guild.id in self._channel_mute_events:
            self._channel_mute_events[guild.id].clear()
        else:
            self._channel_mute_events[guild.id] = asyncio.Event()
        tasks = []
        for channel, mute_data in channels.items():
            author = guild.get_member(mute_data["author"])
            tasks.append(
                self._auto_channel_unmute_user(guild.get_channel(channel), mute_data, False)
            )
        results = await bounded_gather(*tasks)
        unmuted_channels = [guild.get_channel(c) for c in channels.keys()]
        for result in results:
            if not result:
                continue
            _mmeber, channel, reason = result
            unmuted_channels.remove(channel)
        modlog_reason = _("Automatic unmute")

        channel_list = humanize_list([c.mention for c in unmuted_channels if c is not None])
        if channel_list:
            modlog_reason += _("\nUnmuted in channels: ") + channel_list

        await modlog.create_case(
            self.bot,
            guild,
            datetime.now(timezone.utc),
            "sunmute",
            member,
            author,
            modlog_reason,
            until=None,
        )
        await self._send_dm_notification(
            member, author, guild, _("Server unmute"), _("Automatic unmute")
        )
        self._channel_mute_events[guild.id].set()
        if any(results):
            reasons = {}
            for result in results:
                if not result:
                    continue
                _member, channel, reason = result
                if reason not in reasons:
                    reasons[reason] = [channel]
                else:
                    reasons[reason].append(channel)
            error_msg = _("{member} could not be unmuted for the following reasons:\n").format(
                member=member
            )
            for reason, channel_list in reasons.items():
                error_msg += _("{reason} In the following channels: {channels}\n").format(
                    reason=reason,
                    channels=humanize_list([c.mention for c in channel_list]),
                )
            chan_id = await self.config.guild(guild).notification_channel()
            notification_channel = guild.get_channel(chan_id)
            if notification_channel is None:
                return None
            if not notification_channel.permissions_for(guild.me).send_messages:
                return None
            try:
                await notification_channel.send(error_msg)
            except discord.errors.Forbidden:
                log.info(error_msg)
                return None

    async def _auto_channel_unmute_user(
        self, channel: discord.abc.GuildChannel, data: dict, create_case: bool = True
    ) -> Optional[Tuple[discord.Member, discord.abc.GuildChannel, str]]:
        """This is meant to unmute a user in individual channels"""
        delay = data["until"] - datetime.now(timezone.utc).timestamp()
        if delay < 1:
            delay = 0
        await asyncio.sleep(delay)
        member = channel.guild.get_member(data["member"])
        author = channel.guild.get_member(data["author"])
        if not member:
            async with self.config.channel(channel).muted_users() as muted_users:
                if str(data["member"]) in muted_users:
                    del muted_users[str(data["member"])]
            if (
                channel.id in self._channel_mutes
                and data["member"] in self._channel_mutes[channel.id]
            ):
                del self._channel_mutes[channel.id][data["member"]]
            return None
        result = await self.channel_unmute_user(
            channel.guild, channel, author, member, _("Automatic unmute")
        )
        async with self.config.channel(channel).muted_users() as muted_users:
            if str(member.id) in muted_users:
                del muted_users[str(member.id)]
        if result.success:
            if create_case:
                if data.get("voice_mute", False):
                    unmute_type = "vunmute"
                    notification_title = _("Voice unmute")
                else:
                    unmute_type = "cunmute"
                    notification_title = _("Channel unmute")
                await modlog.create_case(
                    self.bot,
                    channel.guild,
                    datetime.now(timezone.utc),
                    unmute_type,
                    member,
                    channel.guild.me,
                    _("Automatic unmute"),
                    until=None,
                    channel=channel,
                )
                await self._send_dm_notification(
                    member, author, channel.guild, notification_title, _("Automatic unmute")
                )
            return None
        else:
            error_msg = _(
                "I am unable to unmute {user} in {channel} for the following reason:\n{reason}"
            ).format(user=member, channel=channel.mention, reason=result.reason)
            if create_case:
                chan_id = await self.config.guild(channel.guild).notification_channel()
                notification_channel = channel.guild.get_channel(chan_id)
                if not notification_channel:
                    return None
                if not notification_channel.permissions_for(channel.guild.me).send_messages:
                    return None
                try:
                    await notification_channel.send(error_msg)
                except discord.errors.Forbidden:
                    log.info(error_msg)
                    return None
            else:
                return (member, channel, result.reason)

    async def _send_dm_notification(
        self,
        user: Union[discord.User, discord.Member],
        moderator: Optional[Union[discord.User, discord.Member]],
        guild: discord.Guild,
        mute_type: str,
        reason: Optional[str],
        duration=None,
    ):
        if user.bot:
            return

        if not await self.config.guild(guild).dm():
            return

        show_mod = await self.config.guild(guild).show_mod()
        title = bold(mute_type)
        if duration:
            duration_str = humanize_timedelta(timedelta=duration)
            until = datetime.now(timezone.utc) + duration
            until_str = discord.utils.format_dt(until)

        if moderator is None:
            moderator_str = _("Unknown")
        else:
            moderator_str = str(moderator)

        if not reason:
            reason = _("No reason provided.")

        if await self.bot.embed_requested(user):
            em = discord.Embed(
                title=title,
                description=reason,
                color=await self.bot.get_embed_color(user),
            )
            em.timestamp = datetime.now(timezone.utc)
            if duration:
                em.add_field(name=_("Until"), value=until_str)
                em.add_field(name=_("Duration"), value=duration_str)
            em.add_field(name=_("Guild"), value=guild.name, inline=False)
            if show_mod:
                em.add_field(name=_("Moderator"), value=moderator_str)
            try:
                await user.send(embed=em)
            except discord.Forbidden:
                pass
        else:
            message = f"{title}\n>>> "
            message += reason
            message += (f"\n{bold(_('Moderator:'))} {moderator_str}") if show_mod else ""
            message += (
                (f"\n{bold(_('Until:'))} {until_str}\n{bold(_('Duration:'))} {duration_str}")
                if duration
                else ""
            )
            message += f"\n{bold(_('Guild:'))} {guild.name}"
            try:
                await user.send(message)
            except discord.Forbidden:
                pass

    @commands.Cog.listener()
    async def on_member_update(self, before: discord.Member, after: discord.Member):
        """
        Used to handle the cache if a member manually has the muted role removed
        """
        guild = before.guild
        if await self.bot.cog_disabled_in_guild(self, guild):
            return
        if guild.id not in self.mute_role_cache:
            return
        should_save = False
        mute_role_id = self.mute_role_cache[guild.id]
        mute_role = guild.get_role(mute_role_id)
        if not mute_role:
            return
        b = set(before.roles)
        a = set(after.roles)
        roles_removed = list(b - a)
        roles_added = list(a - b)
        await i18n.set_contextual_locales_from_guild(self.bot, guild)
        if mute_role in roles_removed:
            # send modlog case for unmute and remove from cache
            if guild.id not in self._server_mutes:
                # they weren't a tracked mute so we can return early
                return
            if after.id in self._server_mutes[guild.id]:
                await modlog.create_case(
                    self.bot,
                    guild,
                    datetime.now(timezone.utc),
                    "sunmute",
                    after,
                    None,
                    _("Manually removed mute role"),
                )
                del self._server_mutes[guild.id][after.id]
                should_save = True
                await self._send_dm_notification(
                    after, None, guild, _("Server unmute"), _("Manually removed mute role")
                )
        elif mute_role in roles_added:
            # send modlog case for mute and add to cache
            if guild.id not in self._server_mutes:
                # initialize the guild in the cache to prevent keyerrors
                self._server_mutes[guild.id] = {}
            if after.id not in self._server_mutes[guild.id]:
                await modlog.create_case(
                    self.bot,
                    guild,
                    datetime.now(timezone.utc),
                    "smute",
                    after,
                    None,
                    _("Manually applied mute role"),
                )
                self._server_mutes[guild.id][after.id] = {
                    "author": None,
                    "member": after.id,
                    "until": None,
                }
                should_save = True
                await self._send_dm_notification(
                    after, None, guild, _("Server mute"), _("Manually applied mute role")
                )
        if should_save:
            await self.config.guild(guild).muted_users.set(self._server_mutes[guild.id])

    @commands.Cog.listener()
    async def on_guild_channel_update(
        self, before: discord.abc.GuildChannel, after: discord.abc.GuildChannel
    ):
        """
        This handles manually removing overwrites for a user that has been muted
        """
        if await self.bot.cog_disabled_in_guild(self, after.guild):
            return
        await i18n.set_contextual_locales_from_guild(self.bot, after.guild)
        if after.guild.id in self._channel_mute_events:
            await self._channel_mute_events[after.guild.id].wait()
        if after.id in self._channel_mutes:
            before_perms: Dict[int, Dict[str, Optional[bool]]] = {
                o.id: {name: attr for name, attr in p} for o, p in before.overwrites.items()
            }
            after_perms: Dict[int, Dict[str, Optional[bool]]] = {
                o.id: {name: attr for name, attr in p} for o, p in after.overwrites.items()
            }
            to_del: List[int] = []
            for user_id, mute_data in self._channel_mutes[after.id].items():
                unmuted = False
                voice_mute = mute_data.get("voice_mute", False)
                if user_id in after_perms:
                    perms_to_check = ["speak"]
                    if not voice_mute:
                        perms_to_check.extend(
                            (
                                "send_messages",
                                "send_messages_in_threads",
                                "create_public_threads",
                                "create_private_threads",
                            )
                        )
                    for perm_name in perms_to_check:
                        unmuted = unmuted or after_perms[user_id][perm_name] is not False
                # explicit is better than implicit :thinkies:
                if user_id in before_perms and (user_id not in after_perms or unmuted):
                    user = after.guild.get_member(user_id)
                    send_dm_notification = True
                    if not user:
                        send_dm_notification = False
                        user = discord.Object(id=user_id)
                    log.debug(f"{user} - {type(user)}")
                    to_del.append(user_id)
                    log.debug("creating case")
                    if voice_mute:
                        unmute_type = "vunmute"
                        notification_title = _("Voice unmute")
                    else:
                        unmute_type = "cunmute"
                        notification_title = _("Channel unmute")
                    if send_dm_notification:
                        await self._send_dm_notification(
                            user,
                            None,
                            after.guild,
                            notification_title,
                            _("Manually removed channel overwrites"),
                        )
                    await modlog.create_case(
                        self.bot,
                        after.guild,
                        datetime.now(timezone.utc),
                        unmute_type,
                        user,
                        None,
                        _("Manually removed channel overwrites"),
                        until=None,
                        channel=after,
                    )
                    log.debug("created case")
            if to_del:
                for u_id in to_del:
                    del self._channel_mutes[after.id][u_id]
                await self.config.channel(after).muted_users.set(self._channel_mutes[after.id])

    @commands.Cog.listener()
    async def on_member_join(self, member: discord.Member):
        guild = member.guild
        if await self.bot.cog_disabled_in_guild(self, guild):
            return
        mute_role = await self.config.guild(guild).mute_role()
        if not mute_role:
            # channel overwrite mutes would quickly allow a malicious
            # user to globally rate limit the bot therefore we are not
            # going to support re-muting users via channel overwrites
            return
        await i18n.set_contextual_locales_from_guild(self.bot, guild)
        if guild.id in self._server_mutes:
            if member.id in self._server_mutes[guild.id]:
                role = guild.get_role(mute_role)
                if not role:
                    return
                if self._server_mutes[guild.id][member.id]["until"]:
                    until = datetime.fromtimestamp(
                        self._server_mutes[guild.id][member.id]["until"]
                    )
                else:
                    until = None
                await self.mute_user(
                    guild, guild.me, member, until, _("Previously muted in this server.")
                )

    @commands.group()
    @commands.guild_only()
    async def muteset(self, ctx: commands.Context):
        """Mute settings."""
        pass

    @muteset.command()
    @commands.guild_only()
    @commands.mod_or_permissions(manage_channels=True)
    async def senddm(self, ctx: commands.Context, true_or_false: bool):
        """Set whether mute notifications should be sent to users in DMs."""
        await self.config.guild(ctx.guild).dm.set(true_or_false)
        if true_or_false:
            await ctx.send(_("I will now try to send mute notifications to users DMs."))
        else:
            await ctx.send(_("Mute notifications will no longer be sent to users DMs."))

    @muteset.command()
    @commands.guild_only()
    @commands.mod_or_permissions(manage_channels=True)
    async def showmoderator(self, ctx, true_or_false: bool):
        """Decide whether the name of the moderator muting a user should be included in the DM to that user."""
        await self.config.guild(ctx.guild).show_mod.set(true_or_false)
        if true_or_false:
            await ctx.send(
                _(
                    "I will include the name of the moderator who issued the mute when sending a DM to a user."
                )
            )
        else:
            await ctx.send(
                _(
                    "I will not include the name of the moderator who issued the mute when sending a DM to a user."
                )
            )

    @muteset.command(name="forcerole")
    @commands.is_owner()
    async def force_role_mutes(self, ctx: commands.Context, true_or_false: bool):
        """
        Whether or not to force role only mutes on the bot
        """
        await self.config.force_role_mutes.set(true_or_false)
        if true_or_false:
            await ctx.send(_("Okay I will enforce role mutes before muting users."))
        else:
            await ctx.send(_("Okay I will allow channel overwrites for muting users."))

    @muteset.command(name="settings", aliases=["showsettings"])
    @commands.mod_or_permissions(manage_channels=True)
    async def show_mutes_settings(self, ctx: commands.Context):
        """
        Shows the current mute settings for this guild.
        """
        data = await self.config.guild(ctx.guild).all()

        mute_role = ctx.guild.get_role(data["mute_role"])
        notification_channel = ctx.guild.get_channel(data["notification_channel"])
        default_time = timedelta(seconds=data["default_time"])
        msg = _(
            "Mute Role: {role}\n"
            "Notification Channel: {channel}\n"
            "Default Time: {time}\n"
            "Send DM: {dm}\n"
            "Show moderator: {show_mod}"
        ).format(
            role=mute_role.mention if mute_role else _("None"),
            channel=notification_channel.mention if notification_channel else _("None"),
            time=humanize_timedelta(timedelta=default_time) if default_time else _("None"),
            dm=data["dm"],
            show_mod=data["show_mod"],
        )
        await ctx.maybe_send_embed(msg)

    @muteset.command(name="notification")
    @commands.admin_or_permissions(manage_channels=True)
    async def notification_channel_set(
        self,
        ctx: commands.Context,
        channel: Optional[Union[discord.TextChannel, discord.VoiceChannel]] = None,
    ):
        """
        Set the notification channel for automatic unmute issues.

        If no channel is provided this will be cleared and notifications
        about issues when unmuting users will not be sent anywhere.
        """
        if channel is None:
            await self.config.guild(ctx.guild).notification_channel.clear()
            await ctx.send(_("Notification channel for unmute issues has been cleared."))
        else:
            await self.config.guild(ctx.guild).notification_channel.set(channel.id)
            await ctx.send(
                _("I will post unmute issues in {channel}.").format(channel=channel.mention)
            )

    @muteset.command(name="role")
    @commands.admin_or_permissions(manage_roles=True)
    @commands.bot_has_guild_permissions(manage_roles=True)
    async def mute_role(self, ctx: commands.Context, *, role: discord.Role = None):
        """Sets the role to be applied when muting a user.

        If no role is setup the bot will attempt to mute a user by setting
        channel overwrites in all channels to prevent the user from sending messages.

        Note: If no role is setup a user may be able to leave the server
        and rejoin no longer being muted.
        """
        if not role:
            await self.config.guild(ctx.guild).mute_role.set(None)
            if ctx.guild.id in self.mute_role_cache:
                del self.mute_role_cache[ctx.guild.id]
            await self.config.guild(ctx.guild).sent_instructions.set(False)
            # reset this to warn users next time they may have accidentally
            # removed the mute role
            await ctx.send(_("Discord Timeouts will be used for mutes instead."))
        else:
            if role >= ctx.author.top_role:
                await ctx.send(
                    _("You can't set this role as it is not lower than you in the role hierarchy.")
                )
                return
            await self.config.guild(ctx.guild).mute_role.set(role.id)
            self.mute_role_cache[ctx.guild.id] = role.id
            await ctx.send(_("Mute role set to {role}").format(role=role.name))
        if not await self.config.guild(ctx.guild).notification_channel():
            command_1 = f"`{ctx.clean_prefix}muteset notification`"
            await ctx.send(
                _(
                    "No notification channel has been setup, "
                    "use {command_1} to be updated when there's an issue in automatic unmutes."
                ).format(command_1=command_1)
            )

    @muteset.command(name="makerole")
    @commands.admin_or_permissions(manage_roles=True)
    @commands.bot_has_guild_permissions(manage_roles=True)
    @commands.max_concurrency(1, commands.BucketType.guild)
    async def make_mute_role(self, ctx: commands.Context, *, name: str):
        """Create a Muted role.

        This will create a role and apply overwrites to all available channels
        to more easily setup muting a user.

        If you already have a muted role created on the server use
        `[p]muteset role ROLE_NAME_HERE`
        """
        if await self.config.guild(ctx.guild).mute_role():
            command = f"`{ctx.clean_prefix}muteset role`"
            return await ctx.send(
                _(
                    "There is already a mute role setup in this server. "
                    "Please remove it with {command} before trying to "
                    "create a new one."
                ).format(command=command)
            )
        async with ctx.typing():
            perms = discord.Permissions()
            perms.update(
                send_messages=False,
                send_messages_in_threads=False,
                create_public_threads=False,
                create_private_threads=False,
                use_application_commands=False,
                speak=False,
                add_reactions=False,
            )
            try:
                role = await ctx.guild.create_role(
                    name=name, permissions=perms, reason=_("Mute role setup")
                )
                await self.config.guild(ctx.guild).mute_role.set(role.id)
                # save the role early incase of issue later
            except discord.errors.Forbidden:
                return await ctx.send(_("I could not create a muted role in this server."))
            errors = []
            tasks = []
            for channel in ctx.guild.channels:
                tasks.append(self._set_mute_role_overwrites(role, channel))
            errors = await bounded_gather(*tasks)
            if any(errors):
                msg = _(
                    "I could not set overwrites for the following channels: {channels}"
                ).format(channels=humanize_list([i for i in errors if i]))
                for page in pagify(msg, delims=[" "]):
                    await ctx.send(page)

            await ctx.send(_("Mute role set to {role}").format(role=role.name))
        if not await self.config.guild(ctx.guild).notification_channel():
            command_1 = f"`{ctx.clean_prefix}muteset notification`"
            await ctx.send(
                _(
                    "No notification channel has been setup, "
                    "use {command_1} to be updated when there's an issue in automatic unmutes."
                ).format(command_1=command_1)
            )

    async def _set_mute_role_overwrites(
        self, role: discord.Role, channel: discord.abc.GuildChannel
    ) -> Optional[str]:
        """
        This sets the supplied role and channel overwrites to what we want
        by default for a mute role
        """
        if not channel.permissions_for(channel.guild.me).manage_permissions:
            return channel.mention
        overs = discord.PermissionOverwrite()
        overs.send_messages = False
        overs.send_messages_in_threads = False
        overs.create_public_threads = False
        overs.create_private_threads = False
        overs.use_application_commands = False
        overs.add_reactions = False
        overs.speak = False
        try:
            await channel.set_permissions(role, overwrite=overs, reason=_("Mute role setup"))
            return None
        except discord.errors.Forbidden:
            return channel.mention

    @muteset.command(name="defaulttime", aliases=["time"])
    @commands.mod_or_permissions(manage_messages=True)
    async def default_mute_time(self, ctx: commands.Context, *, time: Optional[MuteTime] = None):
        """
        Set the default mute time for the mute command.

        If no time interval is provided this will be cleared.
        """

        if not time:
            await self.config.guild(ctx.guild).default_time.clear()
            await ctx.send(_("Default mute time removed."))
        else:
            data = time.get("duration", {})
            if not data:
                return await ctx.send(_("Please provide a valid time format."))
            await self.config.guild(ctx.guild).default_time.set(data.total_seconds())
            await ctx.send(
                _("Default mute time set to {time}.").format(
                    time=humanize_timedelta(timedelta=data)
                )
            )

    async def _check_for_mute_role(self, ctx: commands.Context) -> bool:
        """
        This explains to the user whether or not mutes are setup correctly for
        automatic unmutes.
        """
        command_1 = f"{ctx.clean_prefix}muteset role"
        command_2 = f"{ctx.clean_prefix}muteset makerole"
        msg = _(
            "This server does not have a mute role setup. "
            " You can setup a mute role with {command_1} or"
            " {command_2} if you just want a basic role created setup.\n\n"
        ).format(
            command_1=inline(command_1),
            command_2=inline(command_2),
        )
        mute_role_id = await self.config.guild(ctx.guild).mute_role()
        mute_role = ctx.guild.get_role(mute_role_id)
        force_role_mutes = await self.config.force_role_mutes()
        if force_role_mutes and not mute_role:
            await ctx.send(msg)
            return False

        return True

    @commands.command()
    @commands.guild_only()
    @commands.mod_or_permissions(manage_roles=True)
    async def activemutes(self, ctx: commands.Context):
        """
        Displays active mutes on this server.
        """
        msg = ""
        if ctx.guild.id in self._server_mutes:
            mutes_data = self._server_mutes[ctx.guild.id]
            if mutes_data:
                msg += _("__Server Mutes__\n")
                for user_id, mutes in mutes_data.items():
                    if not mutes:
                        continue
                    user = ctx.guild.get_member(user_id)
                    if not user:
                        user_str = f"<@!{user_id}>"
                    else:
                        user_str = user.mention
                    if mutes["until"]:
                        timestamp = int(mutes["until"])
                        time_str = discord.utils.format_dt(datetime.fromtimestamp(timestamp))
                    else:
                        time_str = ""
                    msg += f"{user_str} "
                    if time_str:
                        msg += _("__Until__: {time_left}\n").format(time_left=time_str)
                    else:
                        msg += "\n"
        added_timeouts = False
        for member in ctx.guild.members:
            if member.is_timed_out():
                if not added_timeouts:
                    msg += _("__Server Timeouts__\n")
                    added_timeouts = True
                msg += f"{member.mention}"
                time_str = discord.utils.format_dt(member.timed_out_until)
                msg += _("__Until__: {time_left}\n").format(time_left=time_str)
        for channel_id, mutes_data in self._channel_mutes.items():
            if not mutes_data:
                continue
            if ctx.guild.get_channel(channel_id):
                msg += _("__<#{channel_id}> Mutes__\n").format(channel_id=channel_id)
                for user_id, mutes in mutes_data.items():
                    if not mutes:
                        continue
                    user = ctx.guild.get_member(user_id)
                    if not user:
                        user_str = f"<@!{user_id}>"
                    else:
                        user_str = user.mention
                    if mutes["until"]:
                        timestamp = int(mutes["until"])
                        time_str = discord.utils.format_dt(datetime.fromtimestamp(timestamp))
                    else:
                        time_str = ""
                    msg += f"{user_str} "
                    if time_str:
                        msg += _("__Until__: {time_left}\n").format(time_left=time_str)
                    else:
                        msg += "\n"

        if msg:
            for page in pagify(msg):
                await ctx.maybe_send_embed(page)
            return
        await ctx.maybe_send_embed(_("There are no mutes on this server right now."))

    @commands.command(usage="<users...> [time_and_reason]")
    @commands.guild_only()
    @commands.mod_or_permissions(moderate_members=True)
    @commands.bot_has_permissions(moderate_members=True)
    async def timeout(
        self,
        ctx: commands.Context,
        users: commands.Greedy[discord.Member],
        *,
        time_and_reason: MuteTime = {},
    ):
        """Timeout users.

        `<users...>` is a space separated list of usernames, ID's, or mentions.
        `[time_and_reason]` is the time to mute for and reason. Time is
        any valid time length such as `30 minutes` or `2 days`. If nothing
        is provided the mute will use the set default time or indefinite if not set.

        Examples:
        `[p]mute @member1 @member2 spam 5 hours`
        `[p]mute @member1 3 days`

        """
        if not users:
            return await ctx.send_help()
        if ctx.me in users:
            return await ctx.send(_("You cannot mute me."))
        if ctx.author in users:
            return await ctx.send(_("You cannot mute yourself."))
        duration = time_and_reason.get("duration", None)
        if duration and duration > timedelta(days=28):
            await ctx.send(_(MUTE_UNMUTE_ISSUES["mute_is_too_long"]))
            return
        reason = time_and_reason.get("reason", None)
        time = ""
        until = None
        if duration:
            until = datetime.now(timezone.utc) + duration
            time = _(" for {duration}").format(duration=humanize_timedelta(timedelta=duration))
        else:
            default_duration = await self.config.guild(ctx.guild).default_time()
            if default_duration:
                until = datetime.now(timezone.utc) + timedelta(seconds=default_duration)
                time = _(" for {duration}").format(
                    duration=humanize_timedelta(timedelta=timedelta(seconds=default_duration))
                )
        success_list = []
        issues_list = []
        for member in users:
            ret = MuteResponse(success=False, reason=None, user=member)
            if member.guild_permissions >= ctx.author.guild_permissions:
                ret.reason = _(MUTE_UNMUTE_ISSUES["hierarchy_problem"])
                issues_list.append(ret)
                continue
            if member.guild_permissions.administrator:
                ret.reason = _(MUTE_UNMUTE_ISSUES["is_admin"])
                issues_list.append(ret)
                continue

            try:
                await member.edit(timed_out_until=until, reason=reason)
                success_list.append(member)
            except Exception:
                pass
        if success_list:
            msg = _("{users} has been timed out in this server{time}.")
            if len(success_list) > 1:
                msg = _("{users} have been timed out in this server{time}.")
            await ctx.send(
                msg.format(users=humanize_list([f"{u}" for u in success_list]), time=time)
            )
        else:
            await ctx.send(_("None of the users provided could be muted properly."))
        if issues_list:
            await self.handle_issues(ctx, issues_list)

    @commands.command(usage="<users...> [time_and_reason]")
    @commands.guild_only()
    @commands.mod_or_permissions(manage_roles=True, moderate_members=True)
    async def mute(
        self,
        ctx: commands.Context,
        users: commands.Greedy[discord.Member],
        *,
        time_and_reason: MuteTime = {},
    ):
        """Mute users.

        `<users...>` is a space separated list of usernames, ID's, or mentions.
        `[time_and_reason]` is the time to mute for and reason. Time is
        any valid time length such as `30 minutes` or `2 days`. If nothing
        is provided the mute will use the set default time or indefinite if not set.

        Examples:
        `[p]mute @member1 @member2 spam 5 hours`
        `[p]mute @member1 3 days`

        """
        if not users:
            return await ctx.send_help()
        if ctx.me in users:
            return await ctx.send(_("You cannot mute me."))
        if ctx.author in users:
            return await ctx.send(_("You cannot mute yourself."))

        if not await self._check_for_mute_role(ctx):
            return
        async with ctx.typing():
            duration = time_and_reason.get("duration", None)
            reason = time_and_reason.get("reason", None)
            time = ""
            until = None
            if duration:
                until = datetime.now(timezone.utc) + duration
                time = _(" until {duration}").format(duration=discord.utils.format_dt(until))

            else:
                default_duration = await self.config.guild(ctx.guild).default_time()
                if default_duration:
                    until = datetime.now(timezone.utc) + timedelta(seconds=default_duration)
                    time = _(" until {duration}").format(duration=discord.utils.format_dt(until))

            author = ctx.message.author
            guild = ctx.guild
            audit_reason = get_audit_reason(author, reason, shorten=True)
            success_list = []
            issue_list = []
            for user in users:
                response = await self.mute_user(guild, author, user, until, audit_reason)
                if response.success:
                    success_list.append(user)
                    await modlog.create_case(
                        self.bot,
                        guild,
                        ctx.message.created_at,
                        "smute",
                        user,
                        author,
                        reason,
                        until=until,
                        channel=None,
                    )
                    await self._send_dm_notification(
                        user, author, guild, _("Server mute"), reason, duration
                    )
                else:
                    issue_list.append(response)
        if success_list:
            if ctx.guild.id not in self._server_mutes:
                self._server_mutes[ctx.guild.id] = {}
            msg = _("{users} has been muted in this server{time}.")
            if len(success_list) > 1:
                msg = _("{users} have been muted in this server{time}.")
            await ctx.send(
                msg.format(users=humanize_list([f"{u}" for u in success_list]), time=time)
            )
        if issue_list:
            await self.handle_issues(ctx, issue_list)

    def parse_issues(self, issue: Union[MuteResponse, ChannelMuteResponse]) -> str:
        reason_msg = issue.reason + "\n" if issue.reason else None
        error_msg = _("{member} could not be (un)muted for the following reasons:\n").format(
            member=issue.user
        )
        error_msg += reason_msg
        return error_msg

    async def handle_issues(
        self, ctx: commands.Context, issue_list: List[Union[MuteResponse, ChannelMuteResponse]]
    ) -> None:
        """
        This is to handle the various issues that can return for each user/channel
        """
        message = _(
            "Some users could not be properly muted. Would you like to see who, where, and why?"
        )

        can_react = can_user_react_in(ctx.me, ctx.channel)
        if not can_react:
            message += " (y/n)"
        query: discord.Message = await ctx.send(message)
        if can_react:
            # noinspection PyAsyncCall
            start_adding_reactions(query, ReactionPredicate.YES_OR_NO_EMOJIS)
            pred = ReactionPredicate.yes_or_no(query, ctx.author)
            event = "reaction_add"
        else:
            pred = MessagePredicate.yes_or_no(ctx)
            event = "message"
        try:
            await ctx.bot.wait_for(event, check=pred, timeout=30)
        except asyncio.TimeoutError:
            with contextlib.suppress(discord.NotFound):
                await query.delete()
            return

        if not pred.result:
            if can_react:
                with contextlib.suppress(discord.NotFound):
                    await query.delete()
            else:
                await ctx.send(_("OK then."))
            return
        else:
            if can_react:
                with contextlib.suppress(discord.Forbidden):
                    await query.clear_reactions()
            issue = "\n".join(self.parse_issues(issue) for issue in issue_list)
            resp = pagify(issue)
            await ctx.send_interactive(resp)

    @commands.command(
        name="mutechannel", aliases=["channelmute"], usage="<users...> [time_and_reason]"
    )
    @commands.mod_or_permissions(manage_roles=True)
    @commands.bot_has_guild_permissions(manage_permissions=True)
    async def channel_mute(
        self,
        ctx: commands.Context,
        users: commands.Greedy[discord.Member],
        *,
        time_and_reason: MuteTime = {},
    ):
        """Mute a user in the current text channel (or in the parent of the current thread).

        `<users...>` is a space separated list of usernames, ID's, or mentions.
        `[time_and_reason]` is the time to mute for and reason. Time is
        any valid time length such as `30 minutes` or `2 days`. If nothing
        is provided the mute will use the set default time or indefinite if not set.

        Examples:
        `[p]mutechannel @member1 @member2 spam 5 hours`
        `[p]mutechannel @member1 3 days`
        """
        if not users:
            return await ctx.send_help()
        if ctx.me in users:
            return await ctx.send(_("You cannot mute me."))
        if ctx.author in users:
            return await ctx.send(_("You cannot mute yourself."))
        async with ctx.typing():
            duration = time_and_reason.get("duration", None)
            reason = time_and_reason.get("reason", None)
            time = ""
            until = None
            if duration:
                until = datetime.now(timezone.utc) + duration
                time = _(" until {duration}").format(duration=discord.utils.format_dt(until))
            else:
                default_duration = await self.config.guild(ctx.guild).default_time()
                if default_duration:
                    until = datetime.now(timezone.utc) + timedelta(seconds=default_duration)
                    time = _(" until {duration}").format(duration=discord.utils.format_dt(until))
            author = ctx.message.author
            channel = ctx.message.channel
            if isinstance(channel, discord.Thread):
                channel = channel.parent
            guild = ctx.guild
            audit_reason = get_audit_reason(author, reason, shorten=True)
            issue_list = []
            success_list = []
            for user in users:
                response = await self.channel_mute_user(
                    guild, channel, author, user, until, audit_reason
                )
                if response.success:
                    success_list.append(user)
                    if response.reason:
                        # This is incase we couldn't move the user from voice channels
                        issue_list.append(response)
                    await modlog.create_case(
                        self.bot,
                        guild,
                        ctx.message.created_at,
                        "cmute",
                        user,
                        author,
                        reason,
                        until=until,
                        channel=channel,
                    )
                    await self._send_dm_notification(
                        user, author, guild, _("Channel mute"), reason, duration
                    )
                    async with self.config.member(user).perms_cache() as cache:
                        cache[channel.id] = response.old_overs
                else:
                    issue_list.append(response)

        if success_list:
            msg = _("{users} has been muted in this channel{time}.")
            if len(success_list) > 1:
                msg = _("{users} have been muted in this channel{time}.")
            await ctx.send(
                msg.format(users=humanize_list([f"{u}" for u in success_list]), time=time)
            )
        if issue_list:
            msg = _("The following users could not be muted\n")
            for user, issue in issue_list:
                msg += f"{user}: {issue}\n"
            await ctx.send_interactive(pagify(msg))

    @commands.command(usage="<users...> [reason]")
    @commands.guild_only()
    @commands.mod_or_permissions(manage_roles=True)
    async def unmute(
        self,
        ctx: commands.Context,
        users: commands.Greedy[discord.Member],
        *,
        reason: Optional[str] = None,
    ):
        """Unmute users.

        `<users...>` is a space separated list of usernames, ID's, or mentions.
        `[reason]` is the reason for the unmute.
        """
        if not users:
            return await ctx.send_help()
        if ctx.me in users:
            return await ctx.send(_("You cannot unmute me."))
        if ctx.author in users:
            return await ctx.send(_("You cannot unmute yourself."))
        if not await self._check_for_mute_role(ctx):
            return
        async with ctx.typing():
            guild = ctx.guild
            author = ctx.author
            audit_reason = get_audit_reason(author, reason, shorten=True)
            issue_list = []
            success_list = []
            if guild.id in self._channel_mute_events:
                self._channel_mute_events[guild.id].clear()
            else:
                self._channel_mute_events[guild.id] = asyncio.Event()
            for user in users:
                response = await self.unmute_user(guild, author, user, audit_reason)
                if response.reason:
                    # This is incase we couldn't move the user from voice channels
                    issue_list.append(response)
                if response.success:
                    success_list.append(user)
                    await modlog.create_case(
                        self.bot,
                        guild,
                        ctx.message.created_at,
                        "sunmute",
                        user,
                        author,
                        reason,
                        until=None,
                    )
                    await self._send_dm_notification(
                        user, author, guild, _("Server unmute"), reason
                    )
                else:
                    issue_list.append(response)
        self._channel_mute_events[guild.id].set()
        if success_list:
            if ctx.guild.id in self._server_mutes and self._server_mutes[ctx.guild.id]:
                await self.config.guild(ctx.guild).muted_users.set(
                    self._server_mutes[ctx.guild.id]
                )
            else:
                await self.config.guild(ctx.guild).muted_users.clear()
            await ctx.send(
                _("{users} unmuted in this server.").format(
                    users=humanize_list([f"{u}" for u in success_list])
                )
            )
        if issue_list:
            await self.handle_issues(ctx, issue_list)

    @commands.mod_or_permissions(manage_roles=True)
    @commands.command(name="unmutechannel", aliases=["channelunmute"], usage="<users...> [reason]")
    @commands.bot_has_guild_permissions(manage_permissions=True)
    async def unmute_channel(
        self,
        ctx: commands.Context,
        users: commands.Greedy[discord.Member],
        *,
        reason: Optional[str] = None,
    ):
        """Unmute a user in this channel (or in the parent of this thread).

        `<users...>` is a space separated list of usernames, ID's, or mentions.
        `[reason]` is the reason for the unmute.
        """
        if not users:
            return await ctx.send_help()
        if ctx.me in users:
            return await ctx.send(_("You cannot unmute me."))
        if ctx.author in users:
            return await ctx.send(_("You cannot unmute yourself."))
        async with ctx.typing():
            channel = ctx.channel
            if isinstance(channel, discord.Thread):
                channel = channel.parent
            author = ctx.author
            guild = ctx.guild
            audit_reason = get_audit_reason(author, reason, shorten=True)
            success_list = []
            issue_list = []
            for user in users:
                response = await self.channel_unmute_user(
                    guild, channel, author, user, audit_reason
                )

                if response.success:
                    success_list.append(user)
                    await modlog.create_case(
                        self.bot,
                        guild,
                        ctx.message.created_at,
                        "cunmute",
                        user,
                        author,
                        reason,
                        until=None,
                        channel=channel,
                    )
                    await self._send_dm_notification(
                        user, author, guild, _("Channel unmute"), reason
                    )
                else:
                    issue_list.append((user, response.reason))
        if success_list:
            if channel.id in self._channel_mutes and self._channel_mutes[channel.id]:
                await self.config.channel(channel).muted_users.set(self._channel_mutes[channel.id])
            else:
                await self.config.channel(channel).muted_users.clear()
            await ctx.send(
                _("{users} unmuted in this channel.").format(
                    users=humanize_list([f"{u}" for u in success_list])
                )
            )
        if issue_list:
            msg = _("The following users could not be unmuted\n")
            for user, issue in issue_list:
                msg += f"{user}: {issue}\n"
            await ctx.send_interactive(pagify(msg))

    async def mute_user(
        self,
        guild: discord.Guild,
        author: discord.Member,
        user: discord.Member,
        until: Optional[datetime] = None,
        reason: Optional[str] = None,
    ) -> MuteResponse:
        """
        Handles muting users
        """
        permissions = user.guild_permissions
        ret: MuteResponse = MuteResponse(success=False, reason=None, user=user)

        if permissions.administrator:
            ret.reason = _(MUTE_UNMUTE_ISSUES["is_admin"])
            return ret
        if not await self.is_allowed_by_hierarchy(guild, author, user):
            ret.reason = _(MUTE_UNMUTE_ISSUES["hierarchy_problem"])
            return ret
        mute_role = await self.config.guild(guild).mute_role()

        if mute_role:
            role = guild.get_role(mute_role)
            if not role:
                ret.reason = _(MUTE_UNMUTE_ISSUES["role_missing"])
                return ret
            if author != guild.owner and role >= author.top_role:
                ret.reason = _(MUTE_UNMUTE_ISSUES["assigned_role_hierarchy_problem"])
                return ret
            if not guild.me.guild_permissions.manage_roles or role >= guild.me.top_role:
                ret.reason = _(MUTE_UNMUTE_ISSUES["permissions_issue_role"])
                return ret
            # This is here to prevent the modlog case from happening on role updates
            # we need to update the cache early so it's there before we receive the member_update event
            if guild.id not in self._server_mutes:
                self._server_mutes[guild.id] = {}

            self._server_mutes[guild.id][user.id] = {
                "author": author.id,
                "member": user.id,
                "until": until.timestamp() if until else None,
            }
            try:
                await user.add_roles(role, reason=reason)
                await self.config.guild(guild).muted_users.set(self._server_mutes[guild.id])
            except discord.errors.Forbidden:
                if guild.id in self._server_mutes and user.id in self._server_mutes[guild.id]:
                    del self._server_mutes[guild.id][user.id]
                ret.reason = _(MUTE_UNMUTE_ISSUES["permissions_issue_role"])
                return ret
            ret.success = True
            return ret
        else:
            if until and (until - datetime.now(tz=timezone.utc)) > timedelta(days=28):
                ret.reason = _(MUTE_UNMUTE_ISSUES["mute_is_too_long"])
                return ret
            if not until:
                ret.reason = _(MUTE_UNMUTE_ISSUES["timeouts_require_time"])
                return ret
            if guild.me.guild_permissions.moderate_members:
                try:
                    await user.edit(timed_out_until=until, reason=reason)
                    ret.success = True
                except Exception:
                    pass
            else:
                ret.reason = _("I lack the moderate members permission.")
            return ret

    async def unmute_user(
        self,
        guild: discord.Guild,
        author: discord.Member,
        user: discord.Member,
        reason: Optional[str] = None,
    ) -> MuteResponse:
        """
        Handles unmuting users
        """
        ret: MuteResponse = MuteResponse(success=False, reason=None, user=user)

        mute_role = await self.config.guild(guild).mute_role()
        if not await self.is_allowed_by_hierarchy(guild, author, user):
            ret.reason = _(MUTE_UNMUTE_ISSUES["hierarchy_problem"])
            return ret

        if mute_role:
            role = guild.get_role(mute_role)
            if not role:
                ret.reason = _(MUTE_UNMUTE_ISSUES["role_missing"])
                return ret
            if role not in user.roles:
                ret.reason = _(MUTE_UNMUTE_ISSUES["already_unmuted"])
                return ret

            if guild.id in self._server_mutes:
                if user.id in self._server_mutes[guild.id]:
                    del self._server_mutes[guild.id][user.id]
            if not guild.me.guild_permissions.manage_roles or role >= guild.me.top_role:
                ret.reason = _(MUTE_UNMUTE_ISSUES["permissions_issue_role"])
                return ret
            try:
                await user.remove_roles(role, reason=reason)
            except discord.errors.Forbidden:
                ret.reason = _(MUTE_UNMUTE_ISSUES["permissions_issue_role"])
                return ret
            ret.success = True
            return ret
        else:
            if not user.is_timed_out():
                ret.reason = _(MUTE_UNMUTE_ISSUES["already_unmuted"])
                return ret
            if guild.me.guild_permissions.moderate_members:
                try:
                    await user.edit(timed_out_until=None, reason=reason)
                    ret.success = True
                except Exception:
                    pass
            else:
                ret.reason = _("I lack the moderate members permission.")
            return ret

    async def channel_mute_user(
        self,
        guild: discord.Guild,
        channel: discord.abc.GuildChannel,
        author: discord.Member,
        user: discord.Member,
        until: Optional[datetime] = None,
        reason: Optional[str] = None,
<<<<<<< HEAD
    ) -> ChannelMuteResponse:
=======
        *,
        voice_mute: bool = False,
    ) -> Dict[str, Optional[Union[discord.abc.GuildChannel, str, bool]]]:
>>>>>>> 1241ea16
        """Mutes the specified user in the specified channel"""
        overwrites = channel.overwrites_for(user)
        permissions = channel.permissions_for(user)

        ret = ChannelMuteResponse(success=False, channel=channel, reason=None, user=user)

        if permissions.administrator:
            ret.reason = _(MUTE_UNMUTE_ISSUES["is_admin"])
            return ret

        move_channel = False
<<<<<<< HEAD

        if user.voice and user.voice.channel:
=======
        send_reason = None
        if user.voice and user.voice.channel == channel:
>>>>>>> 1241ea16
            if channel.permissions_for(guild.me).move_members:
                move_channel = True
            else:
                ret.reason = _(MUTE_UNMUTE_ISSUES["voice_mute_permission"])

        if not await self.is_allowed_by_hierarchy(guild, author, user):
            ret.reason = _(MUTE_UNMUTE_ISSUES["hierarchy_problem"])
            return ret

<<<<<<< HEAD
        old_overs = {k: getattr(overwrites, k) for k in new_overs}
        ret.old_overs = old_overs
        overwrites.update(**new_overs)
        if channel.id not in self._channel_mutes:
            self._channel_mutes[channel.id] = {}
        if user.id in self._channel_mutes[channel.id]:
            ret.reason = _(MUTE_UNMUTE_ISSUES["already_muted"])
            return ret

=======
        if channel.id not in self._channel_mutes:
            self._channel_mutes[channel.id] = {}
        current_mute = self._channel_mutes.get(channel.id)

        # Determine if this is voice mute -> channel mute upgrade
        is_mute_upgrade = (
            current_mute is not None and not voice_mute and current_mute.get("voice_mute", False)
        )
        # We want to continue if this is a new mute or a mute upgrade,
        # otherwise we should return with failure.
        if current_mute is not None and not is_mute_upgrade:
            return {
                "success": False,
                "channel": channel,
                "reason": _(MUTE_UNMUTE_ISSUES["already_muted"]),
            }
        new_overs: Dict[str, Optional[bool]] = {"speak": False}
        if not voice_mute:
            new_overs.update(
                send_messages=False,
                send_messages_in_threads=False,
                create_public_threads=False,
                create_private_threads=False,
                use_application_commands=False,
                add_reactions=False,
            )
        old_overs = {k: getattr(overwrites, k) for k in new_overs}
        if is_mute_upgrade:
            perms_cache = await self.config.member(user).perms_cache()
            if "speak" in perms_cache:
                old_overs["speak"] = perms_cache["speak"]
        overwrites.update(**new_overs)
>>>>>>> 1241ea16
        if not channel.permissions_for(guild.me).manage_permissions:
            ret.reason = _(MUTE_UNMUTE_ISSUES["permissions_issue_channel"])
            return ret

        self._channel_mutes[channel.id][user.id] = {
            "author": author.id,
            "guild": guild.id,
            "member": user.id,
            "until": until.timestamp() if until else None,
            "voice_mute": voice_mute,
        }
        try:
            await channel.set_permissions(user, overwrite=overwrites, reason=reason)
            async with self.config.channel(channel).muted_users() as muted_users:
                muted_users[str(user.id)] = self._channel_mutes[channel.id][user.id]
        except discord.NotFound as e:
            if channel.id in self._channel_mutes and user.id in self._channel_mutes[channel.id]:
                del self._channel_mutes[channel.id][user.id]
            if e.code == 10003:
                if (
                    channel.id in self._channel_mutes
                    and user.id in self._channel_mutes[channel.id]
                ):
                    del self._channel_mutes[channel.id][user.id]
                ret.reason = _(MUTE_UNMUTE_ISSUES["unknown_channel"])
                return ret

            elif e.code == 10009:
                if (
                    channel.id in self._channel_mutes
                    and user.id in self._channel_mutes[channel.id]
                ):
                    del self._channel_mutes[channel.id][user.id]
                ret.reason = _(MUTE_UNMUTE_ISSUES["left_guild"])
                return ret

        except discord.Forbidden:
            ret.reason = _(MUTE_UNMUTE_ISSUES["permissions_issue_channel"])
            return ret

        if move_channel:
            try:
                await user.move_to(channel)
            except discord.HTTPException:
                # catch all discord errors because the result will be the same
                # we successfully muted by this point but can't move the user
                ret.reason = _(MUTE_UNMUTE_ISSUES["voice_mute_permission"])
                ret.success = True
                return ret
        ret.success = True
        return ret

    async def channel_unmute_user(
        self,
        guild: discord.Guild,
        channel: discord.abc.GuildChannel,
        author: discord.Member,
        user: discord.Member,
        reason: Optional[str] = None,
<<<<<<< HEAD
    ) -> ChannelMuteResponse:
=======
        *,
        voice_mute: bool = False,
    ) -> Dict[str, Optional[Union[discord.abc.GuildChannel, str, bool]]]:
>>>>>>> 1241ea16
        """Unmutes the specified user in a specified channel"""
        overwrites = channel.overwrites_for(user)
        perms_cache = await self.config.member(user).perms_cache()

        ret = ChannelMuteResponse(success=False, reason=None, user=user, channel=channel)

        move_channel = False
        if channel.id in perms_cache:
            old_values = perms_cache[channel.id]
        else:
            old_values = {
                "send_messages": None,
                "send_messages_in_threads": None,
                "create_public_threads": None,
                "create_private_threads": None,
                "use_application_commands": None,
                "add_reactions": None,
                "speak": None,
            }

        if user.voice and user.voice.channel == channel:
            if channel.permissions_for(guild.me).move_members:
                move_channel = True

        if not await self.is_allowed_by_hierarchy(guild, author, user):
            ret.reason = _(MUTE_UNMUTE_ISSUES["hierarchy_problem"])
            return ret

        overwrites.update(**old_values)
        if channel.id in self._channel_mutes and user.id in self._channel_mutes[channel.id]:
            current_mute = self._channel_mutes[channel.id].pop(user.id)
        else:
<<<<<<< HEAD
            ret.reason = _(MUTE_UNMUTE_ISSUES["already_unmuted"])
            return ret

=======
            return {
                "success": False,
                "channel": channel,
                "reason": _(MUTE_UNMUTE_ISSUES["already_unmuted"]),
            }
        if not current_mute["voice_mute"] and voice_mute:
            return {
                "success": False,
                "channel": channel,
                "reason": _(MUTE_UNMUTE_ISSUES["is_not_voice_mute"]).format(
                    command=inline("unmutechannel")
                ),
            }
>>>>>>> 1241ea16
        if not channel.permissions_for(guild.me).manage_permissions:
            ret.reason = _(MUTE_UNMUTE_ISSUES["permissions_issue_channel"])
            return ret

        try:
            if overwrites.is_empty():
                await channel.set_permissions(
                    user, overwrite=cast(discord.PermissionOverwrite, None), reason=reason
                )
            else:
                await channel.set_permissions(user, overwrite=overwrites, reason=reason)
            async with self.config.channel(channel).muted_users() as muted_users:
                if str(user.id) in muted_users:
                    del muted_users[str(user.id)]
        except discord.NotFound as e:
            if e.code == 10003:
                ret.reason = _(MUTE_UNMUTE_ISSUES["unknown_channel"])
                return ret

            elif e.code == 10009:
                ret.reason = _(MUTE_UNMUTE_ISSUES["left_guild"])
                return ret

        if move_channel:
            try:
                await user.move_to(channel)
            except discord.HTTPException:
                # catch all discord errors because the result will be the same
                # we successfully muted by this point but can't move the user
                ret.success = True
                ret.reason = _(MUTE_UNMUTE_ISSUES["voice_mute_permission"])
                return ret
        ret.success = True
        return ret<|MERGE_RESOLUTION|>--- conflicted
+++ resolved
@@ -55,16 +55,13 @@
     "voice_mute_permission": _(
         "Because I don't have the Move Members permission, this will take into effect when the user rejoins."
     ),
-<<<<<<< HEAD
     "mute_is_too_long": _("Timeouts cannot be longer than 28 days."),
     "timeouts_require_time": _("You must provide a time for the timeout to end."),
-=======
     "is_not_voice_mute": _(
         "That user is channel muted in their current voice channel, not just voice muted."
         " If you want to fully unmute this user in the channel,"
         " use {command} in their voice channel's text channel instead."
     ),
->>>>>>> 1241ea16
 }
 _ = T_
 
@@ -1698,13 +1695,9 @@
         user: discord.Member,
         until: Optional[datetime] = None,
         reason: Optional[str] = None,
-<<<<<<< HEAD
-    ) -> ChannelMuteResponse:
-=======
         *,
         voice_mute: bool = False,
-    ) -> Dict[str, Optional[Union[discord.abc.GuildChannel, str, bool]]]:
->>>>>>> 1241ea16
+    ) -> ChannelMuteResponse:
         """Mutes the specified user in the specified channel"""
         overwrites = channel.overwrites_for(user)
         permissions = channel.permissions_for(user)
@@ -1716,13 +1709,8 @@
             return ret
 
         move_channel = False
-<<<<<<< HEAD
-
-        if user.voice and user.voice.channel:
-=======
         send_reason = None
         if user.voice and user.voice.channel == channel:
->>>>>>> 1241ea16
             if channel.permissions_for(guild.me).move_members:
                 move_channel = True
             else:
@@ -1732,17 +1720,6 @@
             ret.reason = _(MUTE_UNMUTE_ISSUES["hierarchy_problem"])
             return ret
 
-<<<<<<< HEAD
-        old_overs = {k: getattr(overwrites, k) for k in new_overs}
-        ret.old_overs = old_overs
-        overwrites.update(**new_overs)
-        if channel.id not in self._channel_mutes:
-            self._channel_mutes[channel.id] = {}
-        if user.id in self._channel_mutes[channel.id]:
-            ret.reason = _(MUTE_UNMUTE_ISSUES["already_muted"])
-            return ret
-
-=======
         if channel.id not in self._channel_mutes:
             self._channel_mutes[channel.id] = {}
         current_mute = self._channel_mutes.get(channel.id)
@@ -1775,7 +1752,7 @@
             if "speak" in perms_cache:
                 old_overs["speak"] = perms_cache["speak"]
         overwrites.update(**new_overs)
->>>>>>> 1241ea16
+
         if not channel.permissions_for(guild.me).manage_permissions:
             ret.reason = _(MUTE_UNMUTE_ISSUES["permissions_issue_channel"])
             return ret
@@ -1835,13 +1812,9 @@
         author: discord.Member,
         user: discord.Member,
         reason: Optional[str] = None,
-<<<<<<< HEAD
-    ) -> ChannelMuteResponse:
-=======
         *,
         voice_mute: bool = False,
-    ) -> Dict[str, Optional[Union[discord.abc.GuildChannel, str, bool]]]:
->>>>>>> 1241ea16
+    ) -> ChannelMuteResponse:
         """Unmutes the specified user in a specified channel"""
         overwrites = channel.overwrites_for(user)
         perms_cache = await self.config.member(user).perms_cache()
@@ -1874,25 +1847,13 @@
         if channel.id in self._channel_mutes and user.id in self._channel_mutes[channel.id]:
             current_mute = self._channel_mutes[channel.id].pop(user.id)
         else:
-<<<<<<< HEAD
             ret.reason = _(MUTE_UNMUTE_ISSUES["already_unmuted"])
             return ret
-
-=======
-            return {
-                "success": False,
-                "channel": channel,
-                "reason": _(MUTE_UNMUTE_ISSUES["already_unmuted"]),
-            }
         if not current_mute["voice_mute"] and voice_mute:
-            return {
-                "success": False,
-                "channel": channel,
-                "reason": _(MUTE_UNMUTE_ISSUES["is_not_voice_mute"]).format(
+            ret.reason = _(MUTE_UNMUTE_ISSUES["is_not_voice_mute"]).format(
                     command=inline("unmutechannel")
-                ),
-            }
->>>>>>> 1241ea16
+            return ret
+
         if not channel.permissions_for(guild.me).manage_permissions:
             ret.reason = _(MUTE_UNMUTE_ISSUES["permissions_issue_channel"])
             return ret
