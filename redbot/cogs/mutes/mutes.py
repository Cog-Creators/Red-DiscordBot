--- conflicted
+++ resolved
@@ -1126,7 +1126,6 @@
 
     @commands.command(usage="<users...> [time_and_reason]")
     @commands.guild_only()
-<<<<<<< HEAD
     @commands.mod_or_permissions(moderate_members=True)
     @commands.bot_has_permissions(moderate_members=True)
     async def timeout(
@@ -1204,9 +1203,7 @@
     @commands.command(usage="<users...> [time_and_reason]")
     @commands.guild_only()
     @commands.mod_or_permissions(manage_roles=True, moderate_members=True)
-=======
     @commands.mod_or_permissions(manage_roles=True)
->>>>>>> c541425b
     async def mute(
         self,
         ctx: commands.Context,
@@ -1582,23 +1579,8 @@
         Handles muting users
         """
         permissions = user.guild_permissions
-<<<<<<< HEAD
         ret: MuteResponse = MuteResponse(success=False, reason=None, user=user)
 
-=======
-        ret: Dict[
-            str,
-            Union[bool, Optional[str], List[Tuple[discord.abc.GuildChannel, str]], discord.Member],
-        ] = {
-            "success": False,
-            "reason": None,
-            "channels": [],
-            "user": user,
-        }
-        # TODO: This typing is ugly and should probably be an object on its own
-        # along with this entire method and some other refactorization
-        # v1.0.0 is meant to look ugly right :')
->>>>>>> c541425b
         if permissions.administrator:
             ret.reason = _(MUTE_UNMUTE_ISSUES["is_admin"])
             return ret
