import asyncio
import contextlib
from datetime import timezone
from collections import namedtuple
from copy import copy
from typing import Union, Optional, Literal

import discord

from redbot.cogs.warnings.helpers import (
    warning_points_add_check,
    get_command_for_exceeded_points,
    get_command_for_dropping_points,
    warning_points_remove_check,
)
from redbot.core import Config, checks, commands, modlog
from redbot.core.bot import Red
from redbot.core.commands import UserInputOptional
from redbot.core.i18n import Translator, cog_i18n
from redbot.core.utils import AsyncIter
from redbot.core.utils.chat_formatting import warning, pagify
from redbot.core.utils.menus import menu, DEFAULT_CONTROLS


_ = Translator("Warnings", __file__)


@cog_i18n(_)
class Warnings(commands.Cog):
    """Warn misbehaving users and take automated actions."""

    default_guild = {
        "actions": [],
        "reasons": {},
        "allow_custom_reasons": False,
        "toggle_dm": True,
        "show_mod": False,
        "warn_channel": None,
        "toggle_channel": False,
    }

    default_member = {"total_points": 0, "status": "", "warnings": {}}

    def __init__(self, bot: Red):
        super().__init__()
        self.config = Config.get_conf(self, identifier=5757575755)
        self.config.register_guild(**self.default_guild)
        self.config.register_member(**self.default_member)
        self.bot = bot
        self.registration_task = self.bot.loop.create_task(self.register_warningtype())

    async def red_delete_data_for_user(
        self,
        *,
        requester: Literal["discord_deleted_user", "owner", "user", "user_strict"],
        user_id: int,
    ):
        if requester != "discord_deleted_user":
            return

        all_members = await self.config.all_members()

        c = 0

        for guild_id, guild_data in all_members.items():
            c += 1
            if not c % 100:
                await asyncio.sleep(0)

            if user_id in guild_data:
                await self.config.member_from_ids(guild_id, user_id).clear()

            for remaining_user, user_warns in guild_data.items():
                c += 1
                if not c % 100:
                    await asyncio.sleep(0)

                for warn_id, warning in user_warns.get("warnings", {}).items():
                    c += 1
                    if not c % 100:
                        await asyncio.sleep(0)

                    if warning.get("mod", 0) == user_id:
                        grp = self.config.member_from_ids(guild_id, remaining_user)
                        await grp.set_raw("warnings", warn_id, "mod", value=0xDE1)

    # We're not utilising modlog yet - no need to register a casetype
    @staticmethod
    async def register_warningtype():
        casetypes_to_register = [
            {
                "name": "warning",
                "default_setting": True,
                "image": "\N{WARNING SIGN}\N{VARIATION SELECTOR-16}",
                "case_str": "Warning",
            },
            {
                "name": "unwarned",
                "default_setting": True,
                "image": "\N{WARNING SIGN}\N{VARIATION SELECTOR-16}",
                "case_str": "Unwarned",
            },
        ]
        try:
            await modlog.register_casetypes(casetypes_to_register)
        except RuntimeError:
            pass

    @commands.group()
    @commands.guild_only()
    @checks.guildowner_or_permissions(administrator=True)
    async def warningset(self, ctx: commands.Context):
        """Manage settings for Warnings."""
        pass

    @warningset.command()
    @commands.guild_only()
    async def allowcustomreasons(self, ctx: commands.Context, allowed: bool):
        """Enable or disable custom reasons for a warning."""
        guild = ctx.guild
        await self.config.guild(guild).allow_custom_reasons.set(allowed)
        if allowed:
            await ctx.send(_("Custom reasons have been enabled."))
        else:
            await ctx.send(_("Custom reasons have been disabled."))

    @warningset.command()
    @commands.guild_only()
    async def senddm(self, ctx: commands.Context, true_or_false: bool):
        """Set whether warnings should be sent to users in DMs."""
        await self.config.guild(ctx.guild).toggle_dm.set(true_or_false)
        if true_or_false:
            await ctx.send(_("I will now try to send warnings to users DMs."))
        else:
            await ctx.send(_("Warnings will no longer be sent to users DMs."))

    @warningset.command()
    @commands.guild_only()
    async def showmoderator(self, ctx, true_or_false: bool):
        """Decide whether the name of the moderator warning a user should be included in the DM to that user."""
        await self.config.guild(ctx.guild).show_mod.set(true_or_false)
        if true_or_false:
            await ctx.send(
                _(
                    "I will include the name of the moderator who issued the warning when sending a DM to a user."
                )
            )
        else:
            await ctx.send(
                _(
                    "I will not include the name of the moderator who issued the warning when sending a DM to a user."
                )
            )

    @warningset.command()
    @commands.guild_only()
    async def warnchannel(self, ctx: commands.Context, channel: discord.TextChannel = None):
        """Set the channel where warnings should be sent to.

        Leave empty to use the channel `[p]warn` command was called in.
        """
        guild = ctx.guild
        if channel:
            await self.config.guild(guild).warn_channel.set(channel.id)
            await ctx.send(
                _("The warn channel has been set to {channel}.").format(channel=channel.mention)
            )
        else:
            await self.config.guild(guild).warn_channel.set(channel)
            await ctx.send(_("Warnings will now be sent in the channel command was used in."))

    @warningset.command()
    @commands.guild_only()
    async def usewarnchannel(self, ctx: commands.Context, true_or_false: bool):
        """
        Set if warnings should be sent to a channel set with `[p]warningset warnchannel`.
        """
        await self.config.guild(ctx.guild).toggle_channel.set(true_or_false)
        channel = self.bot.get_channel(await self.config.guild(ctx.guild).warn_channel())
        if true_or_false:
            if channel:
                await ctx.send(
                    _("Warnings will now be sent to {channel}.").format(channel=channel.mention)
                )
            else:
                await ctx.send(_("Warnings will now be sent in the channel command was used in."))
        else:
            await ctx.send(_("Toggle channel has been disabled."))

    @commands.group()
    @commands.guild_only()
    @checks.guildowner_or_permissions(administrator=True)
    async def warnaction(self, ctx: commands.Context):
        """Manage automated actions for Warnings.

        Actions are essentially command macros. Any command can be run
        when the action is initially triggered, and/or when the action
        is lifted.

        Actions must be given a name and a points threshold. When a
        user is warned enough so that their points go over this
        threshold, the action will be executed.
        """
        pass

    @warnaction.command(name="add")
    @commands.guild_only()
    async def action_add(self, ctx: commands.Context, name: str, points: int):
        """Create an automated action.

        Duplicate action names are not allowed.
        """
        guild = ctx.guild

        exceed_command = await get_command_for_exceeded_points(ctx)
        drop_command = await get_command_for_dropping_points(ctx)

        to_add = {
            "action_name": name,
            "points": points,
            "exceed_command": exceed_command,
            "drop_command": drop_command,
        }

        # Have all details for the action, now save the action
        guild_settings = self.config.guild(guild)
        async with guild_settings.actions() as registered_actions:
            for act in registered_actions:
                if act["action_name"] == to_add["action_name"]:
                    await ctx.send(_("Duplicate action name found!"))
                    break
            else:
                registered_actions.append(to_add)
                # Sort in descending order by point count for ease in
                # finding the highest possible action to take
                registered_actions.sort(key=lambda a: a["points"], reverse=True)
                await ctx.send(_("Action {name} has been added.").format(name=name))

    @warnaction.command(name="delete", aliases=["del", "remove"])
    @commands.guild_only()
    async def action_del(self, ctx: commands.Context, action_name: str):
        """Delete the action with the specified name."""
        guild = ctx.guild
        guild_settings = self.config.guild(guild)
        async with guild_settings.actions() as registered_actions:
            to_remove = None
            for act in registered_actions:
                if act["action_name"] == action_name:
                    to_remove = act
                    break
            if to_remove:
                registered_actions.remove(to_remove)
                await ctx.tick()
            else:
                await ctx.send(_("No action named {name} exists!").format(name=action_name))

    @commands.group()
    @commands.guild_only()
    @checks.guildowner_or_permissions(administrator=True)
    async def warnreason(self, ctx: commands.Context):
        """Manage warning reasons.

        Reasons must be given a name, description and points value. The
        name of the reason must be given when a user is warned.
        """
        pass

    @warnreason.command(name="create", aliases=["add"])
    @commands.guild_only()
    async def reason_create(
        self, ctx: commands.Context, name: str, points: int, *, description: str
    ):
        """Create a warning reason."""
        guild = ctx.guild

        if name.lower() == "custom":
            await ctx.send(_("*Custom* cannot be used as a reason name!"))
            return
        to_add = {"points": points, "description": description}
        completed = {name.lower(): to_add}

        guild_settings = self.config.guild(guild)

        async with guild_settings.reasons() as registered_reasons:
            registered_reasons.update(completed)

        await ctx.send(_("The new reason has been registered."))

    @warnreason.command(name="delete", aliases=["remove", "del"])
    @commands.guild_only()
    async def reason_del(self, ctx: commands.Context, reason_name: str):
        """Delete a warning reason."""
        guild = ctx.guild
        guild_settings = self.config.guild(guild)
        async with guild_settings.reasons() as registered_reasons:
            if registered_reasons.pop(reason_name.lower(), None):
                await ctx.tick()
            else:
                await ctx.send(_("That is not a registered reason name."))

    @commands.command()
    @commands.guild_only()
    @checks.admin_or_permissions(ban_members=True)
    async def reasonlist(self, ctx: commands.Context):
        """List all configured reasons for Warnings."""
        guild = ctx.guild
        guild_settings = self.config.guild(guild)
        msg_list = []
        async with guild_settings.reasons() as registered_reasons:
            for r, v in registered_reasons.items():
                if await ctx.embed_requested():
                    em = discord.Embed(
                        title=_("Reason: {name}").format(name=r),
                        description=v["description"],
                        color=await ctx.embed_colour(),
                    )
                    em.add_field(name=_("Points"), value=str(v["points"]))
                    msg_list.append(em)
                else:
                    msg_list.append(
                        _(
                            "Name: {reason_name}\nPoints: {points}\nDescription: {description}"
                        ).format(reason_name=r, **v)
                    )
        if msg_list:
            await menu(ctx, msg_list, DEFAULT_CONTROLS)
        else:
            await ctx.send(_("There are no reasons configured!"))

    @commands.command()
    @commands.guild_only()
    @checks.admin_or_permissions(ban_members=True)
    async def actionlist(self, ctx: commands.Context):
        """List all configured automated actions for Warnings."""
        guild = ctx.guild
        guild_settings = self.config.guild(guild)
        msg_list = []
        async with guild_settings.actions() as registered_actions:
            for r in registered_actions:
                if await ctx.embed_requested():
                    em = discord.Embed(
                        title=_("Action: {name}").format(name=r["action_name"]),
                        color=await ctx.embed_colour(),
                    )
                    em.add_field(name=_("Points"), value="{}".format(r["points"]), inline=False)
                    em.add_field(
                        name=_("Exceed command"),
                        value=r["exceed_command"],
                        inline=False,
                    )
                    em.add_field(name=_("Drop command"), value=r["drop_command"], inline=False)
                    msg_list.append(em)
                else:
                    msg_list.append(
                        _(
                            "Name: {action_name}\nPoints: {points}\n"
                            "Exceed command: {exceed_command}\nDrop command: {drop_command}"
                        ).format(**r)
                    )
        if msg_list:
            await menu(ctx, msg_list, DEFAULT_CONTROLS)
        else:
            await ctx.send(_("There are no actions configured!"))

    @commands.command()
    @commands.guild_only()
    @checks.admin_or_permissions(ban_members=True)
    async def warn(
        self,
        ctx: commands.Context,
        member: discord.Member,
        points: UserInputOptional[int] = 1,
        *,
        reason: str,
    ):
        """Warn the member for the specified reason.

        `<points>` number of points the warning should be for. If no number is supplied
        1 point will be given. Pre-set warnings disregard this.
        `<reason>` can be a registered reason if it exists or a custom one
        is created by default.
        """
        guild = ctx.guild
        if member == ctx.author:
            return await ctx.send(_("You cannot warn yourself."))
        if member.bot:
            return await ctx.send(_("You cannot warn other bots."))
        if member == ctx.guild.owner:
            return await ctx.send(_("You cannot warn the server owner."))
        if member.top_role >= ctx.author.top_role and ctx.author != ctx.guild.owner:
            return await ctx.send(
                _(
                    "The person you're trying to warn is equal or higher than you in the discord hierarchy, you cannot warn them."
                )
            )
        guild_settings = await self.config.guild(ctx.guild).all()
        custom_allowed = guild_settings["allow_custom_reasons"]

        reason_type = None
        async with self.config.guild(ctx.guild).reasons() as registered_reasons:
            if (reason_type := registered_reasons.get(reason.lower())) is None:
                msg = _("That is not a registered reason!")
                if custom_allowed:
                    reason_type = {"description": reason, "points": points}
                else:
                    # logic taken from `[p]permissions canrun`
                    fake_message = copy(ctx.message)
                    fake_message.content = f"{ctx.prefix}warningset allowcustomreasons"
                    fake_context = await ctx.bot.get_context(fake_message)
                    try:
                        can = await self.allowcustomreasons.can_run(
                            fake_context, check_all_parents=True, change_permission_state=False
                        )
                    except commands.CommandError:
                        can = False
                    if can:
                        msg += " " + _(
                            "Do `{prefix}warningset allowcustomreasons true` to enable custom "
                            "reasons."
                        ).format(prefix=ctx.clean_prefix)
                    return await ctx.send(msg)
        if reason_type is None:
            return
        member_settings = self.config.member(member)
        current_point_count = await member_settings.total_points()
        warning_to_add = {
            str(ctx.message.id): {
                "points": reason_type["points"],
                "description": reason_type["description"],
                "mod": ctx.author.id,
            }
        }
        async with member_settings.warnings() as user_warnings:
            user_warnings.update(warning_to_add)
        current_point_count += reason_type["points"]
        await member_settings.total_points.set(current_point_count)

        await warning_points_add_check(self.config, ctx, member, current_point_count)
        dm = guild_settings["toggle_dm"]
        showmod = guild_settings["show_mod"]
        dm_failed = False
        if dm:
            if showmod:
                title = _("Warning from {member}").format(member=ctx.author)
            else:
                title = _("Warning")
            em = discord.Embed(
                title=title, description=reason_type["description"], color=await ctx.embed_colour()
            )
            em.add_field(name=_("Points"), value=str(reason_type["points"]))
            try:
                await member.send(
                    _("You have received a warning in {guild_name}.").format(
                        guild_name=ctx.guild.name
                    ),
                    embed=em,
                )
            except discord.HTTPException:
                dm_failed = True

        if dm_failed:
            await ctx.send(
                _(
                    "A warning for {member} has been issued,"
                    " but I wasn't able to send them a warn message."
                ).format(member=member.mention)
            )

        toggle_channel = guild_settings["toggle_channel"]
        if toggle_channel:
            if showmod:
                title = _("Warning from {member}").format(member=ctx.author)
            else:
                title = _("Warning")
            em = discord.Embed(
                title=title, description=reason_type["description"], color=await ctx.embed_colour()
            )
            em.add_field(name=_("Points"), value=str(reason_type["points"]))
            warn_channel = self.bot.get_channel(guild_settings["warn_channel"])
            if warn_channel:
                if warn_channel.permissions_for(guild.me).send_messages:
                    with contextlib.suppress(discord.HTTPException):
                        await warn_channel.send(
                            _("{member} has been warned.").format(member=member.mention),
                            embed=em,
                        )

            if not dm_failed:
                if warn_channel:
                    await ctx.tick()
                else:
                    await ctx.send(
                        _("{member} has been warned.").format(member=member.mention), embed=em
                    )
        else:
            if not dm_failed:
                await ctx.tick()
        reason_msg = _(
            "{reason}\n\nUse `{prefix}unwarn {member} {message}` to remove this warning."
        ).format(
            reason=_("{description}\nPoints: {points}").format(
                description=reason_type["description"], points=reason_type["points"]
            ),
            prefix=ctx.clean_prefix,
            member=member.id,
            message=ctx.message.id,
        )
        await modlog.create_case(
            self.bot,
            ctx.guild,
            ctx.message.created_at.replace(tzinfo=timezone.utc),
            "warning",
            member,
            ctx.message.author,
            reason_msg,
            until=None,
            channel=None,
        )

    @commands.command()
    @commands.guild_only()
    @checks.admin()
    async def warnings(self, ctx: commands.Context, member: Union[discord.Member, int]):
        """List the warnings for a specified member."""

        try:
            userid: int = member.id
        except AttributeError:
            userid: int = member
            member = ctx.guild.get_member(userid)
            member = member or namedtuple("Member", "id guild")(userid, ctx.guild)

        msg = ""
        member_settings = self.config.member(member)
        async with member_settings.warnings() as user_warnings:
            if not user_warnings.keys():  # no warnings for the user
                await ctx.send(_("That member has no warnings!"))
            else:
                for key in user_warnings.keys():
                    mod_id = user_warnings[key]["mod"]
                    if mod_id == 0xDE1:
                        mod = _("Deleted Moderator")
                    else:
                        bot = ctx.bot
                        mod = bot.get_user(mod_id) or _("Unknown Moderator ({})").format(mod_id)
                    msg += _(
                        "{num_points} point warning {reason_name} issued by {member} for "
                        "{description}\n"
                    ).format(
                        num_points=user_warnings[key]["points"],
                        reason_name=key,
                        member=mod,
                        description=user_warnings[key]["description"],
                    )
                await ctx.send_interactive(
                    pagify(msg, shorten_by=58),
<<<<<<< HEAD
                    box_lang=_("Warnings for {member}").format(member=member),
=======
                    box_lang=_("Warnings for {user}").format(
                        user=user if isinstance(user, discord.Member) else user.id
                    ),
>>>>>>> 0447b564
                )

    @commands.command()
    @commands.guild_only()
    async def mywarnings(self, ctx: commands.Context):
        """List warnings for yourself."""

        user = ctx.author

        msg = ""
        member_settings = self.config.member(user)
        async with member_settings.warnings() as user_warnings:
            if not user_warnings.keys():  # no warnings for the user
                await ctx.send(_("You have no warnings!"))
            else:
                for key in user_warnings.keys():
                    mod_id = user_warnings[key]["mod"]
                    if mod_id == 0xDE1:
                        mod = _("Deleted Moderator")
                    else:
                        bot = ctx.bot
                        mod = bot.get_user(mod_id) or _("Unknown Moderator ({})").format(mod_id)
                    msg += _(
                        "{num_points} point warning {reason_name} issued by {user} for "
                        "{description}\n"
                    ).format(
                        num_points=user_warnings[key]["points"],
                        reason_name=key,
                        user=mod,
                        description=user_warnings[key]["description"],
                    )
                await ctx.send_interactive(
                    pagify(msg, shorten_by=58),
                    box_lang=_("Warnings for {user}").format(user=user),
                )

    @commands.command()
    @commands.guild_only()
    @checks.admin_or_permissions(ban_members=True)
    async def unwarn(
        self,
        ctx: commands.Context,
        member: Union[discord.Member, int],
        warn_id: str,
        *,
        reason: str = None,
    ):
        """Remove a warning from a user."""

        guild = ctx.guild

        try:
            user_id = member.id
            member = member
        except AttributeError:
            user_id = member
            member = guild.get_member(user_id)
            member = member or namedtuple("Member", "guild id")(guild, user_id)

        if user_id == ctx.author.id:
            return await ctx.send(_("You cannot remove warnings from yourself."))

        member_settings = self.config.member(member)
        current_point_count = await member_settings.total_points()
        await warning_points_remove_check(self.config, ctx, member, current_point_count)
        async with member_settings.warnings() as user_warnings:
            if warn_id not in user_warnings.keys():
                return await ctx.send(_("That warning doesn't exist!"))
            else:
                current_point_count -= user_warnings[warn_id]["points"]
                await member_settings.total_points.set(current_point_count)
                user_warnings.pop(warn_id)
        await modlog.create_case(
            self.bot,
            ctx.guild,
            ctx.message.created_at.replace(tzinfo=timezone.utc),
            "unwarned",
            member,
            ctx.message.author,
            reason,
            until=None,
            channel=None,
        )

        await ctx.tick()<|MERGE_RESOLUTION|>--- conflicted
+++ resolved
@@ -554,13 +554,9 @@
                     )
                 await ctx.send_interactive(
                     pagify(msg, shorten_by=58),
-<<<<<<< HEAD
-                    box_lang=_("Warnings for {member}").format(member=member),
-=======
                     box_lang=_("Warnings for {user}").format(
                         user=user if isinstance(user, discord.Member) else user.id
                     ),
->>>>>>> 0447b564
                 )
 
     @commands.command()
