import asyncio
import contextlib
from datetime import datetime, timedelta
from collections import deque, defaultdict, namedtuple
from typing import cast, Optional, Union

import discord

from redbot.core import checks, Config, modlog, commands
from redbot.core.bot import Red
from redbot.core.i18n import Translator, cog_i18n
from redbot.core.utils.chat_formatting import box, escape
from .checks import mod_or_voice_permissions, admin_or_voice_permissions, bot_has_voice_permissions
from redbot.core.utils.mod import is_mod_or_superior, is_allowed_by_hierarchy, get_audit_reason
from .log import log

from redbot.core.utils.common_filters import filter_invites, filter_various_mentions

_ = T_ = Translator("Mod", __file__)


@cog_i18n(_)
class Mod(commands.Cog):
    """Moderation tools."""

    default_guild_settings = {
        "ban_mention_spam": False,
        "delete_repeats": False,
        "ignored": False,
        "respect_hierarchy": True,
        "delete_delay": -1,
        "reinvite_on_unban": False,
        "current_tempbans": [],
    }

    default_channel_settings = {"ignored": False}

    default_member_settings = {"past_nicks": [], "perms_cache": {}, "banned_until": False}

    default_user_settings = {"past_names": []}

    def __init__(self, bot: Red):
        super().__init__()
        self.bot = bot
        self.settings = Config.get_conf(self, 4961522000, force_registration=True)

        self.settings.register_guild(**self.default_guild_settings)
        self.settings.register_channel(**self.default_channel_settings)
        self.settings.register_member(**self.default_member_settings)
        self.settings.register_user(**self.default_user_settings)
        self.ban_queue = []
        self.unban_queue = []
        self.cache = defaultdict(lambda: deque(maxlen=3))

        self.registration_task = self.bot.loop.create_task(self._casetype_registration())
        self.tban_expiry_task = self.bot.loop.create_task(self.check_tempban_expirations())
        self.last_case = defaultdict(dict)

    def __unload(self):
        self.registration_task.cancel()
        self.tban_expiry_task.cancel()

    @staticmethod
    async def _casetype_registration():
        casetypes_to_register = [
            {
                "name": "ban",
                "default_setting": True,
                "image": "\N{HAMMER}",
                "case_str": "Ban",
                "audit_type": "ban",
            },
            {
                "name": "kick",
                "default_setting": True,
                "image": "\N{WOMANS BOOTS}",
                "case_str": "Kick",
                "audit_type": "kick",
            },
            {
                "name": "hackban",
                "default_setting": True,
                "image": "\N{BUST IN SILHOUETTE}\N{HAMMER}",
                "case_str": "Hackban",
                "audit_type": "ban",
            },
            {
                "name": "tempban",
                "default_setting": True,
                "image": "\N{ALARM CLOCK}\N{HAMMER}",
                "case_str": "Tempban",
                "audit_type": "ban",
            },
            {
                "name": "softban",
                "default_setting": True,
                "image": "\N{DASH SYMBOL}\N{HAMMER}",
                "case_str": "Softban",
                "audit_type": "ban",
            },
            {
                "name": "unban",
                "default_setting": True,
                "image": "\N{DOVE OF PEACE}",
                "case_str": "Unban",
                "audit_type": "unban",
            },
            {
                "name": "voiceban",
                "default_setting": True,
                "image": "\N{SPEAKER WITH CANCELLATION STROKE}",
                "case_str": "Voice Ban",
                "audit_type": "member_update",
            },
            {
                "name": "voiceunban",
                "default_setting": True,
                "image": "\N{SPEAKER}",
                "case_str": "Voice Unban",
                "audit_type": "member_update",
            },
            {
                "name": "cmute",
                "default_setting": False,
                "image": "\N{SPEAKER WITH CANCELLATION STROKE}",
                "case_str": "Channel Mute",
                "audit_type": "overwrite_update",
            },
            {
                "name": "catmute",
                "default_setting": False,
                "image": "\N{SPEAKER WITH CANCELLATION STROKE}",
                "case_str": "Category Mute",
                "audit_type": "overwrite_update",
            },
            {
                "name": "smute",
                "default_setting": True,
                "image": "\N{SPEAKER WITH CANCELLATION STROKE}",
                "case_str": "Server Mute",
                "audit_type": "overwrite_update",
            },
            {
                "name": "cunmute",
                "default_setting": False,
                "image": "\N{SPEAKER}",
                "case_str": "Channel Unmute",
                "audit_type": "overwrite_update",
            },
            {
                "name": "catunmute",
                "default_setting": False,
                "image": "\N{SPEAKER}",
                "case_str": "Category Unmute",
                "audit_type": "overwrite_update",
            },
            {
                "name": "sunmute",
                "default_setting": True,
                "image": "\N{SPEAKER}",
                "case_str": "Server Unmute",
                "audit_type": "overwrite_update",
            },
        ]
        try:
            await modlog.register_casetypes(casetypes_to_register)
        except RuntimeError:
            pass

    @commands.group()
    @commands.guild_only()
    @checks.guildowner_or_permissions(administrator=True)
    async def modset(self, ctx: commands.Context):
        """Manage server administration settings."""
        if ctx.invoked_subcommand is None:
            guild = ctx.guild
            # Display current settings
            delete_repeats = await self.settings.guild(guild).delete_repeats()
            ban_mention_spam = await self.settings.guild(guild).ban_mention_spam()
            respect_hierarchy = await self.settings.guild(guild).respect_hierarchy()
            delete_delay = await self.settings.guild(guild).delete_delay()
            reinvite_on_unban = await self.settings.guild(guild).reinvite_on_unban()
            msg = ""
            msg += _("Delete repeats: {yes_or_no}\n").format(
                yes_or_no=_("Yes") if delete_repeats else _("No")
            )
            msg += _("Ban mention spam: {num_mentions}\n").format(
                num_mentions=_("{num} mentions").format(num=ban_mention_spam)
                if ban_mention_spam
                else _("No")
            )
            msg += _("Respects hierarchy: {yes_or_no}\n").format(
                yes_or_no=_("Yes") if respect_hierarchy else _("No")
            )
            msg += _("Delete delay: {num_seconds}\n").format(
                num_seconds=_("{num} seconds").format(num=delete_delay)
                if delete_delay != -1
                else _("None")
            )
            msg += _("Reinvite on unban: {yes_or_no}\n").format(
                yes_or_no=_("Yes") if reinvite_on_unban else _("No")
            )
            await ctx.send(box(msg))

    @modset.command()
    @commands.guild_only()
    async def hierarchy(self, ctx: commands.Context):
        """Toggle role hierarchy check for mods and admins.

        **WARNING**: Disabling this setting will allow mods to take
        actions on users above them in the role hierarchy!

        This is enabled by default.
        """
        guild = ctx.guild
        toggled = await self.settings.guild(guild).respect_hierarchy()
        if not toggled:
            await self.settings.guild(guild).respect_hierarchy.set(True)
            await ctx.send(
                _("Role hierarchy will be checked when moderation commands are issued.")
            )
        else:
            await self.settings.guild(guild).respect_hierarchy.set(False)
            await ctx.send(
                _("Role hierarchy will be ignored when moderation commands are issued.")
            )

    @modset.command()
    @commands.guild_only()
    async def banmentionspam(self, ctx: commands.Context, max_mentions: int = 0):
        """Set the autoban conditions for mention spam.

        Users will be banned if they send any message which contains more than
        `<max_mentions>` mentions.

        `<max_mentions>` must be at least 5. Set to 0 to disable.
        """
        guild = ctx.guild
        if max_mentions:
            if max_mentions < 5:
                max_mentions = 5
            await self.settings.guild(guild).ban_mention_spam.set(max_mentions)
            await ctx.send(
                _(
                    "Autoban for mention spam enabled. "
                    "Anyone mentioning {max_mentions} or more different people "
                    "in a single message will be autobanned."
                ).format(max_mentions=max_mentions)
            )
        else:
            cur_setting = await self.settings.guild(guild).ban_mention_spam()
            if not cur_setting:
                await ctx.send_help()
                return
            await self.settings.guild(guild).ban_mention_spam.set(False)
            await ctx.send(_("Autoban for mention spam disabled."))

    @modset.command()
    @commands.guild_only()
    async def deleterepeats(self, ctx: commands.Context):
        """Enable auto-deletion of repeated messages."""
        guild = ctx.guild
        cur_setting = await self.settings.guild(guild).delete_repeats()
        if not cur_setting:
            await self.settings.guild(guild).delete_repeats.set(True)
            await ctx.send(_("Messages repeated up to 3 times will be deleted."))
        else:
            await self.settings.guild(guild).delete_repeats.set(False)
            await ctx.send(_("Repeated messages will be ignored."))

    @modset.command()
    @commands.guild_only()
    async def deletedelay(self, ctx: commands.Context, time: int = None):
        """Set the delay until the bot removes the command message.

        Must be between -1 and 60.

        Set to -1 to disable this feature.
        """
        guild = ctx.guild
        if time is not None:
            time = min(max(time, -1), 60)  # Enforces the time limits
            await self.settings.guild(guild).delete_delay.set(time)
            if time == -1:
                await ctx.send(_("Command deleting disabled."))
            else:
                await ctx.send(_("Delete delay set to {num} seconds.").format(num=time))
        else:
            delay = await self.settings.guild(guild).delete_delay()
            if delay != -1:
                await ctx.send(
                    _(
                        "Bot will delete command messages after"
                        " {num} seconds. Set this value to -1 to"
                        " stop deleting messages"
                    ).format(num=delay)
                )
            else:
                await ctx.send(_("I will not delete command messages."))

    @modset.command()
    @commands.guild_only()
    async def reinvite(self, ctx: commands.Context):
        """Toggle whether an invite will be sent to a user when unbanned.

        If this is True, the bot will attempt to create and send a single-use invite
        to the newly-unbanned user.
        """
        guild = ctx.guild
        cur_setting = await self.settings.guild(guild).reinvite_on_unban()
        if not cur_setting:
            await self.settings.guild(guild).reinvite_on_unban.set(True)
            await ctx.send(
                _("Users unbanned with {command} will be reinvited.").format(f"{ctx.prefix}unban")
            )
        else:
            await self.settings.guild(guild).reinvite_on_unban.set(False)
            await ctx.send(
                _("Users unbanned with {command} will not be reinvited.").format(
                    f"{ctx.prefix}unban"
                )
            )

    @commands.command()
    @commands.guild_only()
    @commands.bot_has_permissions(kick_members=True)
    @checks.admin_or_permissions(kick_members=True)
    async def kick(self, ctx: commands.Context, user: discord.Member, *, reason: str = None):
        """Kick a user.

        If a reason is specified, it will be the reason that shows up
        in the audit log.
        """
        author = ctx.author
        guild = ctx.guild

        if author == user:
            await ctx.send(
                _("I cannot let you do that. Self-harm is bad {emoji}").format(
                    emoji="\N{PENSIVE FACE}"
                )
            )
            return
        elif not await is_allowed_by_hierarchy(self.bot, self.settings, guild, author, user):
            await ctx.send(
                _(
                    "I cannot let you do that. You are "
                    "not higher than the user in the role "
                    "hierarchy."
                )
            )
            return
        elif ctx.guild.me.top_role <= user.top_role or user == ctx.guild.owner:
            await ctx.send(_("I cannot do that due to discord hierarchy rules"))
            return
        audit_reason = get_audit_reason(author, reason)
        try:
            await guild.kick(user, reason=audit_reason)
            log.info("{}({}) kicked {}({})".format(author.name, author.id, user.name, user.id))
        except discord.errors.Forbidden:
            await ctx.send(_("I'm not allowed to do that."))
        except Exception as e:
            print(e)
        else:
            await ctx.send(_("Done. That felt good."))

        try:
            await modlog.create_case(
                self.bot,
                guild,
                ctx.message.created_at,
                "kick",
                user,
                author,
                reason,
                until=None,
                channel=None,
            )
        except RuntimeError as e:
            await ctx.send(e)

    @commands.command()
    @commands.guild_only()
    @commands.bot_has_permissions(ban_members=True)
    @checks.admin_or_permissions(ban_members=True)
    async def ban(
        self, ctx: commands.Context, user: discord.Member, days: str = None, *, reason: str = None
    ):
        """Ban a user from this server.

        Deletes `<days>` worth of messages.

        If `<days>` is not a number, it's treated as the first word of
        the reason.  Minimum 0 days, maximum 7. Defaults to 0.
        """
        author = ctx.author
        guild = ctx.guild

        if author == user:
            await ctx.send(
                _("I cannot let you do that. Self-harm is bad {}").format("\N{PENSIVE FACE}")
            )
            return
        elif not await is_allowed_by_hierarchy(self.bot, self.settings, guild, author, user):
            await ctx.send(
                _(
                    "I cannot let you do that. You are "
                    "not higher than the user in the role "
                    "hierarchy."
                )
            )
            return
        elif ctx.guild.me.top_role <= user.top_role or user == ctx.guild.owner:
            await ctx.send(_("I cannot do that due to discord hierarchy rules"))
            return

        if days:
            if days.isdigit():
                days = int(days)
            else:
                if reason:
                    reason = "{} {}".format(days, reason)
                else:
                    reason = days
                days = 0
        else:
            days = 0

        audit_reason = get_audit_reason(author, reason)

        if days < 0 or days > 7:
            await ctx.send(_("Invalid days. Must be between 0 and 7."))
            return
        queue_entry = (guild.id, user.id)
        self.ban_queue.append(queue_entry)
        try:
            await guild.ban(user, reason=audit_reason, delete_message_days=days)
            log.info(
                "{}({}) banned {}({}), deleting {} days worth of messages".format(
                    author.name, author.id, user.name, user.id, str(days)
                )
            )
        except discord.Forbidden:
            self.ban_queue.remove(queue_entry)
            await ctx.send(_("I'm not allowed to do that."))
        except Exception as e:
            self.ban_queue.remove(queue_entry)
            print(e)
        else:
            await ctx.send(_("Done. It was about time."))

        try:
            await modlog.create_case(
                self.bot,
                guild,
                ctx.message.created_at,
                "ban",
                user,
                author,
                reason,
                until=None,
                channel=None,
            )
        except RuntimeError as e:
            await ctx.send(e)

    @commands.command()
    @commands.guild_only()
    @commands.bot_has_permissions(ban_members=True)
    @checks.admin_or_permissions(ban_members=True)
    async def hackban(self, ctx: commands.Context, user_id: int, *, reason: str = None):
        """Pre-emptively ban a user from this server.

        A user ID needs to be provided in order to ban
        using this command.
        """
        author = ctx.author
        guild = ctx.guild
        is_banned = False
        ban_list = await guild.bans()
        for entry in ban_list:
            if entry.user.id == user_id:
                is_banned = True
                break

        if is_banned:
            await ctx.send(_("User is already banned."))
            return

        user = guild.get_member(user_id)
        if user is not None:
            # Instead of replicating all that handling... gets attr from decorator
            return await ctx.invoke(self.ban, user, None, reason=reason)
        user = discord.Object(id=user_id)  # User not in the guild, but

        audit_reason = get_audit_reason(author, reason)
        queue_entry = (guild.id, user_id)
        self.ban_queue.append(queue_entry)
        try:
            await guild.ban(user, reason=audit_reason)
            log.info("{}({}) hackbanned {}".format(author.name, author.id, user_id))
        except discord.NotFound:
            self.ban_queue.remove(queue_entry)
            await ctx.send(_("User not found. Have you provided the correct user ID?"))
        except discord.Forbidden:
            self.ban_queue.remove(queue_entry)
            await ctx.send(_("I lack the permissions to do this."))
        else:
            await ctx.send(_("Done. The user will not be able to join this server."))

        user_info = await self.bot.get_user_info(user_id)
        try:
            await modlog.create_case(
                self.bot,
                guild,
                ctx.message.created_at,
                "hackban",
                user_info,
                author,
                reason,
                until=None,
                channel=None,
            )
        except RuntimeError as e:
            await ctx.send(e)

    @commands.command()
    @commands.guild_only()
    @commands.bot_has_permissions(ban_members=True)
    @checks.admin_or_permissions(ban_members=True)
    async def tempban(
        self, ctx: commands.Context, user: discord.Member, days: int = 1, *, reason: str = None
    ):
        """Temporarily ban a user from this server."""
        guild = ctx.guild
        author = ctx.author
        days_delta = timedelta(days=int(days))
        unban_time = datetime.utcnow() + days_delta

        invite = await self.get_invite_for_reinvite(ctx, int(days_delta.total_seconds() + 86400))
        if invite is None:
            invite = ""

        queue_entry = (guild.id, user.id)
        await self.settings.member(user).banned_until.set(unban_time.timestamp())
        cur_tbans = await self.settings.guild(guild).current_tempbans()
        cur_tbans.append(user.id)
        await self.settings.guild(guild).current_tempbans.set(cur_tbans)

        with contextlib.suppress(discord.HTTPException):
            # We don't want blocked DMs preventing us from banning
            await user.send(
                _(
                    "You have been temporarily banned from {server_name} until {date}. "
                    "Here is an invite for when your ban expires: {invite_link}"
                ).format(
                    server_name=guild.name,
                    date=unban_time.strftime("%m-%d-%Y %H:%M:%S"),
                    invite_link=invite,
                )
            )
        self.ban_queue.append(queue_entry)
        try:
            await guild.ban(user)
        except discord.Forbidden:
            await ctx.send(_("I can't do that for some reason."))
        except discord.HTTPException:
            await ctx.send(_("Something went wrong while banning"))
        else:
            await ctx.send(_("Done. Enough chaos for now"))

        try:
            await modlog.create_case(
                self.bot,
                guild,
                ctx.message.created_at,
                "tempban",
                user,
                author,
                reason,
                unban_time,
            )
        except RuntimeError as e:
            await ctx.send(e)

    @commands.command()
    @commands.guild_only()
    @commands.bot_has_permissions(ban_members=True)
    @checks.admin_or_permissions(ban_members=True)
    async def softban(self, ctx: commands.Context, user: discord.Member, *, reason: str = None):
        """Kick a user and delete 1 day's worth of their messages."""
        guild = ctx.guild
        author = ctx.author

        if author == user:
            await ctx.send(
                _("I cannot let you do that. Self-harm is bad {emoji}").format(
                    emoji="\N{PENSIVE FACE}"
                )
            )
            return
        elif not await is_allowed_by_hierarchy(self.bot, self.settings, guild, author, user):
            await ctx.send(
                _(
                    "I cannot let you do that. You are "
                    "not higher than the user in the role "
                    "hierarchy."
                )
            )
            return

        audit_reason = get_audit_reason(author, reason)

        invite = await self.get_invite_for_reinvite(ctx)
        if invite is None:
            invite = ""

        queue_entry = (guild.id, user.id)
        try:  # We don't want blocked DMs preventing us from banning
            msg = await user.send(
                _(
                    "You have been banned and "
                    "then unbanned as a quick way to delete your messages.\n"
                    "You can now join the server again. {invite_link}"
                ).format(invite_link=invite)
            )
        except discord.HTTPException:
            msg = None
        self.ban_queue.append(queue_entry)
        try:
            await guild.ban(user, reason=audit_reason, delete_message_days=1)
        except discord.errors.Forbidden:
            self.ban_queue.remove(queue_entry)
            await ctx.send(_("My role is not high enough to softban that user."))
            if msg is not None:
                await msg.delete()
            return
        except discord.HTTPException as e:
            self.ban_queue.remove(queue_entry)
            print(e)
            return
        self.unban_queue.append(queue_entry)
        try:
            await guild.unban(user)
        except discord.HTTPException as e:
            self.unban_queue.remove(queue_entry)
            print(e)
            return
        else:
            await ctx.send(_("Done. Enough chaos."))
            log.info(
                "{}({}) softbanned {}({}), deleting 1 day worth "
                "of messages".format(author.name, author.id, user.name, user.id)
            )
            try:
                await modlog.create_case(
                    self.bot,
                    guild,
                    ctx.message.created_at,
                    "softban",
                    user,
                    author,
                    reason,
                    until=None,
                    channel=None,
                )
            except RuntimeError as e:
                await ctx.send(e)

    @commands.command()
    @commands.guild_only()
    @commands.bot_has_permissions(ban_members=True)
    @checks.admin_or_permissions(ban_members=True)
    async def unban(self, ctx: commands.Context, user_id: int, *, reason: str = None):
        """Unban a user from this server.

        Requires specifying the target user's ID. To find this, you may either:
         1. Copy it from the mod log case (if one was created), or
         2. enable developer mode, go to Bans in this server's settings, right-
        click the user and select 'Copy ID'."""
        guild = ctx.guild
        author = ctx.author
        user = await self.bot.get_user_info(user_id)
        if not user:
            await ctx.send(_("Couldn't find a user with that ID!"))
            return
        audit_reason = get_audit_reason(ctx.author, reason)
        bans = await guild.bans()
        bans = [be.user for be in bans]
        if user not in bans:
            await ctx.send(_("It seems that user isn't banned!"))
            return
        queue_entry = (guild.id, user.id)
        self.unban_queue.append(queue_entry)
        try:
            await guild.unban(user, reason=audit_reason)
        except discord.HTTPException:
            self.unban_queue.remove(queue_entry)
            await ctx.send(_("Something went wrong while attempting to unban that user"))
            return
        else:
            await ctx.send(_("Unbanned that user from this server"))

        try:
            await modlog.create_case(
                self.bot,
                guild,
                ctx.message.created_at,
                "unban",
                user,
                author,
                reason,
                until=None,
                channel=None,
            )
        except RuntimeError as e:
            await ctx.send(e)

        if await self.settings.guild(guild).reinvite_on_unban():
            invite = await self.get_invite_for_reinvite(ctx)
            if invite:
                try:
                    await user.send(
                        _(
                            "You've been unbanned from {server}.\n"
                            "Here is an invite for that server: {invite_link}"
                        ).format(server=guild.name, invite_link=invite.url)
                    )
                except discord.Forbidden:
                    await ctx.send(
                        _(
                            "I failed to send an invite to that user. "
                            "Perhaps you may be able to send it for me?\n"
                            "Here's the invite link: {invite_link}"
                        ).format(invite_link=invite.url)
                    )
                except discord.HTTPException:
                    await ctx.send(
                        _(
                            "Something went wrong when attempting to send that user"
                            "an invite. Here's the link so you can try: {invite_link}"
                        ).format(invite_link=invite.url)
                    )

    @staticmethod
    async def get_invite_for_reinvite(ctx: commands.Context, max_age: int = 86400):
        """Handles the reinvite logic for getting an invite
        to send the newly unbanned user
        :returns: :class:`Invite`"""
        guild = ctx.guild
        my_perms: discord.Permissions = guild.me.guild_permissions
        if my_perms.manage_guild or my_perms.administrator:
            if "VANITY_URL" in guild.features:
                # guild has a vanity url so use it as the one to send
                return await guild.vanity_invite()
            invites = await guild.invites()
        else:
            invites = []
        for inv in invites:  # Loop through the invites for the guild
            if not (inv.max_uses or inv.max_age or inv.temporary):
                # Invite is for the guild's default channel,
                # has unlimited uses, doesn't expire, and
                # doesn't grant temporary membership
                # (i.e. they won't be kicked on disconnect)
                return inv
        else:  # No existing invite found that is valid
            channels_and_perms = zip(
                guild.text_channels, map(guild.me.permissions_in, guild.text_channels)
            )
            channel = next(
                (channel for channel, perms in channels_and_perms if perms.create_instant_invite),
                None,
            )
            if channel is None:
                return
            try:
                # Create invite that expires after max_age
                return await channel.create_invite(max_age=max_age)
            except discord.HTTPException:
                return

    @commands.command()
    @commands.guild_only()
    @admin_or_voice_permissions(mute_members=True, deafen_members=True)
    @bot_has_voice_permissions(mute_members=True, deafen_members=True)
    async def voiceban(self, ctx: commands.Context, user: discord.Member, *, reason: str = None):
        """Ban a user from speaking and listening in the server's voice channels."""
        user_voice_state = user.voice
        if user_voice_state is None:
            await ctx.send(_("No voice state for that user!"))
            return
        needs_mute = True if user_voice_state.mute is False else False
        needs_deafen = True if user_voice_state.deaf is False else False
        audit_reason = get_audit_reason(ctx.author, reason)
        author = ctx.author
        guild = ctx.guild
        if needs_mute and needs_deafen:
            await user.edit(mute=True, deafen=True, reason=audit_reason)
        elif needs_mute:
            await user.edit(mute=True, reason=audit_reason)
        elif needs_deafen:
            await user.edit(deafen=True, reason=audit_reason)
        else:
            await ctx.send(_("That user is already muted and deafened server-wide!"))
            return
        await ctx.send(_("User has been banned from speaking or listening in voice channels"))

        try:
            await modlog.create_case(
                self.bot,
                guild,
                ctx.message.created_at,
                "voiceban",
                user,
                author,
                reason,
                until=None,
                channel=None,
            )
        except RuntimeError as e:
            await ctx.send(e)

    @commands.command()
    @commands.guild_only()
    @admin_or_voice_permissions(mute_members=True, deafen_members=True)
    @bot_has_voice_permissions(mute_members=True, deafen_members=True)
    async def voiceunban(self, ctx: commands.Context, user: discord.Member, *, reason: str = None):
        """Unban a user from speaking and listening in the server's voice channels."""
        user_voice_state = user.voice
        if user_voice_state is None:
            await ctx.send(_("No voice state for that user!"))
            return
        needs_unmute = True if user_voice_state.mute else False
        needs_undeafen = True if user_voice_state.deaf else False
        audit_reason = get_audit_reason(ctx.author, reason)
        if needs_unmute and needs_undeafen:
            await user.edit(mute=False, deafen=False, reason=audit_reason)
        elif needs_unmute:
            await user.edit(mute=False, reason=audit_reason)
        elif needs_undeafen:
            await user.edit(deafen=False, reason=audit_reason)
        else:
            await ctx.send(_("That user isn't muted or deafened by the server!"))
            return
        await ctx.send(_("User is now allowed to speak and listen in voice channels"))
        guild = ctx.guild
        author = ctx.author
        try:
            await modlog.create_case(
                self.bot,
                guild,
                ctx.message.created_at,
                "voiceunban",
                user,
                author,
                reason,
                until=None,
                channel=None,
            )
        except RuntimeError as e:
            await ctx.send(e)

    @commands.command()
    @commands.guild_only()
    @commands.bot_has_permissions(manage_nicknames=True)
    @checks.admin_or_permissions(manage_nicknames=True)
    async def rename(self, ctx: commands.Context, user: discord.Member, *, nickname=""):
        """Change a user's nickname.

        Leaving the nickname empty will remove it.
        """
        nickname = nickname.strip()
        if nickname == "":
            nickname = None
        await user.edit(reason=get_audit_reason(ctx.author, None), nick=nickname)
        await ctx.send("Done.")

    @checks.mod_or_permissions(administrator=True)
    @commands.group(invoke_without_command=True)
    @commands.guild_only()
<<<<<<< HEAD
    async def mute(
        self,
        ctx: commands.Context,
        user: discord.Member,
        channel: Union[discord.TextChannel, discord.CategoryChannel, None] = None,
        *,
        reason: str = None,
    ):
        """Mutes user in the channel/server
        
        Defaults to channel"""
        if not ctx.invoked_subcommand:
            if isinstance(channel, discord.CategoryChannel):
                command = self.category_mute
=======
    @mod_or_voice_permissions(mute_members=True)
    @bot_has_voice_permissions(mute_members=True)
    async def voice_mute(self, ctx: commands.Context, user: discord.Member, *, reason: str = None):
        """Mute a user in their current voice channel."""
        user_voice_state = user.voice
        guild = ctx.guild
        author = ctx.author
        if user_voice_state:
            channel = user_voice_state.channel
            if channel:
                audit_reason = get_audit_reason(author, reason)

                success, issue = await self.mute_user(guild, channel, author, user, audit_reason)

                if success:
                    await ctx.send(
                        _("Muted {user} in channel {channel.name}").format(
                            user=user, channel=channel
                        )
                    )
                    try:
                        await modlog.create_case(
                            self.bot,
                            guild,
                            ctx.message.created_at,
                            "vmute",
                            user,
                            author,
                            reason,
                            until=None,
                            channel=channel,
                        )
                    except RuntimeError as e:
                        await ctx.send(e)
                else:
                    await channel.send(issue)
>>>>>>> 57f07892
            else:
                command = self.channel_mute
            await ctx.invoke(command, user=user, channel=channel, reason=reason)

    @mute.command(name="channel")
    @commands.guild_only()
    @commands.bot_has_permissions(manage_roles=True)
    @checks.mod_or_permissions(administrator=True)
    async def channel_mute(
        self,
        ctx: commands.Context,
        user: discord.Member,
        channel: Optional[discord.TextChannel] = None,
        *,
        reason: str = None,
    ):
        """Mutes user in the specified channel"""
        author = ctx.author
        channel = channel or ctx.channel
        guild = ctx.guild
        audit_reason = get_audit_reason(author, reason)

        success, issue = await self.mute_user(guild, channel, author, user, audit_reason)

        if success:
            await ctx.send(
                _("Muted {}#{} in channel {}").format(user.name, user.discriminator, channel.name)
            )
            try:
                await modlog.create_case(
                    self.bot,
                    guild,
                    ctx.message.created_at,
                    "cmute",
                    user,
                    author,
                    reason,
                    until=None,
                    channel=channel,
                )
            except RuntimeError as e:
                await ctx.send(e)
        else:
            await ctx.send(_("Mute failed. Reason: {}").format(issue))

    @checks.mod_or_permissions(administrator=True)
    @mute.command(name="category")
    @commands.guild_only()
    async def category_mute(
        self,
        ctx: commands.Context,
        user: discord.Member,
        category: Optional[discord.CategoryChannel] = None,
        *,
        reason: str = None,
    ):
        """Mutes user in the specified category"""
        author = ctx.message.author
        guild = ctx.guild
        audit_reason = get_audit_reason(author, reason)

        category = category or ctx.channel.category
        if not category:
            channels = [
                c
                for c in guild.channels
                if not c.category and not isinstance(c, discord.CategoryChannel)
            ]
        else:
            channels = [category, *category.channels]
        author = ctx.message.author
        guild = ctx.guild
        audit_reason = get_audit_reason(author, reason)

        mute_success = {}
        for channel in channels:
            mute_success[channel] = await self.mute_user(
                guild, channel, author, user, audit_reason
            )
            await asyncio.sleep(0.1)
        await ctx.send(
            _("User has been muted in {} / {} channels in category {}.").format(
                len([v for v in mute_success.values() if v[0]]), len(mute_success), category
            )
        )

        to_log = "\n".join(
            f"{k.name} ({k.id}): {v[1]}" for k, v in mute_success.items() if not v[0]
        )
        if to_log:
            log.info(to_log)

        try:
            await modlog.create_case(
                self.bot,
                guild,
                ctx.message.created_at,
                "catmute",
                user,
                author,
                reason,
                until=None,
                channel=category,
            )
        except RuntimeError as e:
            await ctx.send(e)

    @mute.command(name="server", aliases=["guild"])
    @commands.guild_only()
    @commands.bot_has_permissions(manage_roles=True)
    @checks.mod_or_permissions(administrator=True)
    async def guild_mute(self, ctx: commands.Context, user: discord.Member, *, reason: str = None):
        """Mutes user in the server"""
        author = ctx.message.author
        guild = ctx.guild
        audit_reason = get_audit_reason(author, reason)

        mute_success = {}
        for channel in guild.channels:
<<<<<<< HEAD
            mute_success[channel] = await self.mute_user(
                guild, channel, author, user, audit_reason
            )
=======
            success, issue = await self.mute_user(guild, channel, author, user, audit_reason)
            mute_success.append((success, issue))
>>>>>>> 57f07892
            await asyncio.sleep(0.1)
        await ctx.send(
            _("User has been muted in {} / {} channels in this server.").format(
                len([v for v in mute_success.values() if v[0]]), len(mute_success)
            )
        )

        to_log = "\n".join(
            f"{k.name} ({k.id}): {v[1]}" for k, v in mute_success.items() if not v[0]
        )
        if to_log:
            log.info(to_log)

        try:
            await modlog.create_case(
                self.bot,
                guild,
                ctx.message.created_at,
                "smute",
                user,
                author,
                reason,
                until=None,
                channel=None,
            )
        except RuntimeError as e:
            await ctx.send(e)

    async def mute_user(
        self,
        guild: discord.Guild,
        channel: discord.abc.GuildChannel,
        author: discord.Member,
        user: discord.Member,
        reason: str,
    ) -> (bool, str):
        """Mutes the specified user in the specified channel"""
        overwrites = channel.overwrites_for(user)
        permissions = channel.permissions_for(user)

        if permissions.administrator:
            return False, T_(mute_unmute_issues["is_admin"])

        new_overs = {}
        if not isinstance(channel, discord.TextChannel):
            new_overs.update(speak=False)
        if not isinstance(channel, discord.VoiceChannel):
            new_overs.update(send_messages=False, add_reactions=False)

        if all(getattr(permissions, p) is False for p in new_overs.keys()):
            return False, T_(mute_unmute_issues["already_muted"])

        elif not await is_allowed_by_hierarchy(self.bot, self.settings, guild, author, user):
            return False, T_(mute_unmute_issues["hierarchy_problem"])

        old_overs = {k: getattr(overwrites, k) for k in new_overs}
        overwrites.update(**new_overs)
        try:
            await channel.set_permissions(user, overwrite=overwrites, reason=reason)
        except discord.Forbidden:
            return False, T_(mute_unmute_issues["permissions_issue"])
        else:
            await self.settings.member(user).set_raw(
                "perms_cache", str(channel.id), value=old_overs
            )
            return True, None

    @checks.mod_or_permissions(administrator=True)
    @commands.group(invoke_without_command=True)
    @commands.guild_only()
    async def unmute(
        self,
        ctx: commands.Context,
        user: discord.Member,
        channel: Union[discord.TextChannel, discord.CategoryChannel, None] = None,
        *,
        reason: str = None,
    ):
<<<<<<< HEAD
        """Unmutes user in the channel/server

        Defaults to channel"""
        if not ctx.invoked_subcommand:
            if isinstance(channel, discord.CategoryChannel):
                command = self.category_unmute
=======
        """Unmute a user in their current voice channel."""
        user_voice_state = user.voice
        guild = ctx.guild
        author = ctx.author
        if user_voice_state:
            channel = user_voice_state.channel
            if channel:
                audit_reason = get_audit_reason(author, reason)

                success, message = await self.unmute_user(
                    guild, channel, author, user, audit_reason
                )

                if success:
                    await ctx.send(
                        _("Unmuted {user} in channel {channel.name}").format(
                            user=user, channel=channel
                        )
                    )
                    try:
                        await modlog.create_case(
                            self.bot,
                            guild,
                            ctx.message.created_at,
                            "vunmute",
                            user,
                            author,
                            reason,
                            until=None,
                            channel=channel,
                        )
                    except RuntimeError as e:
                        await ctx.send(e)
                else:
                    await ctx.send(_("Unmute failed. Reason: {}").format(message))
>>>>>>> 57f07892
            else:
                command = self.channel_unmute
            await ctx.invoke(command, user=user, channel=channel, reason=reason)

    @checks.mod_or_permissions(administrator=True)
    @unmute.command(name="channel")
    @commands.bot_has_permissions(manage_roles=True)
    @commands.guild_only()
    async def unmute_channel(
        self,
        ctx: commands.Context,
        user: discord.Member,
        channel: Optional[discord.TextChannel] = None,
        *,
        reason: str = None,
    ):
        """Unmutes user in the current channel"""
        channel = channel or ctx.channel
        author = ctx.author
        guild = ctx.guild
        audit_reason = get_audit_reason(author, reason)

        success, message = await self.unmute_user(guild, channel, author, user, audit_reason)

        if success:
            await ctx.send(
                _("Unmuted {}#{} in channel {}").format(
                    user.name, user.discriminator, channel.name
                )
            )
            try:
                await modlog.create_case(
                    self.bot,
                    guild,
                    ctx.message.created_at,
                    "cunmute",
                    user,
                    author,
                    reason,
                    until=None,
                    channel=channel,
                )
            except RuntimeError as e:
                await ctx.send(e)
        else:
            await ctx.send(_("Unmute failed. Reason: {}").format(message))

    @checks.mod_or_permissions(administrator=True)
    @unmute.command(name="category")
    @commands.guild_only()
    async def category_unmute(
        self,
        ctx: commands.Context,
        user: discord.Member,
        category: Optional[discord.CategoryChannel] = None,
        *,
        reason: str = None,
    ):
        """Unmutes user in the category"""
        guild = ctx.guild
        author = ctx.author
        audit_reason = get_audit_reason(author, reason)

        category = category or ctx.channel.category
        if not category:
            channels = [
                c
                for c in guild.channels
                if not c.category and not isinstance(c, discord.CategoryChannel)
            ]
        else:
            channels = [category, *category.channels]
        guild = ctx.guild
        author = ctx.author
        audit_reason = get_audit_reason(author, reason)

        unmute_success = {}
        for channel in channels:
            unmute_success[channel] = await self.unmute_user(
                guild, channel, author, user, audit_reason
            )
            await asyncio.sleep(0.1)
        await ctx.send(
            _("User has been unmuted in {} / {} channels in category {}.").format(
                len([v for v in unmute_success.values() if v[0]]), len(unmute_success), category
            )
        )

        to_log = "\n".join(
            f"{k.name} ({k.id}): {v[1]}" for k, v in unmute_success.items() if not v[0]
        )
        if to_log:
            log.info(to_log)

        try:
            await modlog.create_case(
                self.bot,
                guild,
                ctx.message.created_at,
                "catunmute",
                user,
                author,
                reason,
                until=None,
                channel=category,
            )
        except RuntimeError as e:
            await ctx.send(e)

    @checks.mod_or_permissions(administrator=True)
    @unmute.command(name="server", aliases=["guild"])
    @commands.bot_has_permissions(manage_roles=True)
    @commands.guild_only()
    async def unmute_guild(
        self, ctx: commands.Context, user: discord.Member, *, reason: str = None
    ):
        """Unmute a user in this server."""
        guild = ctx.guild
        author = ctx.author
        audit_reason = get_audit_reason(author, reason)

        unmute_success = {}
        for channel in guild.channels:
<<<<<<< HEAD
            unmute_success[channel] = await self.unmute_user(
                guild, channel, author, user, audit_reason
            )
=======
            success, message = await self.unmute_user(guild, channel, author, user, audit_reason)
            unmute_success.append((success, message))
>>>>>>> 57f07892
            await asyncio.sleep(0.1)
        await ctx.send(
            _("User has been unmuted in {} / {} channels in this server.").format(
                len([v for v in unmute_success.values() if v[0]]), len(unmute_success)
            )
        )

        to_log = "\n".join(
            f"{k.name} ({k.id}): {v[1]}" for k, v in unmute_success.items() if not v[0]
        )
        if to_log:
            log.info(to_log)

        try:
            await modlog.create_case(
                self.bot,
                guild,
                ctx.message.created_at,
                "sunmute",
                user,
                author,
                reason,
                until=None,
                channel=None,
            )
        except RuntimeError as e:
            await ctx.send(e)

    async def unmute_user(
        self,
        guild: discord.Guild,
        channel: discord.abc.GuildChannel,
        author: discord.Member,
        user: discord.Member,
        reason: str,
    ) -> (bool, str):
        overwrites = channel.overwrites_for(user)
        perms_cache = await self.settings.member(user).perms_cache()

        if channel.id in perms_cache:
            old_values = perms_cache[channel.id]
        else:
            old_values = {"send_messages": None, "add_reactions": None, "speak": None}

        if all(getattr(overwrites, k) == v for k, v in old_values.items()):
            return False, T_(mute_unmute_issues["already_unmuted"])

        elif not await is_allowed_by_hierarchy(self.bot, self.settings, guild, author, user):
            return False, T_(mute_unmute_issues["hierarchy_problem"])

        overwrites.update(**old_values)
        try:
            if overwrites.is_empty():
                await channel.set_permissions(
                    user, overwrite=cast(discord.PermissionOverwrite, None), reason=reason
                )
            else:
                await channel.set_permissions(user, overwrite=overwrites, reason=reason)
        except discord.Forbidden:
            return False, T_(mute_unmute_issues["permissions_issue"])
        else:
            await self.settings.member(user).clear_raw("perms_cache", str(channel.id))
            return True, None

    @commands.group()
    @commands.guild_only()
    @checks.admin_or_permissions(manage_channels=True)
    async def ignore(self, ctx: commands.Context):
        """Add servers or channels to the ignore list."""
        if ctx.invoked_subcommand is None:
            await ctx.send(await self.count_ignored())

    @ignore.command(name="channel")
    async def ignore_channel(self, ctx: commands.Context, channel: discord.TextChannel = None):
        """Ignore commands in the channel.

        Defaults to the current channel.
        """
        if not channel:
            channel = ctx.channel
        if not await self.settings.channel(channel).ignored():
            await self.settings.channel(channel).ignored.set(True)
            await ctx.send(_("Channel added to ignore list."))
        else:
            await ctx.send(_("Channel already in ignore list."))

    @ignore.command(name="server", aliases=["guild"])
    @checks.admin_or_permissions(manage_guild=True)
    async def ignore_guild(self, ctx: commands.Context):
        """Ignore commands in this server."""
        guild = ctx.guild
        if not await self.settings.guild(guild).ignored():
            await self.settings.guild(guild).ignored.set(True)
            await ctx.send(_("This server has been added to the ignore list."))
        else:
            await ctx.send(_("This server is already being ignored."))

    @commands.group()
    @commands.guild_only()
    @checks.admin_or_permissions(manage_channels=True)
    async def unignore(self, ctx: commands.Context):
        """Remove servers or channels from the ignore list."""
        if ctx.invoked_subcommand is None:
            await ctx.send(await self.count_ignored())

    @unignore.command(name="channel")
    async def unignore_channel(self, ctx: commands.Context, channel: discord.TextChannel = None):
        """Remove a channel from ignore the list.

        Defaults to the current channel.
        """
        if not channel:
            channel = ctx.channel

        if await self.settings.channel(channel).ignored():
            await self.settings.channel(channel).ignored.set(False)
            await ctx.send(_("Channel removed from ignore list."))
        else:
            await ctx.send(_("That channel is not in the ignore list."))

    @unignore.command(name="server", aliases=["guild"])
    @checks.admin_or_permissions(manage_guild=True)
    async def unignore_guild(self, ctx: commands.Context):
        """Remove this server from the ignore list."""
        guild = ctx.message.guild
        if await self.settings.guild(guild).ignored():
            await self.settings.guild(guild).ignored.set(False)
            await ctx.send(_("This server has been removed from the ignore list."))
        else:
            await ctx.send(_("This server is not in the ignore list."))

    async def count_ignored(self):
        ch_count = 0
        svr_count = 0
        for guild in self.bot.guilds:
            if not await self.settings.guild(guild).ignored():
                for channel in guild.text_channels:
                    if await self.settings.channel(channel).ignored():
                        ch_count += 1
            else:
                svr_count += 1
        msg = _("Currently ignoring:\n{} channels\n{} guilds\n").format(ch_count, svr_count)
        return box(msg)

    async def __global_check(self, ctx):
        """Global check to see if a channel or server is ignored.

        Any users who have permission to use the `ignore` or `unignore` commands
        surpass the check.
        """
        perms = ctx.channel.permissions_for(ctx.author)
        surpass_ignore = (
            isinstance(ctx.channel, discord.abc.PrivateChannel)
            or perms.manage_guild
            or await ctx.bot.is_owner(ctx.author)
            or await ctx.bot.is_admin(ctx.author)
        )
        if surpass_ignore:
            return True
        guild_ignored = await self.settings.guild(ctx.guild).ignored()
        chann_ignored = await self.settings.channel(ctx.channel).ignored()
        return not (guild_ignored or chann_ignored and not perms.manage_channels)

    @commands.command()
    @commands.guild_only()
    @commands.bot_has_permissions(embed_links=True)
    async def userinfo(self, ctx, *, user: discord.Member = None):
        """Show information about a user.
        
        This includes fields for status, discord join date, server
        join date, voice state and previous names/nicknames.
        
        If the user has no roles, previous names or previous nicknames,
        these fields will be omitted.
        """
        author = ctx.author
        guild = ctx.guild

        if not user:
            user = author

        #  A special case for a special someone :^)
        special_date = datetime(2016, 1, 10, 6, 8, 4, 443000)
        is_special = user.id == 96130341705637888 and guild.id == 133049272517001216

        roles = sorted(user.roles)[1:]
        names, nicks = await self.get_names_and_nicks(user)

        joined_at = user.joined_at if not is_special else special_date
        since_created = (ctx.message.created_at - user.created_at).days
        since_joined = (ctx.message.created_at - joined_at).days
        user_joined = joined_at.strftime("%d %b %Y %H:%M")
        user_created = user.created_at.strftime("%d %b %Y %H:%M")
        voice_state = user.voice
        member_number = sorted(guild.members, key=lambda m: m.joined_at).index(user) + 1

        created_on = _("{}\n({} days ago)").format(user_created, since_created)
        joined_on = _("{}\n({} days ago)").format(user_joined, since_joined)

        activity = _("Chilling in {} status").format(user.status)
        if user.activity is None:  # Default status
            pass
        elif user.activity.type == discord.ActivityType.playing:
            activity = _("Playing {}").format(user.activity.name)
        elif user.activity.type == discord.ActivityType.streaming:
            activity = _("Streaming [{}]({})").format(user.activity.name, user.activity.url)
        elif user.activity.type == discord.ActivityType.listening:
            activity = _("Listening to {}").format(user.activity.name)
        elif user.activity.type == discord.ActivityType.watching:
            activity = _("Watching {}").format(user.activity.name)

        if roles:
            roles = ", ".join([x.name for x in roles])
        else:
            roles = None

        data = discord.Embed(description=activity, colour=user.colour)
        data.add_field(name=_("Joined Discord on"), value=created_on)
        data.add_field(name=_("Joined this server on"), value=joined_on)
        if roles is not None:
            data.add_field(name=_("Roles"), value=roles, inline=False)
        if names:
            # May need sanitizing later, but mentions do not ping in embeds currently
            val = filter_invites(", ".join(names))
            data.add_field(name=_("Previous Names"), value=val, inline=False)
        if nicks:
            # May need sanitizing later, but mentions do not ping in embeds currently
            val = filter_invites(", ".join(nicks))
            data.add_field(name=_("Previous Nicknames"), value=val, inline=False)
        if voice_state and voice_state.channel:
            data.add_field(
                name=_("Current voice channel"),
                value="{0.name} (ID {0.id})".format(voice_state.channel),
                inline=False,
            )
        data.set_footer(text=_("Member #{} | User ID: {}").format(member_number, user.id))

        name = str(user)
        name = " ~ ".join((name, user.nick)) if user.nick else name
        name = filter_invites(name)

        if user.avatar:
            avatar = user.avatar_url
            avatar = avatar.replace("webp", "png")
            data.set_author(name=name, url=avatar)
            data.set_thumbnail(url=avatar)
        else:
            data.set_author(name=name)

        await ctx.send(embed=data)

    @commands.command()
    async def names(self, ctx: commands.Context, user: discord.Member):
        """Show previous names and nicknames of a user."""
        names, nicks = await self.get_names_and_nicks(user)
        msg = ""
        if names:
            msg += _("**Past 20 names**:")
            msg += "\n"
            msg += ", ".join(names)
        if nicks:
            if msg:
                msg += "\n\n"
            msg += _("**Past 20 nicknames**:")
            msg += "\n"
            msg += ", ".join(nicks)
        if msg:
            msg = filter_various_mentions(msg)
            await ctx.send(msg)
        else:
            await ctx.send(_("That user doesn't have any recorded name or nickname change."))

    async def get_names_and_nicks(self, user):
        names = await self.settings.user(user).past_names()
        nicks = await self.settings.member(user).past_nicks()
        if names:
            names = [escape(name, mass_mentions=True) for name in names if name]
        if nicks:
            nicks = [escape(nick, mass_mentions=True) for nick in nicks if nick]
        return names, nicks

    async def check_tempban_expirations(self):
        member = namedtuple("Member", "id guild")
        while self == self.bot.get_cog("Mod"):
            for guild in self.bot.guilds:
                async with self.settings.guild(guild).current_tempbans() as guild_tempbans:
                    for uid in guild_tempbans.copy():
                        unban_time = datetime.utcfromtimestamp(
                            await self.settings.member(member(uid, guild)).banned_until()
                        )
                        now = datetime.utcnow()
                        if now > unban_time:  # Time to unban the user
                            user = await self.bot.get_user_info(uid)
                            queue_entry = (guild.id, user.id)
                            self.unban_queue.append(queue_entry)
                            try:
                                await guild.unban(user, reason=_("Tempban finished"))
                                guild_tempbans.remove(uid)
                            except discord.Forbidden:
                                self.unban_queue.remove(queue_entry)
                                log.info("Failed to unban member due to permissions")
                            except discord.HTTPException:
                                self.unban_queue.remove(queue_entry)
            await asyncio.sleep(60)

    async def check_duplicates(self, message):
        guild = message.guild
        author = message.author

        if await self.settings.guild(guild).delete_repeats():
            if not message.content:
                return False
            self.cache[author].append(message)
            msgs = self.cache[author]
            if len(msgs) == 3 and msgs[0].content == msgs[1].content == msgs[2].content:
                try:
                    await message.delete()
                    return True
                except discord.HTTPException:
                    pass
        return False

    async def check_mention_spam(self, message):
        guild = message.guild
        author = message.author

        max_mentions = await self.settings.guild(guild).ban_mention_spam()
        if max_mentions:
            mentions = set(message.mentions)
            if len(mentions) >= max_mentions:
                try:
                    await guild.ban(author, reason=_("Mention spam (Autoban)"))
                except discord.HTTPException:
                    log.info(
                        "Failed to ban member for mention spam in server {}.".format(guild.id)
                    )
                else:
                    try:
                        await modlog.create_case(
                            self.bot,
                            guild,
                            message.created_at,
                            "ban",
                            author,
                            guild.me,
                            _("Mention spam (Autoban)"),
                            until=None,
                            channel=None,
                        )
                    except RuntimeError as e:
                        print(e)
                        return False
                    return True
        return False

    async def on_command_completion(self, ctx: commands.Context):
        await self._delete_delay(ctx)

    # noinspection PyUnusedLocal
    async def on_command_error(self, ctx: commands.Context, error):
        await self._delete_delay(ctx)

    async def _delete_delay(self, ctx: commands.Context):
        """Currently used for:
            * delete delay"""
        guild = ctx.guild
        if guild is None:
            return
        message = ctx.message
        delay = await self.settings.guild(guild).delete_delay()

        if delay == -1:
            return

        async def _delete_helper(m):
            with contextlib.suppress(discord.HTTPException):
                await m.delete()
                log.debug("Deleted command msg {}".format(m.id))

        await asyncio.sleep(delay)
        await _delete_helper(message)

    async def on_message(self, message):
        author = message.author
        if message.guild is None or self.bot.user == author:
            return
        valid_user = isinstance(author, discord.Member) and not author.bot
        if not valid_user:
            return

        #  Bots and mods or superior are ignored from the filter
        mod_or_superior = await is_mod_or_superior(self.bot, obj=author)
        if mod_or_superior:
            return
        # As are anyone configured to be
        if await self.bot.is_automod_immune(message):
            return
        deleted = await self.check_duplicates(message)
        if not deleted:
            await self.check_mention_spam(message)

    async def on_member_ban(self, guild: discord.Guild, member: discord.Member):
        if (guild.id, member.id) in self.ban_queue:
            self.ban_queue.remove((guild.id, member.id))
            return
        try:
            await modlog.get_modlog_channel(guild)
        except RuntimeError:
            return  # No modlog channel so no point in continuing
        mod, reason, date = await self.get_audit_entry_info(
            guild, discord.AuditLogAction.ban, member
        )
        if date is None:
            date = datetime.now()
        try:
            await modlog.create_case(
                self.bot, guild, date, "ban", member, mod, reason if reason else None
            )
        except RuntimeError as e:
            print(e)

    async def on_member_unban(self, guild: discord.Guild, user: discord.User):
        if (guild.id, user.id) in self.unban_queue:
            self.unban_queue.remove((guild.id, user.id))
            return
        try:
            await modlog.get_modlog_channel(guild)
        except RuntimeError:
            return  # No modlog channel so no point in continuing
        mod, reason, date = await self.get_audit_entry_info(
            guild, discord.AuditLogAction.unban, user
        )
        if date is None:
            date = datetime.now()
        try:
            await modlog.create_case(self.bot, guild, date, "unban", user, mod, reason)
        except RuntimeError as e:
            print(e)

    @staticmethod
    async def on_modlog_case_create(case: modlog.Case):
        """
        An event for modlog case creation
        """
        mod_channel = await modlog.get_modlog_channel(case.guild)
        if mod_channel is None:
            return
        use_embeds = await case.bot.embed_requested(mod_channel, case.guild.me)
        case_content = await case.message_content(use_embeds)
        if use_embeds:
            msg = await mod_channel.send(embed=case_content)
        else:
            msg = await mod_channel.send(case_content)
        await case.edit({"message": msg})

    @staticmethod
    async def on_modlog_case_edit(case: modlog.Case):
        """
        Event for modlog case edits
        """
        if not case.message:
            return
        use_embed = await case.bot.embed_requested(case.message.channel, case.guild.me)
        case_content = await case.message_content(use_embed)
        if use_embed:
            await case.message.edit(embed=case_content)
        else:
            await case.message.edit(content=case_content)

    @classmethod
    async def get_audit_entry_info(
        cls, guild: discord.Guild, action: discord.AuditLogAction, target
    ):
        """Get info about an audit log entry.

        Parameters
        ----------
        guild : discord.Guild
            Same as ``guild`` in `get_audit_log_entry`.
        action : int
            Same as ``action`` in `get_audit_log_entry`.
        target : `discord.User` or `discord.Member`
            Same as ``target`` in `get_audit_log_entry`.

        Returns
        -------
        tuple
            A tuple in the form``(mod: discord.Member, reason: str,
            date_created: datetime.datetime)``. Returns ``(None, None, None)``
            if the audit log entry could not be found.
        """
        try:
            entry = await cls.get_audit_log_entry(guild, action=action, target=target)
        except discord.HTTPException:
            entry = None
        if entry is None:
            return None, None, None
        return entry.user, entry.reason, entry.created_at

    @staticmethod
    async def get_audit_log_entry(guild: discord.Guild, action: discord.AuditLogAction, target):
        """Get an audit log entry.

        Any exceptions encountered when looking through the audit log will be
        propogated out of this function.

        Parameters
        ----------
        guild : discord.Guild
            The guild for the audit log.
        action : int
            The audit log action (see `discord.AuditLogAction`).
        target : `discord.Member` or `discord.User`
            The target of the audit log action.

        Returns
        -------
        discord.AuditLogEntry
            The audit log entry. Returns ``None`` if not found.

        """
        async for entry in guild.audit_logs(action=action):
            if entry.target == target:
                return entry

    async def on_member_update(self, before: discord.Member, after: discord.Member):
        if before.name != after.name:
            async with self.settings.user(before).past_names() as name_list:
                while None in name_list:  # clean out null entries from a bug
                    name_list.remove(None)
                if after.name in name_list:
                    # Ensure order is maintained without duplicates occuring
                    name_list.remove(after.name)
                name_list.append(after.name)
                while len(name_list) > 20:
                    name_list.pop(0)

        if before.nick != after.nick and after.nick is not None:
            async with self.settings.member(before).past_nicks() as nick_list:
                while None in nick_list:  # clean out null entries from a bug
                    nick_list.remove(None)
                if after.nick in nick_list:
                    nick_list.remove(after.nick)
                nick_list.append(after.nick)
                while len(nick_list) > 20:
                    nick_list.pop(0)


<<<<<<< HEAD
mute_unmute_issues = {
    "already_muted": "That user is already muted in this channel.",
    "already_unmuted": "That user isn't muted in this channel.",
    "hierarchy_problem": "I cannot let you do that. You are not higher than the user in the role hierarchy.",
    "is_admin": "That user cannot be muted, as they have the Administrator permission.",
    "permissions_issue": (
=======
_ = lambda s: s
mute_unmute_issues = {
    "already_muted": _("That user can't send messages in this channel."),
    "already_unmuted": _("That user isn't muted in this channel."),
    "hierarchy_problem": _(
        "I cannot let you do that. You are not higher than the user in the role hierarchy."
    ),
    "is_admin": _("That user cannot be muted, as they have the Administrator permission."),
    "permissions_issue": _(
>>>>>>> 57f07892
        "Failed to mute user. I need the manage roles "
        "permission and the user I'm muting must be "
        "lower than myself in the role hierarchy."
    ),
}<|MERGE_RESOLUTION|>--- conflicted
+++ resolved
@@ -878,7 +878,6 @@
     @checks.mod_or_permissions(administrator=True)
     @commands.group(invoke_without_command=True)
     @commands.guild_only()
-<<<<<<< HEAD
     async def mute(
         self,
         ctx: commands.Context,
@@ -893,44 +892,6 @@
         if not ctx.invoked_subcommand:
             if isinstance(channel, discord.CategoryChannel):
                 command = self.category_mute
-=======
-    @mod_or_voice_permissions(mute_members=True)
-    @bot_has_voice_permissions(mute_members=True)
-    async def voice_mute(self, ctx: commands.Context, user: discord.Member, *, reason: str = None):
-        """Mute a user in their current voice channel."""
-        user_voice_state = user.voice
-        guild = ctx.guild
-        author = ctx.author
-        if user_voice_state:
-            channel = user_voice_state.channel
-            if channel:
-                audit_reason = get_audit_reason(author, reason)
-
-                success, issue = await self.mute_user(guild, channel, author, user, audit_reason)
-
-                if success:
-                    await ctx.send(
-                        _("Muted {user} in channel {channel.name}").format(
-                            user=user, channel=channel
-                        )
-                    )
-                    try:
-                        await modlog.create_case(
-                            self.bot,
-                            guild,
-                            ctx.message.created_at,
-                            "vmute",
-                            user,
-                            author,
-                            reason,
-                            until=None,
-                            channel=channel,
-                        )
-                    except RuntimeError as e:
-                        await ctx.send(e)
-                else:
-                    await channel.send(issue)
->>>>>>> 57f07892
             else:
                 command = self.channel_mute
             await ctx.invoke(command, user=user, channel=channel, reason=reason)
@@ -1050,14 +1011,9 @@
 
         mute_success = {}
         for channel in guild.channels:
-<<<<<<< HEAD
             mute_success[channel] = await self.mute_user(
                 guild, channel, author, user, audit_reason
             )
-=======
-            success, issue = await self.mute_user(guild, channel, author, user, audit_reason)
-            mute_success.append((success, issue))
->>>>>>> 57f07892
             await asyncio.sleep(0.1)
         await ctx.send(
             _("User has been muted in {} / {} channels in this server.").format(
@@ -1136,50 +1092,12 @@
         *,
         reason: str = None,
     ):
-<<<<<<< HEAD
         """Unmutes user in the channel/server
 
         Defaults to channel"""
         if not ctx.invoked_subcommand:
             if isinstance(channel, discord.CategoryChannel):
                 command = self.category_unmute
-=======
-        """Unmute a user in their current voice channel."""
-        user_voice_state = user.voice
-        guild = ctx.guild
-        author = ctx.author
-        if user_voice_state:
-            channel = user_voice_state.channel
-            if channel:
-                audit_reason = get_audit_reason(author, reason)
-
-                success, message = await self.unmute_user(
-                    guild, channel, author, user, audit_reason
-                )
-
-                if success:
-                    await ctx.send(
-                        _("Unmuted {user} in channel {channel.name}").format(
-                            user=user, channel=channel
-                        )
-                    )
-                    try:
-                        await modlog.create_case(
-                            self.bot,
-                            guild,
-                            ctx.message.created_at,
-                            "vunmute",
-                            user,
-                            author,
-                            reason,
-                            until=None,
-                            channel=channel,
-                        )
-                    except RuntimeError as e:
-                        await ctx.send(e)
-                else:
-                    await ctx.send(_("Unmute failed. Reason: {}").format(message))
->>>>>>> 57f07892
             else:
                 command = self.channel_unmute
             await ctx.invoke(command, user=user, channel=channel, reason=reason)
@@ -1303,14 +1221,9 @@
 
         unmute_success = {}
         for channel in guild.channels:
-<<<<<<< HEAD
             unmute_success[channel] = await self.unmute_user(
                 guild, channel, author, user, audit_reason
             )
-=======
-            success, message = await self.unmute_user(guild, channel, author, user, audit_reason)
-            unmute_success.append((success, message))
->>>>>>> 57f07892
             await asyncio.sleep(0.1)
         await ctx.send(
             _("User has been unmuted in {} / {} channels in this server.").format(
@@ -1858,15 +1771,6 @@
                 while len(nick_list) > 20:
                     nick_list.pop(0)
 
-
-<<<<<<< HEAD
-mute_unmute_issues = {
-    "already_muted": "That user is already muted in this channel.",
-    "already_unmuted": "That user isn't muted in this channel.",
-    "hierarchy_problem": "I cannot let you do that. You are not higher than the user in the role hierarchy.",
-    "is_admin": "That user cannot be muted, as they have the Administrator permission.",
-    "permissions_issue": (
-=======
 _ = lambda s: s
 mute_unmute_issues = {
     "already_muted": _("That user can't send messages in this channel."),
@@ -1876,7 +1780,6 @@
     ),
     "is_admin": _("That user cannot be muted, as they have the Administrator permission."),
     "permissions_issue": _(
->>>>>>> 57f07892
         "Failed to mute user. I need the manage roles "
         "permission and the user I'm muting must be "
         "lower than myself in the role hierarchy."
