import asyncio
import logging
import re
from abc import ABC
from collections import defaultdict
from typing import List, Tuple

import discord
from redbot.core import Config, modlog, commands
from redbot.core.bot import Red
from redbot.core.i18n import Translator, cog_i18n
from redbot.core.utils._internal_utils import send_to_owners_with_prefix_replaced
from .casetypes import CASETYPES
from .events import Events
from .kickban import KickBanMixin
from .mutes import MuteMixin
from .names import ModInfo
from .slowmode import Slowmode
from .settings import ModSettings

_ = T_ = Translator("Mod", __file__)

__version__ = "1.2.0"


class CompositeMetaClass(type(commands.Cog), type(ABC)):
    """
    This allows the metaclass used for proper type detection to
    coexist with discord.py's metaclass
    """

    pass


@cog_i18n(_)
class Mod(
    ModSettings,
    Events,
    KickBanMixin,
    MuteMixin,
    ModInfo,
    Slowmode,
    commands.Cog,
    metaclass=CompositeMetaClass,
):
    """Moderation tools."""

    default_global_settings = {"version": ""}

    default_guild_settings = {
        "ban_mention_spam": False,
        "delete_repeats": -1,
        "ignored": False,
        "respect_hierarchy": True,
        "delete_delay": -1,
        "reinvite_on_unban": False,
        "current_tempbans": [],
        "dm_on_kickban": False,
        "default_days": 0,
    }

    default_channel_settings = {"ignored": False}

    default_member_settings = {"past_nicks": [], "perms_cache": {}, "banned_until": False}

    default_user_settings = {"past_names": []}

    def __init__(self, bot: Red):
        super().__init__()
        self.bot = bot

        self.settings = Config.get_conf(self, 4961522000, force_registration=True)
        self.settings.register_global(**self.default_global_settings)
        self.settings.register_guild(**self.default_guild_settings)
        self.settings.register_channel(**self.default_channel_settings)
        self.settings.register_member(**self.default_member_settings)
        self.settings.register_user(**self.default_user_settings)
        self.cache: dict = {}
        self.tban_expiry_task = self.bot.loop.create_task(self.check_tempban_expirations())
        self.last_case: dict = defaultdict(dict)

        self._ready = asyncio.Event()

    async def initialize(self):
        await self._maybe_update_config()
        self._ready.set()

    async def cog_before_invoke(self, ctx: commands.Context) -> None:
        await self._ready.wait()

    def cog_unload(self):
        self.tban_expiry_task.cancel()

    async def _maybe_update_config(self):
        """Maybe update `delete_delay` value set by Config prior to Mod 1.0.0."""
        if not await self.settings.version():
            guild_dict = await self.settings.all_guilds()
            for guild_id, info in guild_dict.items():
                delete_repeats = info.get("delete_repeats", False)
                if delete_repeats:
                    val = 3
                else:
                    val = -1
                await self.settings.guild(discord.Object(id=guild_id)).delete_repeats.set(val)
            await self.settings.version.set("1.0.0")  # set version of last update
        if await self.settings.version() < "1.1.0":
            msg = _(
                "Ignored guilds and channels have been moved. "
                "Please use `[p]moveignoredchannels` if "
                "you were previously using these functions."
            )
<<<<<<< HEAD
            self.bot.loop.create_task(self.bot.send_to_owners_with_prefix_replaced(msg))
            await self.settings.version.set("1.1.0")
        if await self.settings.version() < "1.2.0":
            msg = _(
                "Delete delay settings have been moved. "
                "Please use `[p]movedeletedelay` if "
                "you were previously using these functions."
            )
            self.bot.loop.create_task(self.bot.send_to_owners_with_prefix_replaced(msg))
            await self.settings.version.set("1.2.0")
=======
            self.bot.loop.create_task(send_to_owners_with_prefix_replaced(self.bot, msg))
            await self.settings.version.set(__version__)
>>>>>>> d957e44e

    @commands.command()
    @commands.is_owner()
    async def moveignoredchannels(self, ctx: commands.Context) -> None:
        """Move ignored channels and servers to core"""
        all_guilds = await self.settings.all_guilds()
        all_channels = await self.settings.all_channels()
        for guild_id, settings in all_guilds.items():
            await self.bot._config.guild_from_id(guild_id).ignored.set(settings["ignored"])
            await self.settings.guild_from_id(guild_id).ignored.clear()
        for channel_id, settings in all_channels.items():
            await self.bot._config.channel_from_id(channel_id).ignored.set(settings["ignored"])
            await self.settings.channel_from_id(channel_id).clear()
        await ctx.send(_("Ignored channels and guilds restored."))

    @commands.command()
    @commands.is_owner()
    async def movedeletedelay(self, ctx: commands.Context) -> None:
        """
            Move deletedelay settings to core
        """
        all_guilds = await self.settings.all_guilds()
        for guild_id, settings in all_guilds.items():
            await self.bot._config.guild_from_id(guild_id).delete_delay.set(
                settings["delete_delay"]
            )
            await self.settings.guild_from_id(guild_id).delete_delay.clear()
        await ctx.send(_("Delete delay settings restored."))<|MERGE_RESOLUTION|>--- conflicted
+++ resolved
@@ -109,7 +109,6 @@
                 "Please use `[p]moveignoredchannels` if "
                 "you were previously using these functions."
             )
-<<<<<<< HEAD
             self.bot.loop.create_task(self.bot.send_to_owners_with_prefix_replaced(msg))
             await self.settings.version.set("1.1.0")
         if await self.settings.version() < "1.2.0":
@@ -120,10 +119,6 @@
             )
             self.bot.loop.create_task(self.bot.send_to_owners_with_prefix_replaced(msg))
             await self.settings.version.set("1.2.0")
-=======
-            self.bot.loop.create_task(send_to_owners_with_prefix_replaced(self.bot, msg))
-            await self.settings.version.set(__version__)
->>>>>>> d957e44e
 
     @commands.command()
     @commands.is_owner()
