--- conflicted
+++ resolved
@@ -21,14 +21,6 @@
         if ctx.invoked_subcommand is None:
             guild = ctx.guild
             # Display current settings
-<<<<<<< HEAD
-            delete_repeats = await self.settings.guild(guild).delete_repeats()
-            ban_mention_spam = await self.settings.guild(guild).ban_mention_spam()
-            respect_hierarchy = await self.settings.guild(guild).respect_hierarchy()
-            delete_delay = await self.settings.guild(guild).delete_delay()
-            reinvite_on_unban = await self.settings.guild(guild).reinvite_on_unban()
-            toggle_dm = await self.settings.guild(guild).toggle_dm()
-=======
             data = await self.settings.guild(guild).all()
             delete_repeats = data["delete_repeats"]
             ban_mention_spam = data["ban_mention_spam"]
@@ -36,7 +28,6 @@
             delete_delay = data["delete_delay"]
             reinvite_on_unban = data["reinvite_on_unban"]
             default_days = data["default_days"]
->>>>>>> 0f8c67b9
             msg = ""
             msg += _("Delete repeats: {num_repeats}\n").format(
                 num_repeats=_("after {num} repeats").format(num=delete_repeats)
@@ -59,13 +50,10 @@
             msg += _("Reinvite on unban: {yes_or_no}\n").format(
                 yes_or_no=_("Yes") if reinvite_on_unban else _("No")
             )
-<<<<<<< HEAD
             msg += _("Send message to users: {yes_or_no}\n").format(
                 yes_or_no=_("Yes") if toggle_dm else _("No")
             )
-=======
             msg += _("Default days: {num_days} days\n").format(num_days=default_days)
->>>>>>> 0f8c67b9
             await ctx.send(box(msg))
 
     @modset.command()
@@ -220,7 +208,6 @@
 
     @modset.command()
     @commands.guild_only()
-<<<<<<< HEAD
     async def toggledm(self, ctx: commands.Context, enabled: bool = None):
         """Toggle whether to send a message to a user when they are kicked/banned.
 
@@ -235,7 +222,9 @@
             await ctx.send(_("Users will now be DM'd when they are kicked/banned."))
         else:
             await ctx.send(_("Users will not be DM'd when they are kicked/banned"))
-=======
+
+    @modset.command()
+    @commands.guild_only()
     async def defaultdays(self, ctx: commands.Context, days: int = 0):
         """Set the default days worth of messages to be deleted when a user is banned.
         The amount of days has to be between 0 and 7.
@@ -248,5 +237,4 @@
             _("{days} days worth of messages will be deleted when a user is banned.").format(
                 days=days
             )
-        )
->>>>>>> 0f8c67b9
+        )