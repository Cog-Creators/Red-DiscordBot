--- conflicted
+++ resolved
@@ -18,37 +18,6 @@
     @checks.guildowner_or_permissions(administrator=True)
     async def modset(self, ctx: commands.Context):
         """Manage server administration settings."""
-<<<<<<< HEAD
-        if ctx.invoked_subcommand is None:
-            guild = ctx.guild
-            # Display current settings
-            data = await self.config.guild(guild).all()
-            delete_repeats = data["delete_repeats"]
-            respect_hierarchy = data["respect_hierarchy"]
-            delete_delay = data["delete_delay"]
-            reinvite_on_unban = data["reinvite_on_unban"]
-            dm_on_kickban = data["dm_on_kickban"]
-            default_days = data["default_days"]
-            msg = ""
-            msg += _("Delete repeats: {num_repeats}\n").format(
-                num_repeats=_("after {num} repeats").format(num=delete_repeats)
-                if delete_repeats != -1
-                else _("No")
-            )
-            msg += _("Respects hierarchy: {yes_or_no}\n").format(
-                yes_or_no=_("Yes") if respect_hierarchy else _("No")
-            )
-            msg += _("Delete delay: {num_seconds}\n").format(
-                num_seconds=_("{num} seconds").format(num=delete_delay)
-                if delete_delay != -1
-                else _("None")
-            )
-            msg += _("Reinvite on unban: {yes_or_no}\n").format(
-                yes_or_no=_("Yes") if reinvite_on_unban else _("No")
-            )
-            msg += _("Send message to users on kick/ban: {yes_or_no}\n").format(
-                yes_or_no=_("Yes") if dm_on_kickban else _("No")
-=======
 
     @modset.command(name="showsettings")
     async def modset_showsettings(self, ctx: commands.Context):
@@ -90,7 +59,6 @@
         if default_days:
             msg += _("Default message history delete on ban: Previous {num_days} days\n").format(
                 num_days=default_days
->>>>>>> a59ff57c
             )
         else:
             msg += _("Default message history delete on ban: Don't delete any\n")
