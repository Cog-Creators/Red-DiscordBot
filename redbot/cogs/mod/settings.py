--- conflicted
+++ resolved
@@ -27,11 +27,8 @@
             respect_hierarchy = data["respect_hierarchy"]
             delete_delay = data["delete_delay"]
             reinvite_on_unban = data["reinvite_on_unban"]
-<<<<<<< HEAD
             dm_on_kickban = data["dm_on_kickban"]
-=======
             default_days = data["default_days"]
->>>>>>> 2ac4dde7
             msg = ""
             msg += _("Delete repeats: {num_repeats}\n").format(
                 num_repeats=_("after {num} repeats").format(num=delete_repeats)
@@ -54,18 +51,15 @@
             msg += _("Reinvite on unban: {yes_or_no}\n").format(
                 yes_or_no=_("Yes") if reinvite_on_unban else _("No")
             )
-<<<<<<< HEAD
             msg += _("Send message to users on kick/ban: {yes_or_no}\n").format(
                 yes_or_no=_("Yes") if dm_on_kickban else _("No")
             )
-=======
             if default_days:
                 msg += _(
                     "Default message history delete on ban: Previous {num_days} days\n"
                 ).format(num_days=default_days)
             else:
                 msg += _("Default message history delete on ban: Don't delete any\n")
->>>>>>> 2ac4dde7
             await ctx.send(box(msg))
 
     @modset.command()
@@ -220,7 +214,6 @@
 
     @modset.command()
     @commands.guild_only()
-<<<<<<< HEAD
     async def dm(self, ctx: commands.Context, enabled: bool = None):
         """Toggle whether to send a message to a user when they are 
         kicked/banned.
@@ -234,10 +227,16 @@
             await ctx.send(_"DM when kicked/banned is currently set to: {toggledm}")
         await self.settings.guild(guild).dm_on_kickban.set(enabled)
         if enabled:
-            await ctx.send(_("Users will receive a DM when they are kicked or banned."))
-        else:
-            await ctx.send(_("User will not receive a DM when they are kicked or banned."))
-=======
+            await ctx.send(
+                _("Bot will now attempt to send a DM to user before kick and ban.")
+            )
+        else:
+            await ctx.send(
+                _("Bot will no longer attempt to send a DM to user before kick and ban.")
+            )
+
+    @modset.command()
+    @commands.guild_only()
     async def defaultdays(self, ctx: commands.Context, days: int = 0):
         """Set the default number of days worth of messages to be deleted when a user is banned.
 
@@ -251,5 +250,4 @@
             _("{days} days worth of messages will be deleted when a user is banned.").format(
                 days=days
             )
-        )
->>>>>>> 2ac4dde7
+        )