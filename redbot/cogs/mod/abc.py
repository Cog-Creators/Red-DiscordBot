--- conflicted
+++ resolved
@@ -13,16 +13,9 @@
     Basically, to keep developers sane when not all attributes are defined in each mixin.
     """
 
-<<<<<<< HEAD
-    settings: Config
+    config: Config
     bot: Red
     cache: dict
-=======
-    def __init__(self, *_args):
-        self.config: Config
-        self.bot: Red
-        self.cache: dict
->>>>>>> ad979180
 
     @staticmethod
     @abstractmethod
