import asyncio
import contextlib
import logging
from collections import namedtuple
from datetime import datetime, timedelta
from typing import cast, Optional, Union

import discord
from redbot.core import commands, i18n, checks, modlog
from redbot.core.utils.chat_formatting import pagify
from redbot.core.utils.mod import is_allowed_by_hierarchy, get_audit_reason
from .abc import MixinMeta
from .converters import RawUserIds

log = logging.getLogger("red.mod")
_ = i18n.Translator("Mod", __file__)


class KickBanMixin(MixinMeta):
    """
    Kick and ban commands and tasks go here.
    """

    @staticmethod
    async def get_invite_for_reinvite(ctx: commands.Context, max_age: int = 86400):
        """Handles the reinvite logic for getting an invite
        to send the newly unbanned user
        :returns: :class:`Invite`"""
        guild = ctx.guild
        my_perms: discord.Permissions = guild.me.guild_permissions
        if my_perms.manage_guild or my_perms.administrator:
            if "VANITY_URL" in guild.features:
                # guild has a vanity url so use it as the one to send
                return await guild.vanity_invite()
            invites = await guild.invites()
        else:
            invites = []
        for inv in invites:  # Loop through the invites for the guild
            if not (inv.max_uses or inv.max_age or inv.temporary):
                # Invite is for the guild's default channel,
                # has unlimited uses, doesn't expire, and
                # doesn't grant temporary membership
                # (i.e. they won't be kicked on disconnect)
                return inv
        else:  # No existing invite found that is valid
            channels_and_perms = zip(
                guild.text_channels, map(guild.me.permissions_in, guild.text_channels)
            )
            channel = next(
                (channel for channel, perms in channels_and_perms if perms.create_instant_invite),
                None,
            )
            if channel is None:
                return
            try:
                # Create invite that expires after max_age
                return await channel.create_invite(max_age=max_age)
            except discord.HTTPException:
                return

    async def ban_user(
        self,
        user: discord.Member,
        ctx: commands.Context,
        days: int = 0,
        reason: str = None,
        create_modlog_case=False,
    ) -> Union[str, bool]:
        author = ctx.author
        guild = ctx.guild

        if author == user:
            return _("I cannot let you do that. Self-harm is bad {}").format("\N{PENSIVE FACE}")
        elif not await is_allowed_by_hierarchy(self.bot, self.settings, guild, author, user):
            return _(
                "I cannot let you do that. You are "
                "not higher than the user in the role "
                "hierarchy."
            )
        elif guild.me.top_role <= user.top_role or user == guild.owner:
            return _("I cannot do that due to discord hierarchy rules")
        elif not (0 <= days <= 7):
            return _("Invalid days. Must be between 0 and 7.")

        audit_reason = get_audit_reason(author, reason)

        queue_entry = (guild.id, user.id)
        try:
            await guild.ban(user, reason=audit_reason, delete_message_days=days)
            log.info(
                "{}({}) banned {}({}), deleting {} days worth of messages".format(
                    author.name, author.id, user.name, user.id, str(days)
                )
            )
        except discord.Forbidden:
            return _("I'm not allowed to do that.")
        except Exception as e:
            return e  # TODO: impproper return type? Is this intended to be re-raised?

        if create_modlog_case:
            try:
                await modlog.create_case(
                    self.bot,
                    guild,
                    ctx.message.created_at,
                    "ban",
                    user,
                    author,
                    reason,
                    until=None,
                    channel=None,
                )
            except RuntimeError as e:
                return _(
                    "The user was banned but an error occurred when trying to "
                    "create the modlog entry: {reason}"
                ).format(reason=e)

        return True

    async def check_tempban_expirations(self):
        member = namedtuple("Member", "id guild")
        while self == self.bot.get_cog("Mod"):
            for guild in self.bot.guilds:
                async with self.settings.guild(guild).current_tempbans() as guild_tempbans:
                    for uid in guild_tempbans.copy():
                        unban_time = datetime.utcfromtimestamp(
                            await self.settings.member(member(uid, guild)).banned_until()
                        )
                        now = datetime.utcnow()
                        if now > unban_time:  # Time to unban the user
                            user = await self.bot.fetch_user(uid)
                            queue_entry = (guild.id, user.id)
                            try:
                                await guild.unban(user, reason=_("Tempban finished"))
                                guild_tempbans.remove(uid)
                            except discord.Forbidden:
                                log.info("Failed to unban member due to permissions")
                            except discord.HTTPException as e:
                                log.info(f"Failed to unban member: error code: {e.code}")
            await asyncio.sleep(60)

    @commands.command()
    @commands.guild_only()
    @commands.bot_has_permissions(kick_members=True)
    @checks.admin_or_permissions(kick_members=True)
    async def kick(self, ctx: commands.Context, user: discord.Member, *, reason: str = None):
        """Kick a user.

        If a reason is specified, it will be the reason that shows up
        in the audit log.
        """
        author = ctx.author
        guild = ctx.guild

        if author == user:
            await ctx.send(
                _("I cannot let you do that. Self-harm is bad {emoji}").format(
                    emoji="\N{PENSIVE FACE}"
                )
            )
            return
        elif not await is_allowed_by_hierarchy(self.bot, self.settings, guild, author, user):
            await ctx.send(
                _(
                    "I cannot let you do that. You are "
                    "not higher than the user in the role "
                    "hierarchy."
                )
            )
            return
        elif ctx.guild.me.top_role <= user.top_role or user == ctx.guild.owner:
            await ctx.send(_("I cannot do that due to discord hierarchy rules"))
            return
        audit_reason = get_audit_reason(author, reason)
        try:
            if reason == None:
                reason = "No reason was given."
            else:
                reason = reason
            self == self.bot.get_cog("Mod")
            toggle = await self.settings.guild(guild).toggle_dm()
            if toggle == True:
                with contextlib.suppress(discord.HTTPException):
                    em = discord.Embed(
                        title=_("**You have been kicked from {guild}.**").format(guild=guild)
                    )
                    em.add_field(name=_("**Reason**"), value=reason, inline=False)
                    await user.send(embed=em)
            await guild.kick(user, reason=audit_reason)
            log.info("{}({}) kicked {}({})".format(author.name, author.id, user.name, user.id))
        except discord.errors.Forbidden:
            await ctx.send(_("I'm not allowed to do that."))
        except Exception as e:
            print(e)
        else:
            try:
                await modlog.create_case(
                    self.bot,
                    guild,
                    ctx.message.created_at,
                    "kick",
                    user,
                    author,
                    reason,
                    until=None,
                    channel=None,
                )
            except RuntimeError as e:
                await ctx.send(e)
            await ctx.send(_("Done. That felt good."))

    @commands.command()
    @commands.guild_only()
    @commands.bot_has_permissions(ban_members=True)
    @checks.admin_or_permissions(ban_members=True)
    async def ban(
        self,
        ctx: commands.Context,
        user: discord.Member,
        days: Optional[int] = None,
        *,
        reason: str = None,
    ):
        """Ban a user from this server and optionally delete days of messages.

        If days is not a number, it's treated as the first word of the reason.
<<<<<<< HEAD
        Minimum 0 days, maximum 7. Defaults to 0."""
        author = ctx.author
        guild = ctx.guild
        if reason == None:
            reason = "No reason was given."
        else:
            reason = reason
        self == self.bot.get_cog("Mod")
        toggle = await self.settings.guild(guild).toggle_dm()
        if toggle == True:
            with contextlib.suppress(discord.HTTPException):
                em = discord.Embed(
                    title=_("**You have been banned from {guild}.**").format(guild=guild)
                )
                em.add_field(name=_("**Reason**"), value=reason, inline=False)
                await user.send(embed=em)
        if days == 0:
            days = await self.settings.guild(guild).days()
=======
        Minimum 0 days, maximum 7. If not specified, defaultdays setting will be used instead."""
        guild = ctx.guild
        if days is None:
            days = await self.settings.guild(guild).default_days()
>>>>>>> 0f8c67b9
        result = await self.ban_user(
            user=user, ctx=ctx, days=days, reason=reason, create_modlog_case=True
        )

        if result is True:
            await ctx.send(_("Done. It was about time."))
        elif isinstance(result, str):
            await ctx.send(result)

    @commands.command()
    @commands.guild_only()
    @commands.bot_has_permissions(ban_members=True)
    @checks.admin_or_permissions(ban_members=True)
    async def hackban(
        self,
        ctx: commands.Context,
        user_ids: commands.Greedy[RawUserIds],
        days: Optional[int] = 0,
        *,
        reason: str = None,
    ):
        """Preemptively bans user(s) from the server

        User IDs need to be provided in order to ban
        using this command"""
        days = cast(int, days)
        banned = []
        errors = {}

        async def show_results():
            text = _("Banned {num} users from the server.").format(num=len(banned))
            if errors:
                text += _("\nErrors:\n")
                text += "\n".join(errors.values())

            for p in pagify(text):
                await ctx.send(p)

        def remove_processed(ids):
            return [_id for _id in ids if _id not in banned and _id not in errors]

        user_ids = list(set(user_ids))  # No dupes

        author = ctx.author
        guild = ctx.guild

        if not user_ids:
            await ctx.send_help()
            return

        if not (0 <= days <= 7):
            await ctx.send(_("Invalid days. Must be between 0 and 7."))
            return

        if not guild.me.guild_permissions.ban_members:
            return await ctx.send(_("I lack the permissions to do this."))

        ban_list = await guild.bans()
        for entry in ban_list:
            for user_id in user_ids:
                if entry.user.id == user_id:
                    errors[user_id] = _("User {user_id} is already banned.").format(
                        user_id=user_id
                    )

        user_ids = remove_processed(user_ids)

        if not user_ids:
            await show_results()
            return

        for user_id in user_ids:
            user = guild.get_member(user_id)
            if user is not None:
                # Instead of replicating all that handling... gets attr from decorator
                try:
                    result = await self.ban_user(
                        user=user, ctx=ctx, days=days, reason=reason, create_modlog_case=True
                    )
                    if result is True:
                        banned.append(user_id)
                    else:
                        errors[user_id] = _("Failed to ban user {user_id}: {reason}").format(
                            user_id=user_id, reason=result
                        )
                except Exception as e:
                    errors[user_id] = _("Failed to ban user {user_id}: {reason}").format(
                        user_id=user_id, reason=e
                    )

        user_ids = remove_processed(user_ids)

        if not user_ids:
            await show_results()
            return

        for user_id in user_ids:
            user = discord.Object(id=user_id)
            audit_reason = get_audit_reason(author, reason)
            queue_entry = (guild.id, user_id)
            try:
                await guild.ban(user, reason=audit_reason, delete_message_days=days)
                log.info("{}({}) hackbanned {}".format(author.name, author.id, user_id))
            except discord.NotFound:
                errors[user_id] = _("User {user_id} does not exist.").format(user_id=user_id)
                continue
            except discord.Forbidden:
                errors[user_id] = _("Could not ban {user_id}: missing permissions.").format(
                    user_id=user_id
                )
                continue
            else:
                banned.append(user_id)

            user_info = await self.bot.fetch_user(user_id)

            try:
                await modlog.create_case(
                    self.bot,
                    guild,
                    ctx.message.created_at,
                    "hackban",
                    user_info,
                    author,
                    reason,
                    until=None,
                    channel=None,
                )
            except RuntimeError as e:
                errors["0"] = _("Failed to create modlog case: {reason}").format(reason=e)
        await show_results()

    @commands.command()
    @commands.guild_only()
    @commands.bot_has_permissions(ban_members=True)
    @checks.admin_or_permissions(ban_members=True)
    async def tempban(
        self, ctx: commands.Context, user: discord.Member, days: int = 1, *, reason: str = None
    ):
        """Temporarily ban a user from this server."""
        guild = ctx.guild
        author = ctx.author
        days_delta = timedelta(days=int(days))
        unban_time = datetime.utcnow() + days_delta

        invite = await self.get_invite_for_reinvite(ctx, int(days_delta.total_seconds() + 86400))
        if invite is None:
            invite = ""

        queue_entry = (guild.id, user.id)
        await self.settings.member(user).banned_until.set(unban_time.timestamp())
        cur_tbans = await self.settings.guild(guild).current_tempbans()
        cur_tbans.append(user.id)
        await self.settings.guild(guild).current_tempbans.set(cur_tbans)

        with contextlib.suppress(discord.HTTPException):
            # We don't want blocked DMs preventing us from banning
            await user.send(
                _(
                    "You have been temporarily banned from {server_name} until {date}. "
                    "Here is an invite for when your ban expires: {invite_link}"
                ).format(
                    server_name=guild.name,
                    date=unban_time.strftime("%m-%d-%Y %H:%M:%S"),
                    invite_link=invite,
                )
            )
        try:
            await guild.ban(user)
        except discord.Forbidden:
            await ctx.send(_("I can't do that for some reason."))
        except discord.HTTPException:
            await ctx.send(_("Something went wrong while banning"))
        else:
            try:
                await modlog.create_case(
                    self.bot,
                    guild,
                    ctx.message.created_at,
                    "tempban",
                    user,
                    author,
                    reason,
                    unban_time,
                )
            except RuntimeError as e:
                await ctx.send(e)
            await ctx.send(_("Done. Enough chaos for now"))

    @commands.command()
    @commands.guild_only()
    @commands.bot_has_permissions(ban_members=True)
    @checks.admin_or_permissions(ban_members=True)
    async def softban(self, ctx: commands.Context, user: discord.Member, *, reason: str = None):
        """Kick a user and delete 1 day's worth of their messages."""
        guild = ctx.guild
        author = ctx.author

        if author == user:
            await ctx.send(
                _("I cannot let you do that. Self-harm is bad {emoji}").format(
                    emoji="\N{PENSIVE FACE}"
                )
            )
            return
        elif not await is_allowed_by_hierarchy(self.bot, self.settings, guild, author, user):
            await ctx.send(
                _(
                    "I cannot let you do that. You are "
                    "not higher than the user in the role "
                    "hierarchy."
                )
            )
            return

        audit_reason = get_audit_reason(author, reason)

        invite = await self.get_invite_for_reinvite(ctx)
        if invite is None:
            invite = ""

        queue_entry = (guild.id, user.id)
        try:  # We don't want blocked DMs preventing us from banning
            msg = await user.send(
                _(
                    "You have been banned and "
                    "then unbanned as a quick way to delete your messages.\n"
                    "You can now join the server again. {invite_link}"
                ).format(invite_link=invite)
            )
        except discord.HTTPException:
            msg = None
        try:
            await guild.ban(user, reason=audit_reason, delete_message_days=1)
        except discord.errors.Forbidden:
            await ctx.send(_("My role is not high enough to softban that user."))
            if msg is not None:
                await msg.delete()
            return
        except discord.HTTPException as e:
            print(e)
            return
        try:
            await guild.unban(user)
        except discord.HTTPException as e:
            print(e)
            return
        else:
            log.info(
                "{}({}) softbanned {}({}), deleting 1 day worth "
                "of messages".format(author.name, author.id, user.name, user.id)
            )
            try:
                await modlog.create_case(
                    self.bot,
                    guild,
                    ctx.message.created_at,
                    "softban",
                    user,
                    author,
                    reason,
                    until=None,
                    channel=None,
                )
            except RuntimeError as e:
                await ctx.send(e)
            await ctx.send(_("Done. Enough chaos."))

    @commands.command()
    @commands.guild_only()
    @commands.mod_or_permissions(move_members=True)
    async def voicekick(
        self, ctx: commands.Context, member: discord.Member, *, reason: str = None
    ):
        """Kick a member from a voice channel."""
        author = ctx.author
        guild = ctx.guild
        user_voice_state: discord.VoiceState = member.voice

        if await self._voice_perm_check(ctx, user_voice_state, move_members=True) is False:
            return
        elif not await is_allowed_by_hierarchy(self.bot, self.settings, guild, author, member):
            await ctx.send(
                _(
                    "I cannot let you do that. You are "
                    "not higher than the user in the role "
                    "hierarchy."
                )
            )
            return
        case_channel = member.voice.channel
        # Store this channel for the case channel.

        try:
            await member.move_to(discord.Object(id=None))
            # Work around till we get D.py 1.1.0, whereby we can directly do None.
        except discord.Forbidden:  # Very unlikely that this will ever occur
            await ctx.send(_("I am unable to kick this member from the voice channel."))
            return
        except discord.HTTPException:
            await ctx.send(_("Something went wrong while attempting to kick that member"))
            return
        else:
            try:
                await modlog.create_case(
                    self.bot,
                    guild,
                    ctx.message.created_at,
                    "vkick",
                    member,
                    author,
                    reason,
                    until=None,
                    channel=case_channel,
                )
            except RuntimeError as e:
                await ctx.send(e)

    @commands.command()
    @commands.guild_only()
    @commands.bot_has_permissions(ban_members=True)
    @checks.admin_or_permissions(ban_members=True)
    async def unban(self, ctx: commands.Context, user_id: int, *, reason: str = None):
        """Unban a user from this server.

        Requires specifying the target user's ID. To find this, you may either:
         1. Copy it from the mod log case (if one was created), or
         2. enable developer mode, go to Bans in this server's settings, right-
        click the user and select 'Copy ID'."""
        guild = ctx.guild
        author = ctx.author
        try:
            user = await self.bot.fetch_user(user_id)
        except discord.errors.NotFound:
            await ctx.send(_("Couldn't find a user with that ID!"))
            return
        audit_reason = get_audit_reason(ctx.author, reason)
        bans = await guild.bans()
        bans = [be.user for be in bans]
        if user not in bans:
            await ctx.send(_("It seems that user isn't banned!"))
            return
        queue_entry = (guild.id, user.id)
        try:
            await guild.unban(user, reason=audit_reason)
        except discord.HTTPException:
            await ctx.send(_("Something went wrong while attempting to unban that user"))
            return
        else:
            try:
                await modlog.create_case(
                    self.bot,
                    guild,
                    ctx.message.created_at,
                    "unban",
                    user,
                    author,
                    reason,
                    until=None,
                    channel=None,
                )
            except RuntimeError as e:
                await ctx.send(e)
            await ctx.send(_("Unbanned that user from this server"))

        if await self.settings.guild(guild).reinvite_on_unban():
            invite = await self.get_invite_for_reinvite(ctx)
            if invite:
                try:
                    await user.send(
                        _(
                            "You've been unbanned from {server}.\n"
                            "Here is an invite for that server: {invite_link}"
                        ).format(server=guild.name, invite_link=invite.url)
                    )
                except discord.Forbidden:
                    await ctx.send(
                        _(
                            "I failed to send an invite to that user. "
                            "Perhaps you may be able to send it for me?\n"
                            "Here's the invite link: {invite_link}"
                        ).format(invite_link=invite.url)
                    )
                except discord.HTTPException:
                    await ctx.send(
                        _(
                            "Something went wrong when attempting to send that user"
                            "an invite. Here's the link so you can try: {invite_link}"
                        ).format(invite_link=invite.url)
                    )<|MERGE_RESOLUTION|>--- conflicted
+++ resolved
@@ -225,10 +225,11 @@
         """Ban a user from this server and optionally delete days of messages.
 
         If days is not a number, it's treated as the first word of the reason.
-<<<<<<< HEAD
-        Minimum 0 days, maximum 7. Defaults to 0."""
-        author = ctx.author
-        guild = ctx.guild
+        Minimum 0 days, maximum 7. If not specified, defaultdays setting will be used instead."""
+        author = ctx.author
+        guild = ctx.guild
+        if days is None:
+            days = await self.settings.guild(guild).default_days()
         if reason == None:
             reason = "No reason was given."
         else:
@@ -242,18 +243,9 @@
                 )
                 em.add_field(name=_("**Reason**"), value=reason, inline=False)
                 await user.send(embed=em)
-        if days == 0:
-            days = await self.settings.guild(guild).days()
-=======
-        Minimum 0 days, maximum 7. If not specified, defaultdays setting will be used instead."""
-        guild = ctx.guild
-        if days is None:
-            days = await self.settings.guild(guild).default_days()
->>>>>>> 0f8c67b9
         result = await self.ban_user(
             user=user, ctx=ctx, days=days, reason=reason, create_modlog_case=True
         )
-
         if result is True:
             await ctx.send(_("Done. It was about time."))
         elif isinstance(result, str):
