--- conflicted
+++ resolved
@@ -104,26 +104,10 @@
 
         guild = ctx.guild
         author = ctx.author
-<<<<<<< HEAD
-        try:
-            await modlog.create_case(
-                self.bot,
-                guild,
-                ctx.message.created_at.replace(tzinfo=timezone.utc),
-                "voiceunban",
-                user,
-                author,
-                reason,
-                until=None,
-                channel=None,
-            )
-        except RuntimeError as e:
-            await ctx.send(e)
-=======
         await modlog.create_case(
             self.bot,
             guild,
-            ctx.message.created_at,
+            ctx.message.created_at.replace(tzinfo=timezone.utc),
             "voiceunban",
             user,
             author,
@@ -131,7 +115,6 @@
             until=None,
             channel=None,
         )
->>>>>>> fcbb07a3
         await ctx.send(_("User is now allowed to speak and listen in voice channels"))
 
     @commands.command()
@@ -162,26 +145,10 @@
             await ctx.send(_("That user is already muted and deafened server-wide!"))
             return
 
-<<<<<<< HEAD
-        try:
-            await modlog.create_case(
-                self.bot,
-                guild,
-                ctx.message.created_at.replace(tzinfo=timezone.utc),
-                "voiceban",
-                user,
-                author,
-                reason,
-                until=None,
-                channel=None,
-            )
-        except RuntimeError as e:
-            await ctx.send(e)
-=======
         await modlog.create_case(
             self.bot,
             guild,
-            ctx.message.created_at,
+            ctx.message.created_at.replace(tzinfo=timezone.utc),
             "voiceban",
             user,
             author,
@@ -189,7 +156,6 @@
             until=None,
             channel=None,
         )
->>>>>>> fcbb07a3
         await ctx.send(_("User has been banned from speaking or listening in voice channels"))
 
     @commands.group()
@@ -219,26 +185,10 @@
         success, issue = await self.mute_user(guild, channel, author, user, audit_reason)
 
         if success:
-<<<<<<< HEAD
-            try:
-                await modlog.create_case(
-                    self.bot,
-                    guild,
-                    ctx.message.created_at.replace(tzinfo=timezone.utc),
-                    "vmute",
-                    user,
-                    author,
-                    reason,
-                    until=None,
-                    channel=channel,
-                )
-            except RuntimeError as e:
-                await ctx.send(e)
-=======
             await modlog.create_case(
                 self.bot,
                 guild,
-                ctx.message.created_at,
+                ctx.message.created_at.replace(tzinfo=timezone.utc),
                 "vmute",
                 user,
                 author,
@@ -246,7 +196,6 @@
                 until=None,
                 channel=channel,
             )
->>>>>>> fcbb07a3
             await ctx.send(
                 _("Muted {user} in channel {channel.name}").format(user=user, channel=channel)
             )
@@ -280,26 +229,10 @@
         success, issue = await self.mute_user(guild, channel, author, user, audit_reason)
 
         if success:
-<<<<<<< HEAD
-            try:
-                await modlog.create_case(
-                    self.bot,
-                    guild,
-                    ctx.message.created_at.replace(tzinfo=timezone.utc),
-                    "cmute",
-                    user,
-                    author,
-                    reason,
-                    until=None,
-                    channel=channel,
-                )
-            except RuntimeError as e:
-                await ctx.send(e)
-=======
             await modlog.create_case(
                 self.bot,
                 guild,
-                ctx.message.created_at,
+                ctx.message.created_at.replace(tzinfo=timezone.utc),
                 "cmute",
                 user,
                 author,
@@ -307,7 +240,6 @@
                 until=None,
                 channel=channel,
             )
->>>>>>> fcbb07a3
             await channel.send(_("User has been muted in this channel."))
         else:
             await channel.send(issue)
@@ -327,26 +259,10 @@
             success, issue = await self.mute_user(guild, channel, author, user, audit_reason)
             mute_success.append((success, issue))
             await asyncio.sleep(0.1)
-<<<<<<< HEAD
-        try:
-            await modlog.create_case(
-                self.bot,
-                guild,
-                ctx.message.created_at.replace(tzinfo=timezone.utc),
-                "smute",
-                user,
-                author,
-                reason,
-                until=None,
-                channel=None,
-            )
-        except RuntimeError as e:
-            await ctx.send(e)
-=======
         await modlog.create_case(
             self.bot,
             guild,
-            ctx.message.created_at,
+            ctx.message.created_at.replace(tzinfo=timezone.utc),
             "smute",
             user,
             author,
@@ -354,7 +270,6 @@
             until=None,
             channel=None,
         )
->>>>>>> fcbb07a3
         await ctx.send(_("User has been muted in this server."))
 
     @commands.group()
@@ -387,26 +302,10 @@
         success, message = await self.unmute_user(guild, channel, author, user, audit_reason)
 
         if success:
-<<<<<<< HEAD
-            try:
-                await modlog.create_case(
-                    self.bot,
-                    guild,
-                    ctx.message.created_at.replace(tzinfo=timezone.utc),
-                    "vunmute",
-                    user,
-                    author,
-                    reason,
-                    until=None,
-                    channel=channel,
-                )
-            except RuntimeError as e:
-                await ctx.send(e)
-=======
             await modlog.create_case(
                 self.bot,
                 guild,
-                ctx.message.created_at,
+                ctx.message.created_at.replace(tzinfo=timezone.utc),
                 "vunmute",
                 user,
                 author,
@@ -414,7 +313,6 @@
                 until=None,
                 channel=channel,
             )
->>>>>>> fcbb07a3
             await ctx.send(
                 _("Unmuted {user} in channel {channel.name}").format(user=user, channel=channel)
             )
@@ -448,26 +346,10 @@
         success, message = await self.unmute_user(guild, channel, author, user, audit_reason)
 
         if success:
-<<<<<<< HEAD
-            try:
-                await modlog.create_case(
-                    self.bot,
-                    guild,
-                    ctx.message.created_at.replace(tzinfo=timezone.utc),
-                    "cunmute",
-                    user,
-                    author,
-                    reason,
-                    until=None,
-                    channel=channel,
-                )
-            except RuntimeError as e:
-                await ctx.send(e)
-=======
             await modlog.create_case(
                 self.bot,
                 guild,
-                ctx.message.created_at,
+                ctx.message.created_at.replace(tzinfo=timezone.utc),
                 "cunmute",
                 user,
                 author,
@@ -475,7 +357,6 @@
                 until=None,
                 channel=channel,
             )
->>>>>>> fcbb07a3
             await ctx.send(_("User unmuted in this channel."))
         else:
             await ctx.send(_("Unmute failed. Reason: {}").format(message))
@@ -497,25 +378,16 @@
             success, message = await self.unmute_user(guild, channel, author, user, audit_reason)
             unmute_success.append((success, message))
             await asyncio.sleep(0.1)
-<<<<<<< HEAD
-        try:
-            await modlog.create_case(
-                self.bot,
-                guild,
-                ctx.message.created_at.replace(tzinfo=timezone.utc),
-                "sunmute",
-                user,
-                author,
-                reason,
-                until=None,
-            )
-        except RuntimeError as e:
-            await ctx.send(e)
-=======
         await modlog.create_case(
-            self.bot, guild, ctx.message.created_at, "sunmute", user, author, reason, until=None,
+            self.bot,
+            guild,
+            ctx.message.created_at.replace(tzinfo=timezone.utc),
+            "sunmute",
+            user,
+            author,
+            reason,
+            until=None,
         )
->>>>>>> fcbb07a3
         await ctx.send(_("User has been unmuted in this server."))
 
     async def mute_user(
