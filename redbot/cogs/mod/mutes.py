--- conflicted
+++ resolved
@@ -1,7 +1,4 @@
-<<<<<<< HEAD
-=======
 # -*- coding: utf-8 -*-
->>>>>>> 097e7e56
 # Standard Library
 import asyncio
 
@@ -19,9 +16,8 @@
 from .abc import MixinMeta
 
 T_ = i18n.Translator("Mod", __file__)
+
 _ = lambda s: s
-
-
 mute_unmute_issues = {
     "already_muted": _("That user can't send messages in this channel."),
     "already_unmuted": _("That user isn't muted in this channel."),
