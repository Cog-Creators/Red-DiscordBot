"""Module to manage trivia sessions."""
import asyncio
import time
import random
from collections import Counter
import discord
from redbot.core import bank
from redbot.core.i18n import Translator
from redbot.core.utils.chat_formatting import box, bold, humanize_list
from redbot.core.utils.common_filters import normalize_smartquotes
from .log import LOG

__all__ = ["TriviaSession"]

T_ = Translator("TriviaSession", __file__)


_ = lambda s: s
_REVEAL_MESSAGES = (
    _("I know this one! {answer}!"),
    _("Easy: {answer}."),
    _("Oh really? It's {answer} of course."),
)
_FAIL_MESSAGES = (
    _("To the next one I guess..."),
    _("Moving on..."),
    _("I'm sure you'll know the answer of the next one."),
    _("\N{PENSIVE FACE} Next one."),
)
_ = T_


class TriviaSession:
    """Class to run a session of trivia with the user.

    To run the trivia session immediately, use `TriviaSession.start` instead of
    instantiating directly.

    Attributes
    ----------
    ctx : `commands.Context`
        Context object from which this session will be run.
        This object assumes the session was started in `ctx.channel`
        by `ctx.author`.
    question_list : `dict`
        A list of tuples mapping questions (`str`) to answers (`list` of
        `str`).
    settings : `dict`
        Settings for the trivia session, with values for the following:
         - ``max_score`` (`int`)
         - ``delay`` (`float`)
         - ``timeout`` (`float`)
         - ``reveal_answer`` (`bool`)
         - ``bot_plays`` (`bool`)
         - ``allow_override`` (`bool`)
         - ``payout_multiplier`` (`float`)
    scores : `collections.Counter`
        A counter with the players as keys, and their scores as values. The
        players are of type `discord.Member`.
    count : `int`
        The number of questions which have been asked.

    """

    def __init__(self, ctx, question_list: dict, settings: dict):
        self.ctx = ctx
        list_ = list(question_list.items())
        random.shuffle(list_)
        self.question_list = list_
        self.settings = settings
        self.scores = Counter()
        self.count = 0
        self._last_response = time.time()
        self._task = None

    @classmethod
    def start(cls, ctx, question_list, settings):
        """Create and start a trivia session.

        This allows the session to manage the running and cancellation of its
        own tasks.

        Parameters
        ----------
        ctx : `commands.Context`
            Same as `TriviaSession.ctx`
        question_list : `dict`
            Same as `TriviaSession.question_list`
        settings : `dict`
            Same as `TriviaSession.settings`

        Returns
        -------
        TriviaSession
            The new trivia session being run.

        """
        session = cls(ctx, question_list, settings)
        loop = ctx.bot.loop
        session._task = loop.create_task(session.run())
        return session

    async def run(self):
        """Run the trivia session.

        In order for the trivia session to be stopped correctly, this should
        only be called internally by `TriviaSession.start`.
        """
        await self._send_startup_msg()
        max_score = self.settings["max_score"]
        delay = self.settings["delay"]
        timeout = self.settings["timeout"]
        for question, answers in self._iter_questions():
            async with self.ctx.typing():
                await asyncio.sleep(3)
            self.count += 1
            msg = bold(_("**Question number {num}!").format(num=self.count)) + "\n\n" + question
            await self.ctx.send(msg)
            continue_ = await self.wait_for_answer(answers, delay, timeout)
            if continue_ is False:
                break
            if any(score >= max_score for score in self.scores.values()):
                await self.end_game()
                break
        else:
            await self.ctx.send(_("There are no more questions!"))
            await self.end_game()

    async def _send_startup_msg(self):
        list_names = []
        for idx, tup in enumerate(self.settings["lists"].items()):
            name, author = tup
            if author:
                title = _("{trivia_list} (by {author})").format(trivia_list=name, author=author)
            else:
                title = name
            list_names.append(title)
        await self.ctx.send(
            _("Starting Trivia: {list_names}").format(list_names=humanize_list(list_names))
        )

    def _iter_questions(self):
        """Iterate over questions and answers for this session.

        Yields
        ------
        `tuple`
            A tuple containing the question (`str`) and the answers (`tuple` of
            `str`).

        """
        for question, answers in self.question_list:
            answers = _parse_answers(answers)
            yield question, answers

    async def wait_for_answer(self, answers, delay: float, timeout: float):
        """Wait for a correct answer, and then respond.

        Scores are also updated in this method.

        Returns False if waiting was cancelled; this is usually due to the
        session being forcibly stopped.

        Parameters
        ----------
        answers : `iterable` of `str`
            A list of valid answers to the current question.
        delay : float
            How long users have to respond (in seconds).
        timeout : float
            How long before the session ends due to no responses (in seconds).

        Returns
        -------
        bool
            :code:`True` if the session wasn't interrupted.

        """
        try:
            message = await self.ctx.bot.wait_for(
                "message", check=self.check_answer(answers), timeout=delay
            )
        except asyncio.TimeoutError:
            if time.time() - self._last_response >= timeout:
                await self.ctx.send(_("Guys...? Well, I guess I'll stop then."))
                self.stop()
                return False
            if self.settings["reveal_answer"]:
                reply = T_(random.choice(_REVEAL_MESSAGES)).format(answer=answers[0])
            else:
                reply = T_(random.choice(_FAIL_MESSAGES))
            if self.settings["bot_plays"]:
                reply += _(" **+1** for me!")
                self.scores[self.ctx.guild.me] += 1
            await self.ctx.send(reply)
        else:
            self.scores[message.author] += 1
            reply = _("You got it {user}! **+1** to you!").format(user=message.author.display_name)
            await self.ctx.send(reply)
        return True

    def check_answer(self, answers):
        """Get a predicate to check for correct answers.

        The returned predicate takes a message as its only parameter,
        and returns ``True`` if the message contains any of the
        given answers.

        Parameters
        ----------
        answers : `iterable` of `str`
            The answers which the predicate must check for.

        Returns
        -------
        function
            The message predicate.

        """
        answers = tuple(s.lower() for s in answers)

        def _pred(message: discord.Message):
            early_exit = message.channel != self.ctx.channel or message.author == self.ctx.guild.me
            if early_exit:
                return False

            self._last_response = time.time()
            guess = message.content.lower()
            guess = normalize_smartquotes(guess)
            for answer in answers:
                if " " in answer and answer in guess:
                    # Exact matching, issue #331
                    return True
                elif any(word == answer for word in guess.split(" ")):
                    return True
            return False

        return _pred

    async def end_game(self):
        """End the trivia session and display scrores."""
        if self.scores:
            await self.send_table()
        multiplier = self.settings["payout_multiplier"]
        if multiplier > 0:
            await self.pay_winner(multiplier)
        self.stop()

    async def send_table(self):
        """Send a table of scores to the session's channel."""
        table = "+ Results: \n\n"
        for user, score in self.scores.most_common():
            table += "+ {}\t{}\n".format(user, score)
        await self.ctx.send(box(table, lang="diff"))

    def stop(self):
        """Stop the trivia session, without showing scores."""
        self.ctx.bot.dispatch("trivia_end", self)

    def force_stop(self):
        """Cancel whichever tasks this session is running."""
        self._task.cancel()
        channel = self.ctx.channel
        LOG.debug("Force stopping trivia session; #%s in %s", channel, channel.guild.id)

    async def pay_winner(self, multiplier: float):
        """Pay the winner of this trivia session.

        The winner is only payed if there are at least 3 human contestants.

        Parameters
        ----------
        multiplier : float
            The coefficient of the winner's score, used to determine the amount
            paid.

        """
        (winner, score) = next((tup for tup in self.scores.most_common(1)), (None, None))
        me_ = self.ctx.guild.me
        if winner is not None and winner != me_ and score > 0:
            contestants = list(self.scores.keys())
            if me_ in contestants:
                contestants.remove(me_)
            if len(contestants) >= 3:
                amount = int(multiplier * score)
                if amount > 0:
                    LOG.debug("Paying trivia winner: %d credits --> %s", amount, str(winner))
                    await bank.deposit_credits(winner, int(multiplier * score))
                    await self.ctx.send(
                        _(
                            "Congratulations, {user}, you have received {num} {currency}"
                            " for coming first."
                        ).format(
                            user=winner.display_name,
                            num=amount,
                            currency=await bank.get_currency_name(self.ctx.guild),
                        )
                    )


def _parse_answers(answers):
    """Parse the raw answers to readable strings.

    The reason this exists is because of YAML's ambiguous syntax. For example,
    if the answer to a question in YAML is ``yes``, YAML will load it as the
    boolean value ``True``, which is not necessarily the desired answer. This
    function aims to undo that for bools, and possibly for numbers in the
    future too.

    Parameters
    ----------
    answers : `iterable` of `str`
        The raw answers loaded from YAML.

    Returns
    -------
    `tuple` of `str`
        The answers in readable/ guessable strings.

    """
    ret = []
    for answer in answers:
        if isinstance(answer, bool):
            if answer is True:
<<<<<<< HEAD
                ret.extend(["True", "Yes", "On"])
            else:
                ret.extend(["False", "No", "Off"])
=======
                ret.extend(["True", "Yes", _("Yes")])
            else:
                ret.extend(["False", "No", _("No")])
>>>>>>> 03892f5e
        else:
            ret.append(str(answer))
    # Uniquify list
    seen = set()
    return tuple(x for x in ret if not (x in seen or seen.add(x)))<|MERGE_RESOLUTION|>--- conflicted
+++ resolved
@@ -322,15 +322,9 @@
     for answer in answers:
         if isinstance(answer, bool):
             if answer is True:
-<<<<<<< HEAD
                 ret.extend(["True", "Yes", "On"])
             else:
                 ret.extend(["False", "No", "Off"])
-=======
-                ret.extend(["True", "Yes", _("Yes")])
-            else:
-                ret.extend(["False", "No", _("No")])
->>>>>>> 03892f5e
         else:
             ret.append(str(answer))
     # Uniquify list
