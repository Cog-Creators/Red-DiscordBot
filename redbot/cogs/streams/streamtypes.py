import asyncio
import contextlib
import json
import logging
import time
from dateutil.parser import parse as parse_time
from random import choice
from string import ascii_letters
from datetime import datetime, timedelta, timezone
import xml.etree.ElementTree as ET
from typing import ClassVar, Optional, List, Tuple

import aiohttp
import discord

from .errors import (
    APIError,
    OfflineStream,
    InvalidTwitchCredentials,
    InvalidYoutubeCredentials,
    StreamNotFound,
    YoutubeQuotaExceeded,
)
from redbot.core.i18n import Translator
from redbot.core.utils.chat_formatting import humanize_number, humanize_timedelta

TWITCH_BASE_URL = "https://api.twitch.tv"
TWITCH_ID_ENDPOINT = TWITCH_BASE_URL + "/helix/users"
TWITCH_STREAMS_ENDPOINT = TWITCH_BASE_URL + "/helix/streams/"
TWITCH_FOLLOWS_ENDPOINT = TWITCH_ID_ENDPOINT + "/follows"

YOUTUBE_BASE_URL = "https://www.googleapis.com/youtube/v3"
YOUTUBE_CHANNELS_ENDPOINT = YOUTUBE_BASE_URL + "/channels"
YOUTUBE_SEARCH_ENDPOINT = YOUTUBE_BASE_URL + "/search"
YOUTUBE_VIDEOS_ENDPOINT = YOUTUBE_BASE_URL + "/videos"
YOUTUBE_CHANNEL_RSS = "https://www.youtube.com/feeds/videos.xml?channel_id={channel_id}"

_ = Translator("Streams", __file__)

log = logging.getLogger("red.core.cogs.Streams")


def rnd(url):
    """Appends a random parameter to the url to avoid Discord's caching"""
    return url + "?rnd=" + "".join([choice(ascii_letters) for _loop_counter in range(6)])


def get_video_ids_from_feed(feed):
    root = ET.fromstring(feed)
    rss_video_ids = []
    for child in root.iter("{http://www.w3.org/2005/Atom}entry"):
        for i in child.iter("{http://www.youtube.com/xml/schemas/2015}videoId"):
            yield i.text


class Stream:

    token_name: ClassVar[Optional[str]] = None

    def __init__(self, **kwargs):
        self._bot = kwargs.pop("_bot")
        self.name = kwargs.pop("name", None)
        self.channels = kwargs.pop("channels", [])
        # self.already_online = kwargs.pop("already_online", False)
        self.messages = kwargs.pop("messages", [])
        self.type = self.__class__.__name__

    async def is_online(self):
        raise NotImplementedError()

    def make_embed(self):
        raise NotImplementedError()

    def iter_messages(self):
        for msg_data in self.messages:
            data = msg_data.copy()
            # "guild" key might not exist for old config data (available since GH-4742)
            if guild_id := msg_data.get("guild"):
                guild = self._bot.get_guild(guild_id)
                channel = guild and guild.get_channel(msg_data["channel"])
            else:
                channel = self._bot.get_channel(msg_data["channel"])
            if channel is not None:
                data["partial_message"] = channel.get_partial_message(data["message"])
            yield data

    def export(self):
        data = {}
        for k, v in self.__dict__.items():
            if not k.startswith("_"):
                data[k] = v
        return data

    def __repr__(self):
        return "<{0.__class__.__name__}: {0.name}>".format(self)


class YoutubeStream(Stream):

    token_name = "youtube"

    def __init__(self, **kwargs):
        self.id = kwargs.pop("id", None)
        self._token = kwargs.pop("token", None)
        self._config = kwargs.pop("config")
        self.not_livestreams: List[str] = []
        self.livestreams: List[str] = []

        super().__init__(**kwargs)

    async def is_online(self):
        if not self._token:
            raise InvalidYoutubeCredentials("YouTube API key is not set.")

        if not self.id:
            self.id = await self.fetch_id()
        elif not self.name:
            self.name = await self.fetch_name()

        async with aiohttp.ClientSession() as session:
            async with session.get(YOUTUBE_CHANNEL_RSS.format(channel_id=self.id)) as r:
                if r.status == 404:
                    raise StreamNotFound()
                rssdata = await r.text()

        if self.not_livestreams:
            self.not_livestreams = list(dict.fromkeys(self.not_livestreams))

        if self.livestreams:
            self.livestreams = list(dict.fromkeys(self.livestreams))

        for video_id in get_video_ids_from_feed(rssdata):
            if video_id in self.not_livestreams:
                log.debug(f"video_id in not_livestreams: {video_id}")
                continue
            log.debug(f"video_id not in not_livestreams: {video_id}")
            params = {
                "key": self._token["api_key"],
                "id": video_id,
                "part": "id,liveStreamingDetails",
            }
            async with aiohttp.ClientSession() as session:
                async with session.get(YOUTUBE_VIDEOS_ENDPOINT, params=params) as r:
                    data = await r.json()
                    try:
                        self._check_api_errors(data)
                    except InvalidYoutubeCredentials:
                        log.error("The YouTube API key is either invalid or has not been set.")
                        break
                    except YoutubeQuotaExceeded:
                        log.error("YouTube quota has been exceeded.")
                        break
                    except APIError as e:
                        log.error(
                            "Something went wrong whilst trying to"
                            " contact the stream service's API.\n"
                            "Raw response data:\n%r",
                            e,
                        )
                        continue
                    video_data = data.get("items", [{}])[0]
                    stream_data = video_data.get("liveStreamingDetails", {})
                    log.debug(f"stream_data for {video_id}: {stream_data}")
                    if (
                        stream_data
                        and stream_data != "None"
                        and stream_data.get("actualEndTime", None) is None
                    ):
                        actual_start_time = stream_data.get("actualStartTime", None)
                        scheduled = stream_data.get("scheduledStartTime", None)
                        if scheduled is not None and actual_start_time is None:
                            scheduled = parse_time(scheduled)
                            if (scheduled - datetime.now(timezone.utc)).total_seconds() < -3600:
                                continue
                        elif actual_start_time is None:
                            continue
                        if video_id not in self.livestreams:
                            self.livestreams.append(video_id)
                    else:
                        self.not_livestreams.append(video_id)
                        if video_id in self.livestreams:
                            self.livestreams.remove(video_id)
        log.debug(f"livestreams for {self.name}: {self.livestreams}")
        log.debug(f"not_livestreams for {self.name}: {self.not_livestreams}")
        # This is technically redundant since we have the
        # info from the RSS ... but incase you don't wanna deal with fully rewritting the
        # code for this part, as this is only a 2 quota query.
        if self.livestreams:
            params = {
                "key": self._token["api_key"],
                "id": self.livestreams[-1],
                "part": "snippet,liveStreamingDetails",
            }
            async with aiohttp.ClientSession() as session:
                async with session.get(YOUTUBE_VIDEOS_ENDPOINT, params=params) as r:
                    data = await r.json()
            return await self.make_embed(data)
        raise OfflineStream()

    async def make_embed(self, data):
        vid_data = data["items"][0]
        video_url = "https://youtube.com/watch?v={}".format(vid_data["id"])
        title = vid_data["snippet"]["title"]
        thumbnail = vid_data["snippet"]["thumbnails"]["medium"]["url"]
        channel_title = vid_data["snippet"]["channelTitle"]
        embed = discord.Embed(title=title, url=video_url)
        is_schedule = False
        if vid_data["liveStreamingDetails"].get("scheduledStartTime", None) is not None:
            if "actualStartTime" not in vid_data["liveStreamingDetails"]:
                start_time = parse_time(vid_data["liveStreamingDetails"]["scheduledStartTime"])
                start_in = start_time - datetime.now(timezone.utc)
                if start_in.total_seconds() > 0:
                    embed.description = _("This stream will start in {time}").format(
                        time=humanize_timedelta(
                            timedelta=timedelta(minutes=start_in.total_seconds() // 60)
                        )  # getting rid of seconds
                    )
                else:
                    embed.description = _(
                        "This stream was scheduled for {min} minutes ago"
                    ).format(min=round((start_in.total_seconds() * -1) // 60))
                embed.timestamp = start_time
                is_schedule = True
            else:
                # delete the message(s) about the stream schedule
                to_remove = []
                for msg_data in self.iter_messages():
                    if not msg_data.get("is_schedule", False):
                        continue
                    partial_msg = msg_data["partial_message"]
                    if partial_msg is not None:
                        autodelete = await self._config.guild(partial_msg.guild).autodelete()
                        if autodelete:
                            with contextlib.suppress(discord.NotFound):
                                await partial_msg.delete()
                    to_remove.append(msg_data["message"])
                self.messages = [
                    data for data in self.messages if data["message"] not in to_remove
                ]
        embed.set_author(name=channel_title)
        embed.set_image(url=rnd(thumbnail))
        embed.colour = 0x9255A5
        return embed, is_schedule

    async def fetch_id(self):
        return await self._fetch_channel_resource("id")

    async def fetch_name(self):
        snippet = await self._fetch_channel_resource("snippet")
        return snippet["title"]

    async def _fetch_channel_resource(self, resource: str):

        params = {"key": self._token["api_key"], "part": resource}
        if resource == "id":
            params["forUsername"] = self.name
        else:
            params["id"] = self.id

        async with aiohttp.ClientSession() as session:
            async with session.get(YOUTUBE_CHANNELS_ENDPOINT, params=params) as r:
                data = await r.json()

        self._check_api_errors(data)
        if "items" in data and len(data["items"]) == 0:
            raise StreamNotFound()
        elif "items" in data:
            return data["items"][0][resource]
        elif (
            "pageInfo" in data
            and "totalResults" in data["pageInfo"]
            and data["pageInfo"]["totalResults"] < 1
        ):
            raise StreamNotFound()
        raise APIError(data)

    def _check_api_errors(self, data: dict):
        if "error" in data:
            error_code = data["error"]["code"]
            if error_code == 400 and data["error"]["errors"][0]["reason"] == "keyInvalid":
                raise InvalidYoutubeCredentials()
            elif error_code == 403 and data["error"]["errors"][0]["reason"] in (
                "dailyLimitExceeded",
                "quotaExceeded",
                "rateLimitExceeded",
            ):
                raise YoutubeQuotaExceeded()
            raise APIError(data)

    def __repr__(self):
        return "<{0.__class__.__name__}: {0.name} (ID: {0.id})>".format(self)


class TwitchStream(Stream):

    token_name = "twitch"

    def __init__(self, **kwargs):
        self.id = kwargs.pop("id", None)
        self._client_id = kwargs.pop("token", None)
        self._bearer = kwargs.pop("bearer", None)
        self._rate_limit_resets: set = set()
        self._rate_limit_remaining: int = 0
        super().__init__(**kwargs)

    async def wait_for_rate_limit_reset(self) -> None:
        """Check rate limits in response header and ensure we're following them.

        From python-twitch-client and adaptated to asyncio from Trusty-cogs:
        https://github.com/tsifrer/python-twitch-client/blob/master/twitch/helix/base.py
        https://github.com/TrustyJAID/Trusty-cogs/blob/master/twitch/twitch_api.py
        """
        current_time = int(time.time())
        self._rate_limit_resets = {x for x in self._rate_limit_resets if x > current_time}
        if self._rate_limit_remaining == 0:

            if self._rate_limit_resets:
                reset_time = next(iter(self._rate_limit_resets))
                # Calculate wait time and add 0.1s to the wait time to allow Twitch to reset
                # their counter
                wait_time = reset_time - current_time + 0.1
                await asyncio.sleep(wait_time)

    async def get_data(self, url: str, params: dict = {}) -> Tuple[Optional[int], dict]:
        header = {"Client-ID": str(self._client_id)}
        if self._bearer is not None:
            header["Authorization"] = f"Bearer {self._bearer}"
        await self.wait_for_rate_limit_reset()
        async with aiohttp.ClientSession() as session:
            try:
                async with session.get(url, headers=header, params=params, timeout=60) as resp:
                    remaining = resp.headers.get("Ratelimit-Remaining")
                    if remaining:
                        self._rate_limit_remaining = int(remaining)
                    reset = resp.headers.get("Ratelimit-Reset")
                    if reset:
                        self._rate_limit_resets.add(int(reset))

                    if resp.status == 429:
                        log.info(
                            "Ratelimited. Trying again at %s.", datetime.fromtimestamp(int(reset))
                        )
                        resp.release()
                        return await self.get_data(url)

                    if resp.status != 200:
                        return resp.status, {}

                    return resp.status, await resp.json(encoding="utf-8")
            except (aiohttp.ClientConnectionError, asyncio.TimeoutError) as exc:
                log.warning("Connection error occurred when fetching Twitch stream", exc_info=exc)
                return None, {}

    async def is_online(self):
<<<<<<< HEAD
        stream_code, stream_data = await self.get_data(
            TWITCH_STREAMS_ENDPOINT, {"user_id": self.id}
        )
        if stream_code == 200:
            if not stream_data["data"]:
                raise OfflineStream()

            user_profile_data = await self._fetch_user_profile()
            final_data = {
                "game_name": None,
                "followers": None,
                "login": user_profile_data["login"],
                "profile_image_url": user_profile_data["profile_image_url"],
                "view_count": user_profile_data["view_count"],
            }

            stream_data = stream_data["data"][0]
            self.name = stream_data["user_name"]
            final_data["game_name"] = stream_data["game_name"]

=======
        user_profile_data = None
        if self.id is None:
            user_profile_data = await self._fetch_user_profile()

        stream_code, stream_data = await self.get_data(
            TWITCH_STREAMS_ENDPOINT, {"user_id": self.id}
        )
        if stream_code == 200:
            if not stream_data["data"]:
                raise OfflineStream()

            if user_profile_data is None:
                user_profile_data = await self._fetch_user_profile()

            final_data = dict.fromkeys(
                ("game_name", "followers", "login", "profile_image_url", "view_count")
            )

            if user_profile_data is not None:
                final_data["login"] = user_profile_data["login"]
                final_data["profile_image_url"] = user_profile_data["profile_image_url"]
                final_data["view_count"] = user_profile_data["view_count"]

            stream_data = stream_data["data"][0]
            final_data["user_name"] = self.name = stream_data["user_name"]
            final_data["game_name"] = stream_data["game_name"]
            final_data["thumbnail_url"] = stream_data["thumbnail_url"]
            final_data["title"] = stream_data["title"]
            final_data["type"] = stream_data["type"]

>>>>>>> 3c742e39
            __, follows_data = await self.get_data(TWITCH_FOLLOWS_ENDPOINT, {"to_id": self.id})
            if follows_data:
                final_data["followers"] = follows_data["total"]

            return self.make_embed(final_data), final_data["type"] == "rerun"
        elif stream_code == 400:
            raise InvalidTwitchCredentials()
        elif stream_code == 404:
            raise StreamNotFound()
        else:
            raise APIError(stream_data)

    async def _fetch_user_profile(self):
        code, data = await self.get_data(TWITCH_ID_ENDPOINT, {"login": self.name})
        if code == 200:
            if not data["data"]:
                raise StreamNotFound()
            if self.id is None:
                self.id = data["data"][0]["id"]
            return data["data"][0]
        elif code == 400:
            raise StreamNotFound()
        elif code == 401:
            raise InvalidTwitchCredentials()
        else:
            raise APIError(data)

    def make_embed(self, data):
        is_rerun = data["type"] == "rerun"
        url = f"https://www.twitch.tv/{data['login']}" if data["login"] is not None else None
        logo = data["profile_image_url"]
        if logo is None:
            logo = "https://static-cdn.jtvnw.net/jtv_user_pictures/xarth/404_user_70x70.png"
        status = data["title"]
        if not status:
            status = _("Untitled broadcast")
        if is_rerun:
            status += _(" - Rerun")
        embed = discord.Embed(title=status, url=url, color=0x6441A4)
        embed.set_author(name=data["user_name"])
        embed.add_field(name=_("Followers"), value=humanize_number(data["followers"]))
        embed.add_field(name=_("Total views"), value=humanize_number(data["view_count"]))
        embed.set_thumbnail(url=logo)
        if data["thumbnail_url"]:
            embed.set_image(url=rnd(data["thumbnail_url"].format(width=320, height=180)))
        if data["game_name"]:
            embed.set_footer(text=_("Playing: ") + data["game_name"])
        return embed

    def __repr__(self):
        return "<{0.__class__.__name__}: {0.name} (ID: {0.id})>".format(self)


class HitboxStream(Stream):

    token_name = None  # This streaming services don't currently require an API key

    async def is_online(self):
        url = "https://api.smashcast.tv/media/live/" + self.name

        async with aiohttp.ClientSession() as session:
            async with session.get(url) as r:
                # data = await r.json(encoding='utf-8')
                data = await r.text()
        data = json.loads(data, strict=False)
        if "livestream" not in data:
            raise StreamNotFound()
        elif data["livestream"][0]["media_is_live"] == "0":
            # self.already_online = False
            raise OfflineStream()
        elif data["livestream"][0]["media_is_live"] == "1":
            # self.already_online = True
            return self.make_embed(data)

        raise APIError(data)

    def make_embed(self, data):
        base_url = "https://edge.sf.hitbox.tv"
        livestream = data["livestream"][0]
        channel = livestream["channel"]
        url = channel["channel_link"]
        embed = discord.Embed(title=livestream["media_status"], url=url, color=0x98CB00)
        embed.set_author(name=livestream["media_name"])
        embed.add_field(name=_("Followers"), value=humanize_number(channel["followers"]))
        embed.set_thumbnail(url=base_url + channel["user_logo"])
        if livestream["media_thumbnail"]:
            embed.set_image(url=rnd(base_url + livestream["media_thumbnail"]))
        embed.set_footer(text=_("Playing: ") + livestream["category_name"])

        return embed


class PicartoStream(Stream):

    token_name = None  # This streaming services don't currently require an API key

    async def is_online(self):
        url = "https://api.picarto.tv/v1/channel/name/" + self.name

        async with aiohttp.ClientSession() as session:
            async with session.get(url) as r:
                data = await r.text(encoding="utf-8")
        if r.status == 200:
            data = json.loads(data)
            if data["online"] is True:
                # self.already_online = True
                return self.make_embed(data)
            else:
                # self.already_online = False
                raise OfflineStream()
        elif r.status == 404:
            raise StreamNotFound()
        else:
            raise APIError(data)

    def make_embed(self, data):
        avatar = rnd(
            "https://picarto.tv/user_data/usrimg/{}/dsdefault.jpg".format(data["name"].lower())
        )
        url = "https://picarto.tv/" + data["name"]
        thumbnail = data["thumbnails"]["web"]
        embed = discord.Embed(title=data["title"], url=url, color=0x4C90F3)
        embed.set_author(name=data["name"])
        embed.set_image(url=rnd(thumbnail))
        embed.add_field(name=_("Followers"), value=humanize_number(data["followers"]))
        embed.add_field(name=_("Total views"), value=humanize_number(data["viewers_total"]))
        embed.set_thumbnail(url=avatar)
        data["tags"] = ", ".join(data["tags"])

        if not data["tags"]:
            data["tags"] = _("None")

        if data["adult"]:
            data["adult"] = _("NSFW | ")
        else:
            data["adult"] = ""

        embed.set_footer(text=_("{adult}Category: {category} | Tags: {tags}").format(**data))
        return embed<|MERGE_RESOLUTION|>--- conflicted
+++ resolved
@@ -352,7 +352,10 @@
                 return None, {}
 
     async def is_online(self):
-<<<<<<< HEAD
+        user_profile_data = None
+        if self.id is None:
+            user_profile_data = await self._fetch_user_profile()
+
         stream_code, stream_data = await self.get_data(
             TWITCH_STREAMS_ENDPOINT, {"user_id": self.id}
         )
@@ -360,31 +363,6 @@
             if not stream_data["data"]:
                 raise OfflineStream()
 
-            user_profile_data = await self._fetch_user_profile()
-            final_data = {
-                "game_name": None,
-                "followers": None,
-                "login": user_profile_data["login"],
-                "profile_image_url": user_profile_data["profile_image_url"],
-                "view_count": user_profile_data["view_count"],
-            }
-
-            stream_data = stream_data["data"][0]
-            self.name = stream_data["user_name"]
-            final_data["game_name"] = stream_data["game_name"]
-
-=======
-        user_profile_data = None
-        if self.id is None:
-            user_profile_data = await self._fetch_user_profile()
-
-        stream_code, stream_data = await self.get_data(
-            TWITCH_STREAMS_ENDPOINT, {"user_id": self.id}
-        )
-        if stream_code == 200:
-            if not stream_data["data"]:
-                raise OfflineStream()
-
             if user_profile_data is None:
                 user_profile_data = await self._fetch_user_profile()
 
@@ -404,7 +382,6 @@
             final_data["title"] = stream_data["title"]
             final_data["type"] = stream_data["type"]
 
->>>>>>> 3c742e39
             __, follows_data = await self.get_data(TWITCH_FOLLOWS_ENDPOINT, {"to_id": self.id})
             if follows_data:
                 final_data["followers"] = follows_data["total"]
