import asyncio
import contextlib
import logging
import time
from dateutil.parser import parse as parse_time
from random import choice
from string import ascii_letters
from datetime import datetime, timedelta, timezone
import xml.etree.ElementTree as ET
from typing import ClassVar, Optional, List, Tuple

import aiohttp
import discord

from redbot import json

from .errors import (
    APIError,
    OfflineStream,
    InvalidTwitchCredentials,
    InvalidYoutubeCredentials,
    StreamNotFound,
    YoutubeQuotaExceeded,
)
from redbot.core.i18n import Translator
from redbot.core.utils.chat_formatting import humanize_number, humanize_timedelta

TWITCH_BASE_URL = "https://api.twitch.tv"
TWITCH_ID_ENDPOINT = TWITCH_BASE_URL + "/helix/users"
TWITCH_STREAMS_ENDPOINT = TWITCH_BASE_URL + "/helix/streams/"
TWITCH_FOLLOWS_ENDPOINT = TWITCH_ID_ENDPOINT + "/follows"

YOUTUBE_BASE_URL = "https://www.googleapis.com/youtube/v3"
YOUTUBE_CHANNELS_ENDPOINT = YOUTUBE_BASE_URL + "/channels"
YOUTUBE_SEARCH_ENDPOINT = YOUTUBE_BASE_URL + "/search"
YOUTUBE_VIDEOS_ENDPOINT = YOUTUBE_BASE_URL + "/videos"
YOUTUBE_CHANNEL_RSS = "https://www.youtube.com/feeds/videos.xml?channel_id={channel_id}"

_ = Translator("Streams", __file__)

log = logging.getLogger("red.core.cogs.Streams")


def rnd(url):
    """Appends a random parameter to the url to avoid Discord's caching"""
    return url + "?rnd=" + "".join([choice(ascii_letters) for _loop_counter in range(6)])


def get_video_ids_from_feed(feed):
    root = ET.fromstring(feed)
    rss_video_ids = []
    for child in root.iter("{http://www.w3.org/2005/Atom}entry"):
        for i in child.iter("{http://www.youtube.com/xml/schemas/2015}videoId"):
            yield i.text


class Stream:

    token_name: ClassVar[Optional[str]] = None

    def __init__(self, **kwargs):
        self._bot = kwargs.pop("_bot")
        self.name = kwargs.pop("name", None)
        self.channels = kwargs.pop("channels", [])
        # self.already_online = kwargs.pop("already_online", False)
        self.messages = kwargs.pop("messages", [])
        self.type = self.__class__.__name__

    async def is_online(self):
        raise NotImplementedError()

    def make_embed(self):
        raise NotImplementedError()

    def iter_messages(self):
        for msg_data in self.messages:
            data = msg_data.copy()
            # "guild" key might not exist for old config data (available since GH-4742)
            if guild_id := msg_data.get("guild"):
                guild = self._bot.get_guild(guild_id)
                channel = guild and guild.get_channel(msg_data["channel"])
            else:
                channel = self._bot.get_channel(msg_data["channel"])
            if channel is not None:
                data["partial_message"] = channel.get_partial_message(data["message"])
            yield data

    def export(self):
        data = {}
        for k, v in self.__dict__.items():
            if not k.startswith("_"):
                data[k] = v
        return data

    def __repr__(self):
        return "<{0.__class__.__name__}: {0.name}>".format(self)


class YoutubeStream(Stream):

    token_name = "youtube"

    def __init__(self, **kwargs):
        self.id = kwargs.pop("id", None)
        self._token = kwargs.pop("token", None)
        self._config = kwargs.pop("config")
        self.not_livestreams: List[str] = []
        self.livestreams: List[str] = []

        super().__init__(**kwargs)

    async def is_online(self):
        if not self._token:
            raise InvalidYoutubeCredentials("YouTube API key is not set.")

        if not self.id:
            self.id = await self.fetch_id()
        elif not self.name:
            self.name = await self.fetch_name()

        async with aiohttp.ClientSession(json_serialize=json.dumps) as session:
            async with session.get(YOUTUBE_CHANNEL_RSS.format(channel_id=self.id)) as r:
                if r.status == 404:
                    raise StreamNotFound()
                rssdata = await r.text()

        if self.not_livestreams:
            self.not_livestreams = list(dict.fromkeys(self.not_livestreams))

        if self.livestreams:
            self.livestreams = list(dict.fromkeys(self.livestreams))

        for video_id in get_video_ids_from_feed(rssdata):
            if video_id in self.not_livestreams:
                log.debug(f"video_id in not_livestreams: {video_id}")
                continue
            log.debug(f"video_id not in not_livestreams: {video_id}")
            params = {
                "key": self._token["api_key"],
                "id": video_id,
                "part": "id,liveStreamingDetails",
            }
            async with aiohttp.ClientSession(json_serialize=json.dumps) as session:
                async with session.get(YOUTUBE_VIDEOS_ENDPOINT, params=params) as r:
                    data = await r.json(loads=json.loads)
                    try:
                        self._check_api_errors(data)
                    except InvalidYoutubeCredentials:
                        log.error("The YouTube API key is either invalid or has not been set.")
                        break
                    except YoutubeQuotaExceeded:
                        log.error("YouTube quota has been exceeded.")
                        break
                    except APIError as e:
                        log.error(
                            "Something went wrong whilst trying to"
                            " contact the stream service's API.\n"
                            "Raw response data:\n%r",
                            e,
                        )
                        continue
                    video_data = data.get("items", [{}])[0]
                    stream_data = video_data.get("liveStreamingDetails", {})
                    log.debug(f"stream_data for {video_id}: {stream_data}")
                    if (
                        stream_data
                        and stream_data != "None"
                        and stream_data.get("actualEndTime", None) is None
                    ):
                        actual_start_time = stream_data.get("actualStartTime", None)
                        scheduled = stream_data.get("scheduledStartTime", None)
                        if scheduled is not None and actual_start_time is None:
                            scheduled = parse_time(scheduled)
                            if (scheduled - datetime.now(timezone.utc)).total_seconds() < -3600:
                                continue
                        elif actual_start_time is None:
                            continue
                        if video_id not in self.livestreams:
                            self.livestreams.append(video_id)
                    else:
                        self.not_livestreams.append(video_id)
                        if video_id in self.livestreams:
                            self.livestreams.remove(video_id)
        log.debug(f"livestreams for {self.name}: {self.livestreams}")
        log.debug(f"not_livestreams for {self.name}: {self.not_livestreams}")
        # This is technically redundant since we have the
        # info from the RSS ... but incase you don't wanna deal with fully rewritting the
        # code for this part, as this is only a 2 quota query.
        if self.livestreams:
            params = {
                "key": self._token["api_key"],
                "id": self.livestreams[-1],
                "part": "snippet,liveStreamingDetails",
            }
            async with aiohttp.ClientSession(json_serialize=json.dumps) as session:
                async with session.get(YOUTUBE_VIDEOS_ENDPOINT, params=params) as r:
                    data = await r.json()
            return await self.make_embed(data)
        raise OfflineStream()

    async def make_embed(self, data):
        vid_data = data["items"][0]
        video_url = "https://youtube.com/watch?v={}".format(vid_data["id"])
        title = vid_data["snippet"]["title"]
        thumbnail = vid_data["snippet"]["thumbnails"]["medium"]["url"]
        channel_title = vid_data["snippet"]["channelTitle"]
        embed = discord.Embed(title=title, url=video_url)
        is_schedule = False
        if vid_data["liveStreamingDetails"].get("scheduledStartTime", None) is not None:
            if "actualStartTime" not in vid_data["liveStreamingDetails"]:
                start_time = parse_time(vid_data["liveStreamingDetails"]["scheduledStartTime"])
                start_in = start_time - datetime.now(timezone.utc)
                if start_in.total_seconds() > 0:
                    embed.description = _("This stream will start in {time}").format(
                        time=humanize_timedelta(
                            timedelta=timedelta(minutes=start_in.total_seconds() // 60)
                        )  # getting rid of seconds
                    )
                else:
                    embed.description = _(
                        "This stream was scheduled for {min} minutes ago"
                    ).format(min=round((start_in.total_seconds() * -1) // 60))
                embed.timestamp = start_time
                is_schedule = True
            else:
                # delete the message(s) about the stream schedule
                to_remove = []
                for msg_data in self.iter_messages():
                    if not msg_data.get("is_schedule", False):
                        continue
                    partial_msg = msg_data["partial_message"]
                    if partial_msg is not None:
                        autodelete = await self._config.guild(partial_msg.guild).autodelete()
                        if autodelete:
                            with contextlib.suppress(discord.NotFound):
                                await partial_msg.delete()
                    to_remove.append(msg_data["message"])
                self.messages = [
                    data for data in self.messages if data["message"] not in to_remove
                ]
        embed.set_author(name=channel_title)
        embed.set_image(url=rnd(thumbnail))
        embed.colour = 0x9255A5
        return embed, is_schedule

    async def fetch_id(self):
        return await self._fetch_channel_resource("id")

    async def fetch_name(self):
        snippet = await self._fetch_channel_resource("snippet")
        return snippet["title"]

    async def _fetch_channel_resource(self, resource: str):

        params = {"key": self._token["api_key"], "part": resource}
        if resource == "id":
            params["forUsername"] = self.name
        else:
            params["id"] = self.id

        async with aiohttp.ClientSession(json_serialize=json.dumps) as session:
            async with session.get(YOUTUBE_CHANNELS_ENDPOINT, params=params) as r:
                data = await r.json(loads=json.loads)

        self._check_api_errors(data)
        if "items" in data and len(data["items"]) == 0:
            raise StreamNotFound()
        elif "items" in data:
            return data["items"][0][resource]
        elif (
            "pageInfo" in data
            and "totalResults" in data["pageInfo"]
            and data["pageInfo"]["totalResults"] < 1
        ):
            raise StreamNotFound()
        raise APIError(data)

    def _check_api_errors(self, data: dict):
        if "error" in data:
            error_code = data["error"]["code"]
            if error_code == 400 and data["error"]["errors"][0]["reason"] == "keyInvalid":
                raise InvalidYoutubeCredentials()
            elif error_code == 403 and data["error"]["errors"][0]["reason"] in (
                "dailyLimitExceeded",
                "quotaExceeded",
                "rateLimitExceeded",
            ):
                raise YoutubeQuotaExceeded()
            raise APIError(data)

    def __repr__(self):
        return "<{0.__class__.__name__}: {0.name} (ID: {0.id})>".format(self)


class TwitchStream(Stream):

    token_name = "twitch"

    def __init__(self, **kwargs):
        self.id = kwargs.pop("id", None)
        self._client_id = kwargs.pop("token", None)
        self._bearer = kwargs.pop("bearer", None)
        self._rate_limit_resets: set = set()
        self._rate_limit_remaining: int = 0
        self.games = kwargs.pop("games", {})
        super().__init__(**kwargs)

    async def wait_for_rate_limit_reset(self) -> None:
        """Check rate limits in response header and ensure we're following them.

        From python-twitch-client and adaptated to asyncio from Trusty-cogs:
        https://github.com/tsifrer/python-twitch-client/blob/master/twitch/helix/base.py
        https://github.com/TrustyJAID/Trusty-cogs/blob/master/twitch/twitch_api.py
        """
        current_time = int(time.time())
        self._rate_limit_resets = {x for x in self._rate_limit_resets if x > current_time}
        if self._rate_limit_remaining == 0:

            if self._rate_limit_resets:
                reset_time = next(iter(self._rate_limit_resets))
                # Calculate wait time and add 0.1s to the wait time to allow Twitch to reset
                # their counter
                wait_time = reset_time - current_time + 0.1
                await asyncio.sleep(wait_time)

    async def get_game_info_by_id(self, game_id: int):
        header = {"Client-ID": str(self._client_id)}
        if self._bearer is not None:
            header = {**header, "Authorization": f"Bearer {self._bearer}"}
        params = {"id": game_id}
        async with aiohttp.ClientSession() as session:
            async with session.get(
                "https://api.twitch.tv/helix/games", headers=header, params=params
            ) as r:
                game_data = await r.json(encoding="utf-8")
        if game_data:
            return game_data
        else:
            return {}

    async def get_game_info_by_name(self, game_name: str):
        header = {"Client-ID": str(self._client_id)}
        if self._bearer is not None:
            header = {**header, "Authorization": f"Bearer {self._bearer}"}
        params = {"name": game_name}
        async with aiohttp.ClientSession(json_serialize=json.dumps) as session:
            async with session.get(
                "https://api.twitch.tv/helix/games", headers=header, params=params
            ) as r:
                game_data = await r.json(encoding="utf-8", loads=json.loads)
        if game_data:
            return game_data["data"]
        else:
            return []

    async def get_data(self, url: str, params: dict = {}) -> Tuple[Optional[int], dict]:
        header = {"Client-ID": str(self._client_id)}
        if self._bearer is not None:
            header["Authorization"] = f"Bearer {self._bearer}"
        await self.wait_for_rate_limit_reset()
        async with aiohttp.ClientSession(json_serialize=json.dumps) as session:
            try:
                async with session.get(url, headers=header, params=params, timeout=60) as resp:
                    remaining = resp.headers.get("Ratelimit-Remaining")
                    if remaining:
                        self._rate_limit_remaining = int(remaining)
                    reset = resp.headers.get("Ratelimit-Reset")
                    if reset:
                        self._rate_limit_resets.add(int(reset))

                    if resp.status == 429:
                        log.info(
                            "Ratelimited. Trying again at %s.", datetime.fromtimestamp(int(reset))
                        )
                        resp.release()
                        return await self.get_data(url)

                    if resp.status != 200:
                        return resp.status, {}

                    return resp.status, await resp.json(encoding="utf-8", loads=json.loads)
            except (aiohttp.ClientConnectionError, asyncio.TimeoutError) as exc:
                log.warning("Connection error occurred when fetching Twitch stream", exc_info=exc)
                return None, {}

    async def is_online(self):
        user_profile_data = None
        if self.id is None:
            user_profile_data = await self._fetch_user_profile()

        stream_code, stream_data = await self.get_data(
            TWITCH_STREAMS_ENDPOINT, {"user_id": self.id}
        )
        if stream_code == 200:
            if not stream_data["data"]:
                raise OfflineStream()

            if user_profile_data is None:
                user_profile_data = await self._fetch_user_profile()

            final_data = dict.fromkeys(
                ("game_name", "followers", "login", "profile_image_url", "view_count")
            )

            if user_profile_data is not None:
                final_data["login"] = user_profile_data["login"]
                final_data["profile_image_url"] = user_profile_data["profile_image_url"]
                final_data["view_count"] = user_profile_data["view_count"]

            stream_data = stream_data["data"][0]
            final_data["user_name"] = self.name = stream_data["user_name"]
            final_data["game_name"] = stream_data["game_name"]
            final_data["thumbnail_url"] = stream_data["thumbnail_url"]
            final_data["title"] = stream_data["title"]
            final_data["type"] = stream_data["type"]

            __, follows_data = await self.get_data(TWITCH_FOLLOWS_ENDPOINT, {"to_id": self.id})
            if follows_data:
                final_data["followers"] = follows_data["total"]

            return self.make_embed(final_data), stream_data, final_data["type"] == "rerun"
        elif stream_code == 400:
            raise InvalidTwitchCredentials()
        elif stream_code == 404:
            raise StreamNotFound()
        else:
            raise APIError(stream_data)

    async def _fetch_user_profile(self):
        code, data = await self.get_data(TWITCH_ID_ENDPOINT, {"login": self.name})
        if code == 200:
            if not data["data"]:
                raise StreamNotFound()
            if self.id is None:
                self.id = data["data"][0]["id"]
            return data["data"][0]
        elif code == 400:
            raise StreamNotFound()
        elif code == 401:
            raise InvalidTwitchCredentials()
        else:
            raise APIError(data)

    async def fetch_id(self):
        header = {"Client-ID": str(self._client_id)}
        if self._bearer is not None:
            header = {**header, "Authorization": f"Bearer {self._bearer}"}
        url = TWITCH_ID_ENDPOINT
        params = {"login": self.name}

        status, data = await self.get_data(url, params)

        if status == 200:
            if not data["data"]:
                raise StreamNotFound()
            return data["data"][0]["id"]
        elif status == 400:
            raise StreamNotFound()
        elif status == 401:
            raise InvalidTwitchCredentials()
        else:
            raise APIError(data)

    def make_embed(self, data):
        is_rerun = data["type"] == "rerun"
        url = f"https://www.twitch.tv/{data['login']}" if data["login"] is not None else None
        logo = data["profile_image_url"]
        if logo is None:
            logo = "https://static-cdn.jtvnw.net/jtv_user_pictures/xarth/404_user_70x70.png"
        status = data["title"]
        if not status:
            status = _("Untitled broadcast")
        if is_rerun:
            status += _(" - Rerun")
        embed = discord.Embed(title=status, url=url, color=0x6441A4)
        embed.set_author(name=data["user_name"])
        embed.add_field(name=_("Followers"), value=humanize_number(data["followers"]))
        embed.add_field(name=_("Total views"), value=humanize_number(data["view_count"]))
        embed.set_thumbnail(url=logo)
        if data["thumbnail_url"]:
            embed.set_image(url=rnd(data["thumbnail_url"].format(width=320, height=180)))
        if data["game_name"]:
            embed.set_footer(text=_("Playing: ") + data["game_name"])
        return embed

    def __repr__(self):
        return "<{0.__class__.__name__}: {0.name} (ID: {0.id})>".format(self)


<<<<<<< HEAD
class HitboxStream(Stream):

    token_name = None  # This streaming services don't currently require an API key

    def __init__(self, **kwargs):
        self.games = kwargs.pop("games", {})
        super().__init__(**kwargs)

    async def is_online(self):
        url = "https://api.smashcast.tv/media/live/" + self.name

        async with aiohttp.ClientSession(json_serialize=json.dumps) as session:
            async with session.get(url) as r:
                # data = await r.json(encoding='utf-8')
                data = await r.text()
        data = json.loads(data, strict=False)
        if "livestream" not in data:
            raise StreamNotFound()
        elif data["livestream"][0]["media_is_live"] == "0":
            # self.already_online = False
            raise OfflineStream()
        elif data["livestream"][0]["media_is_live"] == "1":
            # self.already_online = True
            return self.make_embed(data), data

        raise APIError(data)

    def make_embed(self, data):
        base_url = "https://edge.sf.hitbox.tv"
        livestream = data["livestream"][0]
        channel = livestream["channel"]
        url = channel["channel_link"]
        embed = discord.Embed(title=livestream["media_status"], url=url, color=0x98CB00)
        embed.set_author(name=livestream["media_name"])
        embed.add_field(name=_("Followers"), value=humanize_number(channel["followers"]))
        embed.set_thumbnail(url=base_url + channel["user_logo"])
        if livestream["media_thumbnail"]:
            embed.set_image(url=rnd(base_url + livestream["media_thumbnail"]))
        embed.set_footer(text=_("Playing: ") + livestream["category_name"])

        return embed


=======
>>>>>>> 00b8db74
class PicartoStream(Stream):

    token_name = None  # This streaming services don't currently require an API key

    async def is_online(self):
        url = "https://api.picarto.tv/api/v1/channel/name/" + self.name

        async with aiohttp.ClientSession(json_serialize=json.dumps) as session:
            async with session.get(url) as r:
                data = await r.text(encoding="utf-8")
        if r.status == 200:
            data = json.loads(data)
            if data["online"] is True:
                # self.already_online = True
                return self.make_embed(data)
            else:
                # self.already_online = False
                raise OfflineStream()
        elif r.status == 404:
            raise StreamNotFound()
        else:
            raise APIError(data)

    def make_embed(self, data):
        avatar = rnd(
            "https://picarto.tv/user_data/usrimg/{}/dsdefault.jpg".format(data["name"].lower())
        )
        url = "https://picarto.tv/" + data["name"]
        thumbnail = data["thumbnails"]["web"]
        embed = discord.Embed(title=data["title"], url=url, color=0x4C90F3)
        embed.set_author(name=data["name"])
        embed.set_image(url=rnd(thumbnail))
        embed.add_field(name=_("Followers"), value=humanize_number(data["followers"]))
        embed.add_field(name=_("Total views"), value=humanize_number(data["viewers_total"]))
        embed.set_thumbnail(url=avatar)
        data["tags"] = ", ".join(data["tags"])

        if not data["tags"]:
            data["tags"] = _("None")

        if data["adult"]:
            data["adult"] = _("NSFW | ")
        else:
            data["adult"] = ""

        embed.set_footer(text=_("{adult}Category: {category} | Tags: {tags}").format(**data))
        return embed<|MERGE_RESOLUTION|>--- conflicted
+++ resolved
@@ -487,52 +487,6 @@
         return "<{0.__class__.__name__}: {0.name} (ID: {0.id})>".format(self)
 
 
-<<<<<<< HEAD
-class HitboxStream(Stream):
-
-    token_name = None  # This streaming services don't currently require an API key
-
-    def __init__(self, **kwargs):
-        self.games = kwargs.pop("games", {})
-        super().__init__(**kwargs)
-
-    async def is_online(self):
-        url = "https://api.smashcast.tv/media/live/" + self.name
-
-        async with aiohttp.ClientSession(json_serialize=json.dumps) as session:
-            async with session.get(url) as r:
-                # data = await r.json(encoding='utf-8')
-                data = await r.text()
-        data = json.loads(data, strict=False)
-        if "livestream" not in data:
-            raise StreamNotFound()
-        elif data["livestream"][0]["media_is_live"] == "0":
-            # self.already_online = False
-            raise OfflineStream()
-        elif data["livestream"][0]["media_is_live"] == "1":
-            # self.already_online = True
-            return self.make_embed(data), data
-
-        raise APIError(data)
-
-    def make_embed(self, data):
-        base_url = "https://edge.sf.hitbox.tv"
-        livestream = data["livestream"][0]
-        channel = livestream["channel"]
-        url = channel["channel_link"]
-        embed = discord.Embed(title=livestream["media_status"], url=url, color=0x98CB00)
-        embed.set_author(name=livestream["media_name"])
-        embed.add_field(name=_("Followers"), value=humanize_number(channel["followers"]))
-        embed.set_thumbnail(url=base_url + channel["user_logo"])
-        if livestream["media_thumbnail"]:
-            embed.set_image(url=rnd(base_url + livestream["media_thumbnail"]))
-        embed.set_footer(text=_("Playing: ") + livestream["category_name"])
-
-        return embed
-
-
-=======
->>>>>>> 00b8db74
 class PicartoStream(Stream):
 
     token_name = None  # This streaming services don't currently require an API key
