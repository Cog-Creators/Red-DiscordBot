from .errors import (
    StreamNotFound,
    APIError,
    OfflineStream,
    InvalidYoutubeCredentials,
    InvalidTwitchCredentials,
)
from redbot.core.i18n import Translator
from random import choice, sample
from string import ascii_letters
from typing import ClassVar, Optional
import discord
import aiohttp
import json

TWITCH_BASE_URL = "https://api.twitch.tv"
TWITCH_ID_ENDPOINT = TWITCH_BASE_URL + "/kraken/users?login="
TWITCH_STREAMS_ENDPOINT = TWITCH_BASE_URL + "/kraken/streams/"
TWITCH_COMMUNITIES_ENDPOINT = TWITCH_BASE_URL + "/kraken/communities"

YOUTUBE_BASE_URL = "https://www.googleapis.com/youtube/v3"
YOUTUBE_CHANNELS_ENDPOINT = YOUTUBE_BASE_URL + "/channels"
YOUTUBE_SEARCH_ENDPOINT = YOUTUBE_BASE_URL + "/search"
YOUTUBE_VIDEOS_ENDPOINT = YOUTUBE_BASE_URL + "/videos"

_ = Translator("Streams", __file__)


def rnd(url):
    """Appends a random parameter to the url to avoid Discord's caching"""
    return url + "?rnd=" + "".join([choice(ascii_letters) for i in range(6)])


class Stream:

    token_name: ClassVar[Optional[str]] = None

    def __init__(self, **kwargs):
        self.name = kwargs.pop("name", None)
        self.channels = kwargs.pop("channels", [])
        # self.already_online = kwargs.pop("already_online", False)
        self._messages_cache = kwargs.pop("_messages_cache", [])
        self.type = self.__class__.__name__

    async def is_online(self):
        raise NotImplementedError()

    def make_embed(self):
        raise NotImplementedError()

    def export(self):
        data = {}
        for k, v in self.__dict__.items():
            if not k.startswith("_"):
                data[k] = v
        data["messages"] = []
        for m in self._messages_cache:
            data["messages"].append({"channel": m.channel.id, "message": m.id})
        return data

    def __repr__(self):
        return "<{0.__class__.__name__}: {0.name}>".format(self)


class YoutubeStream(Stream):

    token_name = "youtube"

    def __init__(self, **kwargs):
        self.id = kwargs.pop("id", None)
        self._token = kwargs.pop("token", None)
        super().__init__(**kwargs)

    async def is_online(self):
        if not self._token:
            raise InvalidYoutubeCredentials("YouTube API key is not set.")

        if not self.id:
            self.id = await self.fetch_id()
        elif not self.name:
            self.name = await self.fetch_name()

        url = YOUTUBE_SEARCH_ENDPOINT
        params = {
            "key": self._token["api_key"],
            "part": "snippet",
            "channelId": self.id,
            "type": "video",
            "eventType": "live",
        }
        async with aiohttp.ClientSession() as session:
            async with session.get(url, params=params) as r:
                data = await r.json()
        if "items" in data and len(data["items"]) == 0:
            raise OfflineStream()
        elif "items" in data:
            vid_id = data["items"][0]["id"]["videoId"]
            params = {"key": self._token["api_key"], "id": vid_id, "part": "snippet"}
            async with aiohttp.ClientSession() as session:
                async with session.get(YOUTUBE_VIDEOS_ENDPOINT, params=params) as r:
                    data = await r.json()
            return self.make_embed(data)

    def make_embed(self, data):
        vid_data = data["items"][0]
        video_url = "https://youtube.com/watch?v={}".format(vid_data["id"])
        title = vid_data["snippet"]["title"]
        thumbnail = vid_data["snippet"]["thumbnails"]["default"]["url"]
        channel_title = vid_data["snippet"]["channelTitle"]
        embed = discord.Embed(title=title, url=video_url)
        embed.set_author(name=channel_title)
        embed.set_image(url=rnd(thumbnail))
        embed.colour = 0x9255A5
        return embed

    async def fetch_id(self):
        return await self._fetch_channel_resource("id")

    async def fetch_name(self):
        snippet = await self._fetch_channel_resource("snippet")
        return snippet["title"]

    async def _fetch_channel_resource(self, resource: str):

        params = {"key": self._token["api_key"], "part": resource}
        if resource == "id":
            params["forUsername"] = self.name
        else:
            params["id"] = self.id

        async with aiohttp.ClientSession() as session:
            async with session.get(YOUTUBE_CHANNELS_ENDPOINT, params=params) as r:
                data = await r.json()

        if (
            "error" in data
            and data["error"]["code"] == 400
            and data["error"]["errors"][0]["reason"] == "keyInvalid"
        ):
            raise InvalidYoutubeCredentials()
        elif "items" in data and len(data["items"]) == 0:
            raise StreamNotFound()
        elif "items" in data:
            return data["items"][0][resource]
        raise APIError()

    def __repr__(self):
        return "<{0.__class__.__name__}: {0.name} (ID: {0.id})>".format(self)


class TwitchStream(Stream):

    token_name = "twitch"

    def __init__(self, **kwargs):
        self.id = kwargs.pop("id", None)
        self._token = kwargs.pop("token", None)
        super().__init__(**kwargs)

    async def is_online(self):
        if not self.id:
            self.id = await self.fetch_id()

        url = TWITCH_STREAMS_ENDPOINT + self.id
        header = {
            "Client-ID": str(self._token["client_id"]),
            "Accept": "application/vnd.twitchtv.v5+json",
        }

        async with aiohttp.ClientSession() as session:
            async with session.get(url, headers=header) as r:
                data = await r.json(encoding="utf-8")
        if r.status == 200:
            if data["stream"] is None:
                # self.already_online = False
                raise OfflineStream()
            # self.already_online = True
            #  In case of rename
            self.name = data["stream"]["channel"]["name"]
            is_rerun = True if data["stream"]["stream_type"] == "rerun" else False
            return self.make_embed(data), is_rerun
        elif r.status == 400:
            raise InvalidTwitchCredentials()
        elif r.status == 404:
            raise StreamNotFound()
        else:
            raise APIError()

    async def fetch_id(self):
        header = {
            "Client-ID": str(self._token["client_id"]),
            "Accept": "application/vnd.twitchtv.v5+json",
        }
        url = TWITCH_ID_ENDPOINT + self.name

        async with aiohttp.ClientSession() as session:
            async with session.get(url, headers=header) as r:
                data = await r.json()

        if r.status == 200:
            if not data["users"]:
                raise StreamNotFound()
            return data["users"][0]["_id"]
        elif r.status == 400:
            raise InvalidTwitchCredentials()
        else:
            raise APIError()

    def make_embed(self, data):
        channel = data["stream"]["channel"]
        is_rerun = data["stream"]["stream_type"] == "rerun"
        url = channel["url"]
        logo = channel["logo"]
        if logo is None:
            logo = "https://static-cdn.jtvnw.net/jtv_user_pictures/xarth/404_user_70x70.png"
        status = channel["status"]
        if not status:
            status = "Untitled broadcast"
        if is_rerun:
            status += " - Rerun"
        embed = discord.Embed(title=status, url=url, color=0x6441A4)
        embed.set_author(name=channel["display_name"])
        embed.add_field(name=_("Followers"), value=channel["followers"])
        embed.add_field(name=_("Total views"), value=channel["views"])
        embed.set_thumbnail(url=logo)
        if data["stream"]["preview"]["medium"]:
            embed.set_image(url=rnd(data["stream"]["preview"]["medium"]))
        if channel["game"]:
<<<<<<< HEAD
            embed.set_footer(text=_("Playing: ") + channel["game"])
        embed.color = 0x6441A4
=======
            embed.set_footer(text="Playing: " + channel["game"])
>>>>>>> 8a72840d

        return embed

    def __repr__(self):
        return "<{0.__class__.__name__}: {0.name} (ID: {0.id})>".format(self)


class HitboxStream(Stream):

    token_name = None  # This streaming services don't currently require an API key

    async def is_online(self):
        url = "https://api.hitbox.tv/media/live/" + self.name

        async with aiohttp.ClientSession() as session:
            async with session.get(url) as r:
                # data = await r.json(encoding='utf-8')
                data = await r.text()
        data = json.loads(data, strict=False)
        if "livestream" not in data:
            raise StreamNotFound()
        elif data["livestream"][0]["media_is_live"] == "0":
            # self.already_online = False
            raise OfflineStream()
        elif data["livestream"][0]["media_is_live"] == "1":
            # self.already_online = True
            return self.make_embed(data)

        raise APIError()

    def make_embed(self, data):
        base_url = "https://edge.sf.hitbox.tv"
        livestream = data["livestream"][0]
        channel = livestream["channel"]
        url = channel["channel_link"]
        embed = discord.Embed(title=livestream["media_status"], url=url, color=0x98CB00)
        embed.set_author(name=livestream["media_name"])
        embed.add_field(name=_("Followers"), value=channel["followers"])
        embed.set_thumbnail(url=base_url + channel["user_logo"])
        if livestream["media_thumbnail"]:
            embed.set_image(url=rnd(base_url + livestream["media_thumbnail"]))
<<<<<<< HEAD
        embed.set_footer(text=_("Playing: ") + livestream["category_name"])
        embed.color = 0x98CB00
=======
        embed.set_footer(text="Playing: " + livestream["category_name"])
>>>>>>> 8a72840d

        return embed


class MixerStream(Stream):

    token_name = None  # This streaming services don't currently require an API key

    async def is_online(self):
        url = "https://mixer.com/api/v1/channels/" + self.name

        async with aiohttp.ClientSession() as session:
            async with session.get(url) as r:
                # data = await r.json(encoding='utf-8')
                data = await r.text(encoding="utf-8")
        if r.status == 200:
            data = json.loads(data, strict=False)
            if data["online"] is True:
                # self.already_online = True
                return self.make_embed(data)
            else:
                # self.already_online = False
                raise OfflineStream()
        elif r.status == 404:
            raise StreamNotFound()
        else:
            raise APIError()

    def make_embed(self, data):
        default_avatar = "https://mixer.com/_latest/assets/images/main/avatars/default.jpg"
        user = data["user"]
        url = "https://mixer.com/" + data["token"]
        embed = discord.Embed(title=data["name"], url=url)
        embed.set_author(name=user["username"])
        embed.add_field(name=_("Followers"), value=data["numFollowers"])
        embed.add_field(name=_("Total views"), value=data["viewersTotal"])
        if user["avatarUrl"]:
            embed.set_thumbnail(url=user["avatarUrl"])
        else:
            embed.set_thumbnail(url=default_avatar)
        if data["thumbnail"]:
            embed.set_image(url=rnd(data["thumbnail"]["url"]))
        embed.color = 0x4C90F3  # pylint: disable=assigning-non-slot
        if data["type"] is not None:
            embed.set_footer(text=_("Playing: ") + data["type"]["name"])
        return embed


class PicartoStream(Stream):

    token_name = None  # This streaming services don't currently require an API key

    async def is_online(self):
        url = "https://api.picarto.tv/v1/channel/name/" + self.name

        async with aiohttp.ClientSession() as session:
            async with session.get(url) as r:
                data = await r.text(encoding="utf-8")
        if r.status == 200:
            data = json.loads(data)
            if data["online"] is True:
                # self.already_online = True
                return self.make_embed(data)
            else:
                # self.already_online = False
                raise OfflineStream()
        elif r.status == 404:
            raise StreamNotFound()
        else:
            raise APIError()

    def make_embed(self, data):
        avatar = rnd(
            "https://picarto.tv/user_data/usrimg/{}/dsdefault.jpg".format(data["name"].lower())
        )
        url = "https://picarto.tv/" + data["name"]
        thumbnail = data["thumbnails"]["web"]
        embed = discord.Embed(title=data["title"], url=url, color=0x4C90F3)
        embed.set_author(name=data["name"])
        embed.set_image(url=rnd(thumbnail))
        embed.add_field(name=_("Followers"), value=data["followers"])
        embed.add_field(name=_("Total views"), value=data["viewers_total"])
        embed.set_thumbnail(url=avatar)
        data["tags"] = ", ".join(data["tags"])

        if not data["tags"]:
            data["tags"] = _("None")

        if data["adult"]:
            data["adult"] = _("NSFW | ")
        else:
            data["adult"] = ""

<<<<<<< HEAD
        embed.color = 0x4C90F3
        embed.set_footer(text=_("{adult}Category: {category} | Tags: {tags}").format(**data))
=======
        embed.set_footer(text="{adult}Category: {category} | Tags: {tags}".format(**data))
>>>>>>> 8a72840d
        return embed<|MERGE_RESOLUTION|>--- conflicted
+++ resolved
@@ -226,12 +226,7 @@
         if data["stream"]["preview"]["medium"]:
             embed.set_image(url=rnd(data["stream"]["preview"]["medium"]))
         if channel["game"]:
-<<<<<<< HEAD
             embed.set_footer(text=_("Playing: ") + channel["game"])
-        embed.color = 0x6441A4
-=======
-            embed.set_footer(text="Playing: " + channel["game"])
->>>>>>> 8a72840d
 
         return embed
 
@@ -273,12 +268,7 @@
         embed.set_thumbnail(url=base_url + channel["user_logo"])
         if livestream["media_thumbnail"]:
             embed.set_image(url=rnd(base_url + livestream["media_thumbnail"]))
-<<<<<<< HEAD
         embed.set_footer(text=_("Playing: ") + livestream["category_name"])
-        embed.color = 0x98CB00
-=======
-        embed.set_footer(text="Playing: " + livestream["category_name"])
->>>>>>> 8a72840d
 
         return embed
 
@@ -372,10 +362,5 @@
         else:
             data["adult"] = ""
 
-<<<<<<< HEAD
-        embed.color = 0x4C90F3
         embed.set_footer(text=_("{adult}Category: {category} | Tags: {tags}").format(**data))
-=======
-        embed.set_footer(text="{adult}Category: {category} | Tags: {tags}".format(**data))
->>>>>>> 8a72840d
         return embed