--- conflicted
+++ resolved
@@ -301,29 +301,20 @@
         pass
 
     @streamalert.group(name="twitch", invoke_without_command=True)
-<<<<<<< HEAD
     async def _twitch(
         self,
         ctx: commands.Context,
-        channel_name: str = None,
+        channel_name: str,
         discord_channel: discord.TextChannel = None,
     ):
         """Manage Twitch stream notifications."""
-        if channel_name is not None:
-            await ctx.invoke(self.twitch_alert_channel, channel_name, discord_channel)
-        else:
-            await ctx.send_help()
-=======
-    async def _twitch(self, ctx: commands.Context, channel_name: str):
-        """Manage Twitch stream notifications."""
-        await ctx.invoke(self.twitch_alert_channel, channel_name)
->>>>>>> 0fb7c8bd
+        await ctx.invoke(self.twitch_alert_channel, channel_name, discord_channel)
 
     @_twitch.command(name="channel")
     async def twitch_alert_channel(
-        self, ctx: commands.Context, channel_name: str, discord_channel: discord.TextChannel
+        self, ctx: commands.Context, channel_name: str, discord_channel: discord.TextChannel = None
     ):
-        """Toggle alerts in this channel for a Twitch stream."""
+        """Toggle alerts in this or the given channel for a Twitch stream."""
         if re.fullmatch(r"<#\d+>", channel_name):
             await ctx.send(
                 _("Please supply the name of a *Twitch* channel, not a Discord channel.")
@@ -341,16 +332,6 @@
         """Toggle alerts in this channel for a YouTube stream."""
         await self.stream_alert(ctx, YoutubeStream, channel_name_or_id, discord_channel)
 
-<<<<<<< HEAD
-    @streamalert.command(name="smashcast")
-    async def smashcast_alert(
-        self, ctx: commands.Context, channel_name: str, discord_channel: discord.TextChannel = None
-    ):
-        """Toggle alerts in this channel for a Smashcast stream."""
-        await self.stream_alert(ctx, HitboxStream, channel_name, discord_channel)
-
-=======
->>>>>>> 0fb7c8bd
     @streamalert.command(name="picarto")
     async def picarto_alert(
         self, ctx: commands.Context, channel_name: str, discord_channel: discord.TextChannel = None
@@ -679,14 +660,6 @@
             await self.config.guild(guild).ignore_reruns.set(True)
             await ctx.send(_("Streams of type 'rerun' will no longer send an alert."))
 
-<<<<<<< HEAD
-    async def add_or_remove(self, ctx: commands.Context, stream, discord_channel):
-        if discord_channel is None:
-            discord_channel = ctx.channel
-
-        if discord_channel.id not in stream.channels:
-            stream.channels.append(discord_channel.id)
-=======
     @streamset.command(name="ignoreschedule")
     @commands.guild_only()
     async def ignore_schedule(self, ctx: commands.Context):
@@ -700,10 +673,12 @@
             await self.config.guild(guild).ignore_schedule.set(True)
             await ctx.send(_("Streams schedules will no longer send an alert."))
 
-    async def add_or_remove(self, ctx: commands.Context, stream):
-        if ctx.channel.id not in stream.channels:
-            stream.channels.append(ctx.channel.id)
->>>>>>> 0fb7c8bd
+    async def add_or_remove(self, ctx: commands.Context, stream, discord_channel):
+        if discord_channel is None:
+            discord_channel = ctx.channel
+
+        if discord_channel.id not in stream.channels:
+            stream.channels.append(discord_channel.id)
             if stream not in self.streams:
                 self.streams.append(stream)
             await ctx.send(
