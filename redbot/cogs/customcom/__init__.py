--- conflicted
+++ resolved
@@ -1,7 +1,4 @@
-<<<<<<< HEAD
-=======
 # -*- coding: utf-8 -*-
->>>>>>> 097e7e56
 # Red Relative Imports
 from .customcom import CustomCommands
 
