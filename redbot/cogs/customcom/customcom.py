<<<<<<< HEAD
=======
# -*- coding: utf-8 -*-
>>>>>>> 097e7e56
# Standard Library
import random
import re

from collections import OrderedDict
from datetime import datetime, timedelta
from inspect import Parameter
from typing import Dict, Mapping, Set, Tuple

# Red Dependencies
import discord

# Red Imports
from redbot.core import Config, checks, commands
from redbot.core.i18n import Translator, cog_i18n
from redbot.core.utils import menus
from redbot.core.utils.chat_formatting import box, escape, pagify
from redbot.core.utils.predicates import MessagePredicate

_ = Translator("CustomCommands", __file__)


class CCError(Exception):
    pass


class AlreadyExists(CCError):
    pass


class ArgParseError(CCError):
    pass


class NotFound(CCError):
    pass


class OnCooldown(CCError):
    pass


class CommandObj:
    def __init__(self, **kwargs):
        config = kwargs.get("config")
        self.bot = kwargs.get("bot")
        self.db = config.guild

    @staticmethod
    async def get_commands(config) -> dict:
        _commands = await config.commands()
        return {k: v for k, v in _commands.items() if _commands[k]}

    async def get_responses(self, ctx):
        intro = _(
            "Welcome to the interactive random {cc} maker!\n"
            "Every message you send will be added as one of the random "
            "responses to choose from once this {cc} is "
            "triggered. To exit this interactive menu, type `{quit}`"
        ).format(cc="customcommand", quit="exit()")
        await ctx.send(intro)

        responses = []
        args = None
        while True:
            await ctx.send(_("Add a random response:"))
            msg = await self.bot.wait_for("message", check=MessagePredicate.same_context(ctx))

            if msg.content.lower() == "exit()":
                break
            else:
                try:
                    this_args = ctx.cog.prepare_args(msg.content)
                except ArgParseError as e:
                    await ctx.send(e.args[0])
                    continue
                if args and args != this_args:
                    await ctx.send(_("Random responses must take the same arguments!"))
                    continue
                args = args or this_args
                responses.append(msg.content)
        return responses

    @staticmethod
    def get_now() -> str:
        # Get current time as a string, for 'created_at' and 'edited_at' fields
        # in the ccinfo dict
        return "{:%d/%m/%Y %H:%M:%S}".format(datetime.utcnow())

    async def get(self, message: discord.Message, command: str) -> Tuple[str, Dict]:
        if not command:
            raise NotFound()
        ccinfo = await self.db(message.guild).commands.get_raw(command, default=None)
        if not ccinfo:
            raise NotFound()
        else:
            return ccinfo["response"], ccinfo.get("cooldowns", {})

    async def get_full(self, message: discord.Message, command: str) -> Dict:
        ccinfo = await self.db(message.guild).commands.get_raw(command, default=None)
        if ccinfo:
            return ccinfo
        else:
            raise NotFound()

    async def create(self, ctx: commands.Context, command: str, *, response):
        """Create a custom command"""
        # Check if this command is already registered as a customcommand
        if await self.db(ctx.guild).commands.get_raw(command, default=None):
            raise AlreadyExists()
        # test to raise
        ctx.cog.prepare_args(response if isinstance(response, str) else response[0])
        author = ctx.message.author
        ccinfo = {
            "author": {"id": author.id, "name": str(author)},
            "command": command,
            "cooldowns": {},
            "created_at": self.get_now(),
            "editors": [],
            "response": response,
        }
        await self.db(ctx.guild).commands.set_raw(command, value=ccinfo)

    async def edit(
        self,
        ctx: commands.Context,
        command: str,
        *,
        response=None,
        cooldowns: Mapping[str, int] = None,
        ask_for: bool = True,
    ):
        """Edit an already existing custom command"""
        ccinfo = await self.db(ctx.guild).commands.get_raw(command, default=None)

        # Check if this command is registered
        if not ccinfo:
            raise NotFound()

        author = ctx.message.author

        if ask_for and not response:
            await ctx.send(_("Do you want to create a 'randomized' custom command? (y/n)"))

            pred = MessagePredicate.yes_or_no(ctx)
            try:
                await self.bot.wait_for("message", check=pred, timeout=30)
            except TimeoutError:
                await ctx.send(_("Response timed out, please try again later."))
                return
            if pred.result is True:
                response = await self.get_responses(ctx=ctx)
            else:
                await ctx.send(_("What response do you want?"))
                try:
                    resp = await self.bot.wait_for(
                        "message", check=MessagePredicate.same_context(ctx), timeout=180
                    )
                except TimeoutError:
                    await ctx.send(_("Response timed out, please try again later."))
                    return
                response = resp.content

        if response:
            # test to raise
            ctx.cog.prepare_args(response if isinstance(response, str) else response[0])
            ccinfo["response"] = response

        if cooldowns:
            ccinfo.setdefault("cooldowns", {}).update(cooldowns)
            for key, value in ccinfo["cooldowns"].copy().items():
                if value <= 0:
                    del ccinfo["cooldowns"][key]

        if author.id not in ccinfo["editors"]:
            # Add the person who invoked the `edit` coroutine to the list of
            # editors, if the person is not yet in there
            ccinfo["editors"].append(author.id)

        ccinfo["edited_at"] = self.get_now()

        await self.db(ctx.guild).commands.set_raw(command, value=ccinfo)

    async def delete(self, ctx: commands.Context, command: str):
        """Delete an already existing custom command"""
        # Check if this command is registered
        if not await self.db(ctx.guild).commands.get_raw(command, default=None):
            raise NotFound()
        await self.db(ctx.guild).commands.set_raw(command, value=None)


@cog_i18n(_)
class CustomCommands(commands.Cog):
    """Creates commands used to display text."""

    def __init__(self, bot):
        super().__init__()
        self.bot = bot
        self.key = 414589031223512
        self.config = Config.get_conf(self, self.key)
        self.config.register_guild(commands={})
        self.commandobj = CommandObj(config=self.config, bot=self.bot)
        self.cooldowns = {}

    @commands.group(aliases=["cc"])
    @commands.guild_only()
    async def customcom(self, ctx: commands.Context):
        """Custom commands management."""
        pass

    @customcom.group(name="create", aliases=["add"], invoke_without_command=True)
    @checks.mod_or_permissions(administrator=True)
    async def cc_create(self, ctx: commands.Context, command: str.lower, *, text: str):
        """Create custom commands.

        If a type is not specified, a simple CC will be created.
        CCs can be enhanced with arguments, see the guide
        [here](https://red-discordbot.readthedocs.io/en/v3-develop/cog_customcom.html).
        """
        await ctx.invoke(self.cc_create_simple, command=command, text=text)

    @cc_create.command(name="random")
    @checks.mod_or_permissions(administrator=True)
    async def cc_create_random(self, ctx: commands.Context, command: str.lower):
        """Create a CC where it will randomly choose a response!

        Note: This command is interactive.
        """
        if command in (*self.bot.all_commands, *commands.RESERVED_COMMAND_NAMES):
            await ctx.send(_("There already exists a bot command with the same name."))
            return
        responses = await self.commandobj.get_responses(ctx=ctx)
        try:
            await self.commandobj.create(ctx=ctx, command=command, response=responses)
            await ctx.send(_("Custom command successfully added."))
        except AlreadyExists:
            await ctx.send(
                _("This command already exists. Use `{command}` to edit it.").format(
                    command="{}customcom edit".format(ctx.prefix)
                )
            )

    @cc_create.command(name="simple")
    @checks.mod_or_permissions(administrator=True)
    async def cc_create_simple(self, ctx, command: str.lower, *, text: str):
        """Add a simple custom command.

        Example:
        - `[p]customcom create simple yourcommand Text you want`
        """
        if command in (*self.bot.all_commands, *commands.RESERVED_COMMAND_NAMES):
            await ctx.send(_("There already exists a bot command with the same name."))
            return
        try:
            await self.commandobj.create(ctx=ctx, command=command, response=text)
            await ctx.send(_("Custom command successfully added."))
        except AlreadyExists:
            await ctx.send(
                _("This command already exists. Use `{command}` to edit it.").format(
                    command="{}customcom edit".format(ctx.prefix)
                )
            )
        except ArgParseError as e:
            await ctx.send(e.args[0])

    @customcom.command(name="cooldown")
    @checks.mod_or_permissions(administrator=True)
    async def cc_cooldown(
        self, ctx, command: str.lower, cooldown: int = None, *, per: str.lower = "member"
    ):
        """Set, edit, or view the cooldown for a custom command.

        You may set cooldowns per member, channel, or guild. Multiple
        cooldowns may be set. All cooldowns must be cooled to call the
        custom command.

        Example:
        - `[p]customcom cooldown yourcommand 30`
        """
        if cooldown is None:
            try:
                cooldowns = (await self.commandobj.get(ctx.message, command))[1]
            except NotFound:
                return await ctx.send(_("That command doesn't exist."))
            if cooldowns:
                cooldown = []
                for per, rate in cooldowns.items():
                    cooldown.append(
                        _("A {} may call this command every {} seconds").format(per, rate)
                    )
                return await ctx.send("\n".join(cooldown))
            else:
                return await ctx.send(_("This command has no cooldown."))
        per = {"server": "guild", "user": "member"}.get(per, per)
        allowed = ("guild", "member", "channel")
        if per not in allowed:
            return await ctx.send(_("{} must be one of {}").format("per", ", ".join(allowed)))
        cooldown = {per: cooldown}
        try:
            await self.commandobj.edit(ctx=ctx, command=command, cooldowns=cooldown, ask_for=False)
            await ctx.send(_("Custom command cooldown successfully edited."))
        except NotFound:
            await ctx.send(
                _("That command doesn't exist. Use `{command}` to add it.").format(
                    command="{}customcom create".format(ctx.prefix)
                )
            )

    @customcom.command(name="delete", aliases=["del", "remove"])
    @checks.mod_or_permissions(administrator=True)
    async def cc_delete(self, ctx, command: str.lower):
        """Delete a custom command.

        Example:
        - `[p]customcom delete yourcommand`
        """
        try:
            await self.commandobj.delete(ctx=ctx, command=command)
            await ctx.send(_("Custom command successfully deleted."))
        except NotFound:
            await ctx.send(_("That command doesn't exist."))

    @customcom.command(name="edit")
    @checks.mod_or_permissions(administrator=True)
    async def cc_edit(self, ctx, command: str.lower, *, text: str = None):
        """Edit a custom command.

        Example:
        - `[p]customcom edit yourcommand Text you want`
        """
        try:
            await self.commandobj.edit(ctx=ctx, command=command, response=text)
            await ctx.send(_("Custom command successfully edited."))
        except NotFound:
            await ctx.send(
                _("That command doesn't exist. Use `{command}` to add it.").format(
                    command="{}customcom create".format(ctx.prefix)
                )
            )
        except ArgParseError as e:
            await ctx.send(e.args[0])

    @customcom.command(name="list")
    @checks.bot_has_permissions(add_reactions=True)
    async def cc_list(self, ctx: commands.Context):
        """List all available custom commands.

        The list displays a preview of each command's response, with
        markdown escaped and newlines replaced with spaces.
        """
        cc_dict = await CommandObj.get_commands(self.config.guild(ctx.guild))

        if not cc_dict:
            await ctx.send(
                _(
                    "There are no custom commands in this server."
                    " Use `{command}` to start adding some."
                ).format(command="{}customcom create".format(ctx.prefix))
            )
            return

        results = []
        for command, body in sorted(cc_dict.items(), key=lambda t: t[0]):
            responses = body["response"]
            if isinstance(responses, list):
                result = ", ".join(responses)
            elif isinstance(responses, str):
                result = responses
            else:
                continue
            # Cut preview to 52 characters max
            if len(result) > 52:
                result = result[:49] + "..."
            # Replace newlines with spaces
            result = result.replace("\n", " ")
            # Escape markdown and mass mentions
            result = escape(result, formatting=True, mass_mentions=True)
            results.append((f"{ctx.clean_prefix}{command}", result))

        if await ctx.embed_requested():
            # We need a space before the newline incase the CC preview ends in link (GH-2295)
            content = " \n".join(map("**{0[0]}** {0[1]}".format, results))
            pages = list(pagify(content, page_length=1024))
            embed_pages = []
            for idx, page in enumerate(pages, start=1):
                embed = discord.Embed(
                    title=_("Custom Command List"),
                    description=page,
                    colour=await ctx.embed_colour(),
                )
                embed.set_footer(text=_("Page {num}/{total}").format(num=idx, total=len(pages)))
                embed_pages.append(embed)
            await menus.menu(ctx, embed_pages, menus.DEFAULT_CONTROLS)
        else:
            content = "\n".join(map("{0[0]:<12} : {0[1]}".format, results))
            pages = list(map(box, pagify(content, page_length=2000, shorten_by=10)))
            await menus.menu(ctx, pages, menus.DEFAULT_CONTROLS)

    @customcom.command(name="show")
    async def cc_show(self, ctx, command_name: str):
        """Shows a custom command's responses and its settings."""

        try:
            cmd = await self.commandobj.get_full(ctx.message, command_name)
        except NotFound:
            ctx.send(_("I could not not find that custom command."))
            return

        responses = cmd["response"]

        if isinstance(responses, str):
            responses = [responses]

        author = ctx.guild.get_member(cmd["author"]["id"])
        # If the author is still in the server, show their current name
        if author:
            author = "{} ({})".format(author, cmd["author"]["id"])
        else:
            author = "{} ({})".format(cmd["author"]["name"], cmd["author"]["id"])

        _type = _("Random") if len(responses) > 1 else _("Normal")

        text = _(
            "Command: {command_name}\n"
            "Author: {author}\n"
            "Created: {created_at}\n"
            "Type: {type}\n"
        ).format(
            command_name=command_name, author=author, created_at=cmd["created_at"], type=_type
        )

        cooldowns = cmd["cooldowns"]

        if cooldowns:
            cooldown_text = _("Cooldowns:\n")
            for rate, per in cooldowns.items():
                cooldown_text += _("{num} seconds per {period}\n").format(num=per, period=rate)
            text += cooldown_text

        text += _("Responses:\n")
        responses = ["- " + r for r in responses]
        text += "\n".join(responses)

        for p in pagify(text):
            await ctx.send(box(p, lang="yaml"))

    @commands.Cog.listener()
    async def on_message(self, message):
        is_private = isinstance(message.channel, discord.abc.PrivateChannel)

        # user_allowed check, will be replaced with self.bot.user_allowed or
        # something similar once it's added
        user_allowed = True

        if len(message.content) < 2 or is_private or not user_allowed or message.author.bot:
            return

        ctx = await self.bot.get_context(message)

        if ctx.prefix is None or ctx.valid:
            return

        try:
            raw_response, cooldowns = await self.commandobj.get(
                message=message, command=ctx.invoked_with
            )
            if isinstance(raw_response, list):
                raw_response = random.choice(raw_response)
            elif isinstance(raw_response, str):
                pass
            else:
                raise NotFound()
            if cooldowns:
                self.test_cooldowns(ctx, ctx.invoked_with, cooldowns)
        except CCError:
            return

        # wrap the command here so it won't register with the bot
        fake_cc = commands.command(name=ctx.invoked_with)(self.cc_callback)
        fake_cc.params = self.prepare_args(raw_response)
        fake_cc.requires.ready_event.set()
        ctx.command = fake_cc

        await self.bot.invoke(ctx)
        if not ctx.command_failed:
            await self.cc_command(*ctx.args, **ctx.kwargs, raw_response=raw_response)

    async def cc_callback(self, *args, **kwargs) -> None:
        """
        Custom command.

        Created via the CustomCom cog. See `[p]customcom` for more details.
        """
        # fake command to take advantage of discord.py's parsing and events
        pass

    async def cc_command(self, ctx, *cc_args, raw_response, **cc_kwargs) -> None:
        cc_args = (*cc_args, *cc_kwargs.values())
        results = re.findall(r"{([^}]+)\}", raw_response)
        for result in results:
            param = self.transform_parameter(result, ctx.message)
            raw_response = raw_response.replace("{" + result + "}", param)
        results = re.findall(r"{((\d+)[^.}]*(\.[^:}]+)?[^}]*)\}", raw_response)
        if results:
            low = min(int(result[1]) for result in results)
            for result in results:
                index = int(result[1]) - low
                arg = self.transform_arg(result[0], result[2], cc_args[index])
                raw_response = raw_response.replace("{" + result[0] + "}", arg)
        await ctx.send(raw_response)

    @staticmethod
    def prepare_args(raw_response) -> Mapping[str, Parameter]:
        args = re.findall(r"{(\d+)[^:}]*(:[^.}]*)?[^}]*\}", raw_response)
        default = [("ctx", Parameter("ctx", Parameter.POSITIONAL_OR_KEYWORD))]
        if not args:
            return OrderedDict(default)
        allowed_builtins = {
            "bool": bool,
            "complex": complex,
            "float": float,
            "frozenset": frozenset,
            "int": int,
            "list": list,
            "set": set,
            "str": str,
            "tuple": tuple,
        }
        indices = [int(a[0]) for a in args]
        low = min(indices)
        indices = [a - low for a in indices]
        high = max(indices)
        if high > 9:
            raise ArgParseError(_("Too many arguments!"))
        gaps = set(indices).symmetric_difference(range(high + 1))
        if gaps:
            raise ArgParseError(
                _("Arguments must be sequential. Missing arguments: ")
                + ", ".join(str(i + low) for i in gaps)
            )
        fin = [Parameter("_" + str(i), Parameter.POSITIONAL_OR_KEYWORD) for i in range(high + 1)]
        for arg in args:
            index = int(arg[0]) - low
            anno = arg[1][1:]  # strip initial colon
            if anno.lower().endswith("converter"):
                anno = anno[:-9]
            if not anno or anno.startswith("_"):  # public types only
                name = "{}_{}".format("text", index if index < high else "final")
                fin[index] = fin[index].replace(name=name)
                continue
            # allow type hinting only for discord.py and builtin types
            try:
                anno = getattr(discord, anno)
                # force an AttributeError if there's no discord.py converter
                getattr(commands, anno.__name__ + "Converter")
            except AttributeError:
                anno = allowed_builtins.get(anno.lower(), Parameter.empty)
            if (
                anno is not Parameter.empty
                and fin[index].annotation is not Parameter.empty
                and anno != fin[index].annotation
            ):
                raise ArgParseError(
                    _(
                        'Conflicting colon notation for argument {index}: "{name1}" and "{name2}".'
                    ).format(
                        index=index + low,
                        name1=fin[index].annotation.__name__,
                        name2=anno.__name__,
                    )
                )
            if anno is not Parameter.empty:
                fin[index] = fin[index].replace(annotation=anno)
        # consume rest
        fin[-1] = fin[-1].replace(kind=Parameter.KEYWORD_ONLY)
        # name the parameters for the help text
        for i, param in enumerate(fin):
            anno = param.annotation
            name = "{}_{}".format(
                "text" if anno is Parameter.empty else anno.__name__.lower(),
                i if i < high else "final",
            )
            fin[i] = fin[i].replace(name=name)
        # insert ctx parameter for discord.py parsing
        fin = default + [(p.name, p) for p in fin]
        return OrderedDict(fin)

    def test_cooldowns(self, ctx, command, cooldowns):
        now = datetime.utcnow()
        new_cooldowns = {}
        for per, rate in cooldowns.items():
            if per == "guild":
                key = (command, ctx.guild)
            elif per == "channel":
                key = (command, ctx.guild, ctx.channel)
            elif per == "member":
                key = (command, ctx.guild, ctx.author)
            else:
                raise ValueError(per)
            cooldown = self.cooldowns.get(key)
            if cooldown:
                cooldown += timedelta(seconds=rate)
                if cooldown > now:
                    raise OnCooldown()
            new_cooldowns[key] = now
        # only update cooldowns if the command isn't on cooldown
        self.cooldowns.update(new_cooldowns)

    @staticmethod
    def transform_arg(result, attr, obj) -> str:
        attr = attr[1:]  # strip initial dot
        if not attr:
            return str(obj)
        raw_result = "{" + result + "}"
        # forbid private members and nested attr lookups
        if attr.startswith("_") or "." in attr:
            return raw_result
        return str(getattr(obj, attr, raw_result))

    @staticmethod
    def transform_parameter(result, message) -> str:
        """
        For security reasons only specific objects are allowed
        Internals are ignored
        """
        raw_result = "{" + result + "}"
        objects = {
            "message": message,
            "author": message.author,
            "channel": message.channel,
            "guild": message.guild,
            "server": message.guild,
        }
        if result in objects:
            return str(objects[result])
        try:
            first, second = result.split(".")
        except ValueError:
            return raw_result
        if first in objects and not second.startswith("_"):
            first = objects[first]
        else:
            return raw_result
        return str(getattr(first, second, raw_result))

    async def get_command_names(self, guild: discord.Guild) -> Set[str]:
        """Get all custom command names in a guild.

        Returns
        --------
        Set[str]
            A set of all custom command names.

        """
        return set(await CommandObj.get_commands(self.config.guild(guild)))<|MERGE_RESOLUTION|>--- conflicted
+++ resolved
@@ -1,7 +1,4 @@
-<<<<<<< HEAD
-=======
 # -*- coding: utf-8 -*-
->>>>>>> 097e7e56
 # Standard Library
 import random
 import re
@@ -186,7 +183,7 @@
         await self.db(ctx.guild).commands.set_raw(command, value=ccinfo)
 
     async def delete(self, ctx: commands.Context, command: str):
-        """Delete an already existing custom command"""
+        """Delete an already exisiting custom command"""
         # Check if this command is registered
         if not await self.db(ctx.guild).commands.get_raw(command, default=None):
             raise NotFound()
@@ -402,7 +399,7 @@
 
     @customcom.command(name="show")
     async def cc_show(self, ctx, command_name: str):
-        """Shows a custom command's responses and its settings."""
+        """Shows a custom command's reponses and its settings."""
 
         try:
             cmd = await self.commandobj.get_full(ctx.message, command_name)
