--- conflicted
+++ resolved
@@ -205,7 +205,6 @@
         """Custom commands management."""
         pass
 
-<<<<<<< HEAD
     @customcom.command(name="search")
     @commands.guild_only()
     async def cc_search(self, ctx: commands.Context, *, search):
@@ -230,10 +229,7 @@
         sending = "\n".join(accepted)
         await ctx.send(_(f"The following matches have been found: ```{sending}```"))
 
-    @customcom.group(name="create", aliases=["add"])
-=======
     @customcom.group(name="create", aliases=["add"], invoke_without_command=True)
->>>>>>> d85fb260
     @checks.mod_or_permissions(administrator=True)
     async def cc_create(self, ctx: commands.Context, command: str.lower, *, text: str):
         """Create custom commands.
