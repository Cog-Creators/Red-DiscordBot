--- conflicted
+++ resolved
@@ -8,10 +8,6 @@
 import discord
 
 from redbot.core import Config, checks, commands
-<<<<<<< HEAD
-from redbot.core.utils.chat_formatting import box, pagify, escape
-=======
->>>>>>> 8bba860f
 from redbot.core.i18n import Translator, cog_i18n
 from redbot.core.utils import menus
 from redbot.core.utils.chat_formatting import box, pagify, escape
