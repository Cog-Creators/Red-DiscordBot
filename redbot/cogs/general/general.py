--- conflicted
+++ resolved
@@ -40,11 +40,7 @@
             self.choice = None
 
 
-<<<<<<< HEAD
-MAX_ROLL: Final[int] = 2 ** 63 - 1
-=======
-MAX_ROLL: Final[int] = 2**64 - 1
->>>>>>> 47a267b3
+MAX_ROLL: Final[int] = 2**63 - 1
 
 
 @cog_i18n(_)
