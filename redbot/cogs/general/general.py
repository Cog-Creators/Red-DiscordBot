import datetime
import time
from enum import Enum
from random import randint, choice
from typing import Final
import aiohttp
import discord
from redbot.core import commands
from redbot.core.i18n import Translator, cog_i18n
<<<<<<< HEAD
from redbot.core.utils.menus import PagedMenu
from redbot.core.utils.chat_formatting import escape, italics
=======
from redbot.core.utils.menus import menu, DEFAULT_CONTROLS
from redbot.core.utils.chat_formatting import (
    bold,
    escape,
    italics,
    humanize_number,
    humanize_timedelta,
)
>>>>>>> 980d2a8d

_ = T_ = Translator("General", __file__)


class RPS(Enum):
    rock = "\N{MOYAI}"
    paper = "\N{PAGE FACING UP}"
    scissors = "\N{BLACK SCISSORS}"


class RPSParser:
    def __init__(self, argument):
        argument = argument.lower()
        if argument == "rock":
            self.choice = RPS.rock
        elif argument == "paper":
            self.choice = RPS.paper
        elif argument == "scissors":
            self.choice = RPS.scissors
        else:
            self.choice = None


MAX_ROLL: Final[int] = 2 ** 64 - 1


@cog_i18n(_)
class General(commands.Cog):
    """General commands."""

    global _
    _ = lambda s: s
    ball = [
        _("As I see it, yes"),
        _("It is certain"),
        _("It is decidedly so"),
        _("Most likely"),
        _("Outlook good"),
        _("Signs point to yes"),
        _("Without a doubt"),
        _("Yes"),
        _("Yes – definitely"),
        _("You may rely on it"),
        _("Reply hazy, try again"),
        _("Ask again later"),
        _("Better not tell you now"),
        _("Cannot predict now"),
        _("Concentrate and ask again"),
        _("Don't count on it"),
        _("My reply is no"),
        _("My sources say no"),
        _("Outlook not so good"),
        _("Very doubtful"),
    ]
    _ = T_

    def __init__(self):
        super().__init__()
        self.stopwatches = {}

    @commands.command()
    async def choose(self, ctx, *choices):
        """Choose between multiple options.

        To denote options which include whitespace, you should use
        double quotes.
        """
        choices = [escape(c, mass_mentions=True) for c in choices]
        if len(choices) < 2:
            await ctx.send(_("Not enough options to pick from."))
        else:
            await ctx.send(choice(choices))

    @commands.command()
    async def roll(self, ctx, number: int = 100):
        """Roll a random number.

        The result will be between 1 and `<number>`.

        `<number>` defaults to 100.
        """
        author = ctx.author
        if 1 < number <= MAX_ROLL:
            n = randint(1, number)
            await ctx.send(
                "{author.mention} :game_die: {n} :game_die:".format(
                    author=author, n=humanize_number(n)
                )
            )
        elif number <= 1:
            await ctx.send(_("{author.mention} Maybe higher than 1? ;P").format(author=author))
        else:
            await ctx.send(
                _("{author.mention} Max allowed number is {maxamount}.").format(
                    author=author, maxamount=humanize_number(MAX_ROLL)
                )
            )

    @commands.command()
    async def flip(self, ctx, user: discord.Member = None):
        """Flip a coin... or a user.

        Defaults to a coin.
        """
        if user is not None:
            msg = ""
            if user.id == ctx.bot.user.id:
                user = ctx.author
                msg = _("Nice try. You think this is funny?\n How about *this* instead:\n\n")
            char = "abcdefghijklmnopqrstuvwxyz"
            tran = "ɐqɔpǝɟƃɥᴉɾʞlɯuodbɹsʇnʌʍxʎz"
            table = str.maketrans(char, tran)
            name = user.display_name.translate(table)
            char = char.upper()
            tran = "∀qƆpƎℲפHIſʞ˥WNOԀQᴚS┴∩ΛMX⅄Z"
            table = str.maketrans(char, tran)
            name = name.translate(table)
            await ctx.send(msg + "(╯°□°）╯︵ " + name[::-1])
        else:
            await ctx.send(_("*flips a coin and... ") + choice([_("HEADS!*"), _("TAILS!*")]))

    @commands.command()
    async def rps(self, ctx, your_choice: RPSParser):
        """Play Rock Paper Scissors."""
        author = ctx.author
        player_choice = your_choice.choice
        if not player_choice:
            return await ctx.send(
                _("This isn't a valid option. Try {r}, {p}, or {s}.").format(
                    r="rock", p="paper", s="scissors"
                )
            )
        red_choice = choice((RPS.rock, RPS.paper, RPS.scissors))
        cond = {
            (RPS.rock, RPS.paper): False,
            (RPS.rock, RPS.scissors): True,
            (RPS.paper, RPS.rock): True,
            (RPS.paper, RPS.scissors): False,
            (RPS.scissors, RPS.rock): False,
            (RPS.scissors, RPS.paper): True,
        }

        if red_choice == player_choice:
            outcome = None  # Tie
        else:
            outcome = cond[(player_choice, red_choice)]

        if outcome is True:
            await ctx.send(
                _("{choice} You win {author.mention}!").format(
                    choice=red_choice.value, author=author
                )
            )
        elif outcome is False:
            await ctx.send(
                _("{choice} You lose {author.mention}!").format(
                    choice=red_choice.value, author=author
                )
            )
        else:
            await ctx.send(
                _("{choice} We're square {author.mention}!").format(
                    choice=red_choice.value, author=author
                )
            )

    @commands.command(name="8", aliases=["8ball"])
    async def _8ball(self, ctx, *, question: str):
        """Ask 8 ball a question.

        Question must end with a question mark.
        """
        if question.endswith("?") and question != "?":
            await ctx.send("`" + T_(choice(self.ball)) + "`")
        else:
            await ctx.send(_("That doesn't look like a question."))

    @commands.command(aliases=["sw"])
    async def stopwatch(self, ctx):
        """Start or stop the stopwatch."""
        author = ctx.author
        if author.id not in self.stopwatches:
            self.stopwatches[author.id] = int(time.perf_counter())
            await ctx.send(author.mention + _(" Stopwatch started!"))
        else:
            tmp = abs(self.stopwatches[author.id] - int(time.perf_counter()))
            tmp = str(datetime.timedelta(seconds=tmp))
            await ctx.send(
                author.mention + _(" Stopwatch stopped! Time: **{seconds}**").format(seconds=tmp)
            )
            self.stopwatches.pop(author.id, None)

    @commands.command()
    async def lmgtfy(self, ctx, *, search_terms: str):
        """Create a lmgtfy link."""
        search_terms = escape(
            search_terms.replace("+", "%2B").replace(" ", "+"), mass_mentions=True
        )
        await ctx.send("https://lmgtfy.com/?q={}".format(search_terms))

    @commands.command(hidden=True)
    @commands.guild_only()
    async def hug(self, ctx, user: discord.Member, intensity: int = 1):
        """Because everyone likes hugs!

        Up to 10 intensity levels.
        """
        name = italics(user.display_name)
        if intensity <= 0:
            msg = "(っ˘̩╭╮˘̩)っ" + name
        elif intensity <= 3:
            msg = "(っ´▽｀)っ" + name
        elif intensity <= 6:
            msg = "╰(*´︶`*)╯" + name
        elif intensity <= 9:
            msg = "(つ≧▽≦)つ" + name
        elif intensity >= 10:
            msg = "(づ￣ ³￣)づ{} ⊂(´・ω・｀⊂)".format(name)
        else:
            # For the purposes of "msg might not be defined" linter errors
            raise RuntimeError
        await ctx.send(msg)

    @commands.command()
    @commands.guild_only()
    @commands.bot_has_permissions(embed_links=True)
    async def serverinfo(self, ctx, details: bool = False):
        """
        Show server information.
    
        `details`: Toggle it to `True` to show more information about this server.
        Default to False.
        """
        guild = ctx.guild
        passed = (ctx.message.created_at - guild.created_at).days
        created_at = _("Created on {date}. That's over {num} days ago!").format(
            date=guild.created_at.strftime("%d %b %Y %H:%M"), num=humanize_number(passed),
        )
        online = humanize_number(
            len([m.status for m in guild.members if m.status != discord.Status.offline])
        )
        total_users = humanize_number(guild.member_count)
        text_channels = humanize_number(len(guild.text_channels))
        voice_channels = humanize_number(len(guild.voice_channels))
        if not details:
            data = discord.Embed(description=created_at, colour=await ctx.embed_colour())
            data.add_field(name=_("Region"), value=str(guild.region))
            data.add_field(name=_("Users online"), value=f"{online}/{total_users}")
            data.add_field(name=_("Text Channels"), value=text_channels)
            data.add_field(name=_("Voice Channels"), value=voice_channels)
            data.add_field(name=_("Roles"), value=humanize_number(len(guild.roles)))
            data.add_field(name=_("Owner"), value=str(guild.owner))
            data.set_footer(text=_("Server ID: ") + str(guild.id))
            if guild.icon_url:
                data.set_author(name=guild.name, url=guild.icon_url)
                data.set_thumbnail(url=guild.icon_url)
            else:
                data.set_author(name=guild.name)
        else:

            def _size(num: int):
                for unit in ["B", "KB", "MB", "GB", "TB", "PB", "EB", "ZB"]:
                    if abs(num) < 1024.0:
                        return "{0:.1f}{1}".format(num, unit)
                    num /= 1024.0
                return "{0:.1f}{1}".format(num, "YB")

            def _bitsize(num: int):
                for unit in ["B", "KB", "MB", "GB", "TB", "PB", "EB", "ZB"]:
                    if abs(num) < 1000.0:
                        return "{0:.1f}{1}".format(num, unit)
                    num /= 1000.0
                return "{0:.1f}{1}".format(num, "YB")

            shard_info = (
                _("\nShard ID: **{shard_id}/{shard_count}**").format(
                    shard_id=humanize_number(guild.shard_id + 1),
                    shard_count=humanize_number(ctx.bot.shard_count),
                )
                if ctx.bot.shard_count > 1
                else ""
            )
            # Logic from: https://github.com/TrustyJAID/Trusty-cogs/blob/master/serverstats/serverstats.py#L159
            online_stats = {
                _("Humans: "): lambda x: not x.bot,
                _(" • Bots: "): lambda x: x.bot,
                "\N{LARGE GREEN CIRCLE}": lambda x: x.status is discord.Status.online,
                "\N{LARGE ORANGE CIRCLE}": lambda x: x.status is discord.Status.idle,
                "\N{LARGE RED CIRCLE}": lambda x: x.status is discord.Status.do_not_disturb,
                "\N{MEDIUM WHITE CIRCLE}": lambda x: x.status is discord.Status.offline,
                "\N{LARGE PURPLE CIRCLE}": lambda x: (
                    x.activity is not None and x.activity.type is discord.ActivityType.streaming
                ),
                "\N{MOBILE PHONE}": lambda x: x.is_on_mobile(),
            }
            member_msg = _("Users online: **{online}/{total_users}**\n").format(
                online=online, total_users=total_users
            )
            count = 1
            for emoji, value in online_stats.items():
                try:
                    num = len([m for m in guild.members if value(m)])
                except Exception as error:
                    print(error)
                    continue
                else:
                    member_msg += f"{emoji} {bold(humanize_number(num))} " + (
                        "\n" if count % 2 == 0 else ""
                    )
                count += 1

            vc_regions = {
                "vip-us-east": _("__VIP__ US East ") + "\U0001F1FA\U0001F1F8",
                "vip-us-west": _("__VIP__ US West ") + "\U0001F1FA\U0001F1F8",
                "vip-amsterdam": _("__VIP__ Amsterdam ") + "\U0001F1F3\U0001F1F1",
                "eu-west": _("EU West ") + "\U0001F1EA\U0001F1FA",
                "eu-central": _("EU Central ") + "\U0001F1EA\U0001F1FA",
                "europe": _("Europe ") + "\U0001F1EA\U0001F1FA",
                "london": _("London ") + "\U0001F1EC\U0001F1E7",
                "frankfurt": _("Frankfurt ") + "\U0001F1E9\U0001F1EA",
                "amsterdam": _("Amsterdam ") + "\U0001F1F3\U0001F1F1",
                "us-west": _("US West ") + "\U0001F1FA\U0001F1F8",
                "us-east": _("US East ") + "\U0001F1FA\U0001F1F8",
                "us-south": _("US South ") + "\U0001F1FA\U0001F1F8",
                "us-central": _("US Central ") + "\U0001F1FA\U0001F1F8",
                "singapore": _("Singapore ") + "\U0001F1F8\U0001F1EC",
                "sydney": _("Sydney ") + "\U0001F1E6\U0001F1FA",
                "brazil": _("Brazil ") + "\U0001F1E7\U0001F1F7",
                "hongkong": _("Hong Kong ") + "\U0001F1ED\U0001F1F0",
                "russia": _("Russia ") + "\U0001F1F7\U0001F1FA",
                "japan": _("Japan ") + "\U0001F1EF\U0001F1F5",
                "southafrica": _("South Africa ") + "\U0001F1FF\U0001F1E6",
                "india": _("India ") + "\U0001F1EE\U0001F1F3",
                "dubai": _("Dubai ") + "\U0001F1E6\U0001F1EA",
                "south-korea": _("South Korea ") + "\U0001f1f0\U0001f1f7",
            }
            verif = {
                "none": _("0 - None"),
                "low": _("1 - Low"),
                "medium": _("2 - Medium"),
                "high": _("3 - High"),
                "extreme": _("4 - Extreme"),
            }

            features = {
                "PARTNERED": _("Partnered"),
                "VERIFIED": _("Verified"),
                "DISCOVERABLE": _("Server Discovery"),
                "FEATURABLE": _("Featurable"),
                "PUBLIC": _("Public"),
                "PUBLIC_DISABLED": _("Public disabled"),
                "INVITE_SPLASH": _("Splash Invite"),
                "VIP_REGIONS": _("VIP Voice Servers"),
                "VANITY_URL": _("Vanity URL"),
                "MORE_EMOJI": _("More Emojis"),
                "COMMERCE": _("Commerce"),
                "NEWS": _("News Channels"),
                "ANIMATED_ICON": _("Animated Icon"),
                "BANNER": _("Banner Image"),
                "MEMBER_LIST_DISABLED": _("Member list disabled"),
            }
            guild_features_list = [
                f"✅ {name}" for feature, name in features.items() if feature in guild.features
            ]

            joined_on = _(
                "{bot_name} joined this server on {bot_join}. That's over {since_join} days ago!"
            ).format(
                bot_name=ctx.bot.user.name,
                bot_join=guild.me.joined_at.strftime("%d %b %Y %H:%M:%S"),
                since_join=humanize_number((ctx.message.created_at - guild.me.joined_at).days),
            )

            data = discord.Embed(
                description=(f"{guild.description}\n\n" if guild.description else "") + created_at,
                colour=await ctx.embed_colour(),
            )
            data.set_author(
                name=guild.name,
                icon_url="https://cdn.discordapp.com/emojis/457879292152381443.png"
                if "VERIFIED" in guild.features
                else "https://cdn.discordapp.com/emojis/508929941610430464.png"
                if "PARTNERED" in guild.features
                else discord.Embed.Empty,
            )
            if guild.icon_url:
                data.set_thumbnail(url=guild.icon_url)
            data.add_field(name=_("Members:"), value=member_msg)
            data.add_field(
                name=_("Channels:"),
                value=_(
                    "\N{SPEECH BALLOON} Text: {text}\n"
                    "\N{SPEAKER WITH THREE SOUND WAVES} Voice: {voice}"
                ).format(text=bold(text_channels), voice=bold(voice_channels)),
            )
            data.add_field(
                name=_("Utility:"),
                value=_(
                    "Owner: {owner}\nVoice region: {region}\nVerif. level: {verif}\nServer ID: {id}{shard_info}"
                ).format(
                    owner=bold(str(guild.owner)),
                    region=f"**{vc_regions.get(str(guild.region)) or str(guild.region)}**",
                    verif=bold(verif[str(guild.verification_level)]),
                    id=bold(str(guild.id)),
                    shard_info=shard_info,
                ),
                inline=False,
            )
            data.add_field(
                name=_("Misc:"),
                value=_(
                    "AFK channel: {afk_chan}\nAFK timeout: {afk_timeout}\nCustom emojis: {emoji_count}\nRoles: {role_count}"
                ).format(
                    afk_chan=bold(str(guild.afk_channel))
                    if guild.afk_channel
                    else bold(_("Not set")),
                    afk_timeout=bold(humanize_timedelta(seconds=guild.afk_timeout)),
                    emoji_count=bold(humanize_number(len(guild.emojis))),
                    role_count=bold(humanize_number(len(guild.roles))),
                ),
                inline=False,
            )
            if guild_features_list:
                data.add_field(name=_("Server features:"), value="\n".join(guild_features_list))
            if guild.premium_tier != 0:
                nitro_boost = _(
                    "Tier {boostlevel} with {nitroboosters} boosters\n"
                    "File size limit: {filelimit}\n"
                    "Emoji limit: {emojis_limit}\n"
                    "VCs max bitrate: {bitrate}"
                ).format(
                    boostlevel=bold(str(guild.premium_tier)),
                    nitroboosters=bold(humanize_number(guild.premium_subscription_count)),
                    filelimit=bold(_size(guild.filesize_limit)),
                    emojis_limit=bold(str(guild.emoji_limit)),
                    bitrate=bold(_bitsize(guild.bitrate_limit)),
                )
                data.add_field(name=_("Nitro Boost:"), value=nitro_boost)
            if guild.splash:
                data.set_image(url=guild.splash_url_as(format="png"))
            data.set_footer(text=joined_on)

        await ctx.send(embed=data)

    @commands.command()
    async def urban(self, ctx, *, word):
        """Search the Urban Dictionary.

        This uses the unofficial Urban Dictionary API.
        """

        try:
            url = "https://api.urbandictionary.com/v0/define?term=" + str(word).lower()

            headers = {"content-type": "application/json"}

            async with aiohttp.ClientSession() as session:
                async with session.get(url, headers=headers) as response:
                    data = await response.json()

        except aiohttp.ClientError:
            await ctx.send(
                _("No Urban Dictionary entries were found, or there was an error in the process.")
            )
            return

        if data.get("error") != 404:
            if not data.get("list"):
                return await ctx.send(_("No Urban Dictionary entries were found."))
            if await ctx.embed_requested():
                # a list of embeds
                embeds = []
                for ud in data["list"]:
                    embed = discord.Embed()
                    embed.title = _("{word} by {author}").format(
                        word=ud["word"].capitalize(), author=ud["author"]
                    )
                    embed.url = ud["permalink"]

                    description = _("{definition}\n\n**Example:** {example}").format(**ud)
                    if len(description) > 2048:
                        description = "{}...".format(description[:2045])
                    embed.description = description

                    embed.set_footer(
                        text=_(
                            "{thumbs_down} Down / {thumbs_up} Up, Powered by Urban Dictionary."
                        ).format(**ud)
                    )
                    embeds.append(embed)

                if embeds is not None and len(embeds) > 0:
                    await PagedMenu.send_and_wait(ctx, pages=embeds)
            else:
                messages = []
                for ud in data["list"]:
                    ud.setdefault("example", "N/A")
                    message = _(
                        "<{permalink}>\n {word} by {author}\n\n{description}\n\n"
                        "{thumbs_down} Down / {thumbs_up} Up, Powered by Urban Dictionary."
                    ).format(word=ud.pop("word").capitalize(), description="{description}", **ud)
                    max_desc_len = 2000 - len(message)

                    description = _("{definition}\n\n**Example:** {example}").format(**ud)
                    if len(description) > max_desc_len:
                        description = "{}...".format(description[: max_desc_len - 3])

                    message = message.format(description=description)
                    messages.append(message)

                if messages is not None and len(messages) > 0:
                    await PagedMenu.send_and_wait(ctx, pages=messages)
        else:
            await ctx.send(
                _("No Urban Dictionary entries were found, or there was an error in the process.")
            )<|MERGE_RESOLUTION|>--- conflicted
+++ resolved
@@ -7,11 +7,7 @@
 import discord
 from redbot.core import commands
 from redbot.core.i18n import Translator, cog_i18n
-<<<<<<< HEAD
 from redbot.core.utils.menus import PagedMenu
-from redbot.core.utils.chat_formatting import escape, italics
-=======
-from redbot.core.utils.menus import menu, DEFAULT_CONTROLS
 from redbot.core.utils.chat_formatting import (
     bold,
     escape,
@@ -19,7 +15,6 @@
     humanize_number,
     humanize_timedelta,
 )
->>>>>>> 980d2a8d
 
 _ = T_ = Translator("General", __file__)
 
@@ -249,7 +244,7 @@
     async def serverinfo(self, ctx, details: bool = False):
         """
         Show server information.
-    
+
         `details`: Toggle it to `True` to show more information about this server.
         Default to False.
         """
