import calendar
import logging
import random
from collections import defaultdict, deque
from enum import Enum
from typing import cast, Iterable

import discord

from redbot.cogs.bank import check_global_setting_guildowner, check_global_setting_admin
from redbot.core import Config, bank, commands, errors
from redbot.core.i18n import Translator, cog_i18n
from redbot.core.utils.chat_formatting import box, humanize_number
from redbot.core.utils.menus import menu, DEFAULT_CONTROLS

from redbot.core.bot import Red

T_ = Translator("Economy", __file__)

logger = logging.getLogger("red.economy")

NUM_ENC = "\N{COMBINING ENCLOSING KEYCAP}"


class SMReel(Enum):
    cherries = "\N{CHERRIES}"
    cookie = "\N{COOKIE}"
    two = "\N{DIGIT TWO}" + NUM_ENC
    flc = "\N{FOUR LEAF CLOVER}"
    cyclone = "\N{CYCLONE}"
    sunflower = "\N{SUNFLOWER}"
    six = "\N{DIGIT SIX}" + NUM_ENC
    mushroom = "\N{MUSHROOM}"
    heart = "\N{HEAVY BLACK HEART}"
    snowflake = "\N{SNOWFLAKE}"


_ = lambda s: s
PAYOUTS = {
    (SMReel.two, SMReel.two, SMReel.six): {
        "payout": lambda x: x * 50,
        "phrase": _("JACKPOT! 226! Your bid has been multiplied * 50!"),
    },
    (SMReel.flc, SMReel.flc, SMReel.flc): {
        "payout": lambda x: x * 25,
        "phrase": _("4LC! Your bid has been multiplied * 25!"),
    },
    (SMReel.cherries, SMReel.cherries, SMReel.cherries): {
        "payout": lambda x: x * 20,
        "phrase": _("Three cherries! Your bid has been multiplied * 20!"),
    },
    (SMReel.two, SMReel.six): {
        "payout": lambda x: x * 4,
        "phrase": _("2 6! Your bid has been multiplied * 4!"),
    },
    (SMReel.cherries, SMReel.cherries): {
        "payout": lambda x: x * 3,
        "phrase": _("Two cherries! Your bid has been multiplied * 3!"),
    },
    "3 symbols": {
        "payout": lambda x: x * 10,
        "phrase": _("Three symbols! Your bid has been multiplied * 10!"),
    },
    "2 symbols": {
        "payout": lambda x: x * 2,
        "phrase": _("Two consecutive symbols! Your bid has been multiplied * 2!"),
    },
}

SLOT_PAYOUTS_MSG = _(
    "Slot machine payouts:\n"
    "{two.value} {two.value} {six.value} Bet * 50\n"
    "{flc.value} {flc.value} {flc.value} Bet * 25\n"
    "{cherries.value} {cherries.value} {cherries.value} Bet * 20\n"
    "{two.value} {six.value} Bet * 4\n"
    "{cherries.value} {cherries.value} Bet * 3\n\n"
    "Three symbols: Bet * 10\n"
    "Two symbols: Bet * 2"
).format(**SMReel.__dict__)
_ = T_


def guild_only_check():
    async def pred(ctx: commands.Context):
        if await bank.is_global():
            return True
        elif not await bank.is_global() and ctx.guild is not None:
            return True
        else:
            return False

    return commands.check(pred)


class SetParser:
    def __init__(self, argument):
        allowed = ("+", "-")
        self.sum = int(argument)
        if argument and argument[0] in allowed:
            if self.sum < 0:
                self.operation = "withdraw"
            elif self.sum > 0:
                self.operation = "deposit"
            else:
                raise RuntimeError
            self.sum = abs(self.sum)
        elif argument.isdigit():
            self.operation = "set"
        else:
            raise RuntimeError


@cog_i18n(_)
class Economy(commands.Cog):
    """Get rich and have fun with imaginary currency!"""

    default_guild_settings = {
        "PAYDAY_TIME": 300,
        "PAYDAY_CREDITS": 120,
        "SLOT_MIN": 5,
        "SLOT_MAX": 100,
        "SLOT_TIME": 5,
        "REGISTER_CREDITS": 0,
    }

    default_global_settings = default_guild_settings

    default_member_settings = {"next_payday": 0, "last_slot": 0}

    default_role_settings = {"PAYDAY_CREDITS": 0}

    default_user_settings = default_member_settings

    def __init__(self, bot: Red):
        super().__init__()
        self.bot = bot
        self.file_path = "data/economy/settings.json"
        self.config = Config.get_conf(self, 1256844281)
        self.config.register_guild(**self.default_guild_settings)
        self.config.register_global(**self.default_global_settings)
        self.config.register_member(**self.default_member_settings)
        self.config.register_user(**self.default_user_settings)
        self.config.register_role(**self.default_role_settings)
        self.slot_register = defaultdict(dict)

    @guild_only_check()
    @commands.group(name="bank")
    async def _bank(self, ctx: commands.Context):
        """Manage the bank."""
        pass

    @_bank.command()
    async def balance(self, ctx: commands.Context, user: discord.Member = None):
        """Show the user's account balance.

        Defaults to yours."""
        if user is None:
            user = ctx.author

        bal = await bank.get_balance(user)
        currency = await bank.get_currency_name(ctx.guild)

        await ctx.send(
            _("{user}'s balance is {num} {currency}").format(
                user=user.display_name, num=humanize_number(bal), currency=currency
            )
        )

    @_bank.command()
    async def transfer(self, ctx: commands.Context, to: discord.Member, amount: int):
        """Transfer currency to other users."""
        from_ = ctx.author
        currency = await bank.get_currency_name(ctx.guild)

        try:
            await bank.transfer_credits(from_, to, amount)
        except (ValueError, errors.BalanceTooHigh) as e:
            return await ctx.send(str(e))

        await ctx.send(
            _("{user} transferred {num} {currency} to {other_user}").format(
                user=from_.display_name,
                num=humanize_number(amount),
                currency=currency,
                other_user=to.display_name,
            )
        )

    @_bank.command(name="set")
    @check_global_setting_admin()
    async def _set(self, ctx: commands.Context, to: discord.Member, creds: SetParser):
        """Set the balance of user's bank account.

        Passing positive and negative values will add/remove currency instead.

        Examples:
        - `[p]bank set @Twentysix 26` - Sets balance to 26
        - `[p]bank set @Twentysix +2` - Increases balance by 2
        - `[p]bank set @Twentysix -6` - Decreases balance by 6
        """
        author = ctx.author
        currency = await bank.get_currency_name(ctx.guild)

        try:
            if creds.operation == "deposit":
                await bank.deposit_credits(to, creds.sum)
                msg = _("{author} added {num} {currency} to {user}'s account.").format(
                    author=author.display_name,
                    num=humanize_number(creds.sum),
                    currency=currency,
                    user=to.display_name,
                )
            elif creds.operation == "withdraw":
                await bank.withdraw_credits(to, creds.sum)
                msg = _("{author} removed {num} {currency} from {user}'s account.").format(
                    author=author.display_name,
                    num=humanize_number(creds.sum),
                    currency=currency,
                    user=to.display_name,
                )
            else:
                await bank.set_balance(to, creds.sum)
                msg = _("{author} set {user}'s account balance to {num} {currency}.").format(
                    author=author.display_name,
                    num=humanize_number(creds.sum),
                    currency=currency,
                    user=to.display_name,
                )
        except (ValueError, errors.BalanceTooHigh) as e:
            await ctx.send(str(e))
        else:
            await ctx.send(msg)

    @_bank.command()
    @check_global_setting_guildowner()
    async def reset(self, ctx, confirmation: bool = False):
        """Delete all bank accounts."""
        if confirmation is False:
            await ctx.send(
                _(
                    "This will delete all bank accounts for {scope}.\nIf you're sure, type "
                    "`{prefix}bank reset yes`"
                ).format(
                    scope=self.bot.user.name if await bank.is_global() else _("this server"),
                    prefix=ctx.prefix,
                )
            )
        else:
            await bank.wipe_bank(guild=ctx.guild)
            await ctx.send(
                _("All bank accounts for {scope} have been deleted.").format(
                    scope=self.bot.user.name if await bank.is_global() else _("this server")
                )
            )

    @guild_only_check()
    @commands.command()
    async def payday(self, ctx: commands.Context):
        """Get some free currency."""
        author = ctx.author
        guild = ctx.guild

        cur_time = calendar.timegm(ctx.message.created_at.utctimetuple())
        credits_name = await bank.get_currency_name(ctx.guild)
        if await bank.is_global():  # Role payouts will not be used
            next_payday = await self.config.user(author).next_payday()
            if cur_time >= next_payday:
                try:
                    await bank.deposit_credits(author, await self.config.PAYDAY_CREDITS())
                except errors.BalanceTooHigh as exc:
                    await bank.set_balance(author, exc.max_balance)
                    await ctx.send(
                        _(
                            "You've reached the maximum amount of {currency}!"
                            "Please spend some more \N{GRIMACING FACE}\n\n"
                            "You currently have {new_balance} {currency}."
                        ).format(
                            currency=credits_name, new_balance=humanize_number(exc.max_balance)
                        )
                    )
                    return
                next_payday = cur_time + await self.config.PAYDAY_TIME()
                await self.config.user(author).next_payday.set(next_payday)

                pos = await bank.get_leaderboard_position(author)
                await ctx.send(
                    _(
                        "{author.mention} Here, take some {currency}. "
                        "Enjoy! (+{amount} {currency}!)\n\n"
                        "You currently have {new_balance} {currency}.\n\n"
                        "You are currently #{pos} on the global leaderboard!"
                    ).format(
                        author=author,
                        currency=credits_name,
                        amount=humanize_number(await self.config.PAYDAY_CREDITS()),
                        new_balance=humanize_number(await bank.get_balance(author)),
                        pos=humanize_number(pos) if pos else pos,
                    )
                )

            else:
                dtime = self.display_time(next_payday - cur_time)
                await ctx.send(
                    _(
                        "{author.mention} Too soon. For your next payday you have to wait {time}."
                    ).format(author=author, time=dtime)
                )
        else:
            next_payday = await self.config.member(author).next_payday()
            if cur_time >= next_payday:
                credit_amount = await self.config.guild(guild).PAYDAY_CREDITS()
                for role in author.roles:
                    role_credits = await self.config.role(
                        role
                    ).PAYDAY_CREDITS()  # Nice variable name
                    if role_credits > credit_amount:
                        credit_amount = role_credits
                try:
                    await bank.deposit_credits(author, credit_amount)
                except errors.BalanceTooHigh as exc:
                    await bank.set_balance(author, exc.max_balance)
                    await ctx.send(
                        _(
                            "You've reached the maximum amount of {currency}! "
                            "Please spend some more \N{GRIMACING FACE}\n\n"
                            "You currently have {new_balance} {currency}."
                        ).format(
                            currency=credits_name, new_balance=humanize_number(exc.max_balance)
                        )
                    )
                    return
                next_payday = cur_time + await self.config.guild(guild).PAYDAY_TIME()
                await self.config.member(author).next_payday.set(next_payday)
                pos = await bank.get_leaderboard_position(author)
                await ctx.send(
                    _(
                        "{author.mention} Here, take some {currency}. "
                        "Enjoy! (+{amount} {currency}!)\n\n"
                        "You currently have {new_balance} {currency}.\n\n"
                        "You are currently #{pos} on the global leaderboard!"
                    ).format(
                        author=author,
                        currency=credits_name,
                        amount=humanize_number(credit_amount),
                        new_balance=humanize_number(await bank.get_balance(author)),
                        pos=humanize_number(pos) if pos else pos,
                    )
                )
            else:
                dtime = self.display_time(next_payday - cur_time)
                await ctx.send(
                    _(
                        "{author.mention} Too soon. For your next payday you have to wait {time}."
                    ).format(author=author, time=dtime)
                )

    @commands.command()
    @guild_only_check()
    async def leaderboard(self, ctx: commands.Context, top: int = 10, show_global: bool = False):
        """Print the leaderboard.

        Defaults to top 10.
        """
        guild = ctx.guild
        author = ctx.author
        if top < 1:
            top = 10
        if await bank.is_global() and show_global:
            # show_global is only applicable if bank is global
            bank_sorted = await bank.get_leaderboard(positions=top, guild=None)
        else:
            bank_sorted = await bank.get_leaderboard(positions=top, guild=guild)
        try:
            bal_len = len(humanize_number(bank_sorted[0][1]["balance"]))
            # first user is the largest we'll see
        except IndexError:
            return await ctx.send(_("There are no accounts in the bank."))
        pound_len = len(str(len(bank_sorted)))
        header = "{pound:{pound_len}}{score:{bal_len}}{name:2}\n".format(
            pound="#",
            name=_("Name"),
            score=_("Score"),
            bal_len=bal_len + 6,
            pound_len=pound_len + 3,
        )
        highscores = []
        pos = 1
        temp_msg = header
        for acc in bank_sorted:
            try:
                name = guild.get_member(acc[0]).display_name
            except AttributeError:
                user_id = ""
                if await ctx.bot.is_owner(ctx.author):
                    user_id = f"({str(acc[0])})"
                name = f"{acc[1]['name']} {user_id}"
            balance = humanize_number(acc[1]["balance"])

            if acc[0] != author.id:
                temp_msg += (
                    f"{f'{humanize_number(pos)}.': <{pound_len+2}} "
                    f"{balance: <{bal_len + 5}} {name}\n"
                )

            else:
                temp_msg += (
                    f"{f'{humanize_number(pos)}.': <{pound_len+2}} "
                    f"{balance: <{bal_len + 5}} "
                    f"<<{author.display_name}>>\n"
                )
            if pos % 10 == 0:
                highscores.append(box(temp_msg, lang="md"))
                temp_msg = header
            pos += 1

        if temp_msg != header:
            highscores.append(box(temp_msg, lang="md"))

        if highscores:
            await menu(ctx, highscores, DEFAULT_CONTROLS)

    @commands.command()
    @guild_only_check()
    async def payouts(self, ctx: commands.Context):
        """Show the payouts for the slot machine."""
        await ctx.author.send(SLOT_PAYOUTS_MSG)

    @commands.command()
    @guild_only_check()
    async def slot(self, ctx: commands.Context, bid: int):
        """Use the slot machine."""
        author = ctx.author
        guild = ctx.guild
        channel = ctx.channel
        if await bank.is_global():
            valid_bid = await self.config.SLOT_MIN() <= bid <= await self.config.SLOT_MAX()
            slot_time = await self.config.SLOT_TIME()
            last_slot = await self.config.user(author).last_slot()
        else:
            valid_bid = (
                await self.config.guild(guild).SLOT_MIN()
                <= bid
                <= await self.config.guild(guild).SLOT_MAX()
            )
            slot_time = await self.config.guild(guild).SLOT_TIME()
            last_slot = await self.config.member(author).last_slot()
        now = calendar.timegm(ctx.message.created_at.utctimetuple())

        if (now - last_slot) < slot_time:
            await ctx.send(_("You're on cooldown, try again in a bit."))
            return
        if not valid_bid:
            await ctx.send(_("That's an invalid bid amount, sorry :/"))
            return
        if not await bank.can_spend(author, bid):
            await ctx.send(_("You ain't got enough money, friend."))
            return
        if await bank.is_global():
            await self.config.user(author).last_slot.set(now)
        else:
            await self.config.member(author).last_slot.set(now)
        await self.slot_machine(author, channel, bid)

    @staticmethod
    async def slot_machine(author, channel, bid):
        default_reel = deque(cast(Iterable, SMReel))
        reels = []
        for i in range(3):
            default_reel.rotate(random.randint(-999, 999))  # weeeeee
            new_reel = deque(default_reel, maxlen=3)  # we need only 3 symbols
            reels.append(new_reel)  # for each reel
        rows = (
            (reels[0][0], reels[1][0], reels[2][0]),
            (reels[0][1], reels[1][1], reels[2][1]),
            (reels[0][2], reels[1][2], reels[2][2]),
        )

        slot = "~~\n~~"  # Mobile friendly
        for i, row in enumerate(rows):  # Let's build the slot to show
            sign = "  "
            if i == 1:
                sign = ">"
            slot += "{}{} {} {}\n".format(
                sign, *[c.value for c in row]  # pylint: disable=no-member
            )

        payout = PAYOUTS.get(rows[1])
        if not payout:
            # Checks for two-consecutive-symbols special rewards
            payout = PAYOUTS.get((rows[1][0], rows[1][1]), PAYOUTS.get((rows[1][1], rows[1][2])))
        if not payout:
            # Still nothing. Let's check for 3 generic same symbols
            # or 2 consecutive symbols
            has_three = rows[1][0] == rows[1][1] == rows[1][2]
            has_two = (rows[1][0] == rows[1][1]) or (rows[1][1] == rows[1][2])
            if has_three:
                payout = PAYOUTS["3 symbols"]
            elif has_two:
                payout = PAYOUTS["2 symbols"]

        pay = 0
        if payout:
            then = await bank.get_balance(author)
            pay = payout["payout"](bid)
            now = then - bid + pay
            try:
                await bank.set_balance(author, now)
            except errors.BalanceTooHigh as exc:
                await bank.set_balance(author, exc.max_balance)
                await channel.send(
                    _(
                        "You've reached the maximum amount of {currency}! "
                        "Please spend some more \N{GRIMACING FACE}\n{old_balance} -> {new_balance}!"
                    ).format(
                        currency=await bank.get_currency_name(getattr(channel, "guild", None)),
                        old_balance=humanize_number(then),
                        new_balance=humanize_number(exc.max_balance),
                    )
                )
                return
            phrase = T_(payout["phrase"])
        else:
            then = await bank.get_balance(author)
            await bank.withdraw_credits(author, bid)
            now = then - bid
            phrase = _("Nothing!")
        await channel.send(
            (
                "{slot}\n{author.mention} {phrase}\n\n"
                + _("Your bid: {bid}")
                + _("\n{old_balance} - {bid} (Your bid) + {pay} (Winnings) → {new_balance}!")
            ).format(
                slot=slot,
                author=author,
                phrase=phrase,
<<<<<<< HEAD
                amount=humanize_number(bid),
                old_balance=humanize_number(then),
                new_balance=humanize_number(now),
=======
                bid=bid,
                old_balance=then,
                new_balance=now,
                pay=pay,
>>>>>>> 6c3a3fea
            )
        )

    @commands.group()
    @guild_only_check()
    @check_global_setting_admin()
    async def economyset(self, ctx: commands.Context):
        """Manage Economy settings."""
        guild = ctx.guild
        if ctx.invoked_subcommand is None:
            if await bank.is_global():
                conf = self.config
            else:
                conf = self.config.guild(ctx.guild)
            await ctx.send(
                box(
                    _(
                        "----Economy Settings---\n"
                        "Minimum slot bid: {slot_min}\n"
                        "Maximum slot bid: {slot_max}\n"
                        "Slot cooldown: {slot_time}\n"
                        "Payday amount: {payday_amount}\n"
                        "Payday cooldown: {payday_time}\n"
                        "Amount given at account registration: {register_amount}"
                    ).format(
                        slot_min=humanize_number(await conf.SLOT_MIN()),
                        slot_max=humanize_number(await conf.SLOT_MAX()),
                        slot_time=humanize_number(await conf.SLOT_TIME()),
                        payday_time=humanize_number(await conf.PAYDAY_TIME()),
                        payday_amount=humanize_number(await conf.PAYDAY_CREDITS()),
                        register_amount=humanize_number(await bank.get_default_balance(guild)),
                    )
                )
            )

    @economyset.command()
    async def slotmin(self, ctx: commands.Context, bid: int):
        """Set the minimum slot machine bid."""
        if bid < 1:
            await ctx.send(_("Invalid min bid amount."))
            return
        guild = ctx.guild
        if await bank.is_global():
            await self.config.SLOT_MIN.set(bid)
        else:
            await self.config.guild(guild).SLOT_MIN.set(bid)
        credits_name = await bank.get_currency_name(guild)
        await ctx.send(
            _("Minimum bid is now {bid} {currency}.").format(
                bid=humanize_number(bid), currency=credits_name
            )
        )

    @economyset.command()
    async def slotmax(self, ctx: commands.Context, bid: int):
        """Set the maximum slot machine bid."""
        slot_min = await self.config.SLOT_MIN()
        if bid < 1 or bid < slot_min:
            await ctx.send(
                _("Invalid maximum bid amount. Must be greater than the minimum amount.")
            )
            return
        guild = ctx.guild
        credits_name = await bank.get_currency_name(guild)
        if await bank.is_global():
            await self.config.SLOT_MAX.set(bid)
        else:
            await self.config.guild(guild).SLOT_MAX.set(bid)
        await ctx.send(
            _("Maximum bid is now {bid} {currency}.").format(
                bid=humanize_number(bid), currency=credits_name
            )
        )

    @economyset.command()
    async def slottime(self, ctx: commands.Context, seconds: int):
        """Set the cooldown for the slot machine."""
        guild = ctx.guild
        if await bank.is_global():
            await self.config.SLOT_TIME.set(seconds)
        else:
            await self.config.guild(guild).SLOT_TIME.set(seconds)
        await ctx.send(_("Cooldown is now {num} seconds.").format(num=seconds))

    @economyset.command()
    async def paydaytime(self, ctx: commands.Context, seconds: int):
        """Set the cooldown for payday."""
        guild = ctx.guild
        if await bank.is_global():
            await self.config.PAYDAY_TIME.set(seconds)
        else:
            await self.config.guild(guild).PAYDAY_TIME.set(seconds)
        await ctx.send(
            _("Value modified. At least {num} seconds must pass between each payday.").format(
                num=seconds
            )
        )

    @economyset.command()
    async def paydayamount(self, ctx: commands.Context, creds: int):
        """Set the amount earned each payday."""
        guild = ctx.guild
        if creds <= 0 or creds > bank.MAX_BALANCE:
            await ctx.send(_("Har har so funny."))
            return
        credits_name = await bank.get_currency_name(guild)
        if await bank.is_global():
            await self.config.PAYDAY_CREDITS.set(creds)
        else:
            await self.config.guild(guild).PAYDAY_CREDITS.set(creds)
        await ctx.send(
            _("Every payday will now give {num} {currency}.").format(
                num=humanize_number(creds), currency=credits_name
            )
        )

    @economyset.command()
    async def rolepaydayamount(self, ctx: commands.Context, role: discord.Role, creds: int):
        """Set the amount earned each payday for a role."""
        guild = ctx.guild
        if creds <= 0 or creds > bank.MAX_BALANCE:
            await ctx.send(_("Har har so funny."))
            return
        credits_name = await bank.get_currency_name(guild)
        if await bank.is_global():
            await ctx.send(_("The bank must be per-server for per-role paydays to work."))
        else:
            await self.config.role(role).PAYDAY_CREDITS.set(creds)
            await ctx.send(
                _(
                    "Every payday will now give {num} {currency} "
                    "to people with the role {role_name}."
                ).format(num=humanize_number(creds), currency=credits_name, role_name=role.name)
            )

    @economyset.command()
    async def registeramount(self, ctx: commands.Context, creds: int):
        """Set the initial balance for new bank accounts."""
        guild = ctx.guild
        if creds < 0:
            creds = 0
        credits_name = await bank.get_currency_name(guild)
        await bank.set_default_balance(creds, guild)
        await ctx.send(
            _("Registering an account will now give {num} {currency}.").format(
                num=humanize_number(creds), currency=credits_name
            )
        )

    # What would I ever do without stackoverflow?
    @staticmethod
    def display_time(seconds, granularity=2):
        intervals = (  # Source: http://stackoverflow.com/a/24542445
            (_("weeks"), 604800),  # 60 * 60 * 24 * 7
            (_("days"), 86400),  # 60 * 60 * 24
            (_("hours"), 3600),  # 60 * 60
            (_("minutes"), 60),
            (_("seconds"), 1),
        )

        result = []

        for name, count in intervals:
            value = seconds // count
            if value:
                seconds -= value * count
                if value == 1:
                    name = name.rstrip("s")
                result.append("{} {}".format(value, name))
        return ", ".join(result[:granularity])<|MERGE_RESOLUTION|>--- conflicted
+++ resolved
@@ -533,16 +533,10 @@
                 slot=slot,
                 author=author,
                 phrase=phrase,
-<<<<<<< HEAD
-                amount=humanize_number(bid),
+                bid=humanize_number(bid),
                 old_balance=humanize_number(then),
                 new_balance=humanize_number(now),
-=======
-                bid=bid,
-                old_balance=then,
-                new_balance=now,
-                pay=pay,
->>>>>>> 6c3a3fea
+                pay=humanize_number(pay),
             )
         )
 
