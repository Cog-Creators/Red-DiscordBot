import calendar
import logging
import random
from collections import defaultdict, deque, namedtuple
from enum import Enum
from typing import Iterable, cast

import discord

from redbot.cogs.bank import check_global_setting_admin, guild_only_check
from redbot.core import Config, bank, commands, errors
from redbot.core.bot import Red
from redbot.core.i18n import Translator, cog_i18n
from redbot.core.utils.chat_formatting import box, humanize_number

logger = logging.getLogger("red.economy")
T_ = Translator("Economy", __file__)
NUM_ENC = "\N{COMBINING ENCLOSING KEYCAP}"
MOCK_MEMBER = namedtuple("Member", "id guild")


class SMReel(Enum):
    cherries = "\N{CHERRIES}"
    cookie = "\N{COOKIE}"
    two = "\N{DIGIT TWO}" + NUM_ENC
    flc = "\N{FOUR LEAF CLOVER}"
    cyclone = "\N{CYCLONE}"
    sunflower = "\N{SUNFLOWER}"
    six = "\N{DIGIT SIX}" + NUM_ENC
    mushroom = "\N{MUSHROOM}"
    heart = "\N{HEAVY BLACK HEART}"
    snowflake = "\N{SNOWFLAKE}"


_ = lambda s: s
PAYOUTS = {
    (SMReel.two, SMReel.two, SMReel.six): {
        "payout": lambda x: x * 50,
        "phrase": _("JACKPOT! 226! Your bid has been multiplied * 50!"),
    },
    (SMReel.flc, SMReel.flc, SMReel.flc): {
        "payout": lambda x: x * 25,
        "phrase": _("4LC! Your bid has been multiplied * 25!"),
    },
    (SMReel.cherries, SMReel.cherries, SMReel.cherries): {
        "payout": lambda x: x * 20,
        "phrase": _("Three cherries! Your bid has been multiplied * 20!"),
    },
    (SMReel.two, SMReel.six): {
        "payout": lambda x: x * 4,
        "phrase": _("2 6! Your bid has been multiplied * 4!"),
    },
    (SMReel.cherries, SMReel.cherries): {
        "payout": lambda x: x * 3,
        "phrase": _("Two cherries! Your bid has been multiplied * 3!"),
    },
    "3 symbols": {
        "payout": lambda x: x * 10,
        "phrase": _("Three symbols! Your bid has been multiplied * 10!"),
    },
    "2 symbols": {
        "payout": lambda x: x * 2,
        "phrase": _("Two consecutive symbols! Your bid has been multiplied * 2!"),
    },
}

SLOT_PAYOUTS_MSG = _(
    "Slot machine payouts:\n"
    "{two.value} {two.value} {six.value} Bet * 50\n"
    "{flc.value} {flc.value} {flc.value} Bet * 25\n"
    "{cherries.value} {cherries.value} {cherries.value} Bet * 20\n"
    "{two.value} {six.value} Bet * 4\n"
    "{cherries.value} {cherries.value} Bet * 3\n\n"
    "Three symbols: Bet * 10\n"
    "Two symbols: Bet * 2"
).format(**SMReel.__dict__)
_ = T_


@cog_i18n(_)
class Economy(commands.Cog):
    """Get rich and have fun with imaginary currency!"""

    default_guild_settings = {
        "PAYDAY_TIME": 300,
        "PAYDAY_CREDITS": 120,
        "SLOT_MIN": 5,
        "SLOT_MAX": 100,
        "SLOT_TIME": 5,
        "REGISTER_CREDITS": 0,
    }

    default_global_settings = default_guild_settings

    default_member_settings = {"next_payday": 0, "last_slot": 0}

    default_role_settings = {"PAYDAY_CREDITS": 0}

    default_user_settings = default_member_settings

    def __init__(self, bot: Red):
        super().__init__()
        self.bot = bot
        self.config = Config.get_conf(self, 1256844281)
        self.config.register_guild(**self.default_guild_settings)
        self.config.register_global(**self.default_global_settings)
        self.config.register_member(**self.default_member_settings)
        self.config.register_user(**self.default_user_settings)
        self.config.register_role(**self.default_role_settings)
        self.slot_register = defaultdict(dict)

    @guild_only_check()
<<<<<<< HEAD
=======
    @commands.group(name="bank")
    async def _bank(self, ctx: commands.Context):
        """Manage the bank."""
        pass

    @_bank.command()
    async def balance(self, ctx: commands.Context, user: discord.Member = None):
        """Show the user's account balance.

        Defaults to yours."""
        if user is None:
            user = ctx.author

        bal = await bank.get_balance(user)
        currency = await bank.get_currency_name(ctx.guild)
        max_bal = await bank.get_max_balance(ctx.guild)
        if bal > max_bal:
            bal = max_bal
            await bank.set_balance(user, bal)
        await ctx.send(
            _("{user}'s balance is {num} {currency}").format(
                user=user.display_name, num=humanize_number(bal), currency=currency
            )
        )

    @_bank.command()
    async def transfer(self, ctx: commands.Context, to: discord.Member, amount: int):
        """Transfer currency to other users."""
        from_ = ctx.author
        currency = await bank.get_currency_name(ctx.guild)

        try:
            await bank.transfer_credits(from_, to, amount)
        except (ValueError, errors.BalanceTooHigh) as e:
            return await ctx.send(str(e))

        await ctx.send(
            _("{user} transferred {num} {currency} to {other_user}").format(
                user=from_.display_name,
                num=humanize_number(amount),
                currency=currency,
                other_user=to.display_name,
            )
        )

    @_bank.command(name="set")
    @check_global_setting_admin()
    async def _set(self, ctx: commands.Context, to: discord.Member, creds: SetParser):
        """Set the balance of user's bank account.

        Passing positive and negative values will add/remove currency instead.

        Examples:
        - `[p]bank set @Twentysix 26` - Sets balance to 26
        - `[p]bank set @Twentysix +2` - Increases balance by 2
        - `[p]bank set @Twentysix -6` - Decreases balance by 6
        """
        author = ctx.author
        currency = await bank.get_currency_name(ctx.guild)

        try:
            if creds.operation == "deposit":
                await bank.deposit_credits(to, creds.sum)
                msg = _("{author} added {num} {currency} to {user}'s account.").format(
                    author=author.display_name,
                    num=humanize_number(creds.sum),
                    currency=currency,
                    user=to.display_name,
                )
            elif creds.operation == "withdraw":
                await bank.withdraw_credits(to, creds.sum)
                msg = _("{author} removed {num} {currency} from {user}'s account.").format(
                    author=author.display_name,
                    num=humanize_number(creds.sum),
                    currency=currency,
                    user=to.display_name,
                )
            else:
                await bank.set_balance(to, creds.sum)
                msg = _("{author} set {user}'s account balance to {num} {currency}.").format(
                    author=author.display_name,
                    num=humanize_number(creds.sum),
                    currency=currency,
                    user=to.display_name,
                )
        except (ValueError, errors.BalanceTooHigh) as e:
            await ctx.send(str(e))
        else:
            await ctx.send(msg)

    @_bank.command()
    @check_global_setting_guildowner()
    async def reset(self, ctx, confirmation: bool = False):
        """Delete all bank accounts."""
        if confirmation is False:
            await ctx.send(
                _(
                    "This will delete all bank accounts for {scope}.\nIf you're sure, type "
                    "`{prefix}bank reset yes`"
                ).format(
                    scope=self.bot.user.name if await bank.is_global() else _("this server"),
                    prefix=ctx.prefix,
                )
            )
        else:
            await bank.wipe_bank(guild=ctx.guild)
            await ctx.send(
                _("All bank accounts for {scope} have been deleted.").format(
                    scope=self.bot.user.name if await bank.is_global() else _("this server")
                )
            )

    @guild_only_check()
>>>>>>> efcf91e9
    @commands.command()
    async def payday(self, ctx: commands.Context):
        """Get some free currency."""
        author = ctx.author
        guild = ctx.guild

        cur_time = calendar.timegm(ctx.message.created_at.utctimetuple())
        credits_name = await bank.get_currency_name(ctx.guild)
        if await bank.is_global():  # Role payouts will not be used
            next_payday = await self.config.user(author).next_payday()
            if cur_time >= next_payday:
                try:
                    await bank.deposit_credits(author, await self.config.PAYDAY_CREDITS())
                except errors.BalanceTooHigh as exc:
                    await bank.set_balance(author, exc.max_balance)
                    await ctx.send(
                        _(
                            "You've reached the maximum amount of {currency}!"
                            "Please spend some more \N{GRIMACING FACE}\n\n"
                            "You currently have {new_balance} {currency}."
                        ).format(
                            currency=credits_name, new_balance=humanize_number(exc.max_balance)
                        )
                    )
                    return
                next_payday = cur_time + await self.config.PAYDAY_TIME()
                await self.config.user(author).next_payday.set(next_payday)

                pos = await bank.get_leaderboard_position(author)
                await ctx.send(
                    _(
                        "{author.mention} Here, take some {currency}. "
                        "Enjoy! (+{amount} {currency}!)\n\n"
                        "You currently have {new_balance} {currency}.\n\n"
                        "You are currently #{pos} on the global leaderboard!"
                    ).format(
                        author=author,
                        currency=credits_name,
                        amount=humanize_number(await self.config.PAYDAY_CREDITS()),
                        new_balance=humanize_number(await bank.get_balance(author)),
                        pos=humanize_number(pos) if pos else pos,
                    )
                )

            else:
                dtime = self.display_time(next_payday - cur_time)
                await ctx.send(
                    _(
                        "{author.mention} Too soon. For your next payday you have to wait {time}."
                    ).format(author=author, time=dtime)
                )
        else:
            next_payday = await self.config.member(author).next_payday()
            if cur_time >= next_payday:
                credit_amount = await self.config.guild(guild).PAYDAY_CREDITS()
                for role in author.roles:
                    role_credits = await self.config.role(
                        role
                    ).PAYDAY_CREDITS()  # Nice variable name
                    if role_credits > credit_amount:
                        credit_amount = role_credits
                try:
                    await bank.deposit_credits(author, credit_amount)
                except errors.BalanceTooHigh as exc:
                    await bank.set_balance(author, exc.max_balance)
                    await ctx.send(
                        _(
                            "You've reached the maximum amount of {currency}! "
                            "Please spend some more \N{GRIMACING FACE}\n\n"
                            "You currently have {new_balance} {currency}."
                        ).format(
                            currency=credits_name, new_balance=humanize_number(exc.max_balance)
                        )
                    )
                    return
                next_payday = cur_time + await self.config.guild(guild).PAYDAY_TIME()
                await self.config.member(author).next_payday.set(next_payday)
                pos = await bank.get_leaderboard_position(author)
                await ctx.send(
                    _(
                        "{author.mention} Here, take some {currency}. "
                        "Enjoy! (+{amount} {currency}!)\n\n"
                        "You currently have {new_balance} {currency}.\n\n"
                        "You are currently #{pos} on the global leaderboard!"
                    ).format(
                        author=author,
                        currency=credits_name,
                        amount=humanize_number(credit_amount),
                        new_balance=humanize_number(await bank.get_balance(author)),
                        pos=humanize_number(pos) if pos else pos,
                    )
                )
            else:
                dtime = self.display_time(next_payday - cur_time)
                await ctx.send(
                    _(
                        "{author.mention} Too soon. For your next payday you have to wait {time}."
                    ).format(author=author, time=dtime)
                )

    @commands.command()
    @guild_only_check()
<<<<<<< HEAD
=======
    async def leaderboard(self, ctx: commands.Context, top: int = 10, show_global: bool = False):
        """Print the leaderboard.

        Defaults to top 10.
        """
        guild = ctx.guild
        author = ctx.author
        max_bal = await bank.get_max_balance(ctx.guild)
        if top < 1:
            top = 10
        if await bank.is_global() and show_global:
            # show_global is only applicable if bank is global
            bank_sorted = await bank.get_leaderboard(positions=top, guild=None)
        else:
            bank_sorted = await bank.get_leaderboard(positions=top, guild=guild)
        try:
            bal_len = len(humanize_number(bank_sorted[0][1]["balance"]))
            bal_len_max = len(humanize_number(max_bal))
            if bal_len > bal_len_max:
                bal_len = bal_len_max
            # first user is the largest we'll see
        except IndexError:
            return await ctx.send(_("There are no accounts in the bank."))
        pound_len = len(str(len(bank_sorted)))
        header = "{pound:{pound_len}}{score:{bal_len}}{name:2}\n".format(
            pound="#",
            name=_("Name"),
            score=_("Score"),
            bal_len=bal_len + 6,
            pound_len=pound_len + 3,
        )
        highscores = []
        pos = 1
        temp_msg = header
        for acc in bank_sorted:
            try:
                name = guild.get_member(acc[0]).display_name
            except AttributeError:
                user_id = ""
                if await ctx.bot.is_owner(ctx.author):
                    user_id = f"({str(acc[0])})"
                name = f"{acc[1]['name']} {user_id}"

            balance = acc[1]["balance"]
            if balance > max_bal:
                balance = max_bal
                await bank.set_balance(MOCK_MEMBER(acc[0], guild), balance)
            balance = humanize_number(balance)
            if acc[0] != author.id:
                temp_msg += (
                    f"{f'{humanize_number(pos)}.': <{pound_len+2}} "
                    f"{balance: <{bal_len + 5}} {name}\n"
                )

            else:
                temp_msg += (
                    f"{f'{humanize_number(pos)}.': <{pound_len+2}} "
                    f"{balance: <{bal_len + 5}} "
                    f"<<{author.display_name}>>\n"
                )
            if pos % 10 == 0:
                highscores.append(box(temp_msg, lang="md"))
                temp_msg = header
            pos += 1

        if temp_msg != header:
            highscores.append(box(temp_msg, lang="md"))

        if highscores:
            await menu(ctx, highscores, DEFAULT_CONTROLS)

    @commands.command()
    @guild_only_check()
>>>>>>> efcf91e9
    async def payouts(self, ctx: commands.Context):
        """Show the payouts for the slot machine."""
        await ctx.author.send(SLOT_PAYOUTS_MSG)

    @commands.command()
    @guild_only_check()
    async def slot(self, ctx: commands.Context, bid: int):
        """Use the slot machine."""
        author = ctx.author
        guild = ctx.guild
        channel = ctx.channel
        if await bank.is_global():
            valid_bid = await self.config.SLOT_MIN() <= bid <= await self.config.SLOT_MAX()
            slot_time = await self.config.SLOT_TIME()
            last_slot = await self.config.user(author).last_slot()
        else:
            valid_bid = (
                await self.config.guild(guild).SLOT_MIN()
                <= bid
                <= await self.config.guild(guild).SLOT_MAX()
            )
            slot_time = await self.config.guild(guild).SLOT_TIME()
            last_slot = await self.config.member(author).last_slot()
        now = calendar.timegm(ctx.message.created_at.utctimetuple())

        if (now - last_slot) < slot_time:
            await ctx.send(_("You're on cooldown, try again in a bit."))
            return
        if not valid_bid:
            await ctx.send(_("That's an invalid bid amount, sorry :/"))
            return
        if not await bank.can_spend(author, bid):
            await ctx.send(_("You ain't got enough money, friend."))
            return
        if await bank.is_global():
            await self.config.user(author).last_slot.set(now)
        else:
            await self.config.member(author).last_slot.set(now)
        await self.slot_machine(author, channel, bid)

    @staticmethod
    async def slot_machine(author, channel, bid):
        default_reel = deque(cast(Iterable, SMReel))
        reels = []
        for i in range(3):
            default_reel.rotate(random.randint(-999, 999))  # weeeeee
            new_reel = deque(default_reel, maxlen=3)  # we need only 3 symbols
            reels.append(new_reel)  # for each reel
        rows = (
            (reels[0][0], reels[1][0], reels[2][0]),
            (reels[0][1], reels[1][1], reels[2][1]),
            (reels[0][2], reels[1][2], reels[2][2]),
        )

        slot = "~~\n~~"  # Mobile friendly
        for i, row in enumerate(rows):  # Let's build the slot to show
            sign = "  "
            if i == 1:
                sign = ">"
            slot += "{}{} {} {}\n".format(
                sign, *[c.value for c in row]  # pylint: disable=no-member
            )

        payout = PAYOUTS.get(rows[1])
        if not payout:
            # Checks for two-consecutive-symbols special rewards
            payout = PAYOUTS.get((rows[1][0], rows[1][1]), PAYOUTS.get((rows[1][1], rows[1][2])))
        if not payout:
            # Still nothing. Let's check for 3 generic same symbols
            # or 2 consecutive symbols
            has_three = rows[1][0] == rows[1][1] == rows[1][2]
            has_two = (rows[1][0] == rows[1][1]) or (rows[1][1] == rows[1][2])
            if has_three:
                payout = PAYOUTS["3 symbols"]
            elif has_two:
                payout = PAYOUTS["2 symbols"]

        pay = 0
        if payout:
            then = await bank.get_balance(author)
            pay = payout["payout"](bid)
            now = then - bid + pay
            try:
                await bank.set_balance(author, now)
            except errors.BalanceTooHigh as exc:
                await bank.set_balance(author, exc.max_balance)
                await channel.send(
                    _(
                        "You've reached the maximum amount of {currency}! "
                        "Please spend some more \N{GRIMACING FACE}\n"
                        "{old_balance} -> {new_balance}!"
                    ).format(
                        currency=await bank.get_currency_name(getattr(channel, "guild", None)),
                        old_balance=humanize_number(then),
                        new_balance=humanize_number(exc.max_balance),
                    )
                )
                return
            phrase = T_(payout["phrase"])
        else:
            then = await bank.get_balance(author)
            await bank.withdraw_credits(author, bid)
            now = then - bid
            phrase = _("Nothing!")
        await channel.send(
            (
                "{slot}\n{author.mention} {phrase}\n\n"
                + _("Your bid: {bid}")
                + _("\n{old_balance} - {bid} (Your bid) + {pay} (Winnings) → {new_balance}!")
            ).format(
                slot=slot,
                author=author,
                phrase=phrase,
                bid=humanize_number(bid),
                old_balance=humanize_number(then),
                new_balance=humanize_number(now),
                pay=humanize_number(pay),
            )
        )

    @commands.group()
    @guild_only_check()
    @check_global_setting_admin()
    async def economyset(self, ctx: commands.Context):
        """Manage Economy settings."""
        guild = ctx.guild
        if ctx.invoked_subcommand is None:
            if await bank.is_global():
                conf = self.config
            else:
                conf = self.config.guild(ctx.guild)
            await ctx.send(
                box(
                    _(
                        "----Economy Settings---\n"
                        "Minimum slot bid: {slot_min}\n"
                        "Maximum slot bid: {slot_max}\n"
                        "Slot cooldown: {slot_time}\n"
                        "Payday amount: {payday_amount}\n"
                        "Payday cooldown: {payday_time}\n"
<<<<<<< HEAD
                        "Initial balance: {register_amount}\n"
=======
                        "Amount given at account registration: {register_amount}\n"
>>>>>>> efcf91e9
                        "Maximum allowed balance: {maximum_bal}"
                    ).format(
                        slot_min=humanize_number(await conf.SLOT_MIN()),
                        slot_max=humanize_number(await conf.SLOT_MAX()),
                        slot_time=humanize_number(await conf.SLOT_TIME()),
                        payday_time=humanize_number(await conf.PAYDAY_TIME()),
                        payday_amount=humanize_number(await conf.PAYDAY_CREDITS()),
                        register_amount=humanize_number(await bank.get_default_balance(guild)),
                        maximum_bal=humanize_number(await bank.get_max_balance(guild)),
                    )
                )
            )

    @economyset.command()
    async def slotmin(self, ctx: commands.Context, bid: int):
        """Set the minimum slot machine bid."""
        if bid < 1:
            await ctx.send(_("Invalid min bid amount."))
            return
        guild = ctx.guild
        if await bank.is_global():
            await self.config.SLOT_MIN.set(bid)
        else:
            await self.config.guild(guild).SLOT_MIN.set(bid)
        credits_name = await bank.get_currency_name(guild)
        await ctx.send(
            _("Minimum bid is now {bid} {currency}.").format(
                bid=humanize_number(bid), currency=credits_name
            )
        )

    @economyset.command()
    async def slotmax(self, ctx: commands.Context, bid: int):
        """Set the maximum slot machine bid."""
        slot_min = await self.config.SLOT_MIN()
        if bid < 1 or bid < slot_min:
            await ctx.send(
                _("Invalid maximum bid amount. Must be greater than the minimum amount.")
            )
            return
        guild = ctx.guild
        credits_name = await bank.get_currency_name(guild)
        if await bank.is_global():
            await self.config.SLOT_MAX.set(bid)
        else:
            await self.config.guild(guild).SLOT_MAX.set(bid)
        await ctx.send(
            _("Maximum bid is now {bid} {currency}.").format(
                bid=humanize_number(bid), currency=credits_name
            )
        )

    @economyset.command()
    async def slottime(self, ctx: commands.Context, seconds: int):
        """Set the cooldown for the slot machine."""
        guild = ctx.guild
        if await bank.is_global():
            await self.config.SLOT_TIME.set(seconds)
        else:
            await self.config.guild(guild).SLOT_TIME.set(seconds)
        await ctx.send(_("Cooldown is now {num} seconds.").format(num=seconds))

    @economyset.command()
    async def paydaytime(self, ctx: commands.Context, seconds: int):
        """Set the cooldown for payday."""
        guild = ctx.guild
        if await bank.is_global():
            await self.config.PAYDAY_TIME.set(seconds)
        else:
            await self.config.guild(guild).PAYDAY_TIME.set(seconds)
        await ctx.send(
            _("Value modified. At least {num} seconds must pass between each payday.").format(
                num=seconds
            )
        )

    @economyset.command()
    async def paydayamount(self, ctx: commands.Context, creds: int):
        """Set the amount earned each payday."""
        guild = ctx.guild
        max_balance = await bank.get_max_balance(ctx.guild)
        if creds <= 0 or creds > max_balance:
            return await ctx.send(
                _("Amount must be greater than zero and less than {maxbal}.").format(
                    maxbal=humanize_number(max_balance)
                )
            )
        credits_name = await bank.get_currency_name(guild)
        if await bank.is_global():
            await self.config.PAYDAY_CREDITS.set(creds)
        else:
            await self.config.guild(guild).PAYDAY_CREDITS.set(creds)
        await ctx.send(
            _("Every payday will now give {num} {currency}.").format(
                num=humanize_number(creds), currency=credits_name
            )
        )

    @economyset.command()
    async def rolepaydayamount(self, ctx: commands.Context, role: discord.Role, creds: int):
        """Set the amount earned each payday for a role."""
        guild = ctx.guild
        max_balance = await bank.get_max_balance(ctx.guild)
        if creds <= 0 or creds > max_balance:
            return await ctx.send(
                _("Amount must be greater than zero and less than {maxbal}.").format(
                    maxbal=humanize_number(max_balance)
                )
            )
        credits_name = await bank.get_currency_name(guild)
        if await bank.is_global():
            await ctx.send(_("The bank must be per-server for per-role paydays to work."))
        else:
            await self.config.role(role).PAYDAY_CREDITS.set(creds)
            await ctx.send(
                _(
                    "Every payday will now give {num} {currency} "
                    "to people with the role {role_name}."
                ).format(num=humanize_number(creds), currency=credits_name, role_name=role.name)
            )

<<<<<<< HEAD
=======
    @economyset.command()
    async def registeramount(self, ctx: commands.Context, creds: int):
        """Set the initial balance for new bank accounts."""
        guild = ctx.guild
        max_balance = await bank.get_max_balance(ctx.guild)
        credits_name = await bank.get_currency_name(guild)
        try:
            await bank.set_default_balance(creds, guild)
        except ValueError:
            return await ctx.send(
                _("Amount must be greater than or equal to zero and less than {maxbal}.").format(
                    maxbal=humanize_number(max_balance)
                )
            )
        await ctx.send(
            _("Registering an account will now give {num} {currency}.").format(
                num=humanize_number(creds), currency=credits_name
            )
        )

>>>>>>> efcf91e9
    # What would I ever do without stackoverflow?
    @staticmethod
    def display_time(seconds, granularity=2):
        intervals = (  # Source: http://stackoverflow.com/a/24542445
            (_("weeks"), 604800),  # 60 * 60 * 24 * 7
            (_("days"), 86400),  # 60 * 60 * 24
            (_("hours"), 3600),  # 60 * 60
            (_("minutes"), 60),
            (_("seconds"), 1),
        )

        result = []

        for name, count in intervals:
            value = seconds // count
            if value:
                seconds -= value * count
                if value == 1:
                    name = name.rstrip("s")
                result.append("{} {}".format(value, name))
        return ", ".join(result[:granularity])<|MERGE_RESOLUTION|>--- conflicted
+++ resolved
@@ -110,122 +110,6 @@
         self.slot_register = defaultdict(dict)
 
     @guild_only_check()
-<<<<<<< HEAD
-=======
-    @commands.group(name="bank")
-    async def _bank(self, ctx: commands.Context):
-        """Manage the bank."""
-        pass
-
-    @_bank.command()
-    async def balance(self, ctx: commands.Context, user: discord.Member = None):
-        """Show the user's account balance.
-
-        Defaults to yours."""
-        if user is None:
-            user = ctx.author
-
-        bal = await bank.get_balance(user)
-        currency = await bank.get_currency_name(ctx.guild)
-        max_bal = await bank.get_max_balance(ctx.guild)
-        if bal > max_bal:
-            bal = max_bal
-            await bank.set_balance(user, bal)
-        await ctx.send(
-            _("{user}'s balance is {num} {currency}").format(
-                user=user.display_name, num=humanize_number(bal), currency=currency
-            )
-        )
-
-    @_bank.command()
-    async def transfer(self, ctx: commands.Context, to: discord.Member, amount: int):
-        """Transfer currency to other users."""
-        from_ = ctx.author
-        currency = await bank.get_currency_name(ctx.guild)
-
-        try:
-            await bank.transfer_credits(from_, to, amount)
-        except (ValueError, errors.BalanceTooHigh) as e:
-            return await ctx.send(str(e))
-
-        await ctx.send(
-            _("{user} transferred {num} {currency} to {other_user}").format(
-                user=from_.display_name,
-                num=humanize_number(amount),
-                currency=currency,
-                other_user=to.display_name,
-            )
-        )
-
-    @_bank.command(name="set")
-    @check_global_setting_admin()
-    async def _set(self, ctx: commands.Context, to: discord.Member, creds: SetParser):
-        """Set the balance of user's bank account.
-
-        Passing positive and negative values will add/remove currency instead.
-
-        Examples:
-        - `[p]bank set @Twentysix 26` - Sets balance to 26
-        - `[p]bank set @Twentysix +2` - Increases balance by 2
-        - `[p]bank set @Twentysix -6` - Decreases balance by 6
-        """
-        author = ctx.author
-        currency = await bank.get_currency_name(ctx.guild)
-
-        try:
-            if creds.operation == "deposit":
-                await bank.deposit_credits(to, creds.sum)
-                msg = _("{author} added {num} {currency} to {user}'s account.").format(
-                    author=author.display_name,
-                    num=humanize_number(creds.sum),
-                    currency=currency,
-                    user=to.display_name,
-                )
-            elif creds.operation == "withdraw":
-                await bank.withdraw_credits(to, creds.sum)
-                msg = _("{author} removed {num} {currency} from {user}'s account.").format(
-                    author=author.display_name,
-                    num=humanize_number(creds.sum),
-                    currency=currency,
-                    user=to.display_name,
-                )
-            else:
-                await bank.set_balance(to, creds.sum)
-                msg = _("{author} set {user}'s account balance to {num} {currency}.").format(
-                    author=author.display_name,
-                    num=humanize_number(creds.sum),
-                    currency=currency,
-                    user=to.display_name,
-                )
-        except (ValueError, errors.BalanceTooHigh) as e:
-            await ctx.send(str(e))
-        else:
-            await ctx.send(msg)
-
-    @_bank.command()
-    @check_global_setting_guildowner()
-    async def reset(self, ctx, confirmation: bool = False):
-        """Delete all bank accounts."""
-        if confirmation is False:
-            await ctx.send(
-                _(
-                    "This will delete all bank accounts for {scope}.\nIf you're sure, type "
-                    "`{prefix}bank reset yes`"
-                ).format(
-                    scope=self.bot.user.name if await bank.is_global() else _("this server"),
-                    prefix=ctx.prefix,
-                )
-            )
-        else:
-            await bank.wipe_bank(guild=ctx.guild)
-            await ctx.send(
-                _("All bank accounts for {scope} have been deleted.").format(
-                    scope=self.bot.user.name if await bank.is_global() else _("this server")
-                )
-            )
-
-    @guild_only_check()
->>>>>>> efcf91e9
     @commands.command()
     async def payday(self, ctx: commands.Context):
         """Get some free currency."""
@@ -328,82 +212,6 @@
 
     @commands.command()
     @guild_only_check()
-<<<<<<< HEAD
-=======
-    async def leaderboard(self, ctx: commands.Context, top: int = 10, show_global: bool = False):
-        """Print the leaderboard.
-
-        Defaults to top 10.
-        """
-        guild = ctx.guild
-        author = ctx.author
-        max_bal = await bank.get_max_balance(ctx.guild)
-        if top < 1:
-            top = 10
-        if await bank.is_global() and show_global:
-            # show_global is only applicable if bank is global
-            bank_sorted = await bank.get_leaderboard(positions=top, guild=None)
-        else:
-            bank_sorted = await bank.get_leaderboard(positions=top, guild=guild)
-        try:
-            bal_len = len(humanize_number(bank_sorted[0][1]["balance"]))
-            bal_len_max = len(humanize_number(max_bal))
-            if bal_len > bal_len_max:
-                bal_len = bal_len_max
-            # first user is the largest we'll see
-        except IndexError:
-            return await ctx.send(_("There are no accounts in the bank."))
-        pound_len = len(str(len(bank_sorted)))
-        header = "{pound:{pound_len}}{score:{bal_len}}{name:2}\n".format(
-            pound="#",
-            name=_("Name"),
-            score=_("Score"),
-            bal_len=bal_len + 6,
-            pound_len=pound_len + 3,
-        )
-        highscores = []
-        pos = 1
-        temp_msg = header
-        for acc in bank_sorted:
-            try:
-                name = guild.get_member(acc[0]).display_name
-            except AttributeError:
-                user_id = ""
-                if await ctx.bot.is_owner(ctx.author):
-                    user_id = f"({str(acc[0])})"
-                name = f"{acc[1]['name']} {user_id}"
-
-            balance = acc[1]["balance"]
-            if balance > max_bal:
-                balance = max_bal
-                await bank.set_balance(MOCK_MEMBER(acc[0], guild), balance)
-            balance = humanize_number(balance)
-            if acc[0] != author.id:
-                temp_msg += (
-                    f"{f'{humanize_number(pos)}.': <{pound_len+2}} "
-                    f"{balance: <{bal_len + 5}} {name}\n"
-                )
-
-            else:
-                temp_msg += (
-                    f"{f'{humanize_number(pos)}.': <{pound_len+2}} "
-                    f"{balance: <{bal_len + 5}} "
-                    f"<<{author.display_name}>>\n"
-                )
-            if pos % 10 == 0:
-                highscores.append(box(temp_msg, lang="md"))
-                temp_msg = header
-            pos += 1
-
-        if temp_msg != header:
-            highscores.append(box(temp_msg, lang="md"))
-
-        if highscores:
-            await menu(ctx, highscores, DEFAULT_CONTROLS)
-
-    @commands.command()
-    @guild_only_check()
->>>>>>> efcf91e9
     async def payouts(self, ctx: commands.Context):
         """Show the payouts for the slot machine."""
         await ctx.author.send(SLOT_PAYOUTS_MSG)
@@ -544,11 +352,7 @@
                         "Slot cooldown: {slot_time}\n"
                         "Payday amount: {payday_amount}\n"
                         "Payday cooldown: {payday_time}\n"
-<<<<<<< HEAD
                         "Initial balance: {register_amount}\n"
-=======
-                        "Amount given at account registration: {register_amount}\n"
->>>>>>> efcf91e9
                         "Maximum allowed balance: {maximum_bal}"
                     ).format(
                         slot_min=humanize_number(await conf.SLOT_MIN()),
@@ -670,29 +474,6 @@
                 ).format(num=humanize_number(creds), currency=credits_name, role_name=role.name)
             )
 
-<<<<<<< HEAD
-=======
-    @economyset.command()
-    async def registeramount(self, ctx: commands.Context, creds: int):
-        """Set the initial balance for new bank accounts."""
-        guild = ctx.guild
-        max_balance = await bank.get_max_balance(ctx.guild)
-        credits_name = await bank.get_currency_name(guild)
-        try:
-            await bank.set_default_balance(creds, guild)
-        except ValueError:
-            return await ctx.send(
-                _("Amount must be greater than or equal to zero and less than {maxbal}.").format(
-                    maxbal=humanize_number(max_balance)
-                )
-            )
-        await ctx.send(
-            _("Registering an account will now give {num} {currency}.").format(
-                num=humanize_number(creds), currency=credits_name
-            )
-        )
-
->>>>>>> efcf91e9
     # What would I ever do without stackoverflow?
     @staticmethod
     def display_time(seconds, granularity=2):
