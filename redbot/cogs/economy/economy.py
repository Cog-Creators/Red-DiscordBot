import calendar
import logging
import random
from collections import defaultdict, deque, namedtuple
from enum import Enum
from math import ceil
from typing import cast, Iterable, Union, Literal

import discord

from redbot.cogs.bank import is_owner_if_bank_global
from redbot.cogs.mod.converters import RawUserIds
from redbot.core import Config, bank, commands, errors, checks
from redbot.core.bot import Red
from redbot.core.i18n import Translator, cog_i18n
from redbot.core.utils import AsyncIter
from redbot.core.utils.chat_formatting import box, humanize_number
from redbot.core.utils.menus import close_menu, menu, DEFAULT_CONTROLS
from .converters import positive_int

T_ = Translator("Economy", __file__)

logger = logging.getLogger("red.economy")

NUM_ENC = "\N{COMBINING ENCLOSING KEYCAP}"
VARIATION_SELECTOR = "\N{VARIATION SELECTOR-16}"
MOCK_MEMBER = namedtuple("Member", "id guild")


class SMReel(Enum):
    cherries = "\N{CHERRIES}"
    cookie = "\N{COOKIE}"
    two = "\N{DIGIT TWO}" + NUM_ENC
    flc = "\N{FOUR LEAF CLOVER}"
    cyclone = "\N{CYCLONE}"
    sunflower = "\N{SUNFLOWER}"
    six = "\N{DIGIT SIX}" + NUM_ENC
    mushroom = "\N{MUSHROOM}"
    heart = "\N{HEAVY BLACK HEART}" + VARIATION_SELECTOR
    snowflake = "\N{SNOWFLAKE}" + VARIATION_SELECTOR


_ = lambda s: s
PAYOUTS = {
    (SMReel.two, SMReel.two, SMReel.six): {
        "payout": lambda x: x * 50,
        "phrase": _("JACKPOT! 226! Your bid has been multiplied * 50!"),
    },
    (SMReel.flc, SMReel.flc, SMReel.flc): {
        "payout": lambda x: x * 25,
        "phrase": _("4LC! Your bid has been multiplied * 25!"),
    },
    (SMReel.cherries, SMReel.cherries, SMReel.cherries): {
        "payout": lambda x: x * 20,
        "phrase": _("Three cherries! Your bid has been multiplied * 20!"),
    },
    (SMReel.two, SMReel.six): {
        "payout": lambda x: x * 4,
        "phrase": _("2 6! Your bid has been multiplied * 4!"),
    },
    (SMReel.cherries, SMReel.cherries): {
        "payout": lambda x: x * 3,
        "phrase": _("Two cherries! Your bid has been multiplied * 3!"),
    },
    "3 symbols": {
        "payout": lambda x: x * 10,
        "phrase": _("Three symbols! Your bid has been multiplied * 10!"),
    },
    "2 symbols": {
        "payout": lambda x: x * 2,
        "phrase": _("Two consecutive symbols! Your bid has been multiplied * 2!"),
    },
}

SLOT_PAYOUTS_MSG = _(
    "Slot machine payouts:\n"
    "{two.value} {two.value} {six.value} Bet * 50\n"
    "{flc.value} {flc.value} {flc.value} Bet * 25\n"
    "{cherries.value} {cherries.value} {cherries.value} Bet * 20\n"
    "{two.value} {six.value} Bet * 4\n"
    "{cherries.value} {cherries.value} Bet * 3\n\n"
    "Three symbols: Bet * 10\n"
    "Two symbols: Bet * 2"
).format(**SMReel.__dict__)
_ = T_


def guild_only_check():
    async def pred(ctx: commands.Context):
        if await bank.is_global():
            return True
        elif not await bank.is_global() and ctx.guild is not None:
            return True
        else:
            return False

    return commands.check(pred)


class SetParser:
    def __init__(self, argument):
        allowed = ("+", "-")
        self.sum = int(argument)
        if argument and argument[0] in allowed:
            if self.sum < 0:
                self.operation = "withdraw"
            elif self.sum > 0:
                self.operation = "deposit"
            else:
                raise RuntimeError
            self.sum = abs(self.sum)
        elif argument.isdigit():
            self.operation = "set"
        else:
            raise RuntimeError


@cog_i18n(_)
class Economy(commands.Cog):
    """Get rich and have fun with imaginary currency!"""

    default_guild_settings = {
        "PAYDAY_TIME": 300,
        "PAYDAY_CREDITS": 120,
        "SLOT_MIN": 5,
        "SLOT_MAX": 100,
        "SLOT_TIME": 5,
        "REGISTER_CREDITS": 0,
    }

    default_global_settings = default_guild_settings

    default_member_settings = {"next_payday": 0, "last_slot": 0}

    default_role_settings = {"PAYDAY_CREDITS": 0}

    default_user_settings = default_member_settings

    def __init__(self, bot: Red):
        super().__init__()
        self.bot = bot
        self.config = Config.get_conf(self, 1256844281)
        self.config.register_guild(**self.default_guild_settings)
        self.config.register_global(**self.default_global_settings)
        self.config.register_member(**self.default_member_settings)
        self.config.register_user(**self.default_user_settings)
        self.config.register_role(**self.default_role_settings)
        self.slot_register = defaultdict(dict)

    async def red_delete_data_for_user(
        self,
        *,
        requester: Literal["discord_deleted_user", "owner", "user", "user_strict"],
        user_id: int,
    ):
        if requester != "discord_deleted_user":
            return

        await self.config.user_from_id(user_id).clear()

        all_members = await self.config.all_members()

        async for guild_id, guild_data in AsyncIter(all_members.items(), steps=100):
            if user_id in guild_data:
                await self.config.member_from_ids(guild_id, user_id).clear()

    @guild_only_check()
    @commands.group(name="bank")
    async def _bank(self, ctx: commands.Context):
        """Base command to manage the bank."""
        pass

    @_bank.command()
    async def balance(self, ctx: commands.Context, user: discord.Member = None):
        """Show the user's account balance.

        Example:
            - `[p]bank balance`
            - `[p]bank balance @Twentysix`

        **Arguments**

        - `<user>` The user to check the balance of. If omitted, defaults to your own balance.
        """
        if user is None:
            user = ctx.author

        bal = await bank.get_balance(user)
        currency = await bank.get_currency_name(ctx.guild)
        max_bal = await bank.get_max_balance(ctx.guild)
        if bal > max_bal:
            bal = max_bal
            await bank.set_balance(user, bal)
        await ctx.send(
            _("{user}'s balance is {num} {currency}").format(
                user=user.display_name, num=humanize_number(bal), currency=currency
            )
        )

    @_bank.command()
    async def transfer(self, ctx: commands.Context, to: discord.Member, amount: int):
        """Transfer currency to other users.

        This will come out of your balance, so make sure you have enough.

        Example:
            - `[p]bank transfer @Twentysix 500`

        **Arguments**

        - `<to>` The user to give currency to.
        - `<amount>` The amount of currency to give.
        """
        from_ = ctx.author
        currency = await bank.get_currency_name(ctx.guild)

        try:
            await bank.transfer_credits(from_, to, amount)
        except (ValueError, errors.BalanceTooHigh) as e:
            return await ctx.send(str(e))

        await ctx.send(
            _("{user} transferred {num} {currency} to {other_user}").format(
                user=from_.display_name,
                num=humanize_number(amount),
                currency=currency,
                other_user=to.display_name,
            )
        )

    @is_owner_if_bank_global()
    @checks.admin_or_permissions(manage_guild=True)
    @_bank.command(name="set")
    async def _set(self, ctx: commands.Context, to: discord.Member, creds: SetParser):
        """Set the balance of a user's bank account.

        Putting + or - signs before the amount will add/remove currency on the user's bank account instead.

        Examples:
            - `[p]bank set @Twentysix 26` - Sets balance to 26
            - `[p]bank set @Twentysix +2` - Increases balance by 2
            - `[p]bank set @Twentysix -6` - Decreases balance by 6

        **Arguments**

        - `<to>` The user to set the currency of.
        - `<creds>` The amount of currency to set their balance to.
        """
        author = ctx.author
        currency = await bank.get_currency_name(ctx.guild)

        try:
            if creds.operation == "deposit":
                await bank.deposit_credits(to, creds.sum)
                msg = _("{author} added {num} {currency} to {user}'s account.").format(
                    author=author.display_name,
                    num=humanize_number(creds.sum),
                    currency=currency,
                    user=to.display_name,
                )
            elif creds.operation == "withdraw":
                await bank.withdraw_credits(to, creds.sum)
                msg = _("{author} removed {num} {currency} from {user}'s account.").format(
                    author=author.display_name,
                    num=humanize_number(creds.sum),
                    currency=currency,
                    user=to.display_name,
                )
            else:
                await bank.set_balance(to, creds.sum)
                msg = _("{author} set {user}'s account balance to {num} {currency}.").format(
                    author=author.display_name,
                    num=humanize_number(creds.sum),
                    currency=currency,
                    user=to.display_name,
                )
        except (ValueError, errors.BalanceTooHigh) as e:
            await ctx.send(str(e))
        else:
            await ctx.send(msg)

    @is_owner_if_bank_global()
    @checks.guildowner_or_permissions(administrator=True)
    @_bank.command()
    async def reset(self, ctx, confirmation: bool = False):
        """Delete all bank accounts.

        Examples:
            - `[p]bank reset` - Did not confirm. Shows the help message.
            - `[p]bank reset yes`

        **Arguments**

        - `<confirmation>` This will default to false unless specified.
        """
        if confirmation is False:
            await ctx.send(
                _(
                    "This will delete all bank accounts for {scope}.\nIf you're sure, type "
                    "`{prefix}bank reset yes`"
                ).format(
                    scope=self.bot.user.name if await bank.is_global() else _("this server"),
                    prefix=ctx.clean_prefix,
                )
            )
        else:
            await bank.wipe_bank(guild=ctx.guild)
            await ctx.send(
                _("All bank accounts for {scope} have been deleted.").format(
                    scope=self.bot.user.name if await bank.is_global() else _("this server")
                )
            )

    @is_owner_if_bank_global()
    @checks.admin_or_permissions(manage_guild=True)
    @_bank.group(name="prune")
    async def _prune(self, ctx):
        """Base command for pruning bank accounts."""
        pass

    @_prune.command(name="server", aliases=["guild", "local"])
    @commands.guild_only()
    @checks.guildowner()
    async def _local(self, ctx, confirmation: bool = False):
        """Prune bank accounts for users no longer in the server.

        Cannot be used with a global bank. See `[p]bank prune global`.

        Examples:
            - `[p]bank prune server` - Did not confirm. Shows the help message.
            - `[p]bank prune server yes`

        **Arguments**

        - `<confirmation>` This will default to false unless specified.
        """
        global_bank = await bank.is_global()
        if global_bank is True:
            return await ctx.send(_("This command cannot be used with a global bank."))

        if confirmation is False:
            await ctx.send(
                _(
                    "This will delete all bank accounts for users no longer in this server."
                    "\nIf you're sure, type "
                    "`{prefix}bank prune local yes`"
                ).format(prefix=ctx.clean_prefix)
            )
        else:
            await bank.bank_prune(self.bot, guild=ctx.guild)
            await ctx.send(
                _("Bank accounts for users no longer in this server have been deleted.")
            )

    @_prune.command(name="global")
    @checks.is_owner()
    async def _global(self, ctx, confirmation: bool = False):
        """Prune bank accounts for users who no longer share a server with the bot.

        Cannot be used without a global bank. See `[p]bank prune server`.

        Examples:
            - `[p]bank prune global` - Did not confirm. Shows the help message.
            - `[p]bank prune global yes`

        **Arguments**

        - `<confirmation>` This will default to false unless specified.
        """
        global_bank = await bank.is_global()
        if global_bank is False:
            return await ctx.send(_("This command cannot be used with a local bank."))

        if confirmation is False:
            await ctx.send(
                _(
                    "This will delete all bank accounts for users "
                    "who no longer share a server with the bot."
                    "\nIf you're sure, type `{prefix}bank prune global yes`"
                ).format(prefix=ctx.clean_prefix)
            )
        else:
            await bank.bank_prune(self.bot)
            await ctx.send(
                _(
                    "Bank accounts for users who "
                    "no longer share a server with the bot have been pruned."
                )
            )

    @_prune.command(usage="<user> [confirmation=False]")
    async def user(
        self, ctx, member_or_id: Union[discord.Member, RawUserIds], confirmation: bool = False
    ):
        """Delete the bank account of a specified user.

        Examples:
            - `[p]bank prune user @TwentySix` - Did not confirm. Shows the help message.
            - `[p]bank prune user @TwentySix yes`

        **Arguments**

        - `<user>` The user to delete the bank of. Takes mentions, names, and user ids.
        - `<confirmation>` This will default to false unless specified.
        """
        global_bank = await bank.is_global()
        if global_bank is False and ctx.guild is None:
            return await ctx.send(_("This command cannot be used in DMs with a local bank."))
        try:
            name = member_or_id.display_name
            uid = member_or_id.id
        except AttributeError:
            name = member_or_id
            uid = member_or_id

        if confirmation is False:
            await ctx.send(
                _(
                    "This will delete {name}'s bank account."
                    "\nIf you're sure, type "
                    "`{prefix}bank prune user {id} yes`"
                ).format(prefix=ctx.clean_prefix, id=uid, name=name)
            )
        else:
            await bank.bank_prune(self.bot, guild=ctx.guild, user_id=uid)
            await ctx.send(_("The bank account for {name} has been pruned.").format(name=name))

    @guild_only_check()
    @commands.command()
    async def payday(self, ctx: commands.Context):
        """Get some free currency.

        The amount awarded and frequency can be configured.
        """
        author = ctx.author
        guild = ctx.guild

        cur_time = calendar.timegm(ctx.message.created_at.utctimetuple())
        credits_name = await bank.get_currency_name(ctx.guild)
        if await bank.is_global():  # Role payouts will not be used

            # Gets the latest time the user used the command successfully and adds the global payday time
            next_payday = (
                await self.config.user(author).next_payday() + await self.config.PAYDAY_TIME()
            )
            if cur_time >= next_payday:
                try:
                    await bank.deposit_credits(author, await self.config.PAYDAY_CREDITS())
                except errors.BalanceTooHigh as exc:
                    await bank.set_balance(author, exc.max_balance)
                    await ctx.send(
                        _(
                            "You've reached the maximum amount of {currency}!"
                            "Please spend some more \N{GRIMACING FACE}\n\n"
                            "You currently have {new_balance} {currency}."
                        ).format(
                            currency=credits_name, new_balance=humanize_number(exc.max_balance)
                        )
                    )
                    return
                # Sets the current time as the latest payday
                await self.config.user(author).next_payday.set(cur_time)

                pos = await bank.get_leaderboard_position(author)
                await ctx.send(
                    _(
                        "{author.mention} Here, take some {currency}. "
                        "Enjoy! (+{amount} {currency}!)\n\n"
                        "You currently have {new_balance} {currency}.\n\n"
                        "You are currently #{pos} on the global leaderboard!"
                    ).format(
                        author=author,
                        currency=credits_name,
                        amount=humanize_number(await self.config.PAYDAY_CREDITS()),
                        new_balance=humanize_number(await bank.get_balance(author)),
                        pos=humanize_number(pos) if pos else pos,
                    )
                )

            else:
                dtime = self.display_time(next_payday - cur_time)
                await ctx.send(
                    _(
                        "{author.mention} Too soon. For your next payday you have to wait {time}."
                    ).format(author=author, time=dtime)
                )
        else:

            # Gets the users latest successfully payday and adds the guilds payday time
            next_payday = (
                await self.config.member(author).next_payday()
                + await self.config.guild(guild).PAYDAY_TIME()
            )
            if cur_time >= next_payday:
                credit_amount = await self.config.guild(guild).PAYDAY_CREDITS()
                for role in author.roles:
                    role_credits = await self.config.role(
                        role
                    ).PAYDAY_CREDITS()  # Nice variable name
                    if role_credits > credit_amount:
                        credit_amount = role_credits
                try:
                    await bank.deposit_credits(author, credit_amount)
                except errors.BalanceTooHigh as exc:
                    await bank.set_balance(author, exc.max_balance)
                    await ctx.send(
                        _(
                            "You've reached the maximum amount of {currency}! "
                            "Please spend some more \N{GRIMACING FACE}\n\n"
                            "You currently have {new_balance} {currency}."
                        ).format(
                            currency=credits_name, new_balance=humanize_number(exc.max_balance)
                        )
                    )
                    return

                # Sets the latest payday time to the current time
                next_payday = cur_time

                await self.config.member(author).next_payday.set(next_payday)
                pos = await bank.get_leaderboard_position(author)
                await ctx.send(
                    _(
                        "{author.mention} Here, take some {currency}. "
                        "Enjoy! (+{amount} {currency}!)\n\n"
                        "You currently have {new_balance} {currency}.\n\n"
                        "You are currently #{pos} on the global leaderboard!"
                    ).format(
                        author=author,
                        currency=credits_name,
                        amount=humanize_number(credit_amount),
                        new_balance=humanize_number(await bank.get_balance(author)),
                        pos=humanize_number(pos) if pos else pos,
                    )
                )
            else:
                dtime = self.display_time(next_payday - cur_time)
                await ctx.send(
                    _(
                        "{author.mention} Too soon. For your next payday you have to wait {time}."
                    ).format(author=author, time=dtime)
                )

    @commands.command()
    @guild_only_check()
    async def leaderboard(self, ctx: commands.Context, top: int = 10, show_global: bool = False):
        """Print the leaderboard.

        Defaults to top 10.

        Examples:
            - `[p]leaderboard`
            - `[p]leaderboard 50` - Shows the top 50 instead of top 10.
            - `[p]leaderboard 100 yes` - Shows the top 100 from all servers.

        **Arguments**

        - `<top>` How many positions on the leaderboard to show. Defaults to 10 if omitted.
        - `<show_global>` Whether to include results from all servers. This will default to false unless specified.
        """
        guild = ctx.guild
        author = ctx.author
        embed_requested = await ctx.embed_requested()
        footer_message = _("Page {page_num}/{page_len}.")
        max_bal = await bank.get_max_balance(ctx.guild)

        if top < 1:
            top = 10

        base_embed = discord.Embed(title=_("Economy Leaderboard"))
        if await bank.is_global() and show_global:
            # show_global is only applicable if bank is global
            bank_sorted = await bank.get_leaderboard(positions=top, guild=None)
            base_embed.set_author(name=ctx.bot.user.name, icon_url=ctx.bot.user.avatar_url)
        else:
            bank_sorted = await bank.get_leaderboard(positions=top, guild=guild)
            if guild:
                base_embed.set_author(name=guild.name, icon_url=guild.icon_url)

        try:
            bal_len = len(humanize_number(bank_sorted[0][1]["balance"]))
            bal_len_max = len(humanize_number(max_bal))
            if bal_len > bal_len_max:
                bal_len = bal_len_max
            # first user is the largest we'll see
        except IndexError:
            return await ctx.send(_("There are no accounts in the bank."))
        pound_len = len(str(len(bank_sorted)))
        header = "{pound:{pound_len}}{score:{bal_len}}{name:2}\n".format(
            pound="#",
            name=_("Name"),
            score=_("Score"),
            bal_len=bal_len + 6,
            pound_len=pound_len + 3,
        )
        highscores = []
        pos = 1
        temp_msg = header
        for acc in bank_sorted:
            try:
                name = guild.get_member(acc[0]).display_name
            except AttributeError:
                user_id = ""
                if await ctx.bot.is_owner(ctx.author):
                    user_id = f"({str(acc[0])})"
                name = f"{acc[1]['name']} {user_id}"

            balance = acc[1]["balance"]
            if balance > max_bal:
                balance = max_bal
                await bank.set_balance(MOCK_MEMBER(acc[0], guild), balance)
            balance = humanize_number(balance)
            if acc[0] != author.id:
                temp_msg += (
                    f"{f'{humanize_number(pos)}.': <{pound_len+2}} "
                    f"{balance: <{bal_len + 5}} {name}\n"
                )

            else:
                temp_msg += (
                    f"{f'{humanize_number(pos)}.': <{pound_len+2}} "
                    f"{balance: <{bal_len + 5}} "
                    f"<<{author.display_name}>>\n"
                )
            if pos % 10 == 0:
                if embed_requested:
                    embed = base_embed.copy()
                    embed.description = box(temp_msg, lang="md")
                    embed.set_footer(
                        text=footer_message.format(
                            page_num=len(highscores) + 1,
                            page_len=ceil(len(bank_sorted) / 10),
                        )
                    )
                    highscores.append(embed)
                else:
                    highscores.append(box(temp_msg, lang="md"))
                temp_msg = header
            pos += 1

        if temp_msg != header:
            if embed_requested:
                embed = base_embed.copy()
                embed.description = box(temp_msg, lang="md")
                embed.set_footer(
                    text=footer_message.format(
                        page_num=len(highscores) + 1,
                        page_len=ceil(len(bank_sorted) / 10),
                    )
                )
                highscores.append(embed)
            else:
                highscores.append(box(temp_msg, lang="md"))

        if highscores:
            await menu(
                ctx,
                highscores,
                DEFAULT_CONTROLS if len(highscores) > 1 else {"\N{CROSS MARK}": close_menu},
            )
        else:
            await ctx.send(_("No balances found."))

    @commands.command()
    @guild_only_check()
    async def payouts(self, ctx: commands.Context):
        """Show the payouts for the slot machine."""
        try:
            await ctx.author.send(SLOT_PAYOUTS_MSG)
        except discord.Forbidden:
            await ctx.send(_("I can't send direct messages to you."))

    @commands.command()
    @guild_only_check()
    async def slot(self, ctx: commands.Context, bid: int):
        """Use the slot machine.

        Example:
            - `[p]slot 50`

        **Arguments**

        - `<bid>` The amount to bet on the slot machine. Winning payouts are higher when you bet more.
        """
        author = ctx.author
        guild = ctx.guild
        channel = ctx.channel
        if await bank.is_global():
            valid_bid = await self.config.SLOT_MIN() <= bid <= await self.config.SLOT_MAX()
            slot_time = await self.config.SLOT_TIME()
            last_slot = await self.config.user(author).last_slot()
        else:
            valid_bid = (
                await self.config.guild(guild).SLOT_MIN()
                <= bid
                <= await self.config.guild(guild).SLOT_MAX()
            )
            slot_time = await self.config.guild(guild).SLOT_TIME()
            last_slot = await self.config.member(author).last_slot()
        now = calendar.timegm(ctx.message.created_at.utctimetuple())

        if (now - last_slot) < slot_time:
            await ctx.send(_("You're on cooldown, try again in a bit."))
            return
        if not valid_bid:
            await ctx.send(_("That's an invalid bid amount, sorry :/"))
            return
        if not await bank.can_spend(author, bid):
            await ctx.send(_("You ain't got enough money, friend."))
            return
        if await bank.is_global():
            await self.config.user(author).last_slot.set(now)
        else:
            await self.config.member(author).last_slot.set(now)
        await self.slot_machine(author, channel, bid)

    @staticmethod
    async def slot_machine(author, channel, bid):
        default_reel = deque(cast(Iterable, SMReel))
        reels = []
        for i in range(3):
            default_reel.rotate(random.randint(-999, 999))  # weeeeee
            new_reel = deque(default_reel, maxlen=3)  # we need only 3 symbols
            reels.append(new_reel)  # for each reel
        rows = (
            (reels[0][0], reels[1][0], reels[2][0]),
            (reels[0][1], reels[1][1], reels[2][1]),
            (reels[0][2], reels[1][2], reels[2][2]),
        )

        slot = "~~\n~~"  # Mobile friendly
        for i, row in enumerate(rows):  # Let's build the slot to show
            sign = "  "
            if i == 1:
                sign = ">"
            slot += "{}{} {} {}\n".format(
                sign, *[c.value for c in row]  # pylint: disable=no-member
            )

        payout = PAYOUTS.get(rows[1])
        if not payout:
            # Checks for two-consecutive-symbols special rewards
            payout = PAYOUTS.get((rows[1][0], rows[1][1]), PAYOUTS.get((rows[1][1], rows[1][2])))
        if not payout:
            # Still nothing. Let's check for 3 generic same symbols
            # or 2 consecutive symbols
            has_three = rows[1][0] == rows[1][1] == rows[1][2]
            has_two = (rows[1][0] == rows[1][1]) or (rows[1][1] == rows[1][2])
            if has_three:
                payout = PAYOUTS["3 symbols"]
            elif has_two:
                payout = PAYOUTS["2 symbols"]

        pay = 0
        if payout:
            then = await bank.get_balance(author)
            pay = payout["payout"](bid)
            now = then - bid + pay
            try:
                await bank.set_balance(author, now)
            except errors.BalanceTooHigh as exc:
                await bank.set_balance(author, exc.max_balance)
                await channel.send(
                    _(
                        "You've reached the maximum amount of {currency}! "
                        "Please spend some more \N{GRIMACING FACE}\n{old_balance} -> {new_balance}!"
                    ).format(
                        currency=await bank.get_currency_name(getattr(channel, "guild", None)),
                        old_balance=humanize_number(then),
                        new_balance=humanize_number(exc.max_balance),
                    )
                )
                return
            phrase = T_(payout["phrase"])
        else:
            then = await bank.get_balance(author)
            await bank.withdraw_credits(author, bid)
            now = then - bid
            phrase = _("Nothing!")
        await channel.send(
            (
                "{slot}\n{author.mention} {phrase}\n\n"
                + _("Your bid: {bid}")
                + _("\n{old_balance} - {bid} (Your bid) + {pay} (Winnings) → {new_balance}!")
            ).format(
                slot=slot,
                author=author,
                phrase=phrase,
                bid=humanize_number(bid),
                old_balance=humanize_number(then),
                new_balance=humanize_number(now),
                pay=humanize_number(pay),
            )
        )

    @guild_only_check()
    @is_owner_if_bank_global()
    @checks.admin_or_permissions(manage_guild=True)
    @commands.group()
    async def economyset(self, ctx: commands.Context):
        """Base command to manage Economy settings."""

    @economyset.command(name="showsettings")
    async def economyset_showsettings(self, ctx: commands.Context):
        """
        Shows the current economy settings
        """
        guild = ctx.guild
        if await bank.is_global():
            conf = self.config
        else:
            conf = self.config.guild(guild)
        await ctx.send(
            box(
                _(
                    "----Economy Settings---\n"
                    "Minimum slot bid: {slot_min}\n"
                    "Maximum slot bid: {slot_max}\n"
                    "Slot cooldown: {slot_time}\n"
                    "Payday amount: {payday_amount}\n"
                    "Payday cooldown: {payday_time}\n"
                    "Amount given at account registration: {register_amount}\n"
                    "Maximum allowed balance: {maximum_bal}"
                ).format(
                    slot_min=humanize_number(await conf.SLOT_MIN()),
                    slot_max=humanize_number(await conf.SLOT_MAX()),
                    slot_time=humanize_number(await conf.SLOT_TIME()),
                    payday_time=humanize_number(await conf.PAYDAY_TIME()),
                    payday_amount=humanize_number(await conf.PAYDAY_CREDITS()),
                    register_amount=humanize_number(await bank.get_default_balance(guild)),
                    maximum_bal=humanize_number(await bank.get_max_balance(guild)),
                )
            )
        )

    @economyset.command()
<<<<<<< HEAD
    async def slotmin(self, ctx: commands.Context, bid: positive_int):
        """Set the minimum slot machine bid."""
        is_global = await bank.is_global()
        if is_global:
            slot_max = await self.config.SLOT_MAX()
        else:
            slot_max = await self.config.guild(ctx.guild).SLOT_MAX()
        if bid > slot_max:
            await ctx.send(
                _("Invalid minimum bid amount. Must be less than or equal to the maximum amount.")
            )
=======
    async def slotmin(self, ctx: commands.Context, bid: int):
        """Set the minimum slot machine bid.

        Example:
            - `[p]economyset slotmin 10`

        **Arguments**

        - `<bid>` The new minimum bid for using the slot machine. Default is 5.
        """
        if bid < 1:
            await ctx.send(_("Invalid min bid amount."))
>>>>>>> 04cb1bef
            return
        guild = ctx.guild
        if is_global:
            await self.config.SLOT_MIN.set(bid)
        else:
            await self.config.guild(guild).SLOT_MIN.set(bid)
        credits_name = await bank.get_currency_name(guild)
        await ctx.send(
            _("Minimum bid is now {bid} {currency}.").format(
                bid=humanize_number(bid), currency=credits_name
            )
        )

    @economyset.command()
<<<<<<< HEAD
    async def slotmax(self, ctx: commands.Context, bid: positive_int):
        """Set the maximum slot machine bid."""
        is_global = await bank.is_global()
        if is_global:
            slot_min = await self.config.SLOT_MIN()
        else:
            slot_min = await self.config.guild(ctx.guild).SLOT_MIN()
        if bid < slot_min:
=======
    async def slotmax(self, ctx: commands.Context, bid: int):
        """Set the maximum slot machine bid.

        Example:
            - `[p]economyset slotmax 50`

        **Arguments**

        - `<bid>` The new maximum bid for using the slot machine. Default is 100.
        """
        slot_min = await self.config.SLOT_MIN()
        if bid < 1 or bid < slot_min:
>>>>>>> 04cb1bef
            await ctx.send(
                _(
                    "Invalid maximum bid amount. Must be greater than or equal to the minimum amount."
                )
            )
            return
        guild = ctx.guild
        credits_name = await bank.get_currency_name(guild)
        if is_global:
            await self.config.SLOT_MAX.set(bid)
        else:
            await self.config.guild(guild).SLOT_MAX.set(bid)
        await ctx.send(
            _("Maximum bid is now {bid} {currency}.").format(
                bid=humanize_number(bid), currency=credits_name
            )
        )

    @economyset.command()
    async def slottime(self, ctx: commands.Context, seconds: int):
        """Set the cooldown for the slot machine.

        Example:
            - `[p]economyset slottime 10`

        **Arguments**

        - `<seconds>` The new number of seconds to wait in between uses of the slot machine. Default is 5.
        """
        guild = ctx.guild
        if await bank.is_global():
            await self.config.SLOT_TIME.set(seconds)
        else:
            await self.config.guild(guild).SLOT_TIME.set(seconds)
        await ctx.send(_("Cooldown is now {num} seconds.").format(num=seconds))

    @economyset.command()
    async def paydaytime(self, ctx: commands.Context, seconds: int):
        """Set the cooldown for the payday command.

        Example:
            - `[p]economyset paydaytime 86400`

        **Arguments**

        - `<seconds>` The new number of seconds to wait in between uses of payday. Default is 300.
        """
        guild = ctx.guild
        if await bank.is_global():
            await self.config.PAYDAY_TIME.set(seconds)
        else:
            await self.config.guild(guild).PAYDAY_TIME.set(seconds)
        await ctx.send(
            _("Value modified. At least {num} seconds must pass between each payday.").format(
                num=seconds
            )
        )

    @economyset.command()
    async def paydayamount(self, ctx: commands.Context, creds: int):
        """Set the amount earned each payday.

        Example:
            - `[p]economyset paydayamount 400`

        **Arguments**

        - `<creds>` The new amount to give when using the payday command. Default is 120.
        """
        guild = ctx.guild
        max_balance = await bank.get_max_balance(ctx.guild)
        if creds <= 0 or creds > max_balance:
            return await ctx.send(
                _("Amount must be greater than zero and less than {maxbal}.").format(
                    maxbal=humanize_number(max_balance)
                )
            )
        credits_name = await bank.get_currency_name(guild)
        if await bank.is_global():
            await self.config.PAYDAY_CREDITS.set(creds)
        else:
            await self.config.guild(guild).PAYDAY_CREDITS.set(creds)
        await ctx.send(
            _("Every payday will now give {num} {currency}.").format(
                num=humanize_number(creds), currency=credits_name
            )
        )

    @economyset.command()
    async def rolepaydayamount(self, ctx: commands.Context, role: discord.Role, creds: int):
        """Set the amount earned each payday for a role.

        Only available when not using a global bank.

        Example:
            - `[p]economyset rolepaydayamount @Members 400`

        **Arguments**

        - `<role>` The role to assign a custom payday amount to.
        - `<creds>` The new amount to give when using the payday command.
        """
        guild = ctx.guild
        max_balance = await bank.get_max_balance(ctx.guild)
        if creds <= 0 or creds > max_balance:
            return await ctx.send(
                _("Amount must be greater than zero and less than {maxbal}.").format(
                    maxbal=humanize_number(max_balance)
                )
            )
        credits_name = await bank.get_currency_name(guild)
        if await bank.is_global():
            await ctx.send(_("The bank must be per-server for per-role paydays to work."))
        else:
            await self.config.role(role).PAYDAY_CREDITS.set(creds)
            await ctx.send(
                _(
                    "Every payday will now give {num} {currency} "
                    "to people with the role {role_name}."
                ).format(num=humanize_number(creds), currency=credits_name, role_name=role.name)
            )

    @economyset.command()
    async def registeramount(self, ctx: commands.Context, creds: int):
        """Set the initial balance for new bank accounts.

        Example:
            - `[p]economyset registeramount 5000`

        **Arguments**

        - `<creds>` The new initial balance amount. Default is 0.
        """
        guild = ctx.guild
        max_balance = await bank.get_max_balance(ctx.guild)
        credits_name = await bank.get_currency_name(guild)
        try:
            await bank.set_default_balance(creds, guild)
        except ValueError:
            return await ctx.send(
                _("Amount must be greater than or equal to zero and less than {maxbal}.").format(
                    maxbal=humanize_number(max_balance)
                )
            )
        await ctx.send(
            _("Registering an account will now give {num} {currency}.").format(
                num=humanize_number(creds), currency=credits_name
            )
        )

    # What would I ever do without stackoverflow?
    @staticmethod
    def display_time(seconds, granularity=2):
        intervals = (  # Source: http://stackoverflow.com/a/24542445
            (_("weeks"), 604800),  # 60 * 60 * 24 * 7
            (_("days"), 86400),  # 60 * 60 * 24
            (_("hours"), 3600),  # 60 * 60
            (_("minutes"), 60),
            (_("seconds"), 1),
        )

        result = []

        for name, count in intervals:
            value = seconds // count
            if value:
                seconds -= value * count
                if value == 1:
                    name = name.rstrip("s")
                result.append("{} {}".format(value, name))
        return ", ".join(result[:granularity])<|MERGE_RESOLUTION|>--- conflicted
+++ resolved
@@ -834,9 +834,16 @@
         )
 
     @economyset.command()
-<<<<<<< HEAD
     async def slotmin(self, ctx: commands.Context, bid: positive_int):
-        """Set the minimum slot machine bid."""
+        """Set the minimum slot machine bid.
+
+        Example:
+            - `[p]economyset slotmin 10`
+
+        **Arguments**
+
+        - `<bid>` The new minimum bid for using the slot machine. Default is 5.
+        """
         is_global = await bank.is_global()
         if is_global:
             slot_max = await self.config.SLOT_MAX()
@@ -846,20 +853,6 @@
             await ctx.send(
                 _("Invalid minimum bid amount. Must be less than or equal to the maximum amount.")
             )
-=======
-    async def slotmin(self, ctx: commands.Context, bid: int):
-        """Set the minimum slot machine bid.
-
-        Example:
-            - `[p]economyset slotmin 10`
-
-        **Arguments**
-
-        - `<bid>` The new minimum bid for using the slot machine. Default is 5.
-        """
-        if bid < 1:
-            await ctx.send(_("Invalid min bid amount."))
->>>>>>> 04cb1bef
             return
         guild = ctx.guild
         if is_global:
@@ -874,29 +867,22 @@
         )
 
     @economyset.command()
-<<<<<<< HEAD
     async def slotmax(self, ctx: commands.Context, bid: positive_int):
-        """Set the maximum slot machine bid."""
+        """Set the maximum slot machine bid.
+
+        Example:
+            - `[p]economyset slotmax 50`
+
+        **Arguments**
+
+        - `<bid>` The new maximum bid for using the slot machine. Default is 100.
+        """
         is_global = await bank.is_global()
         if is_global:
             slot_min = await self.config.SLOT_MIN()
         else:
             slot_min = await self.config.guild(ctx.guild).SLOT_MIN()
         if bid < slot_min:
-=======
-    async def slotmax(self, ctx: commands.Context, bid: int):
-        """Set the maximum slot machine bid.
-
-        Example:
-            - `[p]economyset slotmax 50`
-
-        **Arguments**
-
-        - `<bid>` The new maximum bid for using the slot machine. Default is 100.
-        """
-        slot_min = await self.config.SLOT_MIN()
-        if bid < 1 or bid < slot_min:
->>>>>>> 04cb1bef
             await ctx.send(
                 _(
                     "Invalid maximum bid amount. Must be greater than or equal to the minimum amount."
