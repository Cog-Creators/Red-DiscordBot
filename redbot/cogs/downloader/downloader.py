import asyncio
import contextlib
import os
import re
import shutil
import sys
from pathlib import Path
from typing import Tuple, Union, Iterable, Collection, Optional, Dict, Set, List, cast
from collections import defaultdict

import discord
from redbot.core import checks, commands, Config, version_info as red_version_info
from redbot.core.bot import Red
from redbot.core.data_manager import cog_data_path
from redbot.core.i18n import Translator, cog_i18n
from redbot.core.utils.chat_formatting import box, pagify, humanize_list, inline
from redbot.core.utils.menus import start_adding_reactions
from redbot.core.utils.predicates import MessagePredicate, ReactionPredicate

from . import errors
from .checks import do_install_agreement
from .converters import InstalledCog
from .installable import InstallableType, Installable, InstalledModule
from .log import log
from .repo_manager import RepoManager, Repo

_ = Translator("Downloader", __file__)


DEPRECATION_NOTICE = _(
    "\n**WARNING:** The following repos are using shared libraries"
    " which are marked for removal in Red 3.4: {repo_list}.\n"
    " You should inform maintainers of these repos about this message."
)


@cog_i18n(_)
class Downloader(commands.Cog):
    """Install community cogs made by Cog Creators.

    Community cogs, also called third party cogs, are not included
    in the default Red install.
    
    Community cogs come in repositories. Repos are a group of cogs
    you can install. You always need to add the creator's repository
    using the `[p]repo` command before you can install one or more
    cogs from the creator.
    """

    def __init__(self, bot: Red):
        super().__init__()
        self.bot = bot

        self.config = Config.get_conf(self, identifier=998240343, force_registration=True)

        self.config.register_global(schema_version=0, installed_cogs={}, installed_libraries={})

        self.already_agreed = False

        self.LIB_PATH = cog_data_path(self) / "lib"
        self.SHAREDLIB_PATH = self.LIB_PATH / "cog_shared"
        self.SHAREDLIB_INIT = self.SHAREDLIB_PATH / "__init__.py"

        self._create_lib_folder()

        self._repo_manager = RepoManager()
        self._ready = asyncio.Event()
        self._init_task = None
        self._ready_raised = False

    def _create_lib_folder(self, *, remove_first: bool = False) -> None:
        if remove_first:
            shutil.rmtree(str(self.LIB_PATH))
        self.SHAREDLIB_PATH.mkdir(parents=True, exist_ok=True)
        if not self.SHAREDLIB_INIT.exists():
            with self.SHAREDLIB_INIT.open(mode="w", encoding="utf-8") as _:
                pass

    async def cog_before_invoke(self, ctx: commands.Context) -> None:
        async with ctx.typing():
            await self._ready.wait()
        if self._ready_raised:
            await ctx.send(
                "There was an error during Downloader's initialization."
                " Check logs for more information."
            )
            raise commands.CheckFailure()

    def cog_unload(self):
        if self._init_task is not None:
            self._init_task.cancel()

    def create_init_task(self):
        def _done_callback(task: asyncio.Task) -> None:
            exc = task.exception()
            if exc is not None:
                log.error(
                    "An unexpected error occurred during Downloader's initialization.",
                    exc_info=exc,
                )
                self._ready_raised = True
                self._ready.set()

        self._init_task = asyncio.create_task(self.initialize())
        self._init_task.add_done_callback(_done_callback)

    async def initialize(self) -> None:
        await self._repo_manager.initialize()
        await self._maybe_update_config()
        self._ready.set()

    async def _maybe_update_config(self) -> None:
        schema_version = await self.config.schema_version()

        if schema_version == 0:
            await self._schema_0_to_1()
            schema_version += 1
            await self.config.schema_version.set(schema_version)

    async def _schema_0_to_1(self):
        """
        This contains migration to allow saving state
        of both installed cogs and shared libraries.
        """
        old_conf = await self.config.get_raw("installed", default=[])
        if not old_conf:
            return
        async with self.config.installed_cogs() as new_cog_conf:
            for cog_json in old_conf:
                repo_name = cog_json["repo_name"]
                module_name = cog_json["cog_name"]
                if repo_name not in new_cog_conf:
                    new_cog_conf[repo_name] = {}
                new_cog_conf[repo_name][module_name] = {
                    "repo_name": repo_name,
                    "module_name": module_name,
                    "commit": "",
                    "pinned": False,
                }
        await self.config.clear_raw("installed")
        # no reliable way to get installed libraries (i.a. missing repo name)
        # but it only helps `[p]cog update` run faster so it's not an issue

    async def cog_install_path(self) -> Path:
        """Get the current cog install path.

        Returns
        -------
        pathlib.Path
            The default cog install path.

        """
        return await self.bot._cog_mgr.install_path()

    async def installed_cogs(self) -> Tuple[InstalledModule, ...]:
        """Get info on installed cogs.

        Returns
        -------
        `tuple` of `InstalledModule`
            All installed cogs.

        """
        installed = await self.config.installed_cogs()
        # noinspection PyTypeChecker
        return tuple(
            InstalledModule.from_json(cog_json, self._repo_manager)
            for repo_json in installed.values()
            for cog_json in repo_json.values()
        )

    async def installed_libraries(self) -> Tuple[InstalledModule, ...]:
        """Get info on installed shared libraries.

        Returns
        -------
        `tuple` of `InstalledModule`
            All installed shared libraries.

        """
        installed = await self.config.installed_libraries()
        # noinspection PyTypeChecker
        return tuple(
            InstalledModule.from_json(lib_json, self._repo_manager)
            for repo_json in installed.values()
            for lib_json in repo_json.values()
        )

    async def installed_modules(self) -> Tuple[InstalledModule, ...]:
        """Get info on installed cogs and shared libraries.

        Returns
        -------
        `tuple` of `InstalledModule`
            All installed cogs and shared libraries.

        """
        return await self.installed_cogs() + await self.installed_libraries()

    async def _save_to_installed(self, modules: Iterable[InstalledModule]) -> None:
        """Mark modules as installed or updates their json in Config.

        Parameters
        ----------
        modules : `list` of `InstalledModule`
            The modules to check off.

        """
        async with self.config.all() as global_data:
            installed_cogs = global_data["installed_cogs"]
            installed_libraries = global_data["installed_libraries"]
            for module in modules:
                if module.type == InstallableType.COG:
                    installed = installed_cogs
                elif module.type == InstallableType.SHARED_LIBRARY:
                    installed = installed_libraries
                else:
                    continue
                module_json = module.to_json()
                repo_json = installed.setdefault(module.repo_name, {})
                repo_json[module.name] = module_json

    async def _remove_from_installed(self, modules: Iterable[InstalledModule]) -> None:
        """Remove modules from the saved list
        of installed modules (corresponding to type of module).

        Parameters
        ----------
        modules : `list` of `InstalledModule`
            The modules to remove.

        """
        async with self.config.all() as global_data:
            installed_cogs = global_data["installed_cogs"]
            installed_libraries = global_data["installed_libraries"]
            for module in modules:
                if module.type == InstallableType.COG:
                    installed = installed_cogs
                elif module.type == InstallableType.SHARED_LIBRARY:
                    installed = installed_libraries
                else:
                    continue
                with contextlib.suppress(KeyError):
                    installed[module._json_repo_name].pop(module.name)

    async def _shared_lib_load_check(self, cog_name: str) -> Optional[Repo]:
        # remove in Red 3.4
        is_installed, cog = await self.is_installed(cog_name)
        # it's not gonna be None when `is_installed` is True
        # if we'll use typing_extensions in future, `Literal` can solve this
        cog = cast(InstalledModule, cog)
        if is_installed and cog.repo is not None and cog.repo.available_libraries:
            return cog.repo
        return None

    async def _available_updates(
        self, cogs: Iterable[InstalledModule]
    ) -> Tuple[Tuple[Installable, ...], Tuple[Installable, ...]]:
        """
        Get cogs and libraries which can be updated.

        Parameters
        ----------
        cogs : `list` of `InstalledModule`
            List of cogs, which should be checked against the updates.

        Returns
        -------
        tuple
            2-tuple of cogs and libraries which can be updated.

        """
        repos = {cog.repo for cog in cogs if cog.repo is not None}
        installed_libraries = await self.installed_libraries()

        modules: Set[InstalledModule] = set()
        cogs_to_update: Set[Installable] = set()
        libraries_to_update: Set[Installable] = set()
        # split libraries and cogs into 2 categories:
        # 1. `cogs_to_update`, `libraries_to_update` - module needs update, skip diffs
        # 2. `modules` - module MAY need update, check diffs
        for repo in repos:
            for lib in repo.available_libraries:
                try:
                    index = installed_libraries.index(lib)
                except ValueError:
                    libraries_to_update.add(lib)
                else:
                    modules.add(installed_libraries[index])
        for cog in cogs:
            if cog.repo is None:
                # cog had its repo removed, can't check for updates
                continue
            if cog.commit:
                modules.add(cog)
                continue
            # marking cog for update if there's no commit data saved (back-compat, see GH-2571)
            last_cog_occurrence = await cog.repo.get_last_module_occurrence(cog.name)
            if last_cog_occurrence is not None and not last_cog_occurrence.disabled:
                cogs_to_update.add(last_cog_occurrence)

        # Reduces diff requests to a single dict with no repeats
        hashes: Dict[Tuple[Repo, str], Set[InstalledModule]] = defaultdict(set)
        for module in modules:
            module.repo = cast(Repo, module.repo)
            if module.repo.commit != module.commit and await module.repo.is_ancestor(
                module.commit, module.repo.commit
            ):
                hashes[(module.repo, module.commit)].add(module)

        update_commits = []
        for (repo, old_hash), modules_to_check in hashes.items():
            modified = await repo.get_modified_modules(old_hash, repo.commit)
            for module in modules_to_check:
                try:
                    index = modified.index(module)
                except ValueError:
                    # module wasn't modified - we just need to update its commit
                    module.commit = repo.commit
                    update_commits.append(module)
                else:
                    modified_module = modified[index]
                    if modified_module.type == InstallableType.COG:
                        if not modified_module.disabled:
                            cogs_to_update.add(modified_module)
                    elif modified_module.type == InstallableType.SHARED_LIBRARY:
                        libraries_to_update.add(modified_module)

        await self._save_to_installed(update_commits)

        return (tuple(cogs_to_update), tuple(libraries_to_update))

    async def _install_cogs(
        self, cogs: Iterable[Installable]
    ) -> Tuple[Tuple[InstalledModule, ...], Tuple[Installable, ...]]:
        """Installs a list of cogs.

        Parameters
        ----------
        cogs : `list` of `Installable`
            Cogs to install. ``repo`` property of those objects can't be `None`
        Returns
        -------
        tuple
            2-tuple of installed and failed cogs.
        """
        repos: Dict[str, Tuple[Repo, Dict[str, List[Installable]]]] = {}
        for cog in cogs:
            try:
                repo_by_commit = repos[cog.repo_name]
            except KeyError:
                cog.repo = cast(Repo, cog.repo)  # docstring specifies this already
                repo_by_commit = repos[cog.repo_name] = (cog.repo, defaultdict(list))
            cogs_by_commit = repo_by_commit[1]
            cogs_by_commit[cog.commit].append(cog)
        installed = []
        failed = []
        for repo, cogs_by_commit in repos.values():
            exit_to_commit = repo.commit
            for commit, cogs_to_install in cogs_by_commit.items():
                await repo.checkout(commit)
                for cog in cogs_to_install:
                    if await cog.copy_to(await self.cog_install_path()):
                        installed.append(InstalledModule.from_installable(cog))
                    else:
                        failed.append(cog)
            await repo.checkout(exit_to_commit)

        # noinspection PyTypeChecker
        return (tuple(installed), tuple(failed))

    async def _reinstall_libraries(
        self, libraries: Iterable[Installable]
    ) -> Tuple[Tuple[InstalledModule, ...], Tuple[Installable, ...]]:
        """Installs a list of shared libraries, used when updating.

        Parameters
        ----------
        libraries : `list` of `Installable`
            Libraries to reinstall. ``repo`` property of those objects can't be `None`
        Returns
        -------
        tuple
            2-tuple of installed and failed libraries.
        """
        repos: Dict[str, Tuple[Repo, Dict[str, Set[Installable]]]] = {}
        for lib in libraries:
            try:
                repo_by_commit = repos[lib.repo_name]
            except KeyError:
                lib.repo = cast(Repo, lib.repo)  # docstring specifies this already
                repo_by_commit = repos[lib.repo_name] = (lib.repo, defaultdict(set))
            libs_by_commit = repo_by_commit[1]
            libs_by_commit[lib.commit].add(lib)

        all_installed: List[InstalledModule] = []
        all_failed: List[Installable] = []
        for repo, libs_by_commit in repos.values():
            exit_to_commit = repo.commit
            for commit, libs in libs_by_commit.items():
                await repo.checkout(commit)
                installed, failed = await repo.install_libraries(
                    target_dir=self.SHAREDLIB_PATH, req_target_dir=self.LIB_PATH, libraries=libs
                )
                all_installed += installed
                all_failed += failed
            await repo.checkout(exit_to_commit)

        # noinspection PyTypeChecker
        return (tuple(all_installed), tuple(all_failed))

    async def _install_requirements(self, cogs: Iterable[Installable]) -> Tuple[str, ...]:
        """
        Installs requirements for given cogs.

        Parameters
        ----------
        cogs : `list` of `Installable`
            Cogs whose requirements should be installed.
        Returns
        -------
        tuple
            Tuple of failed requirements.
        """

        # Reduces requirements to a single list with no repeats
        requirements = {requirement for cog in cogs for requirement in cog.requirements}
        repos: List[Tuple[Repo, List[str]]] = [(repo, []) for repo in self._repo_manager.repos]

        # This for loop distributes the requirements across all repos
        # which will allow us to concurrently install requirements
        for i, req in enumerate(requirements):
            repo_index = i % len(repos)
            repos[repo_index][1].append(req)

        has_reqs = list(filter(lambda item: len(item[1]) > 0, repos))

        failed_reqs = []
        for repo, reqs in has_reqs:
            for req in reqs:
                if not await repo.install_raw_requirements([req], self.LIB_PATH):
                    failed_reqs.append(req)
        return tuple(failed_reqs)

    @staticmethod
    async def _delete_cog(target: Path) -> None:
        """
        Removes an (installed) cog.
        :param target: Path pointing to an existing file or directory
        :return:
        """
        if not target.exists():
            return

        if target.is_dir():
            shutil.rmtree(str(target))
        elif target.is_file():
            os.remove(str(target))

    @staticmethod
    async def send_pagified(target: discord.abc.Messageable, content: str) -> None:
        for page in pagify(content):
            await target.send(page)

    @commands.command()
    @checks.is_owner()
    async def pipinstall(self, ctx: commands.Context, *deps: str) -> None:
        """Install a group of dependencies using pip."""
        if not deps:
            await ctx.send_help()
            return
        repo = Repo("", "", "", "", Path.cwd())
        async with ctx.typing():
            success = await repo.install_raw_requirements(deps, self.LIB_PATH)

        if success:
            await ctx.send(_("Libraries installed."))
        else:
            await ctx.send(
                _(
                    "Some libraries failed to install. Please check"
                    " your logs for a complete list."
                )
            )

    @commands.group()
    @checks.is_owner()
    async def repo(self, ctx: commands.Context) -> None:
        """Repo management commands."""
        pass

    @repo.command(name="add")
    async def _repo_add(
        self, ctx: commands.Context, name: str, repo_url: str, branch: str = None
    ) -> None:
        """Add a new repo.

        Repo names can only contain characters A-z, numbers, underscores, and hyphens.
        The branch will be the default branch if not specified.
        """
        agreed = await do_install_agreement(ctx)
        if not agreed:
            return
        if re.match(r"^[a-zA-Z0-9_\-]*$", name) is None:
            await ctx.send(
                _("Repo names can only contain characters A-z, numbers, underscores, and hyphens.")
            )
            return
        try:
            async with ctx.typing():
                # noinspection PyTypeChecker
                repo = await self._repo_manager.add_repo(name=name, url=repo_url, branch=branch)
        except errors.ExistingGitRepo:
            await ctx.send(
                _("The repo name you provided is already in use. Please choose another name.")
            )
        except errors.CloningError as err:
            await ctx.send(
                _(
                    "Something went wrong during the cloning process."
                    " See logs for more information."
                )
            )
            log.exception(
                "Something went wrong whilst cloning %s (to revision: %s)",
                repo_url,
                branch,
                exc_info=err,
            )
        except OSError:
            log.exception(
                "Something went wrong trying to add repo %s under name %s", repo_url, name,
            )
            await ctx.send(
                _(
                    "Something went wrong trying to add that repo."
                    " See logs for more information."
                )
            )
        else:
            await ctx.send(_("Repo `{name}` successfully added.").format(name=name))
            if repo.install_msg:
                await ctx.send(repo.install_msg.replace("[p]", ctx.clean_prefix))

    @repo.command(name="delete", aliases=["remove", "del"], usage="<repo_name>")
    async def _repo_del(self, ctx: commands.Context, repo: Repo) -> None:
        """Remove a repo and its files."""
        await self._repo_manager.delete_repo(repo.name)

        await ctx.send(
            _("The repo `{repo.name}` has been deleted successfully.").format(repo=repo)
        )

    @repo.command(name="list")
    async def _repo_list(self, ctx: commands.Context) -> None:
        """List all installed repos."""
        repos = self._repo_manager.repos
        sorted_repos = sorted(repos, key=lambda r: str.lower(r.name))
        joined = _("Installed Repos:\n\n")
        for repo in sorted_repos:
            joined += "+ {}: {}\n".format(repo.name, repo.short or "")

        for page in pagify(joined, ["\n"], shorten_by=16):
            await ctx.send(box(page.lstrip(" "), lang="diff"))

    @repo.command(name="info", usage="<repo_name>")
    async def _repo_info(self, ctx: commands.Context, repo: Repo) -> None:
        """Show information about a repo."""
        made_by = ", ".join(repo.author) or _("Missing from info.json")

        information = _("Repo url: {repo_url}\n").format(repo_url=repo.clean_url)
        if repo.branch:
            information += _("Branch: {branch_name}\n").format(branch_name=repo.branch)
        information += _("Made by: {author}\nDescription:\n{description}").format(
            author=made_by, description=repo.description or ""
        )

        msg = _("Information on {repo_name} repo:{information}").format(
            repo_name=inline(repo.name), information=box(information)
        )

        await ctx.send(msg)

    @repo.command(name="update")
    async def _repo_update(self, ctx: commands.Context, *repos: Repo) -> None:
        """Update all repos, or ones of your choosing."""
        async with ctx.typing():
            updated: Set[str]

            updated_repos, failed = await self._repo_manager.update_repos(repos)
            updated = {repo.name for repo in updated_repos}

            if updated:
                message = _("Repo update completed successfully.")
                message += _("\nUpdated: ") + humanize_list(tuple(map(inline, updated)))
            elif not repos:
                message = _("All installed repos are already up to date.")
            else:
                if len(updated_repos) > 1:
                    message = _("These repos are already up to date.")
                else:
                    message = _("This repo is already up to date.")

            if failed:
                message += "\n" + self.format_failed_repos(failed)

        await self.send_pagified(ctx, message)

    @commands.group()
    @checks.is_owner()
    async def cog(self, ctx: commands.Context) -> None:
        """Cog installation management commands."""
        pass

    @cog.command(name="reinstallreqs")
    async def _cog_reinstallreqs(self, ctx: commands.Context) -> None:
        """
        This command will reinstall cog requirements and shared libraries for all installed cogs.

        Red might ask user to use this when it clears contents of lib folder
        because of change in minor version of Python.
        """
        async with ctx.typing():
            self._create_lib_folder(remove_first=True)
            installed_cogs = await self.installed_cogs()
            cogs = []
            repos = set()
            for cog in installed_cogs:
                if cog.repo is None:
                    continue
                repos.add(cog.repo)
                cogs.append(cog)
            failed_reqs = await self._install_requirements(cogs)
            all_installed_libs: List[InstalledModule] = []
            all_failed_libs: List[Installable] = []
            for repo in repos:
                installed_libs, failed_libs = await repo.install_libraries(
                    target_dir=self.SHAREDLIB_PATH, req_target_dir=self.LIB_PATH
                )
                all_installed_libs += installed_libs
                all_failed_libs += failed_libs
        message = ""
        if failed_reqs:
            message += _("Failed to install requirements: ") + humanize_list(
                tuple(map(inline, failed_reqs))
            )
        if all_failed_libs:
            libnames = [lib.name for lib in failed_libs]
            message += _("\nFailed to install shared libraries: ") + humanize_list(
                tuple(map(inline, libnames))
            )
        if message:
            await self.send_pagified(
                ctx,
                _(
                    "Cog requirements and shared libraries for all installed cogs"
                    " have been reinstalled but there were some errors:\n"
                )
                + message,
            )
        else:
            await ctx.send(
                _(
                    "Cog requirements and shared libraries"
                    " for all installed cogs have been reinstalled."
                )
            )

    @cog.command(name="install", usage="<repo_name> <cogs>")
    async def _cog_install(self, ctx: commands.Context, repo: Repo, *cog_names: str) -> None:
        """Install a cog from the given repo."""
        await self._cog_installrev(ctx, repo, None, cog_names)

    @cog.command(name="installversion", usage="<repo_name> <revision> <cogs>")
    async def _cog_installversion(
        self, ctx: commands.Context, repo: Repo, rev: str, *cog_names: str
    ) -> None:
        """Install a cog from the specified revision of given repo."""
        await self._cog_installrev(ctx, repo, rev, cog_names)

    async def _cog_installrev(
        self, ctx: commands.Context, repo: Repo, rev: Optional[str], cog_names: Iterable[str]
    ) -> None:
        if not cog_names:
            await ctx.send_help()
            return
        commit = None
        async with ctx.typing():
            if rev is not None:
                try:
                    commit = await repo.get_full_sha1(rev)
                except errors.AmbiguousRevision as e:
                    msg = _(
                        "Error: short sha1 `{rev}` is ambiguous. Possible candidates:\n"
                    ).format(rev=rev)
                    for candidate in e.candidates:
                        msg += (
                            f"**{candidate.object_type} {candidate.rev}**"
                            f" - {candidate.description}\n"
                        )
                    await self.send_pagified(ctx, msg)
                    return
                except errors.UnknownRevision:
                    await ctx.send(
                        _("Error: there is no revision `{rev}` in repo `{repo.name}`").format(
                            rev=rev, repo=repo
                        )
                    )
                    return
            cog_names = set(cog_names)

            async with repo.checkout(commit, exit_to_rev=repo.branch):
                cogs, message = await self._filter_incorrect_cogs_by_names(repo, cog_names)
                if not cogs:
                    await self.send_pagified(ctx, message)
                    return
                failed_reqs = await self._install_requirements(cogs)
                if failed_reqs:
                    message += _("\nFailed to install requirements: ") + humanize_list(
                        tuple(map(inline, failed_reqs))
                    )
                    await self.send_pagified(ctx, message)
                    return

                installed_cogs, failed_cogs = await self._install_cogs(cogs)

            deprecation_notice = ""
            if repo.available_libraries:
                deprecation_notice = DEPRECATION_NOTICE.format(repo_list=inline(repo.name))
            installed_libs, failed_libs = await repo.install_libraries(
                target_dir=self.SHAREDLIB_PATH, req_target_dir=self.LIB_PATH
            )
            if rev is not None:
                for cog in installed_cogs:
                    cog.pinned = True
            await self._save_to_installed(installed_cogs + installed_libs)
            if failed_libs:
                libnames = [inline(lib.name) for lib in failed_libs]
                message = (
                    _("\nFailed to install shared libraries for `{repo.name}` repo: ").format(
                        repo=repo
                    )
                    + humanize_list(libnames)
                    + message
                )
            if failed_cogs:
                cognames = [inline(cog.name) for cog in failed_cogs]
                message = _("\nFailed to install cogs: ") + humanize_list(cognames) + message
            if installed_cogs:
                cognames = [inline(cog.name) for cog in installed_cogs]
                message = (
                    _("Successfully installed cogs: ")
                    + humanize_list(cognames)
                    + (
                        _(
                            "\nThese cogs are now pinned and won't get updated automatically."
                            " To change this, use `{prefix}cog unpin <cog>`"
                        ).format(prefix=ctx.clean_prefix)
                        if rev is not None
                        else ""
                    )
                    + _("\nYou can load them using `{prefix}load <cogs>`").format(
                        prefix=ctx.clean_prefix
                    )
                    + message
                )
        # "---" added to separate cog install messages from Downloader's message
        await self.send_pagified(ctx, f"{message}{deprecation_notice}\n---")
        for cog in installed_cogs:
            if cog.install_msg:
                await ctx.send(cog.install_msg.replace("[p]", ctx.clean_prefix))

    @cog.command(name="uninstall", usage="<cogs>")
    async def _cog_uninstall(self, ctx: commands.Context, *cogs: InstalledCog) -> None:
        """Uninstall cogs.

        You may only uninstall cogs which were previously installed
        by Downloader.
        """
        if not cogs:
            await ctx.send_help()
            return
        async with ctx.typing():
            uninstalled_cogs = []
            failed_cogs = []
            for cog in set(cogs):
                real_name = cog.name

                poss_installed_path = (await self.cog_install_path()) / real_name
                if poss_installed_path.exists():
                    with contextlib.suppress(commands.ExtensionNotLoaded):
                        ctx.bot.unload_extension(real_name)
                        await ctx.bot.remove_loaded_package(real_name)
                    await self._delete_cog(poss_installed_path)
                    uninstalled_cogs.append(inline(real_name))
                else:
                    failed_cogs.append(real_name)
            await self._remove_from_installed(cogs)

            message = ""
            if uninstalled_cogs:
                message += _("Successfully uninstalled cogs: ") + humanize_list(uninstalled_cogs)
            if failed_cogs:
                message += (
                    _(
                        "\nDownloader has removed these cogs from the installed cogs list"
                        " but it wasn't able to find their files: "
                    )
                    + humanize_list(tuple(map(inline, failed_cogs)))
                    + _(
                        "\nThey were most likely removed without using `{prefix}cog uninstall`.\n"
                        "You may need to remove those files manually if the cogs are still usable."
                        " If so, ensure the cogs have been unloaded with `{prefix}unload {cogs}`."
                    ).format(prefix=ctx.clean_prefix, cogs=" ".join(failed_cogs))
                )
        await self.send_pagified(ctx, message)

    @cog.command(name="pin", usage="<cogs>")
    async def _cog_pin(self, ctx: commands.Context, *cogs: InstalledCog) -> None:
        """Pin cogs - this will lock cogs on their current version."""
        if not cogs:
            await ctx.send_help()
            return
        already_pinned = []
        pinned = []
        for cog in set(cogs):
            if cog.pinned:
                already_pinned.append(inline(cog.name))
                continue
            cog.pinned = True
            pinned.append(cog)
        message = ""
        if pinned:
            await self._save_to_installed(pinned)
            cognames = [inline(cog.name) for cog in pinned]
            message += _("Pinned cogs: ") + humanize_list(cognames)
        if already_pinned:
            message += _("\nThese cogs were already pinned: ") + humanize_list(already_pinned)
        await self.send_pagified(ctx, message)

    @cog.command(name="unpin", usage="<cogs>")
    async def _cog_unpin(self, ctx: commands.Context, *cogs: InstalledCog) -> None:
        """Unpin cogs - this will remove update lock from cogs."""
        if not cogs:
            await ctx.send_help()
            return
        not_pinned = []
        unpinned = []
        for cog in set(cogs):
            if not cog.pinned:
                not_pinned.append(inline(cog.name))
                continue
            cog.pinned = False
            unpinned.append(cog)
        message = ""
        if unpinned:
            await self._save_to_installed(unpinned)
            cognames = [inline(cog.name) for cog in unpinned]
            message += _("Unpinned cogs: ") + humanize_list(cognames)
        if not_pinned:
            message += _("\nThese cogs weren't pinned: ") + humanize_list(not_pinned)
        await self.send_pagified(ctx, message)

    @cog.command(name="checkforupdates")
    async def _cog_checkforupdates(self, ctx: commands.Context) -> None:
        """
        Check for available cog updates (including pinned cogs).

        This command doesn't update cogs, it only checks for updates.
        Use `[p]cog update` to update cogs.
        """

        async with ctx.typing():
            cogs_to_check, failed = await self._get_cogs_to_check()
            cogs_to_update, libs_to_update = await self._available_updates(cogs_to_check)
            cogs_to_update, filter_message = self._filter_incorrect_cogs(cogs_to_update)

            message = ""
            if cogs_to_update:
                cognames = [cog.name for cog in cogs_to_update]
                message += _("These cogs can be updated: ") + humanize_list(
                    tuple(map(inline, cognames))
                )
            if libs_to_update:
                libnames = [cog.name for cog in libs_to_update]
                message += _("\nThese shared libraries can be updated: ") + humanize_list(
                    tuple(map(inline, libnames))
                )
            if not (cogs_to_update or libs_to_update) and filter_message:
                message += _("No cogs can be updated.")
            message += filter_message

            if not message:
                message = _("All installed cogs are up to date.")

            if failed:
                message += "\n" + self.format_failed_repos(failed)

        await self.send_pagified(ctx, message)

    @cog.command(name="update")
    async def _cog_update(self, ctx: commands.Context, *cogs: InstalledCog) -> None:
        """Update all cogs, or ones of your choosing."""
        await self._cog_update_logic(ctx, cogs=cogs)

    @cog.command(name="updateallfromrepos", usage="<repos>")
    async def _cog_updateallfromrepos(self, ctx: commands.Context, *repos: Repo) -> None:
        """Update all cogs from repos of your choosing."""
        if not repos:
            await ctx.send_help()
            return
        await self._cog_update_logic(ctx, repos=repos)

    @cog.command(name="updatetoversion", usage="<repo_name> <revision> [cogs]")
    async def _cog_updatetoversion(
        self, ctx: commands.Context, repo: Repo, rev: str, *cogs: InstalledCog
    ) -> None:
        """Update all cogs, or ones of your choosing to chosen revision of one repo.

        Note that update doesn't mean downgrade and therefore revision
        has to be newer than the one that cog currently has. If you want to
        downgrade the cog, uninstall and install it again.
        """
        await self._cog_update_logic(ctx, repo=repo, rev=rev, cogs=cogs)

    async def _cog_update_logic(
        self,
        ctx: commands.Context,
        *,
        repo: Optional[Repo] = None,
        repos: Optional[List[Repo]] = None,
        rev: Optional[str] = None,
        cogs: Optional[List[InstalledModule]] = None,
    ) -> None:
        failed_repos = set()
        updates_available = set()

        async with ctx.typing():
            # this is enough to be sure that `rev` is not None (based on calls to this method)
            if repo is not None:
                rev = cast(str, rev)

                try:
                    await repo.update()
                except errors.UpdateError:
                    message = self.format_failed_repos([repo.name])
                    await self.send_pagified(ctx, message)
                    return

                try:
                    commit = await repo.get_full_sha1(rev)
                except errors.AmbiguousRevision as e:
                    msg = _(
                        "Error: short sha1 `{rev}` is ambiguous. Possible candidates:\n"
                    ).format(rev=rev)
                    for candidate in e.candidates:
                        msg += (
                            f"**{candidate.object_type} {candidate.rev}**"
                            f" - {candidate.description}\n"
                        )
                    await self.send_pagified(ctx, msg)
                    return
                except errors.UnknownRevision:
                    message = _(
                        "Error: there is no revision `{rev}` in repo `{repo.name}`"
                    ).format(rev=rev, repo=repo)
                    await ctx.send(message)
                    return

                await repo.checkout(commit)
                cogs_to_check, __ = await self._get_cogs_to_check(
                    repos=[repo], cogs=cogs, update_repos=False
                )

            else:
                cogs_to_check, check_failed = await self._get_cogs_to_check(repos=repos, cogs=cogs)
                failed_repos.update(check_failed)

            pinned_cogs = {cog for cog in cogs_to_check if cog.pinned}
            cogs_to_check -= pinned_cogs

            message = ""
            if not cogs_to_check:
                cogs_to_update = libs_to_update = ()
                message += _("There were no cogs to check.")
                if pinned_cogs:
                    cognames = [cog.name for cog in pinned_cogs]
                    message += _(
                        "\nThese cogs are pinned and therefore weren't checked: "
                    ) + humanize_list(tuple(map(inline, cognames)))
            else:
                cogs_to_update, libs_to_update = await self._available_updates(cogs_to_check)

                updates_available = cogs_to_update or libs_to_update
                cogs_to_update, filter_message = self._filter_incorrect_cogs(cogs_to_update)

                if updates_available:
                    updated_cognames, message = await self._update_cogs_and_libs(
                        cogs_to_update, libs_to_update
                    )
                else:
                    if repos:
                        message += _("Cogs from provided repos are already up to date.")
                    elif repo:
                        if cogs:
                            message += _(
                                "Provided cogs are already up to date with this revision."
                            )
                        else:
                            message += _(
                                "Cogs from provided repo are already up to date with this revision."
                            )
                    else:
                        if cogs:
                            message += _("Provided cogs are already up to date.")
                        else:
                            message += _("All installed cogs are already up to date.")
                if repo is not None:
                    await repo.checkout(repo.branch)
                if pinned_cogs:
                    cognames = [cog.name for cog in pinned_cogs]
                    message += _(
                        "\nThese cogs are pinned and therefore weren't checked: "
                    ) + humanize_list(tuple(map(inline, cognames)))
                message += filter_message

        if failed_repos:
            message += "\n" + self.format_failed_repos(failed_repos)

        repos_with_libs = {
            inline(module.repo.name)
            for module in cogs_to_update + libs_to_update
            if module.repo.available_libraries
        }
        if repos_with_libs:
            message += DEPRECATION_NOTICE.format(repo_list=humanize_list(list(repos_with_libs)))

        await self.send_pagified(ctx, message)

        if updates_available and updated_cognames:
            await self._ask_for_cog_reload(ctx, updated_cognames)

    @cog.command(name="list", usage="<repo_name>")
    async def _cog_list(self, ctx: commands.Context, repo: Repo) -> None:
        """List all available cogs from a single repo."""
        installed = await self.installed_cogs()
        installed_str = ""
        if installed:
            installed_str = _("Installed Cogs:\n") + "\n".join(
                [
                    "- {}{}".format(i.name, ": {}".format(i.short) if i.short else "")
                    for i in installed
                    if i.repo_name == repo.name
                ]
            )
        cogs = _("Available Cogs:\n") + "\n".join(
            [
                "+ {}: {}".format(cog.name, cog.short or "")
                for cog in repo.available_cogs
                if not (cog.hidden or cog in installed)
            ]
        )
        cogs = cogs + "\n\n" + installed_str
        for page in pagify(cogs, ["\n"], shorten_by=16):
            await ctx.send(box(page.lstrip(" "), lang="diff"))

    @cog.command(name="info", usage="<repo_name> <cog_name>")
    async def _cog_info(self, ctx: commands.Context, repo: Repo, cog_name: str) -> None:
        """List information about a single cog."""
        cog = discord.utils.get(repo.available_cogs, name=cog_name)
        if cog is None:
            await ctx.send(
                _("There is no cog `{cog_name}` in the repo `{repo.name}`").format(
                    cog_name=cog_name, repo=repo
                )
            )
            return

        msg = _(
            "Information on {cog_name}:\n{description}\n\n"
            "Made by: {author}\nRequirements: {requirements}"
        ).format(
            cog_name=cog.name,
            description=cog.description or "",
            author=", ".join(cog.author) or _("Missing from info.json"),
            requirements=", ".join(cog.requirements) or "None",
        )
        await ctx.send(box(msg))

    async def is_installed(
        self, cog_name: str
    ) -> Union[Tuple[bool, InstalledModule], Tuple[bool, None]]:
        """Check to see if a cog has been installed through Downloader.

        Parameters
        ----------
        cog_name : str
            The name of the cog to check for.

        Returns
        -------
        `tuple` of (`bool`, `InstalledModule`)
            :code:`(True, InstalledModule)` if the cog is installed, else
            :code:`(False, None)`.

        """
        for installed_cog in await self.installed_cogs():
            if installed_cog.name == cog_name:
                return True, installed_cog
        return False, None

    async def _filter_incorrect_cogs_by_names(
        self, repo: Repo, cog_names: Iterable[str]
    ) -> Tuple[Tuple[Installable, ...], str]:
        """Filter out incorrect cogs from list.

        Parameters
        ----------
        repo : `Repo`
            Repo which should be searched for `cog_names`
        cog_names : `list` of `str`
            Cog names to search for in repo.
        Returns
        -------
        tuple
            2-tuple of cogs to install and error message for incorrect cogs.
        """
        installed_cogs = await self.installed_cogs()
        cogs: List[Installable] = []
        unavailable_cogs: List[str] = []
        already_installed: List[str] = []
        name_already_used: List[str] = []

        for cog_name in cog_names:
            cog: Optional[Installable] = discord.utils.get(repo.available_cogs, name=cog_name)
            if cog is None:
                unavailable_cogs.append(inline(cog_name))
                continue
            if cog in installed_cogs:
                already_installed.append(inline(cog_name))
                continue
            if discord.utils.get(installed_cogs, name=cog.name):
                name_already_used.append(inline(cog_name))
                continue
            cogs.append(cog)

        message = ""

        if unavailable_cogs:
            message += _("\nCouldn't find these cogs in {repo.name}: ").format(
                repo=repo
            ) + humanize_list(unavailable_cogs)
        if already_installed:
            message += _("\nThese cogs were already installed: ") + humanize_list(
                already_installed
            )
        if name_already_used:
            message += _(
                "\nSome cogs with these names are already installed from different repos: "
            ) + humanize_list(name_already_used)
        correct_cogs, add_to_message = self._filter_incorrect_cogs(cogs)
        if add_to_message:
            return correct_cogs, f"{message}{add_to_message}"
        return correct_cogs, message

    def _filter_incorrect_cogs(
        self, cogs: Iterable[Installable]
    ) -> Tuple[Tuple[Installable, ...], str]:
        correct_cogs: List[Installable] = []
        outdated_python_version: List[str] = []
        outdated_bot_version: List[str] = []
        for cog in cogs:
            if cog.min_python_version > sys.version_info:
                outdated_python_version.append(
                    inline(cog.name)
                    + _(" (Minimum: {min_version})").format(
                        min_version=".".join([str(n) for n in cog.min_python_version])
                    )
                )
                continue
            ignore_max = cog.min_bot_version > cog.max_bot_version
            if (
                cog.min_bot_version > red_version_info
                or not ignore_max
                and cog.max_bot_version < red_version_info
            ):
                outdated_bot_version.append(
                    inline(cog.name)
                    + _(" (Minimum: {min_version}").format(min_version=cog.min_bot_version)
                    + (
                        ""
                        if ignore_max
                        else _(", at most: {max_version}").format(max_version=cog.max_bot_version)
                    )
                    + ")"
                )
                continue
            correct_cogs.append(cog)
        message = ""
        if outdated_python_version:
            message += _(
                "\nThese cogs require higher python version than you have: "
            ) + humanize_list(outdated_python_version)
        if outdated_bot_version:
            message += _(
                "\nThese cogs require different Red version"
                " than you currently have ({current_version}): "
            ).format(current_version=red_version_info) + humanize_list(outdated_bot_version)

        return tuple(correct_cogs), message

    async def _get_cogs_to_check(
        self,
        *,
        repos: Optional[Iterable[Repo]] = None,
        cogs: Optional[Iterable[InstalledModule]] = None,
        update_repos: bool = True,
    ) -> Tuple[Set[InstalledModule], List[str]]:
        failed = []
        if not (cogs or repos):
            if update_repos:
                __, failed = await self._repo_manager.update_repos()

            cogs_to_check = {
                cog
                for cog in await self.installed_cogs()
                if cog.repo is not None and cog.repo.name not in failed
            }
        else:
            # this is enough to be sure that `cogs` is not None (based on if above)
            if not repos:
                cogs = cast(Iterable[InstalledModule], cogs)
                repos = {cog.repo for cog in cogs if cog.repo is not None}

            if update_repos:
                __, failed = await self._repo_manager.update_repos(repos)

            if failed:
                # remove failed repos
                repos = {repo for repo in repos if repo.name not in failed}

            if cogs:
                cogs_to_check = {cog for cog in cogs if cog.repo is not None and cog.repo in repos}
            else:
                cogs_to_check = {
                    cog
                    for cog in await self.installed_cogs()
                    if cog.repo is not None and cog.repo in repos
                }

        return (cogs_to_check, failed)

    async def _update_cogs_and_libs(
        self, cogs_to_update: Iterable[Installable], libs_to_update: Iterable[Installable]
    ) -> Tuple[Set[str], str]:
        failed_reqs = await self._install_requirements(cogs_to_update)
        if failed_reqs:
            return (
                set(),
                _("Failed to install requirements: ")
                + humanize_list(tuple(map(inline, failed_reqs))),
            )
        installed_cogs, failed_cogs = await self._install_cogs(cogs_to_update)
        installed_libs, failed_libs = await self._reinstall_libraries(libs_to_update)
        await self._save_to_installed(installed_cogs + installed_libs)
        message = _("Cog update completed successfully.")

        updated_cognames: Set[str] = set()
        if installed_cogs:
            updated_cognames = {cog.name for cog in installed_cogs}
            message += _("\nUpdated: ") + humanize_list(tuple(map(inline, updated_cognames)))
        if failed_cogs:
            cognames = [cog.name for cog in failed_cogs]
            message += _("\nFailed to update cogs: ") + humanize_list(tuple(map(inline, cognames)))
        if not cogs_to_update:
            message = _("No cogs were updated.")
        if installed_libs:
            message += _(
                "\nSome shared libraries were updated, you should restart the bot "
                "to bring the changes into effect."
            )
        if failed_libs:
            libnames = [lib.name for lib in failed_libs]
            message += _("\nFailed to install shared libraries: ") + humanize_list(
                tuple(map(inline, libnames))
            )
        return (updated_cognames, message)

    async def _ask_for_cog_reload(self, ctx: commands.Context, updated_cognames: Set[str]) -> None:
        updated_cognames &= ctx.bot.extensions.keys()  # only reload loaded cogs
        if not updated_cognames:
            await ctx.send(_("None of the updated cogs were previously loaded. Update complete."))
            return

        if not ctx.assume_yes:
            message = _("Would you like to reload the updated cogs?")
            can_react = ctx.channel.permissions_for(ctx.me).add_reactions
            if not can_react:
                message += " (y/n)"
            query: discord.Message = await ctx.send(message)
            if can_react:
                # noinspection PyAsyncCall
                start_adding_reactions(query, ReactionPredicate.YES_OR_NO_EMOJIS)
                pred = ReactionPredicate.yes_or_no(query, ctx.author)
                event = "reaction_add"
            else:
                pred = MessagePredicate.yes_or_no(ctx)
                event = "message"
            try:
                await ctx.bot.wait_for(event, check=pred, timeout=30)
            except asyncio.TimeoutError:
                await query.delete()
                return

            if not pred.result:
                if can_react:
                    await query.delete()
                else:
                    await ctx.send(_("OK then."))
                return
            else:
                if can_react:
                    with contextlib.suppress(discord.Forbidden):
                        await query.clear_reactions()

        await ctx.invoke(ctx.bot.get_cog("Core").reload, *updated_cognames)

    def cog_name_from_instance(self, instance: object) -> str:
        """Determines the cog name that Downloader knows from the cog instance.

        Probably.

        Parameters
        ----------
        instance : object
            The cog instance.

        Returns
        -------
        str
            The name of the cog according to Downloader..

        """
        splitted = instance.__module__.split(".")
        return splitted[0]

    @commands.command()
    async def findcog(self, ctx: commands.Context, command_name: str) -> None:
        """Find which cog a command comes from.

        This will only work with loaded cogs.
        """
        command = ctx.bot.all_commands.get(command_name)

        if command is None:
            await ctx.send(_("That command doesn't seem to exist."))
            return

        # Check if in installed cogs
        cog = command.cog
        if cog:
            cog_name = self.cog_name_from_instance(cog)
            installed, cog_installable = await self.is_installed(cog_name)
            if installed:
<<<<<<< HEAD
                from_git = True
                made_by = ", ".join(cog_installable.author) or _("Missing from info.json")
=======
                is_installable = True
                made_by = humanize_list(cog_installable.author) or _("Missing from info.json")
>>>>>>> 1d77c651
                repo_url = (
                    _("Missing from installed repos")
                    if cog_installable.repo is None
                    else cog_installable.repo.clean_url
                )
                cog_name = cog_installable.name
            elif cog.__module__.startswith("redbot."):  # core commands or core cog
                from_git = False
                made_by = "Cog Creators"
                repo_url = "https://github.com/Cog-Creators/Red-DiscordBot"
                cog_name = cog.__class__.__name__
            else:  # assume not installed via downloader
                from_git = False
                made_by = "Unknown"
                repo_url = "None - this cog wasn't installed via downloader"

        else:
            msg = _("This command is not provided by a cog.")
            await ctx.send(msg)
            return

        if await ctx.embed_requested():
            embed = discord.Embed(color=(await ctx.embed_colour()))
<<<<<<< HEAD
            embed.add_field(name="Command:", value="`%s`" % (command_name), inline=True)
            embed.add_field(name="Cog Name:", value="`%s`" % (cog_name), inline=True)
            embed.add_field(name="Made by:", value="`%s`" % (made_by), inline=True)
            embed.add_field(name="Repo URL:", value=repo_url)
            if from_git and cog_installable.repo is not None and cog_installable.repo.branch:
=======
            embed.add_field(name="Command:", value=command_name, inline=False)
            embed.add_field(name="Cog Name:", value=cog_name, inline=False)
            embed.add_field(name="Made by:", value=made_by, inline=False)
            embed.add_field(name="Repo URL:", value=repo_url, inline=False)
            if is_installable and cog_installable.repo is not None and cog_installable.repo.branch:
>>>>>>> 1d77c651
                embed.add_field(
                    name="Repo branch:", value=cog_installable.repo.branch, inline=False
                )
            await ctx.send(embed=embed)

        else:
            msg = _(
                "Command: {command}\nCog name: {cog}\nMade by: {author}\nRepo URL: {repo_url}\n"
            ).format(command=command_name, author=made_by, repo_url=repo_url, cog=cog_name)
            if from_git and cog_installable.repo is not None and cog_installable.repo.branch:
                msg += _("Repo branch: {branch_name}\n").format(
                    branch_name=cog_installable.repo.branch
                )
            await ctx.send(box(msg))

    @staticmethod
    def format_failed_repos(failed: Collection[str]) -> str:
        """Format collection of ``Repo.name``'s into failed message.

        Parameters
        ----------
        failed : Collection
            Collection of ``Repo.name``

        Returns
        -------
        str
            formatted message
        """

        message = (
            _("Failed to update the following repositories:")
            if len(failed) > 1
            else _("Failed to update the following repository:")
        )
        message += " " + humanize_list(tuple(map(inline, failed))) + "\n"
        message += _(
            "The repository's branch might have been removed or"
            " the repository is no longer accessible at set url."
            " See logs for more information."
        )
        return message<|MERGE_RESOLUTION|>--- conflicted
+++ resolved
@@ -1362,13 +1362,8 @@
             cog_name = self.cog_name_from_instance(cog)
             installed, cog_installable = await self.is_installed(cog_name)
             if installed:
-<<<<<<< HEAD
                 from_git = True
-                made_by = ", ".join(cog_installable.author) or _("Missing from info.json")
-=======
-                is_installable = True
                 made_by = humanize_list(cog_installable.author) or _("Missing from info.json")
->>>>>>> 1d77c651
                 repo_url = (
                     _("Missing from installed repos")
                     if cog_installable.repo is None
@@ -1392,19 +1387,11 @@
 
         if await ctx.embed_requested():
             embed = discord.Embed(color=(await ctx.embed_colour()))
-<<<<<<< HEAD
-            embed.add_field(name="Command:", value="`%s`" % (command_name), inline=True)
-            embed.add_field(name="Cog Name:", value="`%s`" % (cog_name), inline=True)
-            embed.add_field(name="Made by:", value="`%s`" % (made_by), inline=True)
-            embed.add_field(name="Repo URL:", value=repo_url)
-            if from_git and cog_installable.repo is not None and cog_installable.repo.branch:
-=======
             embed.add_field(name="Command:", value=command_name, inline=False)
             embed.add_field(name="Cog Name:", value=cog_name, inline=False)
             embed.add_field(name="Made by:", value=made_by, inline=False)
             embed.add_field(name="Repo URL:", value=repo_url, inline=False)
-            if is_installable and cog_installable.repo is not None and cog_installable.repo.branch:
->>>>>>> 1d77c651
+            if from_git and cog_installable.repo is not None and cog_installable.repo.branch:
                 embed.add_field(
                     name="Repo branch:", value=cog_installable.repo.branch, inline=False
                 )
