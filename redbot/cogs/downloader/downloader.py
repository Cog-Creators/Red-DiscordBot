import asyncio
import contextlib
import os
import re
import shutil
import sys
from pathlib import Path
from typing import Tuple, Union, Iterable, Collection, Optional, Dict, Set, List, cast
from collections import defaultdict

import discord
from redbot.core import checks, commands, Config, version_info as red_version_info
from redbot.core.bot import Red
from redbot.core.data_manager import cog_data_path
from redbot.core.i18n import Translator, cog_i18n
from redbot.core.utils.chat_formatting import box, pagify, humanize_list, inline
from redbot.core.utils.menus import start_adding_reactions
from redbot.core.utils.predicates import MessagePredicate, ReactionPredicate

from . import errors
from .checks import do_install_agreement
from .converters import InstalledCog
from .installable import InstallableType, Installable, InstalledModule
from .log import log
from .repo_manager import RepoManager, Repo

_ = Translator("Downloader", __file__)


DEPRECATION_NOTICE = _(
    "\n**WARNING:** The following repos are using shared libraries"
    " which are marked for removal in the future: {repo_list}.\n"
    " You should inform maintainers of these repos about this message."
)


@cog_i18n(_)
class Downloader(commands.Cog):
    """Install community cogs made by Cog Creators.

    Community cogs, also called third party cogs, are not included
    in the default Red install.

    Community cogs come in repositories. Repos are a group of cogs
    you can install. You always need to add the creator's repository
    using the `[p]repo` command before you can install one or more
    cogs from the creator.
    """

    def __init__(self, bot: Red):
        super().__init__()
        self.bot = bot

        self.config = Config.get_conf(self, identifier=998240343, force_registration=True)

        self.config.register_global(schema_version=0, installed_cogs={}, installed_libraries={})

        self.already_agreed = False

        self.LIB_PATH = cog_data_path(self) / "lib"
        self.SHAREDLIB_PATH = self.LIB_PATH / "cog_shared"
        self.SHAREDLIB_INIT = self.SHAREDLIB_PATH / "__init__.py"

        self._create_lib_folder()

        self._repo_manager = RepoManager()
        self._ready = asyncio.Event()
        self._init_task = None
        self._ready_raised = False

    def _create_lib_folder(self, *, remove_first: bool = False) -> None:
        if remove_first:
            shutil.rmtree(str(self.LIB_PATH))
        self.SHAREDLIB_PATH.mkdir(parents=True, exist_ok=True)
        if not self.SHAREDLIB_INIT.exists():
            with self.SHAREDLIB_INIT.open(mode="w", encoding="utf-8") as _:
                pass

    async def cog_before_invoke(self, ctx: commands.Context) -> None:
        if not self._ready.is_set():
            async with ctx.typing():
                await self._ready.wait()
        if self._ready_raised:
            await ctx.send(
                "There was an error during Downloader's initialization."
                " Check logs for more information."
            )
            raise commands.CheckFailure()

    def cog_unload(self):
        if self._init_task is not None:
            self._init_task.cancel()

    async def red_delete_data_for_user(self, **kwargs):
        """ Nothing to delete """
        return

    def create_init_task(self):
        def _done_callback(task: asyncio.Task) -> None:
            exc = task.exception()
            if exc is not None:
                log.error(
                    "An unexpected error occurred during Downloader's initialization.",
                    exc_info=exc,
                )
                self._ready_raised = True
                self._ready.set()

        self._init_task = asyncio.create_task(self.initialize())
        self._init_task.add_done_callback(_done_callback)

    async def initialize(self) -> None:
        await self._repo_manager.initialize()
        await self._maybe_update_config()
        self._ready.set()

    async def _maybe_update_config(self) -> None:
        schema_version = await self.config.schema_version()

        if schema_version == 0:
            await self._schema_0_to_1()
            schema_version += 1
            await self.config.schema_version.set(schema_version)

    async def _schema_0_to_1(self):
        """
        This contains migration to allow saving state
        of both installed cogs and shared libraries.
        """
        old_conf = await self.config.get_raw("installed", default=[])
        if not old_conf:
            return
        async with self.config.installed_cogs() as new_cog_conf:
            for cog_json in old_conf:
                repo_name = cog_json["repo_name"]
                module_name = cog_json["cog_name"]
                if repo_name not in new_cog_conf:
                    new_cog_conf[repo_name] = {}
                new_cog_conf[repo_name][module_name] = {
                    "repo_name": repo_name,
                    "module_name": module_name,
                    "commit": "",
                    "pinned": False,
                }
        await self.config.clear_raw("installed")
        # no reliable way to get installed libraries (i.a. missing repo name)
        # but it only helps `[p]cog update` run faster so it's not an issue

    async def cog_install_path(self) -> Path:
        """Get the current cog install path.

        Returns
        -------
        pathlib.Path
            The default cog install path.

        """
        return await self.bot._cog_mgr.install_path()

    async def installed_cogs(self) -> Tuple[InstalledModule, ...]:
        """Get info on installed cogs.

        Returns
        -------
        `tuple` of `InstalledModule`
            All installed cogs.

        """
        installed = await self.config.installed_cogs()
        # noinspection PyTypeChecker
        return tuple(
            InstalledModule.from_json(cog_json, self._repo_manager)
            for repo_json in installed.values()
            for cog_json in repo_json.values()
        )

    async def installed_libraries(self) -> Tuple[InstalledModule, ...]:
        """Get info on installed shared libraries.

        Returns
        -------
        `tuple` of `InstalledModule`
            All installed shared libraries.

        """
        installed = await self.config.installed_libraries()
        # noinspection PyTypeChecker
        return tuple(
            InstalledModule.from_json(lib_json, self._repo_manager)
            for repo_json in installed.values()
            for lib_json in repo_json.values()
        )

    async def installed_modules(self) -> Tuple[InstalledModule, ...]:
        """Get info on installed cogs and shared libraries.

        Returns
        -------
        `tuple` of `InstalledModule`
            All installed cogs and shared libraries.

        """
        return await self.installed_cogs() + await self.installed_libraries()

    async def _save_to_installed(self, modules: Iterable[InstalledModule]) -> None:
        """Mark modules as installed or updates their json in Config.

        Parameters
        ----------
        modules : `list` of `InstalledModule`
            The modules to check off.

        """
        async with self.config.all() as global_data:
            installed_cogs = global_data["installed_cogs"]
            installed_libraries = global_data["installed_libraries"]
            for module in modules:
                if module.type == InstallableType.COG:
                    installed = installed_cogs
                elif module.type == InstallableType.SHARED_LIBRARY:
                    installed = installed_libraries
                else:
                    continue
                module_json = module.to_json()
                repo_json = installed.setdefault(module.repo_name, {})
                repo_json[module.name] = module_json

    async def _remove_from_installed(self, modules: Iterable[InstalledModule]) -> None:
        """Remove modules from the saved list
        of installed modules (corresponding to type of module).

        Parameters
        ----------
        modules : `list` of `InstalledModule`
            The modules to remove.

        """
        async with self.config.all() as global_data:
            installed_cogs = global_data["installed_cogs"]
            installed_libraries = global_data["installed_libraries"]
            for module in modules:
                if module.type == InstallableType.COG:
                    installed = installed_cogs
                elif module.type == InstallableType.SHARED_LIBRARY:
                    installed = installed_libraries
                else:
                    continue
                with contextlib.suppress(KeyError):
                    installed[module._json_repo_name].pop(module.name)

    async def _shared_lib_load_check(self, cog_name: str) -> Optional[Repo]:
        is_installed, cog = await self.is_installed(cog_name)
        # it's not gonna be None when `is_installed` is True
        # if we'll use typing_extensions in future, `Literal` can solve this
        cog = cast(InstalledModule, cog)
        if is_installed and cog.repo is not None and cog.repo.available_libraries:
            return cog.repo
        return None

    async def _available_updates(
        self, cogs: Iterable[InstalledModule]
    ) -> Tuple[Tuple[Installable, ...], Tuple[Installable, ...]]:
        """
        Get cogs and libraries which can be updated.

        Parameters
        ----------
        cogs : `list` of `InstalledModule`
            List of cogs, which should be checked against the updates.

        Returns
        -------
        tuple
            2-tuple of cogs and libraries which can be updated.

        """
        repos = {cog.repo for cog in cogs if cog.repo is not None}
        installed_libraries = await self.installed_libraries()

        modules: Set[InstalledModule] = set()
        cogs_to_update: Set[Installable] = set()
        libraries_to_update: Set[Installable] = set()
        # split libraries and cogs into 2 categories:
        # 1. `cogs_to_update`, `libraries_to_update` - module needs update, skip diffs
        # 2. `modules` - module MAY need update, check diffs
        for repo in repos:
            for lib in repo.available_libraries:
                try:
                    index = installed_libraries.index(lib)
                except ValueError:
                    libraries_to_update.add(lib)
                else:
                    modules.add(installed_libraries[index])
        for cog in cogs:
            if cog.repo is None:
                # cog had its repo removed, can't check for updates
                continue
            if cog.commit:
                modules.add(cog)
                continue
            # marking cog for update if there's no commit data saved (back-compat, see GH-2571)
            last_cog_occurrence = await cog.repo.get_last_module_occurrence(cog.name)
            if last_cog_occurrence is not None and not last_cog_occurrence.disabled:
                cogs_to_update.add(last_cog_occurrence)

        # Reduces diff requests to a single dict with no repeats
        hashes: Dict[Tuple[Repo, str], Set[InstalledModule]] = defaultdict(set)
        for module in modules:
            module.repo = cast(Repo, module.repo)
            if module.repo.commit != module.commit:
                try:
                    should_add = await module.repo.is_ancestor(module.commit, module.repo.commit)
                except errors.UnknownRevision:
                    # marking module for update if the saved commit data is invalid
                    last_module_occurrence = await module.repo.get_last_module_occurrence(
                        module.name
                    )
                    if last_module_occurrence is not None and not last_module_occurrence.disabled:
                        if last_module_occurrence.type == InstallableType.COG:
                            cogs_to_update.add(last_module_occurrence)
                        elif last_module_occurrence.type == InstallableType.SHARED_LIBRARY:
                            libraries_to_update.add(last_module_occurrence)
                else:
                    if should_add:
                        hashes[(module.repo, module.commit)].add(module)

        update_commits = []
        for (repo, old_hash), modules_to_check in hashes.items():
            modified = await repo.get_modified_modules(old_hash, repo.commit)
            for module in modules_to_check:
                try:
                    index = modified.index(module)
                except ValueError:
                    # module wasn't modified - we just need to update its commit
                    module.commit = repo.commit
                    update_commits.append(module)
                else:
                    modified_module = modified[index]
                    if modified_module.type == InstallableType.COG:
                        if not modified_module.disabled:
                            cogs_to_update.add(modified_module)
                    elif modified_module.type == InstallableType.SHARED_LIBRARY:
                        libraries_to_update.add(modified_module)

        await self._save_to_installed(update_commits)

        return (tuple(cogs_to_update), tuple(libraries_to_update))

    async def _install_cogs(
        self, cogs: Iterable[Installable]
    ) -> Tuple[Tuple[InstalledModule, ...], Tuple[Installable, ...]]:
        """Installs a list of cogs.

        Parameters
        ----------
        cogs : `list` of `Installable`
            Cogs to install. ``repo`` property of those objects can't be `None`
        Returns
        -------
        tuple
            2-tuple of installed and failed cogs.
        """
        repos: Dict[str, Tuple[Repo, Dict[str, List[Installable]]]] = {}
        for cog in cogs:
            try:
                repo_by_commit = repos[cog.repo_name]
            except KeyError:
                cog.repo = cast(Repo, cog.repo)  # docstring specifies this already
                repo_by_commit = repos[cog.repo_name] = (cog.repo, defaultdict(list))
            cogs_by_commit = repo_by_commit[1]
            cogs_by_commit[cog.commit].append(cog)
        installed = []
        failed = []
        for repo, cogs_by_commit in repos.values():
            exit_to_commit = repo.commit
            for commit, cogs_to_install in cogs_by_commit.items():
                await repo.checkout(commit)
                for cog in cogs_to_install:
                    if await cog.copy_to(await self.cog_install_path()):
                        installed.append(InstalledModule.from_installable(cog))
                    else:
                        failed.append(cog)
            await repo.checkout(exit_to_commit)

        # noinspection PyTypeChecker
        return (tuple(installed), tuple(failed))

    async def _reinstall_libraries(
        self, libraries: Iterable[Installable]
    ) -> Tuple[Tuple[InstalledModule, ...], Tuple[Installable, ...]]:
        """Installs a list of shared libraries, used when updating.

        Parameters
        ----------
        libraries : `list` of `Installable`
            Libraries to reinstall. ``repo`` property of those objects can't be `None`
        Returns
        -------
        tuple
            2-tuple of installed and failed libraries.
        """
        repos: Dict[str, Tuple[Repo, Dict[str, Set[Installable]]]] = {}
        for lib in libraries:
            try:
                repo_by_commit = repos[lib.repo_name]
            except KeyError:
                lib.repo = cast(Repo, lib.repo)  # docstring specifies this already
                repo_by_commit = repos[lib.repo_name] = (lib.repo, defaultdict(set))
            libs_by_commit = repo_by_commit[1]
            libs_by_commit[lib.commit].add(lib)

        all_installed: List[InstalledModule] = []
        all_failed: List[Installable] = []
        for repo, libs_by_commit in repos.values():
            exit_to_commit = repo.commit
            for commit, libs in libs_by_commit.items():
                await repo.checkout(commit)
                installed, failed = await repo.install_libraries(
                    target_dir=self.SHAREDLIB_PATH, req_target_dir=self.LIB_PATH, libraries=libs
                )
                all_installed += installed
                all_failed += failed
            await repo.checkout(exit_to_commit)

        # noinspection PyTypeChecker
        return (tuple(all_installed), tuple(all_failed))

    async def _install_requirements(self, cogs: Iterable[Installable]) -> Tuple[str, ...]:
        """
        Installs requirements for given cogs.

        Parameters
        ----------
        cogs : `list` of `Installable`
            Cogs whose requirements should be installed.
        Returns
        -------
        tuple
            Tuple of failed requirements.
        """

        # Reduces requirements to a single list with no repeats
        requirements = {requirement for cog in cogs for requirement in cog.requirements}
        repos: List[Tuple[Repo, List[str]]] = [(repo, []) for repo in self._repo_manager.repos]

        # This for loop distributes the requirements across all repos
        # which will allow us to concurrently install requirements
        for i, req in enumerate(requirements):
            repo_index = i % len(repos)
            repos[repo_index][1].append(req)

        has_reqs = list(filter(lambda item: len(item[1]) > 0, repos))

        failed_reqs = []
        for repo, reqs in has_reqs:
            for req in reqs:
                if not await repo.install_raw_requirements([req], self.LIB_PATH):
                    failed_reqs.append(req)
        return tuple(failed_reqs)

    @staticmethod
    async def _delete_cog(target: Path) -> None:
        """
        Removes an (installed) cog.
        :param target: Path pointing to an existing file or directory
        :return:
        """
        if not target.exists():
            return

        if target.is_dir():
            shutil.rmtree(str(target))
        elif target.is_file():
            os.remove(str(target))

    @staticmethod
    async def send_pagified(target: discord.abc.Messageable, content: str) -> None:
        for page in pagify(content):
            await target.send(page)

    @commands.command(require_var_positional=True)
    @checks.is_owner()
    async def pipinstall(self, ctx: commands.Context, *deps: str) -> None:
        """
        Install a group of dependencies using pip.

        Examples:
            - `[p]pipinstall bs4`
            - `[p]pipinstall py-cpuinfo psutil`

        Improper usage of this command can break your bot, be careful.

        **Arguments**

        - `<deps...>` The package or packages you wish to install.
        """
        repo = Repo("", "", "", "", Path.cwd())
        async with ctx.typing():
            success = await repo.install_raw_requirements(deps, self.LIB_PATH)

        if success:
            if deps > 1:
                await ctx.send(_("Libraries installed."))
            else:
                await ctx.send(_("Library installed."))
        else:
            if deps > 1:
                await ctx.send(
                    _(
                        "Some libraries failed to install. Please check"
                        " your logs for a complete list."
                    )
                )
            else:
                await ctx.send(
                    _(
                        "The library failed to install. Please check "
                        "your logs for a complete list."
                    )
                )

    @commands.group()
    @checks.is_owner()
    async def repo(self, ctx: commands.Context) -> None:
        """Base command for repository management."""
        pass

    @repo.command(name="add")
    async def _repo_add(
        self, ctx: commands.Context, name: str, repo_url: str, branch: str = None
    ) -> None:
        """Add a new repo.

        Examples:
            - `[p]repo add 26-Cogs https://github.com/Twentysix26/x26-Cogs`
            - `[p]repo add Laggrons-Dumb-Cogs https://github.com/retke/Laggrons-Dumb-Cogs v3`

        Repo names can only contain characters A-z, numbers, underscores, and hyphens.
        The branch will be the default branch if not specified.

        **Arguments**

        - `<name>` The name given to the repo.
        - `<repo_url>` URL to the cog branch. Usually GitHub or GitLab.
        - `[branch]` Optional branch to install cogs from.
        """
        agreed = await do_install_agreement(ctx)
        if not agreed:
            return
        if re.match(r"^[a-zA-Z0-9_\-]*$", name) is None:
            await ctx.send(
                _("Repo names can only contain characters A-z, numbers, underscores, and hyphens.")
            )
            return
        try:
            async with ctx.typing():
                # noinspection PyTypeChecker
                repo = await self._repo_manager.add_repo(name=name, url=repo_url, branch=branch)
        except errors.ExistingGitRepo:
            await ctx.send(
                _("The repo name you provided is already in use. Please choose another name.")
            )
        except errors.CloningError as err:
            await ctx.send(
                _(
                    "Something went wrong during the cloning process."
                    " See logs for more information."
                )
            )
            log.exception(
                "Something went wrong whilst cloning %s (to revision: %s)",
                repo_url,
                branch,
                exc_info=err,
            )
        except OSError:
            log.exception(
                "Something went wrong trying to add repo %s under name %s",
                repo_url,
                name,
            )
            await ctx.send(
                _(
                    "Something went wrong trying to add that repo."
                    " See logs for more information."
                )
            )
        else:
            await ctx.send(_("Repo `{name}` successfully added.").format(name=name))
            if repo.install_msg:
                await ctx.send(repo.install_msg.replace("[p]", ctx.clean_prefix))

    @repo.command(name="delete", aliases=["remove", "del"])
    async def _repo_del(self, ctx: commands.Context, repo: Repo) -> None:
        """
        Remove a repo and its files.

        Example:
            - `[p]repo delete 26-Cogs`

        **Arguments**

        - `<repo>` The name of an already added repo
        """
        await self._repo_manager.delete_repo(repo.name)

        await ctx.send(
            _("The repo `{repo.name}` has been deleted successfully.").format(repo=repo)
        )

    @repo.command(name="list")
    async def _repo_list(self, ctx: commands.Context) -> None:
        """List all installed repos."""
        repos = self._repo_manager.repos
        sorted_repos = sorted(repos, key=lambda r: str.lower(r.name))
        if len(repos) == 0:
            joined = _("There is no repo installed.")
        else:
            if len(repos) > 1:
                joined = _("Installed Repos:\n\n")
            else:
                joined = _("Installed Repo:\n\n")
            for repo in sorted_repos:
                joined += "+ {}: {}\n".format(repo.name, repo.short or "")

        for page in pagify(joined, ["\n"], shorten_by=16):
            await ctx.send(box(page.lstrip(" "), lang="diff"))

    @repo.command(name="info")
    async def _repo_info(self, ctx: commands.Context, repo: Repo) -> None:
        """Show information about a repo.

        Example:
            - `[p]repo info 26-Cogs`

        **Arguments**

        - `<repo>` The name of the repo to show info about.
        """
        made_by = ", ".join(repo.author) or _("Missing from info.json")

        information = _("Repo url: {repo_url}\n").format(repo_url=repo.clean_url)
        if repo.branch:
            information += _("Branch: {branch_name}\n").format(branch_name=repo.branch)
        information += _("Made by: {author}\nDescription:\n{description}").format(
            author=made_by, description=repo.description or ""
        )

        msg = _("Information on {repo_name} repo:{information}").format(
            repo_name=inline(repo.name), information=box(information)
        )

        await ctx.send(msg)

    @repo.command(name="update")
    async def _repo_update(self, ctx: commands.Context, *repos: Repo) -> None:
        """Update all repos, or ones of your choosing.

        This will *not* update the cogs installed from those repos.

        Examples:
            - `[p]repo update`
            - `[p]repo update 26-Cogs`
            - `[p]repo update 26-Cogs Laggrons-Dumb-Cogs`

        **Arguments**

        - `[repos...]` The name or names of repos to update. If omitted, all repos are updated.
        """
        async with ctx.typing():
            updated: Set[str]

            updated_repos, failed = await self._repo_manager.update_repos(repos)
            updated = {repo.name for repo in updated_repos}

            if updated:
                message = _("Repo update completed successfully.")
                message += _("\nUpdated: ") + humanize_list(tuple(map(inline, updated)))
            elif not repos:
                message = _("All installed repos are already up to date.")
            else:
                if len(updated_repos) > 1:
                    message = _("These repos are already up to date.")
                else:
                    message = _("This repo is already up to date.")

            if failed:
                message += "\n" + self.format_failed_repos(failed)

        await self.send_pagified(ctx, message)

    @commands.group()
    @checks.is_owner()
    async def cog(self, ctx: commands.Context) -> None:
        """Base command for cog installation management commands."""
        pass

    @cog.command(name="reinstallreqs", hidden=True)
    async def _cog_reinstallreqs(self, ctx: commands.Context) -> None:
        """
        This command should not be used unless Red specifically asks for it.

        This command will reinstall cog requirements and shared libraries for all installed cogs.

        Red might ask the owner to use this when it clears contents of the lib folder
        because of change in minor version of Python.
        """
        async with ctx.typing():
            self._create_lib_folder(remove_first=True)
            installed_cogs = await self.installed_cogs()
            cogs = []
            repos = set()
            for cog in installed_cogs:
                if cog.repo is None:
                    continue
                repos.add(cog.repo)
                cogs.append(cog)
            failed_reqs = await self._install_requirements(cogs)
            all_installed_libs: List[InstalledModule] = []
            all_failed_libs: List[Installable] = []
            for repo in repos:
                installed_libs, failed_libs = await repo.install_libraries(
                    target_dir=self.SHAREDLIB_PATH, req_target_dir=self.LIB_PATH
                )
                all_installed_libs += installed_libs
                all_failed_libs += failed_libs
        message = ""
        if failed_reqs:
            message += _("Failed to install requirements: ") + humanize_list(
                tuple(map(inline, failed_reqs))
            )
        if all_failed_libs:
            libnames = [lib.name for lib in failed_libs]
            message += _("\nFailed to install shared libraries: ") + humanize_list(
                tuple(map(inline, libnames))
            )
        if message:
            await self.send_pagified(
                ctx,
                _(
                    "Cog requirements and shared libraries for all installed cogs"
                    " have been reinstalled but there were some errors:\n"
                )
                + message,
            )
        else:
            await ctx.send(
                _(
                    "Cog requirements and shared libraries"
                    " for all installed cogs have been reinstalled."
                )
            )

    @cog.command(name="install", usage="<repo> <cogs...>", require_var_positional=True)
    async def _cog_install(self, ctx: commands.Context, repo: Repo, *cog_names: str) -> None:
        """Install a cog from the given repo.

        Examples:
            - `[p]cog install 26-Cogs defender`
            - `[p]cog install Laggrons-Dumb-Cogs say roleinvite`

        **Arguments**

        - `<repo>` The name of the repo to install cogs from.
        - `<cogs...>` The cog or cogs to install.
        """
        await self._cog_installrev(ctx, repo, None, cog_names)

    @cog.command(
        name="installversion", usage="<repo> <revision> <cogs...>", require_var_positional=True
    )
    async def _cog_installversion(
        self, ctx: commands.Context, repo: Repo, revision: str, *cog_names: str
    ) -> None:
        """Install a cog from the specified revision of given repo.

        Revisions are "commit ids" that point to the point in the code when a specific change was made.
        The latest revision can be found in the URL bar for any GitHub repo by [pressing "y" on that repo](https://docs.github.com/en/free-pro-team@latest/github/managing-files-in-a-repository/getting-permanent-links-to-files#press-y-to-permalink-to-a-file-in-a-specific-commit).

        Older revisions can be found in the URL bar by [viewing the commit history of any repo](https://cdn.discordapp.com/attachments/133251234164375552/775760247787749406/unknown.png)

        Example:
            - `[p]cog installversion Broken-Repo e798cc268e199612b1316a3d1f193da0770c7016 cog_name`

        **Arguments**

        - `<repo>` The name of the repo to install cogs from.
        - `<revision>` The revision to install from.
        - `<cogs...>` The cog or cogs to install.
        """
        await self._cog_installrev(ctx, repo, revision, cog_names)

    async def _cog_installrev(
        self, ctx: commands.Context, repo: Repo, rev: Optional[str], cog_names: Iterable[str]
    ) -> None:
        commit = None
        async with ctx.typing():
            if rev is not None:
                try:
                    commit = await repo.get_full_sha1(rev)
                except errors.AmbiguousRevision as e:
                    msg = _(
                        "Error: short sha1 `{rev}` is ambiguous. Possible candidates:\n"
                    ).format(rev=rev)
                    for candidate in e.candidates:
                        msg += (
                            f"**{candidate.object_type} {candidate.rev}**"
                            f" - {candidate.description}\n"
                        )
                    await self.send_pagified(ctx, msg)
                    return
                except errors.UnknownRevision:
                    await ctx.send(
                        _("Error: there is no revision `{rev}` in repo `{repo.name}`").format(
                            rev=rev, repo=repo
                        )
                    )
                    return
            cog_names = set(cog_names)

            async with repo.checkout(commit, exit_to_rev=repo.branch):
                cogs, message = await self._filter_incorrect_cogs_by_names(repo, cog_names)
                if not cogs:
                    await self.send_pagified(ctx, message)
                    return
                failed_reqs = await self._install_requirements(cogs)
                if failed_reqs:
                    message += _("\nFailed to install requirements: ") + humanize_list(
                        tuple(map(inline, failed_reqs))
                    )
                    await self.send_pagified(ctx, message)
                    return

                installed_cogs, failed_cogs = await self._install_cogs(cogs)

            deprecation_notice = ""
            if repo.available_libraries:
                deprecation_notice = DEPRECATION_NOTICE.format(repo_list=inline(repo.name))
            installed_libs, failed_libs = await repo.install_libraries(
                target_dir=self.SHAREDLIB_PATH, req_target_dir=self.LIB_PATH
            )
            if rev is not None:
                for cog in installed_cogs:
                    cog.pinned = True
            await self._save_to_installed(installed_cogs + installed_libs)
            if failed_libs:
                libnames = [inline(lib.name) for lib in failed_libs]
                message = (
                    _("\nFailed to install shared libraries for `{repo.name}` repo: ").format(
                        repo=repo
                    )
                    + humanize_list(libnames)
                    + message
                )
            if failed_cogs:
                cognames = [inline(cog.name) for cog in failed_cogs]
                message = _("\nFailed to install cogs: ") + humanize_list(cognames) + message
            if installed_cogs:
                cognames = [inline(cog.name) for cog in installed_cogs]
                message = (
                    _("Successfully installed cogs: ")
                    + humanize_list(cognames)
                    + (
                        _(
                            "\nThese cogs are now pinned and won't get updated automatically."
                            " To change this, use `{prefix}cog unpin <cog>`"
                        ).format(prefix=ctx.clean_prefix)
                        if rev is not None
                        else ""
                    )
                    + _(
                        "\nYou can load them using {command_1}."
                        " To see end user data statements, you can use {command_2}."
                    ).format(
                        command_1=inline(f"{ctx.clean_prefix}load <cogs...>"),
                        command_2=inline(f"{ctx.clean_prefix}cog info <repo> <cog>"),
                    )
                    + message
                )
        # "---" added to separate cog install messages from Downloader's message
        await self.send_pagified(ctx, f"{message}{deprecation_notice}\n---")
        for cog in installed_cogs:
            if cog.install_msg:
                await ctx.send(cog.install_msg.replace("[p]", ctx.clean_prefix))

    @cog.command(name="uninstall", require_var_positional=True)
    async def _cog_uninstall(self, ctx: commands.Context, *cogs: InstalledCog) -> None:
        """Uninstall cogs.

        You may only uninstall cogs which were previously installed
        by Downloader.

        Examples:
            - `[p]cog uninstall 26-Cogs defender`
            - `[p]cog uninstall Laggrons-Dumb-Cogs say roleinvite`

        **Arguments**

        - `<cogs...>` The cog or cogs to uninstall.
        """
        async with ctx.typing():
            uninstalled_cogs = []
            failed_cogs = []
            for cog in set(cogs):
                real_name = cog.name

                poss_installed_path = (await self.cog_install_path()) / real_name
                if poss_installed_path.exists():
                    with contextlib.suppress(commands.ExtensionNotLoaded):
                        ctx.bot.unload_extension(real_name)
                        await ctx.bot.remove_loaded_package(real_name)
                    await self._delete_cog(poss_installed_path)
                    uninstalled_cogs.append(inline(real_name))
                else:
                    failed_cogs.append(real_name)
            await self._remove_from_installed(cogs)

            message = ""
            if uninstalled_cogs:
                if len(uninstalled_cogs) > 1:
                    message += _("Successfully uninstalled cogs: ") + humanize_list(
                        uninstalled_cogs
                    )
                else:
                    message += _("Successfully uninstalled cog ") + uninstalled_cogs[0]
            if failed_cogs:
                if len(failed_cogs) > 1:
                    message += (
                        _(
                            "\nDownloader has removed these cogs from the installed cogs list"
                            " but it wasn't able to find their files: "
                        )
                        + humanize_list(tuple(map(inline, failed_cogs)))
                        + _(
                            "\nThey were most likely removed without using `{prefix}cog uninstall`.\n"
                            "You may need to remove those files manually if the cogs are still usable."
                            " If so, ensure the cogs have been unloaded with `{prefix}unload {cogs}`."
                        ).format(prefix=ctx.clean_prefix, cogs=" ".join(failed_cogs))
                    )
                else:
                    message += _(
                        "\nDownloader has removed the cog {cog} from the installed cogs list"
                        " but it wasn't able to find his files."
                    ).format(cog=inline(failed_cogs[0])) + _(
                        "\nIt was most likely removed without using `{prefix}cog uninstall`.\n"
                        "You may need to remove those files manually if the cog are still usable."
                        " If so, ensure the cog have been unloaded with `{prefix}unload {cog}`."
                    ).format(
                        prefix=ctx.clean_prefix, cog=failed_cogs[0]
                    )
        await self.send_pagified(ctx, message)

    @cog.command(name="pin", require_var_positional=True)
    async def _cog_pin(self, ctx: commands.Context, *cogs: InstalledCog) -> None:
        """Pin cogs - this will lock cogs on their current version.

        Examples:
            - `[p]cog pin defender`
            - `[p]cog pin outdated_cog1 outdated_cog2`

        **Arguments**

        - `<cogs...>` The cog or cogs to pin. Must already be installed.
        """
        already_pinned = []
        pinned = []
        for cog in set(cogs):
            if cog.pinned:
                already_pinned.append(inline(cog.name))
                continue
            cog.pinned = True
            pinned.append(cog)
        message = ""
        if pinned:
            await self._save_to_installed(pinned)
            cognames = [inline(cog.name) for cog in pinned]
            if len(pinned) > 1:
                message += _("Pinned cogs: ") + humanize_list(cognames)
            else:
                message += _("Pinned {cog}").format(cognames[0])
        if already_pinned:
            if len(already_pinned) > 1:
                message += _("\nThese cogs were already pinned: ") + humanize_list(already_pinned)
            else:
                message += _("\n{cog} was already pinned.").format(cog=already_pinned[0])
        await self.send_pagified(ctx, message)

    @cog.command(name="unpin", require_var_positional=True)
    async def _cog_unpin(self, ctx: commands.Context, *cogs: InstalledCog) -> None:
        """Unpin cogs - this will remove the update lock from those cogs.

        Examples:
            - `[p]cog unpin defender`
            - `[p]cog unpin updated_cog1 updated_cog2`

        **Arguments**

        - `<cogs...>` The cog or cogs to unpin. Must already be installed and pinned."""
        not_pinned = []
        unpinned = []
        for cog in set(cogs):
            if not cog.pinned:
                not_pinned.append(inline(cog.name))
                continue
            cog.pinned = False
            unpinned.append(cog)
        message = ""
        if unpinned:
            await self._save_to_installed(unpinned)
            cognames = [inline(cog.name) for cog in unpinned]
            if len(unpinned) > 1:
                message += _("Unpinned cogs: ") + humanize_list(cognames)
            else:
                message += _("Unpinned {cog}").format(cognames[0])
        if not_pinned:
            if len(unpinned) > 1:
                message += _("\nThese cogs weren't pinned: ") + humanize_list(not_pinned)
            else:
                message += _("\n{cog} was already not pinned.").format(cog=not_pinned[0])
        await self.send_pagified(ctx, message)

    @cog.command(name="listpinned")
    async def _cog_listpinned(self, ctx: commands.Context):
        """List currently pinned cogs."""
        installed = await self.installed_cogs()
        pinned_list = sorted([cog.name for cog in installed if cog.pinned], key=str.lower)
        if pinned_list:
            message = humanize_list(pinned_list)
        else:
            message = _("None.")
        if await ctx.embed_requested():
            embed = discord.Embed(color=(await ctx.embed_colour()))
            for page in pagify(message, delims=[", "], page_length=900):
                name = _("(continued)") if page.startswith(", ") else _("Pinned Cogs:")
                if page.startswith(", "):
                    page = page[2:]
                embed.add_field(name=name, value=page, inline=False)
            await ctx.send(embed=embed)
        else:
            for page in pagify(message, delims=[", "], page_length=1900):
                if page.startswith(", "):
                    page = page[2:]
                else:
                    page = _("Pinned Cogs: \n") + page
                await ctx.send(box(page))

    @cog.command(name="checkforupdates")
    async def _cog_checkforupdates(self, ctx: commands.Context) -> None:
        """
        Check for available cog updates (including pinned cogs).

        This command doesn't update cogs, it only checks for updates.
        Use `[p]cog update` to update cogs.
        """

        async with ctx.typing():
            cogs_to_check, failed = await self._get_cogs_to_check()
            cogs_to_update, libs_to_update = await self._available_updates(cogs_to_check)
            cogs_to_update, filter_message = self._filter_incorrect_cogs(cogs_to_update)

            message = ""
            if cogs_to_update:
                cognames = [cog.name for cog in cogs_to_update]
                if len(cogs_to_update) > 1:
                    message += _("These cogs can be updated: ") + humanize_list(
                        tuple(map(inline, cognames))
                    )
                else:
                    message += _("{cog} can be updated.").format(cog=inline(cognames[0]))
            if libs_to_update:
                libnames = [cog.name for cog in libs_to_update]
                if len(libnames) > 1:
                    message += _("\nThese shared libraries can be updated: ") + humanize_list(
                        tuple(map(inline, libnames))
                    )
                else:
                    message += _("\nShared library {library} can be updated.").format(
                        library=inline(libnames[0])
                    )
            if not (cogs_to_update or libs_to_update) and filter_message:
                message += _("No cogs can be updated.")
            message += filter_message

            if not message:
                message = _("All installed cogs are up to date.")

            if failed:
                message += "\n" + self.format_failed_repos(failed)

        await self.send_pagified(ctx, message)

    @cog.command(name="update")
    async def _cog_update(self, ctx: commands.Context, *cogs: InstalledCog) -> None:
        """Update all cogs, or ones of your choosing.

        Examples:
            - `[p]cog update`
            - `[p]cog update defender`

        **Arguments**

        - `[cogs...]` The cog or cogs to update. If omitted, all cogs are updated.
        """
        await self._cog_update_logic(ctx, cogs=cogs)

    @cog.command(name="updateallfromrepos", require_var_positional=True)
    async def _cog_updateallfromrepos(self, ctx: commands.Context, *repos: Repo) -> None:
        """Update all cogs from repos of your choosing.

        Examples:
            - `[p]cog updateallfromrepos 26-Cogs`
            - `[p]cog updateallfromrepos Laggrons-Dumb-Cogs 26-Cogs`

        **Arguments**

        - `<repos...>` The repo or repos to update all cogs from.
        """
        await self._cog_update_logic(ctx, repos=repos)

    @cog.command(name="updatetoversion")
    async def _cog_updatetoversion(
        self, ctx: commands.Context, repo: Repo, revision: str, *cogs: InstalledCog
    ) -> None:
        """Update all cogs, or ones of your choosing to chosen revision of one repo.

        Note that update doesn't mean downgrade and therefore `revision`
        has to be newer than the version that cog currently has installed. If you want to
        downgrade the cog, uninstall and install it again.

        See `[p]cog installversion` for an explanation of `revision`.

        Example:
            - `[p]cog updatetoversion Broken-Repo e798cc268e199612b1316a3d1f193da0770c7016 cog_name`

        **Arguments**

        - `<repo>` The repo or repos to update all cogs from.
        - `<revision>` The revision to update to.
        - `[cogs...]` The cog or cogs to update.
        """
        await self._cog_update_logic(ctx, repo=repo, rev=revision, cogs=cogs)

    async def _cog_update_logic(
        self,
        ctx: commands.Context,
        *,
        repo: Optional[Repo] = None,
        repos: Optional[List[Repo]] = None,
        rev: Optional[str] = None,
        cogs: Optional[List[InstalledModule]] = None,
    ) -> None:
        failed_repos = set()
        updates_available = set()

        async with ctx.typing():
            # this is enough to be sure that `rev` is not None (based on calls to this method)
            if repo is not None:
                rev = cast(str, rev)

                try:
                    await repo.update()
                except errors.UpdateError:
                    message = self.format_failed_repos([repo.name])
                    await self.send_pagified(ctx, message)
                    return

                try:
                    commit = await repo.get_full_sha1(rev)
                except errors.AmbiguousRevision as e:
                    msg = _(
                        "Error: short sha1 `{rev}` is ambiguous. Possible candidates:\n"
                    ).format(rev=rev)
                    for candidate in e.candidates:
                        msg += (
                            f"**{candidate.object_type} {candidate.rev}**"
                            f" - {candidate.description}\n"
                        )
                    await self.send_pagified(ctx, msg)
                    return
                except errors.UnknownRevision:
                    message = _(
                        "Error: there is no revision `{rev}` in repo `{repo.name}`"
                    ).format(rev=rev, repo=repo)
                    await ctx.send(message)
                    return

                await repo.checkout(commit)
                cogs_to_check, __ = await self._get_cogs_to_check(
                    repos=[repo], cogs=cogs, update_repos=False
                )

            else:
                cogs_to_check, check_failed = await self._get_cogs_to_check(repos=repos, cogs=cogs)
                failed_repos.update(check_failed)

            pinned_cogs = {cog for cog in cogs_to_check if cog.pinned}
            cogs_to_check -= pinned_cogs

            message = ""
            if not cogs_to_check:
                cogs_to_update = libs_to_update = ()
                message += _("There were no cogs to check.")
                if pinned_cogs:
                    cognames = [cog.name for cog in pinned_cogs]
                    message += _(
                        "\nThese cogs are pinned and therefore weren't checked: "
                    ) + humanize_list(tuple(map(inline, cognames)))
            else:
                cogs_to_update, libs_to_update = await self._available_updates(cogs_to_check)

                updates_available = cogs_to_update or libs_to_update
                cogs_to_update, filter_message = self._filter_incorrect_cogs(cogs_to_update)

                if updates_available:
                    updated_cognames, message = await self._update_cogs_and_libs(
                        ctx, cogs_to_update, libs_to_update, current_cog_versions=cogs_to_check
                    )
                else:
                    if repos:
                        message += _("Cogs from provided repos are already up to date.")
                    elif repo:
                        if cogs:
                            message += _(
                                "Provided cogs are already up to date with this revision."
                            )
                        else:
                            message += _(
                                "Cogs from provided repo are already up to date with this revision."
                            )
                    else:
                        if cogs:
                            message += _("Provided cogs are already up to date.")
                        else:
                            message += _("All installed cogs are already up to date.")
                if repo is not None:
                    await repo.checkout(repo.branch)
                if pinned_cogs:
                    cognames = [cog.name for cog in pinned_cogs]
                    message += _(
                        "\nThese cogs are pinned and therefore weren't checked: "
                    ) + humanize_list(tuple(map(inline, cognames)))
                message += filter_message

        if failed_repos:
            message += "\n" + self.format_failed_repos(failed_repos)

        repos_with_libs = {
            inline(module.repo.name)
            for module in cogs_to_update + libs_to_update
            if module.repo.available_libraries
        }
        if repos_with_libs:
            message += DEPRECATION_NOTICE.format(repo_list=humanize_list(list(repos_with_libs)))

        await self.send_pagified(ctx, message)

        if updates_available and updated_cognames:
            await self._ask_for_cog_reload(ctx, updated_cognames)

    @cog.command(name="list")
    async def _cog_list(self, ctx: commands.Context, repo: Repo) -> None:
<<<<<<< HEAD
        """List all available cogs from a single repo."""
        available_cogs = 0
=======
        """List all available cogs from a single repo.

        Example:
            - `[p]cog list 26-Cogs`

        **Arguments**

        - `<repo>` The repo to list cogs from.
        """
>>>>>>> 8d512e20
        installed = await self.installed_cogs()
        installed_str = "\n".join(
            [
                "- {}{}".format(i.name, ": {}".format(i.short) if i.short else "")
                for i in installed
                if i.repo_name == repo.name
            ]
        )
        if not installed_str:
            installed_str = _("No cogs installed.")
        elif len(installed) > 1:
            installed_str = (
                _("Installed Cogs: ({installed_number})\n").format(installed_number=len(installed))
                + installed_str
            )
        else:
            installed_str = (
                _("Installed Cog: ({installed_number})\n").format(installed_number=len(installed))
                + installed_str
            )
        available_str = "\n".join(
            [
                "+ {}: {}".format(cog.name, cog.short or "")
                for cog in repo.available_cogs
                if not (cog.hidden or cog in installed)
            ]
        )
        for cog in repo.available_cogs:
            if not (cog.hidden or cog in installed):
                available_cogs += 1
        if not available_str:
            cogs = _("No cogs available.")
        elif available_cogs > 1:
            cogs = (
                _("Available Cogs: ({available_number})\n").format(available_number=available_cogs)
                + available_str
            )
        else:
            cogs = (
                _("Available Cog: ({available_number})\n").format(available_number=available_cogs)
                + available_str
            )
        cogs = cogs + "\n\n" + installed_str
        for page in pagify(cogs, ["\n"], shorten_by=16):
            await ctx.send(box(page.lstrip(" "), lang="diff"))

    @cog.command(name="info", usage="<repo> <cog>")
    async def _cog_info(self, ctx: commands.Context, repo: Repo, cog_name: str) -> None:
        """List information about a single cog.

        Example:
            - `[p]cog info 26-Cogs defender`

        **Arguments**

        - `<repo>` The repo to get cog info from.
        - `<cog>` The cog to get info on.
        """
        cog = discord.utils.get(repo.available_cogs, name=cog_name)
        if cog is None:
            await ctx.send(
                _("There is no cog `{cog_name}` in the repo `{repo.name}`").format(
                    cog_name=cog_name, repo=repo
                )
            )
            return

        msg = _(
            "Information on {cog_name}:\n"
            "{description}\n\n"
            "End user data statement:\n"
            "{end_user_data_statement}\n\n"
            "Made by: {author}\n"
            "Requirements: {requirements}"
        ).format(
            cog_name=cog.name,
            description=cog.description or "",
            end_user_data_statement=(
                cog.end_user_data_statement
                or _("Author of the cog didn't provide end user data statement.")
            ),
            author=", ".join(cog.author) or _("Missing from info.json"),
            requirements=", ".join(cog.requirements) or "None",
        )
        for page in pagify(msg):
            await ctx.send(box(page))

    async def is_installed(
        self, cog_name: str
    ) -> Union[Tuple[bool, InstalledModule], Tuple[bool, None]]:
        """Check to see if a cog has been installed through Downloader.

        Parameters
        ----------
        cog_name : str
            The name of the cog to check for.

        Returns
        -------
        `tuple` of (`bool`, `InstalledModule`)
            :code:`(True, InstalledModule)` if the cog is installed, else
            :code:`(False, None)`.

        """
        for installed_cog in await self.installed_cogs():
            if installed_cog.name == cog_name:
                return True, installed_cog
        return False, None

    async def _filter_incorrect_cogs_by_names(
        self, repo: Repo, cog_names: Iterable[str]
    ) -> Tuple[Tuple[Installable, ...], str]:
        """Filter out incorrect cogs from list.

        Parameters
        ----------
        repo : `Repo`
            Repo which should be searched for `cog_names`
        cog_names : `list` of `str`
            Cog names to search for in repo.
        Returns
        -------
        tuple
            2-tuple of cogs to install and error message for incorrect cogs.
        """
        installed_cogs = await self.installed_cogs()
        cogs: List[Installable] = []
        unavailable_cogs: List[str] = []
        already_installed: List[str] = []
        name_already_used: List[str] = []

        for cog_name in cog_names:
            cog: Optional[Installable] = discord.utils.get(repo.available_cogs, name=cog_name)
            if cog is None:
                unavailable_cogs.append(inline(cog_name))
                continue
            if cog in installed_cogs:
                already_installed.append(inline(cog_name))
                continue
            if discord.utils.get(installed_cogs, name=cog.name):
                name_already_used.append(inline(cog_name))
                continue
            cogs.append(cog)

        message = ""

        if unavailable_cogs:
            if len(unavailable_cogs) > 1:
                message += _("\nCouldn't find these cogs in {repo.name}: ").format(
                    repo=repo
                ) + humanize_list(unavailable_cogs)
            else:
                message += _("\nCouldn't find {cog} cog in {repo.name}").format(
                    cog=unavailable_cogs[0], repo=repo
                )
        if already_installed:
            if len(already_installed) > 1:
                message += _("\nThese cogs were already installed: ") + humanize_list(
                    already_installed
                )
            else:
                message += _("\n{cog} was already installed.").format(cog=already_installed[0])
        if name_already_used:
            if len(name_already_used) > 1:
                message += _(
                    "\nSome cogs with these names are already installed from different repos: "
                ) + humanize_list(name_already_used)
            else:
                message += _(
                    "Cog with name {cog} is already installed from a different repo."
                ).format(cog=name_already_used[0])
        correct_cogs, add_to_message = self._filter_incorrect_cogs(cogs)
        if add_to_message:
            return correct_cogs, f"{message}{add_to_message}"
        return correct_cogs, message

    def _filter_incorrect_cogs(
        self, cogs: Iterable[Installable]
    ) -> Tuple[Tuple[Installable, ...], str]:
        correct_cogs: List[Installable] = []
        outdated_python_version: List[str] = []
        outdated_bot_version: List[str] = []
        for cog in cogs:
            if cog.min_python_version > sys.version_info:
                outdated_python_version.append(
                    inline(cog.name)
                    + _(" (Minimum: {min_version})").format(
                        min_version=".".join([str(n) for n in cog.min_python_version])
                    )
                )
                continue
            ignore_max = cog.min_bot_version > cog.max_bot_version
            if (
                cog.min_bot_version > red_version_info
                or not ignore_max
                and cog.max_bot_version < red_version_info
            ):
                outdated_bot_version.append(
                    inline(cog.name)
                    + _(" (Minimum: {min_version}").format(min_version=cog.min_bot_version)
                    + (
                        ""
                        if ignore_max
                        else _(", at most: {max_version}").format(max_version=cog.max_bot_version)
                    )
                    + ")"
                )
                continue
            correct_cogs.append(cog)
        message = ""
        if outdated_python_version:
            if len(outdated_python_version) > 1:
                message += _(
                    "\nThese cogs require higher python version than you have: "
                ) + humanize_list(outdated_python_version)
            else:
                message += _("{cog} require higher python version than you have.").format(
                    outdated_python_version[0]
                )
        if outdated_bot_version:
            if len(outdated_bot_version) > 1:
                message += _(
                    "\nThese cogs require different Red version"
                    " than you currently have ({current_version}): "
                ).format(current_version=red_version_info) + humanize_list(outdated_bot_version)
            else:
                message += _(
                    "{cog} require different Red version than you currently "
                    "have ({current_version})"
                ).format(cog=outdated_bot_version, current_version=red_version_info)

        return tuple(correct_cogs), message

    async def _get_cogs_to_check(
        self,
        *,
        repos: Optional[Iterable[Repo]] = None,
        cogs: Optional[Iterable[InstalledModule]] = None,
        update_repos: bool = True,
    ) -> Tuple[Set[InstalledModule], List[str]]:
        failed = []
        if not (cogs or repos):
            if update_repos:
                __, failed = await self._repo_manager.update_repos()

            cogs_to_check = {
                cog
                for cog in await self.installed_cogs()
                if cog.repo is not None and cog.repo.name not in failed
            }
        else:
            # this is enough to be sure that `cogs` is not None (based on if above)
            if not repos:
                cogs = cast(Iterable[InstalledModule], cogs)
                repos = {cog.repo for cog in cogs if cog.repo is not None}

            if update_repos:
                __, failed = await self._repo_manager.update_repos(repos)

            if failed:
                # remove failed repos
                repos = {repo for repo in repos if repo.name not in failed}

            if cogs:
                cogs_to_check = {cog for cog in cogs if cog.repo is not None and cog.repo in repos}
            else:
                cogs_to_check = {
                    cog
                    for cog in await self.installed_cogs()
                    if cog.repo is not None and cog.repo in repos
                }

        return (cogs_to_check, failed)

    async def _update_cogs_and_libs(
        self,
        ctx: commands.Context,
        cogs_to_update: Iterable[Installable],
        libs_to_update: Iterable[Installable],
        current_cog_versions: Iterable[InstalledModule],
    ) -> Tuple[Set[str], str]:
        current_cog_versions_map = {cog.name: cog for cog in current_cog_versions}
        failed_reqs = await self._install_requirements(cogs_to_update)
        if failed_reqs:
            return (
                set(),
                _("Failed to install requirements: ")
                + humanize_list(tuple(map(inline, failed_reqs))),
            )
        installed_cogs, failed_cogs = await self._install_cogs(cogs_to_update)
        installed_libs, failed_libs = await self._reinstall_libraries(libs_to_update)
        await self._save_to_installed(installed_cogs + installed_libs)
        message = _("Cog update completed successfully.")

        updated_cognames: Set[str] = set()
        if installed_cogs:
            updated_cognames = set()
            cogs_with_changed_eud_statement = set()
            for cog in installed_cogs:
                updated_cognames.add(cog.name)
                current_eud_statement = current_cog_versions_map[cog.name].end_user_data_statement
                if current_eud_statement != cog.end_user_data_statement:
                    cogs_with_changed_eud_statement.add(cog.name)
            if len(installed_cogs) > 1:
                message += _("\nUpdated: ") + humanize_list(tuple(map(inline, updated_cognames)))
            else:
                message += _("\n{cog} updated.").format(cog=inline(tuple(updated_cognames)[0]))
            if cogs_with_changed_eud_statement:
<<<<<<< HEAD
                if len(cogs_with_changed_eud_statement) > 1:
                    message += (
                        _("\nEnd user data statements of these cogs have changed: ")
                        + humanize_list(tuple(map(inline, cogs_with_changed_eud_statement)))
                        + _("\nYou can use {command} to see the updated statements.\n").format(
                            command=inline(f"{ctx.clean_prefix}cog info <repo_name> <cog_name>")
                        )
                    )
                else:
                    message += _("End user data statements for {cog} have been changed.").format(
                        cog=tuple(cogs_with_changed_eud_statement)[0]
                    ) + _("\nYou can use {command} to see the updated statements.\n").format(
                        command=inline(f"{ctx.clean_prefix}cog info <repo_name> <cog_name>")
=======
                message += (
                    _("\nEnd user data statements of these cogs have changed: ")
                    + humanize_list(tuple(map(inline, cogs_with_changed_eud_statement)))
                    + _("\nYou can use {command} to see the updated statements.\n").format(
                        command=inline(f"{ctx.clean_prefix}cog info <repo> <cog>")
>>>>>>> 8d512e20
                    )
        if failed_cogs:
            cognames = [cog.name for cog in failed_cogs]
            if len(failed_cogs) > 1:
                message += _("\nFailed to update cogs: ") + humanize_list(
                    tuple(map(inline, cognames))
                )
            else:
                message += _("\nFailed to update cog: ") + humanize_list(
                    tuple(map(inline, cognames))
                )
        if not cogs_to_update:
            message = _("No cogs were updated.")
        if installed_libs:
            if len(installed_libs) > 1:
                message += _(
                    "\nSome shared libraries were updated, you should restart the bot "
                    "to bring the changes into effect."
                )
            else:
                message += _(
                    "\nA shared library was updated, you should restart the "
                    "bot to bring the changes into effect."
                )
        if failed_libs:
            libnames = [lib.name for lib in failed_libs]
            if len(failed_cogs) > 1:
                message += _("\nFailed to install shared libraries: ") + humanize_list(
                    tuple(map(inline, libnames))
                )
            else:
                message += _("\nFailed to install shared library: ") + humanize_list(
                    tuple(map(inline, libnames))
                )
        return (updated_cognames, message)

    async def _ask_for_cog_reload(self, ctx: commands.Context, updated_cognames: Set[str]) -> None:
        updated_cognames &= ctx.bot.extensions.keys()  # only reload loaded cogs
        if not updated_cognames:
            await ctx.send(_("None of the updated cogs were previously loaded. Update complete."))
            return

        if not ctx.assume_yes:
            if len(updated_cognames) > 1:
                message = _("Would you like to reload the updated cogs?")
            else:
                message = _("Would you like to reload {cog}?").format(
                    cog=humanize_list(tuple(map(inline, updated_cognames)))
                )
            can_react = ctx.channel.permissions_for(ctx.me).add_reactions
            if not can_react:
                message += " (y/n)"
            query: discord.Message = await ctx.send(message)
            if can_react:
                # noinspection PyAsyncCall
                start_adding_reactions(query, ReactionPredicate.YES_OR_NO_EMOJIS)
                pred = ReactionPredicate.yes_or_no(query, ctx.author)
                event = "reaction_add"
            else:
                pred = MessagePredicate.yes_or_no(ctx)
                event = "message"
            try:
                await ctx.bot.wait_for(event, check=pred, timeout=30)
            except asyncio.TimeoutError:
                await query.delete()
                return

            if not pred.result:
                if can_react:
                    await query.delete()
                else:
                    await ctx.send(_("OK then."))
                return
            else:
                if can_react:
                    with contextlib.suppress(discord.Forbidden):
                        await query.clear_reactions()

        await ctx.invoke(ctx.bot.get_cog("Core").reload, *updated_cognames)

    def cog_name_from_instance(self, instance: object) -> str:
        """Determines the cog name that Downloader knows from the cog instance.

        Probably.

        Parameters
        ----------
        instance : object
            The cog instance.

        Returns
        -------
        str
            The name of the cog according to Downloader..

        """
        splitted = instance.__module__.split(".")
        return splitted[0]

    @commands.command()
    async def findcog(self, ctx: commands.Context, command_name: str) -> None:
        """Find which cog a command comes from.

        This will only work with loaded cogs.

        Example:
            - `[p]findcog ping`

        **Arguments**

        - `<command_name>` The command to search for.
        """
        command = ctx.bot.all_commands.get(command_name)

        if command is None:
            await ctx.send(_("That command doesn't seem to exist."))
            return

        # Check if in installed cogs
        cog = command.cog
        if cog:
            cog_name = self.cog_name_from_instance(cog)
            installed, cog_installable = await self.is_installed(cog_name)
            if installed:
                made_by = (
                    humanize_list(cog_installable.author)
                    if cog_installable.author
                    else _("Missing from info.json")
                )
                repo_url = (
                    _("Missing from installed repos")
                    if cog_installable.repo is None
                    else cog_installable.repo.clean_url
                )
                cog_name = cog_installable.name
            elif cog.__module__.startswith("redbot."):  # core commands or core cog
                made_by = "Cog Creators"
                repo_url = "https://github.com/Cog-Creators/Red-DiscordBot"
                cog_name = cog.__class__.__name__
            else:  # assume not installed via downloader
                made_by = _("Unknown")
                repo_url = _("None - this cog wasn't installed via downloader")
                cog_name = cog.__class__.__name__
        else:
            msg = _("This command is not provided by a cog.")
            await ctx.send(msg)
            return

        if await ctx.embed_requested():
            embed = discord.Embed(color=(await ctx.embed_colour()))
            embed.add_field(name=_("Command:"), value=command_name, inline=False)
            embed.add_field(name=_("Cog Name:"), value=cog_name, inline=False)
            embed.add_field(name=_("Made by:"), value=made_by, inline=False)
            embed.add_field(name=_("Repo URL:"), value=repo_url, inline=False)
            if installed and cog_installable.repo is not None and cog_installable.repo.branch:
                embed.add_field(
                    name=_("Repo branch:"), value=cog_installable.repo.branch, inline=False
                )
            await ctx.send(embed=embed)

        else:
            msg = _(
                "Command: {command}\nCog name: {cog}\nMade by: {author}\nRepo URL: {repo_url}\n"
            ).format(command=command_name, author=made_by, repo_url=repo_url, cog=cog_name)
            if installed and cog_installable.repo is not None and cog_installable.repo.branch:
                msg += _("Repo branch: {branch_name}\n").format(
                    branch_name=cog_installable.repo.branch
                )
            await ctx.send(box(msg))

    @staticmethod
    def format_failed_repos(failed: Collection[str]) -> str:
        """Format collection of ``Repo.name``'s into failed message.

        Parameters
        ----------
        failed : Collection
            Collection of ``Repo.name``

        Returns
        -------
        str
            formatted message
        """

        message = (
            _("Failed to update the following repositories:")
            if len(failed) > 1
            else _("Failed to update the following repository:")
        )
        message += " " + humanize_list(tuple(map(inline, failed))) + "\n"
        message += _(
            "The repository's branch might have been removed or"
            " the repository is no longer accessible at set url."
            " See logs for more information."
        )
        return message<|MERGE_RESOLUTION|>--- conflicted
+++ resolved
@@ -1259,10 +1259,6 @@
 
     @cog.command(name="list")
     async def _cog_list(self, ctx: commands.Context, repo: Repo) -> None:
-<<<<<<< HEAD
-        """List all available cogs from a single repo."""
-        available_cogs = 0
-=======
         """List all available cogs from a single repo.
 
         Example:
@@ -1272,7 +1268,7 @@
 
         - `<repo>` The repo to list cogs from.
         """
->>>>>>> 8d512e20
+        available_cogs = 0
         installed = await self.installed_cogs()
         installed_str = "\n".join(
             [
@@ -1581,27 +1577,19 @@
             else:
                 message += _("\n{cog} updated.").format(cog=inline(tuple(updated_cognames)[0]))
             if cogs_with_changed_eud_statement:
-<<<<<<< HEAD
                 if len(cogs_with_changed_eud_statement) > 1:
                     message += (
                         _("\nEnd user data statements of these cogs have changed: ")
                         + humanize_list(tuple(map(inline, cogs_with_changed_eud_statement)))
                         + _("\nYou can use {command} to see the updated statements.\n").format(
-                            command=inline(f"{ctx.clean_prefix}cog info <repo_name> <cog_name>")
+                            command=inline(f"{ctx.clean_prefix}cog info <repo> <cog>")
                         )
                     )
                 else:
                     message += _("End user data statements for {cog} have been changed.").format(
                         cog=tuple(cogs_with_changed_eud_statement)[0]
                     ) + _("\nYou can use {command} to see the updated statements.\n").format(
-                        command=inline(f"{ctx.clean_prefix}cog info <repo_name> <cog_name>")
-=======
-                message += (
-                    _("\nEnd user data statements of these cogs have changed: ")
-                    + humanize_list(tuple(map(inline, cogs_with_changed_eud_statement)))
-                    + _("\nYou can use {command} to see the updated statements.\n").format(
                         command=inline(f"{ctx.clean_prefix}cog info <repo> <cog>")
->>>>>>> 8d512e20
                     )
         if failed_cogs:
             cognames = [cog.name for cog in failed_cogs]
