import asyncio
import contextlib
import os
import re
import shutil
import sys
from pathlib import Path
from typing import Tuple, Union, Iterable, Collection, Optional, Dict, Set, List, cast
from collections import defaultdict

import discord
from redbot.core import checks, commands, Config, version_info as red_version_info
from redbot.core.bot import Red
from redbot.core.data_manager import cog_data_path
from redbot.core.i18n import Translator, cog_i18n
from redbot.core.utils.chat_formatting import box, pagify, humanize_list, inline
from redbot.core.utils.menus import start_adding_reactions
from redbot.core.utils.predicates import MessagePredicate, ReactionPredicate

from . import errors
from .checks import do_install_agreement
from .converters import InstalledCog
from .installable import InstallableType, Installable, InstalledModule
from .log import log
from .repo_manager import RepoManager, Repo

_ = Translator("Downloader", __file__)


DEPRECATION_NOTICE = _(
    "\n**WARNING:** The following repos are using shared libraries"
    " which are marked for removal in the future: {repo_list}.\n"
    " You should inform maintainers of these repos about this message."
)


@cog_i18n(_)
class Downloader(commands.Cog):
    """Install community cogs made by Cog Creators.

    Community cogs, also called third party cogs, are not included
    in the default Red install.

    Community cogs come in repositories. Repos are a group of cogs
    you can install. You always need to add the creator's repository
    using the `[p]repo` command before you can install one or more
    cogs from the creator.
    """

    def __init__(self, bot: Red):
        super().__init__()
        self.bot = bot

        self.config = Config.get_conf(self, identifier=998240343, force_registration=True)

        self.config.register_global(schema_version=0, installed_cogs={}, installed_libraries={})

        self.already_agreed = False

        self.LIB_PATH = cog_data_path(self) / "lib"
        self.SHAREDLIB_PATH = self.LIB_PATH / "cog_shared"
        self.SHAREDLIB_INIT = self.SHAREDLIB_PATH / "__init__.py"

        self._create_lib_folder()

        self._repo_manager = RepoManager()
        self._ready = asyncio.Event()
        self._init_task = None
        self._ready_raised = False

    def _create_lib_folder(self, *, remove_first: bool = False) -> None:
        if remove_first:
            shutil.rmtree(str(self.LIB_PATH))
        self.SHAREDLIB_PATH.mkdir(parents=True, exist_ok=True)
        if not self.SHAREDLIB_INIT.exists():
            with self.SHAREDLIB_INIT.open(mode="w", encoding="utf-8") as _:
                pass

    async def cog_before_invoke(self, ctx: commands.Context) -> None:
        if not self._ready.is_set():
            async with ctx.typing():
                await self._ready.wait()
        if self._ready_raised:
            await ctx.send(
                "There was an error during Downloader's initialization."
                " Check logs for more information."
            )
            raise commands.CheckFailure()

    def cog_unload(self):
        if self._init_task is not None:
            self._init_task.cancel()

    async def red_delete_data_for_user(self, **kwargs):
        """ Nothing to delete """
        return

    def create_init_task(self):
        def _done_callback(task: asyncio.Task) -> None:
            exc = task.exception()
            if exc is not None:
                log.error(
                    "An unexpected error occurred during Downloader's initialization.",
                    exc_info=exc,
                )
                self._ready_raised = True
                self._ready.set()

        self._init_task = asyncio.create_task(self.initialize())
        self._init_task.add_done_callback(_done_callback)

    async def initialize(self) -> None:
        await self._repo_manager.initialize()
        await self._maybe_update_config()
        self._ready.set()

    async def _maybe_update_config(self) -> None:
        schema_version = await self.config.schema_version()

        if schema_version == 0:
            await self._schema_0_to_1()
            schema_version += 1
            await self.config.schema_version.set(schema_version)

    async def _schema_0_to_1(self):
        """
        This contains migration to allow saving state
        of both installed cogs and shared libraries.
        """
        old_conf = await self.config.get_raw("installed", default=[])
        if not old_conf:
            return
        async with self.config.installed_cogs() as new_cog_conf:
            for cog_json in old_conf:
                repo_name = cog_json["repo_name"]
                module_name = cog_json["cog_name"]
                if repo_name not in new_cog_conf:
                    new_cog_conf[repo_name] = {}
                new_cog_conf[repo_name][module_name] = {
                    "repo_name": repo_name,
                    "module_name": module_name,
                    "commit": "",
                    "pinned": False,
                }
        await self.config.clear_raw("installed")
        # no reliable way to get installed libraries (i.a. missing repo name)
        # but it only helps `[p]cog update` run faster so it's not an issue

    async def cog_install_path(self) -> Path:
        """Get the current cog install path.

        Returns
        -------
        pathlib.Path
            The default cog install path.

        """
        return await self.bot._cog_mgr.install_path()

    async def installed_cogs(self) -> Tuple[InstalledModule, ...]:
        """Get info on installed cogs.

        Returns
        -------
        `tuple` of `InstalledModule`
            All installed cogs.

        """
        installed = await self.config.installed_cogs()
        # noinspection PyTypeChecker
        return tuple(
            InstalledModule.from_json(cog_json, self._repo_manager)
            for repo_json in installed.values()
            for cog_json in repo_json.values()
        )

    async def installed_libraries(self) -> Tuple[InstalledModule, ...]:
        """Get info on installed shared libraries.

        Returns
        -------
        `tuple` of `InstalledModule`
            All installed shared libraries.

        """
        installed = await self.config.installed_libraries()
        # noinspection PyTypeChecker
        return tuple(
            InstalledModule.from_json(lib_json, self._repo_manager)
            for repo_json in installed.values()
            for lib_json in repo_json.values()
        )

    async def installed_modules(self) -> Tuple[InstalledModule, ...]:
        """Get info on installed cogs and shared libraries.

        Returns
        -------
        `tuple` of `InstalledModule`
            All installed cogs and shared libraries.

        """
        return await self.installed_cogs() + await self.installed_libraries()

    async def _save_to_installed(self, modules: Iterable[InstalledModule]) -> None:
        """Mark modules as installed or updates their json in Config.

        Parameters
        ----------
        modules : `list` of `InstalledModule`
            The modules to check off.

        """
        async with self.config.all() as global_data:
            installed_cogs = global_data["installed_cogs"]
            installed_libraries = global_data["installed_libraries"]
            for module in modules:
                if module.type == InstallableType.COG:
                    installed = installed_cogs
                elif module.type == InstallableType.SHARED_LIBRARY:
                    installed = installed_libraries
                else:
                    continue
                module_json = module.to_json()
                repo_json = installed.setdefault(module.repo_name, {})
                repo_json[module.name] = module_json

    async def _remove_from_installed(self, modules: Iterable[InstalledModule]) -> None:
        """Remove modules from the saved list
        of installed modules (corresponding to type of module).

        Parameters
        ----------
        modules : `list` of `InstalledModule`
            The modules to remove.

        """
        async with self.config.all() as global_data:
            installed_cogs = global_data["installed_cogs"]
            installed_libraries = global_data["installed_libraries"]
            for module in modules:
                if module.type == InstallableType.COG:
                    installed = installed_cogs
                elif module.type == InstallableType.SHARED_LIBRARY:
                    installed = installed_libraries
                else:
                    continue
                with contextlib.suppress(KeyError):
                    installed[module._json_repo_name].pop(module.name)

    async def _shared_lib_load_check(self, cog_name: str) -> Optional[Repo]:
        is_installed, cog = await self.is_installed(cog_name)
        # it's not gonna be None when `is_installed` is True
        # if we'll use typing_extensions in future, `Literal` can solve this
        cog = cast(InstalledModule, cog)
        if is_installed and cog.repo is not None and cog.repo.available_libraries:
            return cog.repo
        return None

    async def _available_updates(
        self, cogs: Iterable[InstalledModule]
    ) -> Tuple[Tuple[Installable, ...], Tuple[Installable, ...]]:
        """
        Get cogs and libraries which can be updated.

        Parameters
        ----------
        cogs : `list` of `InstalledModule`
            List of cogs, which should be checked against the updates.

        Returns
        -------
        tuple
            2-tuple of cogs and libraries which can be updated.

        """
        repos = {cog.repo for cog in cogs if cog.repo is not None}
        installed_libraries = await self.installed_libraries()

        modules: Set[InstalledModule] = set()
        cogs_to_update: Set[Installable] = set()
        libraries_to_update: Set[Installable] = set()
        # split libraries and cogs into 2 categories:
        # 1. `cogs_to_update`, `libraries_to_update` - module needs update, skip diffs
        # 2. `modules` - module MAY need update, check diffs
        for repo in repos:
            for lib in repo.available_libraries:
                try:
                    index = installed_libraries.index(lib)
                except ValueError:
                    libraries_to_update.add(lib)
                else:
                    modules.add(installed_libraries[index])
        for cog in cogs:
            if cog.repo is None:
                # cog had its repo removed, can't check for updates
                continue
            if cog.commit:
                modules.add(cog)
                continue
            # marking cog for update if there's no commit data saved (back-compat, see GH-2571)
            last_cog_occurrence = await cog.repo.get_last_module_occurrence(cog.name)
            if last_cog_occurrence is not None and not last_cog_occurrence.disabled:
                cogs_to_update.add(last_cog_occurrence)

        # Reduces diff requests to a single dict with no repeats
        hashes: Dict[Tuple[Repo, str], Set[InstalledModule]] = defaultdict(set)
        for module in modules:
            module.repo = cast(Repo, module.repo)
            if module.repo.commit != module.commit:
                try:
                    should_add = await module.repo.is_ancestor(module.commit, module.repo.commit)
                except errors.UnknownRevision:
                    # marking module for update if the saved commit data is invalid
                    last_module_occurrence = await module.repo.get_last_module_occurrence(
                        module.name
                    )
                    if last_module_occurrence is not None and not last_module_occurrence.disabled:
                        if last_module_occurrence.type == InstallableType.COG:
                            cogs_to_update.add(last_module_occurrence)
                        elif last_module_occurrence.type == InstallableType.SHARED_LIBRARY:
                            libraries_to_update.add(last_module_occurrence)
                else:
                    if should_add:
                        hashes[(module.repo, module.commit)].add(module)

        update_commits = []
        for (repo, old_hash), modules_to_check in hashes.items():
            modified = await repo.get_modified_modules(old_hash, repo.commit)
            for module in modules_to_check:
                try:
                    index = modified.index(module)
                except ValueError:
                    # module wasn't modified - we just need to update its commit
                    module.commit = repo.commit
                    update_commits.append(module)
                else:
                    modified_module = modified[index]
                    if modified_module.type == InstallableType.COG:
                        if not modified_module.disabled:
                            cogs_to_update.add(modified_module)
                    elif modified_module.type == InstallableType.SHARED_LIBRARY:
                        libraries_to_update.add(modified_module)

        await self._save_to_installed(update_commits)

        return (tuple(cogs_to_update), tuple(libraries_to_update))

    async def _install_cogs(
        self, cogs: Iterable[Installable]
    ) -> Tuple[Tuple[InstalledModule, ...], Tuple[Installable, ...]]:
        """Installs a list of cogs.

        Parameters
        ----------
        cogs : `list` of `Installable`
            Cogs to install. ``repo`` property of those objects can't be `None`
        Returns
        -------
        tuple
            2-tuple of installed and failed cogs.
        """
        repos: Dict[str, Tuple[Repo, Dict[str, List[Installable]]]] = {}
        for cog in cogs:
            try:
                repo_by_commit = repos[cog.repo_name]
            except KeyError:
                cog.repo = cast(Repo, cog.repo)  # docstring specifies this already
                repo_by_commit = repos[cog.repo_name] = (cog.repo, defaultdict(list))
            cogs_by_commit = repo_by_commit[1]
            cogs_by_commit[cog.commit].append(cog)
        installed = []
        failed = []
        for repo, cogs_by_commit in repos.values():
            exit_to_commit = repo.commit
            for commit, cogs_to_install in cogs_by_commit.items():
                await repo.checkout(commit)
                for cog in cogs_to_install:
                    if await cog.copy_to(await self.cog_install_path()):
                        installed.append(InstalledModule.from_installable(cog))
                    else:
                        failed.append(cog)
            await repo.checkout(exit_to_commit)

        # noinspection PyTypeChecker
        return (tuple(installed), tuple(failed))

    async def _reinstall_libraries(
        self, libraries: Iterable[Installable]
    ) -> Tuple[Tuple[InstalledModule, ...], Tuple[Installable, ...]]:
        """Installs a list of shared libraries, used when updating.

        Parameters
        ----------
        libraries : `list` of `Installable`
            Libraries to reinstall. ``repo`` property of those objects can't be `None`
        Returns
        -------
        tuple
            2-tuple of installed and failed libraries.
        """
        repos: Dict[str, Tuple[Repo, Dict[str, Set[Installable]]]] = {}
        for lib in libraries:
            try:
                repo_by_commit = repos[lib.repo_name]
            except KeyError:
                lib.repo = cast(Repo, lib.repo)  # docstring specifies this already
                repo_by_commit = repos[lib.repo_name] = (lib.repo, defaultdict(set))
            libs_by_commit = repo_by_commit[1]
            libs_by_commit[lib.commit].add(lib)

        all_installed: List[InstalledModule] = []
        all_failed: List[Installable] = []
        for repo, libs_by_commit in repos.values():
            exit_to_commit = repo.commit
            for commit, libs in libs_by_commit.items():
                await repo.checkout(commit)
                installed, failed = await repo.install_libraries(
                    target_dir=self.SHAREDLIB_PATH, req_target_dir=self.LIB_PATH, libraries=libs
                )
                all_installed += installed
                all_failed += failed
            await repo.checkout(exit_to_commit)

        # noinspection PyTypeChecker
        return (tuple(all_installed), tuple(all_failed))

    async def _install_requirements(self, cogs: Iterable[Installable]) -> Tuple[str, ...]:
        """
        Installs requirements for given cogs.

        Parameters
        ----------
        cogs : `list` of `Installable`
            Cogs whose requirements should be installed.
        Returns
        -------
        tuple
            Tuple of failed requirements.
        """

        # Reduces requirements to a single list with no repeats
        requirements = {requirement for cog in cogs for requirement in cog.requirements}
        repos: List[Tuple[Repo, List[str]]] = [(repo, []) for repo in self._repo_manager.repos]

        # This for loop distributes the requirements across all repos
        # which will allow us to concurrently install requirements
        for i, req in enumerate(requirements):
            repo_index = i % len(repos)
            repos[repo_index][1].append(req)

        has_reqs = list(filter(lambda item: len(item[1]) > 0, repos))

        failed_reqs = []
        for repo, reqs in has_reqs:
            for req in reqs:
                if not await repo.install_raw_requirements([req], self.LIB_PATH):
                    failed_reqs.append(req)
        return tuple(failed_reqs)

    @staticmethod
    async def _delete_cog(target: Path) -> None:
        """
        Removes an (installed) cog.
        :param target: Path pointing to an existing file or directory
        :return:
        """
        if not target.exists():
            return

        if target.is_dir():
            shutil.rmtree(str(target))
        elif target.is_file():
            os.remove(str(target))

    @staticmethod
    async def send_pagified(target: discord.abc.Messageable, content: str) -> None:
        for page in pagify(content):
            await target.send(page)

    @commands.command(require_var_positional=True)
    @checks.is_owner()
    async def pipinstall(self, ctx: commands.Context, *deps: str) -> None:
<<<<<<< HEAD
        """Install a group of dependencies using pip."""
=======
        """
        Install a group of dependencies using pip.

        Examples:
            - `[p]pipinstall bs4`
            - `[p]pipinstall py-cpuinfo psutil`

        Improper usage of this command can break your bot, be careful.

        **Arguments**

        - `[deps...]` The package or packages you wish to install.
        """
        if not deps:
            await ctx.send_help()
            return
>>>>>>> 6038ef55
        repo = Repo("", "", "", "", Path.cwd())
        async with ctx.typing():
            success = await repo.install_raw_requirements(deps, self.LIB_PATH)

        if success:
            await ctx.send(_("Libraries installed."))
        else:
            await ctx.send(
                _(
                    "Some libraries failed to install. Please check"
                    " your logs for a complete list."
                )
            )

    @commands.group()
    @checks.is_owner()
    async def repo(self, ctx: commands.Context) -> None:
        """Base command for repository management."""
        pass

    @repo.command(name="add")
    async def _repo_add(
        self, ctx: commands.Context, name: str, repo_url: str, branch: str = None
    ) -> None:
        """Add a new repo.

        Examples:
            - `[p]repo add 26-Cogs https://github.com/Twentysix26/x26-Cogs`
            - `[p]repo add Laggrons-Dumb-Cogs https://github.com/retke/Laggrons-Dumb-Cogs v3`

        Repo names can only contain characters A-z, numbers, underscores, and hyphens.
        The branch will be the default branch if not specified.

        **Arguments**

        - `<name>` The name given to the repo.
        - `<repo_url>` URL to the cog branch. Usually GitHub or GitLab.
        - `[branch]` Optional branch to install cogs from.
        """
        agreed = await do_install_agreement(ctx)
        if not agreed:
            return
        if re.match(r"^[a-zA-Z0-9_\-]*$", name) is None:
            await ctx.send(
                _("Repo names can only contain characters A-z, numbers, underscores, and hyphens.")
            )
            return
        try:
            async with ctx.typing():
                # noinspection PyTypeChecker
                repo = await self._repo_manager.add_repo(name=name, url=repo_url, branch=branch)
        except errors.ExistingGitRepo:
            await ctx.send(
                _("The repo name you provided is already in use. Please choose another name.")
            )
        except errors.CloningError as err:
            await ctx.send(
                _(
                    "Something went wrong during the cloning process."
                    " See logs for more information."
                )
            )
            log.exception(
                "Something went wrong whilst cloning %s (to revision: %s)",
                repo_url,
                branch,
                exc_info=err,
            )
        except OSError:
            log.exception(
                "Something went wrong trying to add repo %s under name %s",
                repo_url,
                name,
            )
            await ctx.send(
                _(
                    "Something went wrong trying to add that repo."
                    " See logs for more information."
                )
            )
        else:
            await ctx.send(_("Repo `{name}` successfully added.").format(name=name))
            if repo.install_msg:
                await ctx.send(repo.install_msg.replace("[p]", ctx.clean_prefix))

    @repo.command(name="delete", aliases=["remove", "del"])
    async def _repo_del(self, ctx: commands.Context, repo: Repo) -> None:
        """
        Remove a repo and its files.

        Example:
            - `[p]repo delete 26-Cogs`

        **Arguments**

        - `<repo_name>` The name of an already added repo
        """
        await self._repo_manager.delete_repo(repo.name)

        await ctx.send(
            _("The repo `{repo.name}` has been deleted successfully.").format(repo=repo)
        )

    @repo.command(name="list")
    async def _repo_list(self, ctx: commands.Context) -> None:
        """List all installed repos."""
        repos = self._repo_manager.repos
        sorted_repos = sorted(repos, key=lambda r: str.lower(r.name))
        joined = _("Installed Repos:\n\n")
        for repo in sorted_repos:
            joined += "+ {}: {}\n".format(repo.name, repo.short or "")

        for page in pagify(joined, ["\n"], shorten_by=16):
            await ctx.send(box(page.lstrip(" "), lang="diff"))

    @repo.command(name="info")
    async def _repo_info(self, ctx: commands.Context, repo: Repo) -> None:
        """Show information about a repo.

        Example:
            - `[p]repo info 26-Cogs`

        **Arguments**

        - `<repo_name>` The name of the repo to show info about.
        """
        made_by = ", ".join(repo.author) or _("Missing from info.json")

        information = _("Repo url: {repo_url}\n").format(repo_url=repo.clean_url)
        if repo.branch:
            information += _("Branch: {branch_name}\n").format(branch_name=repo.branch)
        information += _("Made by: {author}\nDescription:\n{description}").format(
            author=made_by, description=repo.description or ""
        )

        msg = _("Information on {repo_name} repo:{information}").format(
            repo_name=inline(repo.name), information=box(information)
        )

        await ctx.send(msg)

    @repo.command(name="update")
    async def _repo_update(self, ctx: commands.Context, *repos: Repo) -> None:
        """Update all repos, or ones of your choosing.

        This will *not* update the cogs installed from those repos.

        Examples:
            - `[p]repo update`
            - `[p]repo update 26-Cogs`
            - `[p]repo update 26-Cogs Laggrons-Dumb-Cogs`

        **Arguments**

        - `[repos...]` The name or names of repos to update. If omitted, all repos are updated.
        """
        async with ctx.typing():
            updated: Set[str]

            updated_repos, failed = await self._repo_manager.update_repos(repos)
            updated = {repo.name for repo in updated_repos}

            if updated:
                message = _("Repo update completed successfully.")
                message += _("\nUpdated: ") + humanize_list(tuple(map(inline, updated)))
            elif not repos:
                message = _("All installed repos are already up to date.")
            else:
                if len(updated_repos) > 1:
                    message = _("These repos are already up to date.")
                else:
                    message = _("This repo is already up to date.")

            if failed:
                message += "\n" + self.format_failed_repos(failed)

        await self.send_pagified(ctx, message)

    @commands.group()
    @checks.is_owner()
    async def cog(self, ctx: commands.Context) -> None:
        """Base command for cog installation management commands."""
        pass

    @cog.command(name="reinstallreqs", hidden=True)
    async def _cog_reinstallreqs(self, ctx: commands.Context) -> None:
        """
        This command should not be used unless Red specifically asks for it.

        This command will reinstall cog requirements and shared libraries for all installed cogs.

        Red might ask the owner to use this when it clears contents of the lib folder
        because of change in minor version of Python.
        """
        async with ctx.typing():
            self._create_lib_folder(remove_first=True)
            installed_cogs = await self.installed_cogs()
            cogs = []
            repos = set()
            for cog in installed_cogs:
                if cog.repo is None:
                    continue
                repos.add(cog.repo)
                cogs.append(cog)
            failed_reqs = await self._install_requirements(cogs)
            all_installed_libs: List[InstalledModule] = []
            all_failed_libs: List[Installable] = []
            for repo in repos:
                installed_libs, failed_libs = await repo.install_libraries(
                    target_dir=self.SHAREDLIB_PATH, req_target_dir=self.LIB_PATH
                )
                all_installed_libs += installed_libs
                all_failed_libs += failed_libs
        message = ""
        if failed_reqs:
            message += _("Failed to install requirements: ") + humanize_list(
                tuple(map(inline, failed_reqs))
            )
        if all_failed_libs:
            libnames = [lib.name for lib in failed_libs]
            message += _("\nFailed to install shared libraries: ") + humanize_list(
                tuple(map(inline, libnames))
            )
        if message:
            await self.send_pagified(
                ctx,
                _(
                    "Cog requirements and shared libraries for all installed cogs"
                    " have been reinstalled but there were some errors:\n"
                )
                + message,
            )
        else:
            await ctx.send(
                _(
                    "Cog requirements and shared libraries"
                    " for all installed cogs have been reinstalled."
                )
            )

    @cog.command(name="install", usage="<repo> <cogs...>", require_var_positional=True)
    async def _cog_install(self, ctx: commands.Context, repo: Repo, *cog_names: str) -> None:
        """Install a cog from the given repo.

        Examples:
            - `[p]cog install 26-Cogs defender`
            - `[p]cog install Laggrons-Dumb-Cogs say roleinvite`

        **Arguments**

        - `<repo_name>` The name of the repo to install cogs from.
        - `<cogs>` The cog or cogs to install.
        """
        await self._cog_installrev(ctx, repo, None, cog_names)

    @cog.command(
        name="installversion", usage="<repo> <revision> <cogs...>", require_var_positional=True
    )
    async def _cog_installversion(
        self, ctx: commands.Context, repo: Repo, rev: str, *cog_names: str
    ) -> None:
        """Install a cog from the specified revision of given repo.

        Revisions are "commit ids" that point to the point in the code when a specific change was made.
        The latest revision can be found in the URL bar for any GitHub repo by [pressing "y" on that repo](https://docs.github.com/en/free-pro-team@latest/github/managing-files-in-a-repository/getting-permanent-links-to-files#press-y-to-permalink-to-a-file-in-a-specific-commit).

        Older revisions can be found in the URL bar by [viewing the commit history of any repo](https://cdn.discordapp.com/attachments/133251234164375552/775760247787749406/unknown.png)

        Example:
            - `[p]cog installversion Broken-Repo e798cc268e199612b1316a3d1f193da0770c7016 cog_name`

        **Arguments**

        - `<repo_name>` The name of the repo to install cogs from.
        - `<revision>` The revision to install from.
        - `<cogs>` The cog or cogs to install.
        """
        await self._cog_installrev(ctx, repo, rev, cog_names)

    async def _cog_installrev(
        self, ctx: commands.Context, repo: Repo, rev: Optional[str], cog_names: Iterable[str]
    ) -> None:
        commit = None
        async with ctx.typing():
            if rev is not None:
                try:
                    commit = await repo.get_full_sha1(rev)
                except errors.AmbiguousRevision as e:
                    msg = _(
                        "Error: short sha1 `{rev}` is ambiguous. Possible candidates:\n"
                    ).format(rev=rev)
                    for candidate in e.candidates:
                        msg += (
                            f"**{candidate.object_type} {candidate.rev}**"
                            f" - {candidate.description}\n"
                        )
                    await self.send_pagified(ctx, msg)
                    return
                except errors.UnknownRevision:
                    await ctx.send(
                        _("Error: there is no revision `{rev}` in repo `{repo.name}`").format(
                            rev=rev, repo=repo
                        )
                    )
                    return
            cog_names = set(cog_names)

            async with repo.checkout(commit, exit_to_rev=repo.branch):
                cogs, message = await self._filter_incorrect_cogs_by_names(repo, cog_names)
                if not cogs:
                    await self.send_pagified(ctx, message)
                    return
                failed_reqs = await self._install_requirements(cogs)
                if failed_reqs:
                    message += _("\nFailed to install requirements: ") + humanize_list(
                        tuple(map(inline, failed_reqs))
                    )
                    await self.send_pagified(ctx, message)
                    return

                installed_cogs, failed_cogs = await self._install_cogs(cogs)

            deprecation_notice = ""
            if repo.available_libraries:
                deprecation_notice = DEPRECATION_NOTICE.format(repo_list=inline(repo.name))
            installed_libs, failed_libs = await repo.install_libraries(
                target_dir=self.SHAREDLIB_PATH, req_target_dir=self.LIB_PATH
            )
            if rev is not None:
                for cog in installed_cogs:
                    cog.pinned = True
            await self._save_to_installed(installed_cogs + installed_libs)
            if failed_libs:
                libnames = [inline(lib.name) for lib in failed_libs]
                message = (
                    _("\nFailed to install shared libraries for `{repo.name}` repo: ").format(
                        repo=repo
                    )
                    + humanize_list(libnames)
                    + message
                )
            if failed_cogs:
                cognames = [inline(cog.name) for cog in failed_cogs]
                message = _("\nFailed to install cogs: ") + humanize_list(cognames) + message
            if installed_cogs:
                cognames = [inline(cog.name) for cog in installed_cogs]
                message = (
                    _("Successfully installed cogs: ")
                    + humanize_list(cognames)
                    + (
                        _(
                            "\nThese cogs are now pinned and won't get updated automatically."
                            " To change this, use `{prefix}cog unpin <cog>`"
                        ).format(prefix=ctx.clean_prefix)
                        if rev is not None
                        else ""
                    )
                    + _(
                        "\nYou can load them using {command_1}."
                        " To see end user data statements, you can use {command_2}."
                    ).format(
                        command_1=inline(f"{ctx.clean_prefix}load <cogs...>"),
                        command_2=inline(f"{ctx.clean_prefix}cog info <repo> <cog>"),
                    )
                    + message
                )
        # "---" added to separate cog install messages from Downloader's message
        await self.send_pagified(ctx, f"{message}{deprecation_notice}\n---")
        for cog in installed_cogs:
            if cog.install_msg:
                await ctx.send(cog.install_msg.replace("[p]", ctx.clean_prefix))

    @cog.command(name="uninstall", require_var_positional=True)
    async def _cog_uninstall(self, ctx: commands.Context, *cogs: InstalledCog) -> None:
        """Uninstall cogs.

        You may only uninstall cogs which were previously installed
        by Downloader.

        Examples:
            - `[p]cog uninstall 26-Cogs defender`
            - `[p]cog uninstall Laggrons-Dumb-Cogs say roleinvite`

        **Arguments**

        - `<cogs>` The cog or cogs to uninstall.
        """
        async with ctx.typing():
            uninstalled_cogs = []
            failed_cogs = []
            for cog in set(cogs):
                real_name = cog.name

                poss_installed_path = (await self.cog_install_path()) / real_name
                if poss_installed_path.exists():
                    with contextlib.suppress(commands.ExtensionNotLoaded):
                        ctx.bot.unload_extension(real_name)
                        await ctx.bot.remove_loaded_package(real_name)
                    await self._delete_cog(poss_installed_path)
                    uninstalled_cogs.append(inline(real_name))
                else:
                    failed_cogs.append(real_name)
            await self._remove_from_installed(cogs)

            message = ""
            if uninstalled_cogs:
                message += _("Successfully uninstalled cogs: ") + humanize_list(uninstalled_cogs)
            if failed_cogs:
                message += (
                    _(
                        "\nDownloader has removed these cogs from the installed cogs list"
                        " but it wasn't able to find their files: "
                    )
                    + humanize_list(tuple(map(inline, failed_cogs)))
                    + _(
                        "\nThey were most likely removed without using `{prefix}cog uninstall`.\n"
                        "You may need to remove those files manually if the cogs are still usable."
                        " If so, ensure the cogs have been unloaded with `{prefix}unload {cogs}`."
                    ).format(prefix=ctx.clean_prefix, cogs=" ".join(failed_cogs))
                )
        await self.send_pagified(ctx, message)

    @cog.command(name="pin", require_var_positional=True)
    async def _cog_pin(self, ctx: commands.Context, *cogs: InstalledCog) -> None:
<<<<<<< HEAD
        """Pin cogs - this will lock cogs on their current version."""
=======
        """Pin cogs - this will lock cogs on their current version.

        Examples:
            - `[p]cog pin defender`
            - `[p]cog pin outdated_cog1 outdated_cog2`

        **Arguments**

        - `<cogs>` The cog or cogs to pin. Must already be installed.
        """
        if not cogs:
            await ctx.send_help()
            return
>>>>>>> 6038ef55
        already_pinned = []
        pinned = []
        for cog in set(cogs):
            if cog.pinned:
                already_pinned.append(inline(cog.name))
                continue
            cog.pinned = True
            pinned.append(cog)
        message = ""
        if pinned:
            await self._save_to_installed(pinned)
            cognames = [inline(cog.name) for cog in pinned]
            message += _("Pinned cogs: ") + humanize_list(cognames)
        if already_pinned:
            message += _("\nThese cogs were already pinned: ") + humanize_list(already_pinned)
        await self.send_pagified(ctx, message)

    @cog.command(name="unpin", require_var_positional=True)
    async def _cog_unpin(self, ctx: commands.Context, *cogs: InstalledCog) -> None:
<<<<<<< HEAD
        """Unpin cogs - this will remove update lock from cogs."""
=======
        """Unpin cogs - this will remove the update lock from those cogs.

        Examples:
            - `[p]cog unpin defender`
            - `[p]cog unpin updated_cog1 updated_cog2`

        **Arguments**

        - `<cogs>` The cog or cogs to unpin. Must already be installed and pinned."""
        if not cogs:
            await ctx.send_help()
            return
>>>>>>> 6038ef55
        not_pinned = []
        unpinned = []
        for cog in set(cogs):
            if not cog.pinned:
                not_pinned.append(inline(cog.name))
                continue
            cog.pinned = False
            unpinned.append(cog)
        message = ""
        if unpinned:
            await self._save_to_installed(unpinned)
            cognames = [inline(cog.name) for cog in unpinned]
            message += _("Unpinned cogs: ") + humanize_list(cognames)
        if not_pinned:
            message += _("\nThese cogs weren't pinned: ") + humanize_list(not_pinned)
        await self.send_pagified(ctx, message)

    @cog.command(name="listpinned")
    async def _cog_listpinned(self, ctx: commands.Context):
        """List currently pinned cogs."""
        installed = await self.installed_cogs()
        pinned_list = sorted([cog.name for cog in installed if cog.pinned], key=str.lower)
        if pinned_list:
            message = humanize_list(pinned_list)
        else:
            message = _("None.")
        if await ctx.embed_requested():
            embed = discord.Embed(color=(await ctx.embed_colour()))
            for page in pagify(message, delims=[", "], page_length=900):
                name = _("(continued)") if page.startswith(", ") else _("Pinned Cogs:")
                if page.startswith(", "):
                    page = page[2:]
                embed.add_field(name=name, value=page, inline=False)
            await ctx.send(embed=embed)
        else:
            for page in pagify(message, delims=[", "], page_length=1900):
                if page.startswith(", "):
                    page = page[2:]
                else:
                    page = _("Pinned Cogs: \n") + page
                await ctx.send(box(page))

    @cog.command(name="checkforupdates")
    async def _cog_checkforupdates(self, ctx: commands.Context) -> None:
        """
        Check for available cog updates (including pinned cogs).

        This command doesn't update cogs, it only checks for updates.
        Use `[p]cog update` to update cogs.
        """

        async with ctx.typing():
            cogs_to_check, failed = await self._get_cogs_to_check()
            cogs_to_update, libs_to_update = await self._available_updates(cogs_to_check)
            cogs_to_update, filter_message = self._filter_incorrect_cogs(cogs_to_update)

            message = ""
            if cogs_to_update:
                cognames = [cog.name for cog in cogs_to_update]
                message += _("These cogs can be updated: ") + humanize_list(
                    tuple(map(inline, cognames))
                )
            if libs_to_update:
                libnames = [cog.name for cog in libs_to_update]
                message += _("\nThese shared libraries can be updated: ") + humanize_list(
                    tuple(map(inline, libnames))
                )
            if not (cogs_to_update or libs_to_update) and filter_message:
                message += _("No cogs can be updated.")
            message += filter_message

            if not message:
                message = _("All installed cogs are up to date.")

            if failed:
                message += "\n" + self.format_failed_repos(failed)

        await self.send_pagified(ctx, message)

    @cog.command(name="update")
    async def _cog_update(self, ctx: commands.Context, *cogs: InstalledCog) -> None:
        """Update all cogs, or ones of your choosing.

        Examples:
            - `[p]cog update`
            - `[p]cog update defender`

        **Arguments**

        - `[cogs...]` The cog or cogs to update. If omitted, all cogs are updated.
        """
        await self._cog_update_logic(ctx, cogs=cogs)

    @cog.command(name="updateallfromrepos", require_var_positional=True)
    async def _cog_updateallfromrepos(self, ctx: commands.Context, *repos: Repo) -> None:
<<<<<<< HEAD
        """Update all cogs from repos of your choosing."""
=======
        """Update all cogs from repos of your choosing.

        Examples:
            - `[p]cog updateallfromrepos 26-Cogs`
            - `[p]cog updateallfromrepos Laggrons-Dumb-Cogs 26-Cogs`

        **Arguments**

        - `<repos>` The repo or repos to update all cogs from.
        """
        if not repos:
            await ctx.send_help()
            return
>>>>>>> 6038ef55
        await self._cog_update_logic(ctx, repos=repos)

    @cog.command(name="updatetoversion")
    async def _cog_updatetoversion(
        self, ctx: commands.Context, repo: Repo, rev: str, *cogs: InstalledCog
    ) -> None:
        """Update all cogs, or ones of your choosing to chosen revision of one repo.

        Note that update doesn't mean downgrade and therefore `revision`
        has to be newer than the version that cog currently has installed. If you want to
        downgrade the cog, uninstall and install it again.

        See `[p]cog installversion` for an explanation of `revision`.

        Example:
            - `[p]cog updatetoversion Broken-Repo e798cc268e199612b1316a3d1f193da0770c7016 cog_name`

        **Arguments**

        - `<repo_name>` The repo or repos to update all cogs from.
        - `<revision>` The revision to update to.
        - `[cogs]` The cog or cogs to update.
        """
        await self._cog_update_logic(ctx, repo=repo, rev=rev, cogs=cogs)

    async def _cog_update_logic(
        self,
        ctx: commands.Context,
        *,
        repo: Optional[Repo] = None,
        repos: Optional[List[Repo]] = None,
        rev: Optional[str] = None,
        cogs: Optional[List[InstalledModule]] = None,
    ) -> None:
        failed_repos = set()
        updates_available = set()

        async with ctx.typing():
            # this is enough to be sure that `rev` is not None (based on calls to this method)
            if repo is not None:
                rev = cast(str, rev)

                try:
                    await repo.update()
                except errors.UpdateError:
                    message = self.format_failed_repos([repo.name])
                    await self.send_pagified(ctx, message)
                    return

                try:
                    commit = await repo.get_full_sha1(rev)
                except errors.AmbiguousRevision as e:
                    msg = _(
                        "Error: short sha1 `{rev}` is ambiguous. Possible candidates:\n"
                    ).format(rev=rev)
                    for candidate in e.candidates:
                        msg += (
                            f"**{candidate.object_type} {candidate.rev}**"
                            f" - {candidate.description}\n"
                        )
                    await self.send_pagified(ctx, msg)
                    return
                except errors.UnknownRevision:
                    message = _(
                        "Error: there is no revision `{rev}` in repo `{repo.name}`"
                    ).format(rev=rev, repo=repo)
                    await ctx.send(message)
                    return

                await repo.checkout(commit)
                cogs_to_check, __ = await self._get_cogs_to_check(
                    repos=[repo], cogs=cogs, update_repos=False
                )

            else:
                cogs_to_check, check_failed = await self._get_cogs_to_check(repos=repos, cogs=cogs)
                failed_repos.update(check_failed)

            pinned_cogs = {cog for cog in cogs_to_check if cog.pinned}
            cogs_to_check -= pinned_cogs

            message = ""
            if not cogs_to_check:
                cogs_to_update = libs_to_update = ()
                message += _("There were no cogs to check.")
                if pinned_cogs:
                    cognames = [cog.name for cog in pinned_cogs]
                    message += _(
                        "\nThese cogs are pinned and therefore weren't checked: "
                    ) + humanize_list(tuple(map(inline, cognames)))
            else:
                cogs_to_update, libs_to_update = await self._available_updates(cogs_to_check)

                updates_available = cogs_to_update or libs_to_update
                cogs_to_update, filter_message = self._filter_incorrect_cogs(cogs_to_update)

                if updates_available:
                    updated_cognames, message = await self._update_cogs_and_libs(
                        ctx, cogs_to_update, libs_to_update, current_cog_versions=cogs_to_check
                    )
                else:
                    if repos:
                        message += _("Cogs from provided repos are already up to date.")
                    elif repo:
                        if cogs:
                            message += _(
                                "Provided cogs are already up to date with this revision."
                            )
                        else:
                            message += _(
                                "Cogs from provided repo are already up to date with this revision."
                            )
                    else:
                        if cogs:
                            message += _("Provided cogs are already up to date.")
                        else:
                            message += _("All installed cogs are already up to date.")
                if repo is not None:
                    await repo.checkout(repo.branch)
                if pinned_cogs:
                    cognames = [cog.name for cog in pinned_cogs]
                    message += _(
                        "\nThese cogs are pinned and therefore weren't checked: "
                    ) + humanize_list(tuple(map(inline, cognames)))
                message += filter_message

        if failed_repos:
            message += "\n" + self.format_failed_repos(failed_repos)

        repos_with_libs = {
            inline(module.repo.name)
            for module in cogs_to_update + libs_to_update
            if module.repo.available_libraries
        }
        if repos_with_libs:
            message += DEPRECATION_NOTICE.format(repo_list=humanize_list(list(repos_with_libs)))

        await self.send_pagified(ctx, message)

        if updates_available and updated_cognames:
            await self._ask_for_cog_reload(ctx, updated_cognames)

    @cog.command(name="list")
    async def _cog_list(self, ctx: commands.Context, repo: Repo) -> None:
        """List all available cogs from a single repo.

        Example:
            - `[p]cog list 26-Cogs`

        **Arguments**

        - `<repo_name>` The repo to list cogs from.
        """
        installed = await self.installed_cogs()
        installed_str = ""
        if installed:
            installed_str = _("Installed Cogs:\n") + "\n".join(
                [
                    "- {}{}".format(i.name, ": {}".format(i.short) if i.short else "")
                    for i in installed
                    if i.repo_name == repo.name
                ]
            )
        cogs = _("Available Cogs:\n") + "\n".join(
            [
                "+ {}: {}".format(cog.name, cog.short or "")
                for cog in repo.available_cogs
                if not (cog.hidden or cog in installed)
            ]
        )
        cogs = cogs + "\n\n" + installed_str
        for page in pagify(cogs, ["\n"], shorten_by=16):
            await ctx.send(box(page.lstrip(" "), lang="diff"))

    @cog.command(name="info", usage="<repo> <cog>")
    async def _cog_info(self, ctx: commands.Context, repo: Repo, cog_name: str) -> None:
        """List information about a single cog.

        Example:
            - `[p]cog info 26-Cogs defender`

        **Arguments**

        - `<repo_name>` The repo to get cog info from.
        - `<cog_name>` The cog to get info on.
        """
        cog = discord.utils.get(repo.available_cogs, name=cog_name)
        if cog is None:
            await ctx.send(
                _("There is no cog `{cog_name}` in the repo `{repo.name}`").format(
                    cog_name=cog_name, repo=repo
                )
            )
            return

        msg = _(
            "Information on {cog_name}:\n"
            "{description}\n\n"
            "End user data statement:\n"
            "{end_user_data_statement}\n\n"
            "Made by: {author}\n"
            "Requirements: {requirements}"
        ).format(
            cog_name=cog.name,
            description=cog.description or "",
            end_user_data_statement=(
                cog.end_user_data_statement
                or _("Author of the cog didn't provide end user data statement.")
            ),
            author=", ".join(cog.author) or _("Missing from info.json"),
            requirements=", ".join(cog.requirements) or "None",
        )
        for page in pagify(msg):
            await ctx.send(box(page))

    async def is_installed(
        self, cog_name: str
    ) -> Union[Tuple[bool, InstalledModule], Tuple[bool, None]]:
        """Check to see if a cog has been installed through Downloader.

        Parameters
        ----------
        cog_name : str
            The name of the cog to check for.

        Returns
        -------
        `tuple` of (`bool`, `InstalledModule`)
            :code:`(True, InstalledModule)` if the cog is installed, else
            :code:`(False, None)`.

        """
        for installed_cog in await self.installed_cogs():
            if installed_cog.name == cog_name:
                return True, installed_cog
        return False, None

    async def _filter_incorrect_cogs_by_names(
        self, repo: Repo, cog_names: Iterable[str]
    ) -> Tuple[Tuple[Installable, ...], str]:
        """Filter out incorrect cogs from list.

        Parameters
        ----------
        repo : `Repo`
            Repo which should be searched for `cog_names`
        cog_names : `list` of `str`
            Cog names to search for in repo.
        Returns
        -------
        tuple
            2-tuple of cogs to install and error message for incorrect cogs.
        """
        installed_cogs = await self.installed_cogs()
        cogs: List[Installable] = []
        unavailable_cogs: List[str] = []
        already_installed: List[str] = []
        name_already_used: List[str] = []

        for cog_name in cog_names:
            cog: Optional[Installable] = discord.utils.get(repo.available_cogs, name=cog_name)
            if cog is None:
                unavailable_cogs.append(inline(cog_name))
                continue
            if cog in installed_cogs:
                already_installed.append(inline(cog_name))
                continue
            if discord.utils.get(installed_cogs, name=cog.name):
                name_already_used.append(inline(cog_name))
                continue
            cogs.append(cog)

        message = ""

        if unavailable_cogs:
            message += _("\nCouldn't find these cogs in {repo.name}: ").format(
                repo=repo
            ) + humanize_list(unavailable_cogs)
        if already_installed:
            message += _("\nThese cogs were already installed: ") + humanize_list(
                already_installed
            )
        if name_already_used:
            message += _(
                "\nSome cogs with these names are already installed from different repos: "
            ) + humanize_list(name_already_used)
        correct_cogs, add_to_message = self._filter_incorrect_cogs(cogs)
        if add_to_message:
            return correct_cogs, f"{message}{add_to_message}"
        return correct_cogs, message

    def _filter_incorrect_cogs(
        self, cogs: Iterable[Installable]
    ) -> Tuple[Tuple[Installable, ...], str]:
        correct_cogs: List[Installable] = []
        outdated_python_version: List[str] = []
        outdated_bot_version: List[str] = []
        for cog in cogs:
            if cog.min_python_version > sys.version_info:
                outdated_python_version.append(
                    inline(cog.name)
                    + _(" (Minimum: {min_version})").format(
                        min_version=".".join([str(n) for n in cog.min_python_version])
                    )
                )
                continue
            ignore_max = cog.min_bot_version > cog.max_bot_version
            if (
                cog.min_bot_version > red_version_info
                or not ignore_max
                and cog.max_bot_version < red_version_info
            ):
                outdated_bot_version.append(
                    inline(cog.name)
                    + _(" (Minimum: {min_version}").format(min_version=cog.min_bot_version)
                    + (
                        ""
                        if ignore_max
                        else _(", at most: {max_version}").format(max_version=cog.max_bot_version)
                    )
                    + ")"
                )
                continue
            correct_cogs.append(cog)
        message = ""
        if outdated_python_version:
            message += _(
                "\nThese cogs require higher python version than you have: "
            ) + humanize_list(outdated_python_version)
        if outdated_bot_version:
            message += _(
                "\nThese cogs require different Red version"
                " than you currently have ({current_version}): "
            ).format(current_version=red_version_info) + humanize_list(outdated_bot_version)

        return tuple(correct_cogs), message

    async def _get_cogs_to_check(
        self,
        *,
        repos: Optional[Iterable[Repo]] = None,
        cogs: Optional[Iterable[InstalledModule]] = None,
        update_repos: bool = True,
    ) -> Tuple[Set[InstalledModule], List[str]]:
        failed = []
        if not (cogs or repos):
            if update_repos:
                __, failed = await self._repo_manager.update_repos()

            cogs_to_check = {
                cog
                for cog in await self.installed_cogs()
                if cog.repo is not None and cog.repo.name not in failed
            }
        else:
            # this is enough to be sure that `cogs` is not None (based on if above)
            if not repos:
                cogs = cast(Iterable[InstalledModule], cogs)
                repos = {cog.repo for cog in cogs if cog.repo is not None}

            if update_repos:
                __, failed = await self._repo_manager.update_repos(repos)

            if failed:
                # remove failed repos
                repos = {repo for repo in repos if repo.name not in failed}

            if cogs:
                cogs_to_check = {cog for cog in cogs if cog.repo is not None and cog.repo in repos}
            else:
                cogs_to_check = {
                    cog
                    for cog in await self.installed_cogs()
                    if cog.repo is not None and cog.repo in repos
                }

        return (cogs_to_check, failed)

    async def _update_cogs_and_libs(
        self,
        ctx: commands.Context,
        cogs_to_update: Iterable[Installable],
        libs_to_update: Iterable[Installable],
        current_cog_versions: Iterable[InstalledModule],
    ) -> Tuple[Set[str], str]:
        current_cog_versions_map = {cog.name: cog for cog in current_cog_versions}
        failed_reqs = await self._install_requirements(cogs_to_update)
        if failed_reqs:
            return (
                set(),
                _("Failed to install requirements: ")
                + humanize_list(tuple(map(inline, failed_reqs))),
            )
        installed_cogs, failed_cogs = await self._install_cogs(cogs_to_update)
        installed_libs, failed_libs = await self._reinstall_libraries(libs_to_update)
        await self._save_to_installed(installed_cogs + installed_libs)
        message = _("Cog update completed successfully.")

        updated_cognames: Set[str] = set()
        if installed_cogs:
            updated_cognames = set()
            cogs_with_changed_eud_statement = set()
            for cog in installed_cogs:
                updated_cognames.add(cog.name)
                current_eud_statement = current_cog_versions_map[cog.name].end_user_data_statement
                if current_eud_statement != cog.end_user_data_statement:
                    cogs_with_changed_eud_statement.add(cog.name)
            message += _("\nUpdated: ") + humanize_list(tuple(map(inline, updated_cognames)))
            if cogs_with_changed_eud_statement:
                message += (
                    _("\nEnd user data statements of these cogs have changed: ")
                    + humanize_list(tuple(map(inline, cogs_with_changed_eud_statement)))
                    + _("\nYou can use {command} to see the updated statements.\n").format(
                        command=inline(f"{ctx.clean_prefix}cog info <repo> <cog>")
                    )
                )
        if failed_cogs:
            cognames = [cog.name for cog in failed_cogs]
            message += _("\nFailed to update cogs: ") + humanize_list(tuple(map(inline, cognames)))
        if not cogs_to_update:
            message = _("No cogs were updated.")
        if installed_libs:
            message += _(
                "\nSome shared libraries were updated, you should restart the bot "
                "to bring the changes into effect."
            )
        if failed_libs:
            libnames = [lib.name for lib in failed_libs]
            message += _("\nFailed to install shared libraries: ") + humanize_list(
                tuple(map(inline, libnames))
            )
        return (updated_cognames, message)

    async def _ask_for_cog_reload(self, ctx: commands.Context, updated_cognames: Set[str]) -> None:
        updated_cognames &= ctx.bot.extensions.keys()  # only reload loaded cogs
        if not updated_cognames:
            await ctx.send(_("None of the updated cogs were previously loaded. Update complete."))
            return

        if not ctx.assume_yes:
            message = _("Would you like to reload the updated cogs?")
            can_react = ctx.channel.permissions_for(ctx.me).add_reactions
            if not can_react:
                message += " (y/n)"
            query: discord.Message = await ctx.send(message)
            if can_react:
                # noinspection PyAsyncCall
                start_adding_reactions(query, ReactionPredicate.YES_OR_NO_EMOJIS)
                pred = ReactionPredicate.yes_or_no(query, ctx.author)
                event = "reaction_add"
            else:
                pred = MessagePredicate.yes_or_no(ctx)
                event = "message"
            try:
                await ctx.bot.wait_for(event, check=pred, timeout=30)
            except asyncio.TimeoutError:
                await query.delete()
                return

            if not pred.result:
                if can_react:
                    await query.delete()
                else:
                    await ctx.send(_("OK then."))
                return
            else:
                if can_react:
                    with contextlib.suppress(discord.Forbidden):
                        await query.clear_reactions()

        await ctx.invoke(ctx.bot.get_cog("Core").reload, *updated_cognames)

    def cog_name_from_instance(self, instance: object) -> str:
        """Determines the cog name that Downloader knows from the cog instance.

        Probably.

        Parameters
        ----------
        instance : object
            The cog instance.

        Returns
        -------
        str
            The name of the cog according to Downloader..

        """
        splitted = instance.__module__.split(".")
        return splitted[0]

    @commands.command()
    async def findcog(self, ctx: commands.Context, command_name: str) -> None:
        """Find which cog a command comes from.

        This will only work with loaded cogs.

        Example:
            - `[p]findcog ping`

        **Arguments**

        - `<command_name>` The command to search for.
        """
        command = ctx.bot.all_commands.get(command_name)

        if command is None:
            await ctx.send(_("That command doesn't seem to exist."))
            return

        # Check if in installed cogs
        cog = command.cog
        if cog:
            cog_name = self.cog_name_from_instance(cog)
            installed, cog_installable = await self.is_installed(cog_name)
            if installed:
                made_by = (
                    humanize_list(cog_installable.author)
                    if cog_installable.author
                    else _("Missing from info.json")
                )
                repo_url = (
                    _("Missing from installed repos")
                    if cog_installable.repo is None
                    else cog_installable.repo.clean_url
                )
                cog_name = cog_installable.name
            elif cog.__module__.startswith("redbot."):  # core commands or core cog
                made_by = "Cog Creators"
                repo_url = "https://github.com/Cog-Creators/Red-DiscordBot"
                cog_name = cog.__class__.__name__
            else:  # assume not installed via downloader
                made_by = _("Unknown")
                repo_url = _("None - this cog wasn't installed via downloader")
                cog_name = cog.__class__.__name__
        else:
            msg = _("This command is not provided by a cog.")
            await ctx.send(msg)
            return

        if await ctx.embed_requested():
            embed = discord.Embed(color=(await ctx.embed_colour()))
            embed.add_field(name=_("Command:"), value=command_name, inline=False)
            embed.add_field(name=_("Cog Name:"), value=cog_name, inline=False)
            embed.add_field(name=_("Made by:"), value=made_by, inline=False)
            embed.add_field(name=_("Repo URL:"), value=repo_url, inline=False)
            if installed and cog_installable.repo is not None and cog_installable.repo.branch:
                embed.add_field(
                    name=_("Repo branch:"), value=cog_installable.repo.branch, inline=False
                )
            await ctx.send(embed=embed)

        else:
            msg = _(
                "Command: {command}\nCog name: {cog}\nMade by: {author}\nRepo URL: {repo_url}\n"
            ).format(command=command_name, author=made_by, repo_url=repo_url, cog=cog_name)
            if installed and cog_installable.repo is not None and cog_installable.repo.branch:
                msg += _("Repo branch: {branch_name}\n").format(
                    branch_name=cog_installable.repo.branch
                )
            await ctx.send(box(msg))

    @staticmethod
    def format_failed_repos(failed: Collection[str]) -> str:
        """Format collection of ``Repo.name``'s into failed message.

        Parameters
        ----------
        failed : Collection
            Collection of ``Repo.name``

        Returns
        -------
        str
            formatted message
        """

        message = (
            _("Failed to update the following repositories:")
            if len(failed) > 1
            else _("Failed to update the following repository:")
        )
        message += " " + humanize_list(tuple(map(inline, failed))) + "\n"
        message += _(
            "The repository's branch might have been removed or"
            " the repository is no longer accessible at set url."
            " See logs for more information."
        )
        return message<|MERGE_RESOLUTION|>--- conflicted
+++ resolved
@@ -481,9 +481,6 @@
     @commands.command(require_var_positional=True)
     @checks.is_owner()
     async def pipinstall(self, ctx: commands.Context, *deps: str) -> None:
-<<<<<<< HEAD
-        """Install a group of dependencies using pip."""
-=======
         """
         Install a group of dependencies using pip.
 
@@ -497,10 +494,6 @@
 
         - `[deps...]` The package or packages you wish to install.
         """
-        if not deps:
-            await ctx.send_help()
-            return
->>>>>>> 6038ef55
         repo = Repo("", "", "", "", Path.cwd())
         async with ctx.typing():
             success = await repo.install_raw_requirements(deps, self.LIB_PATH)
@@ -925,9 +918,6 @@
 
     @cog.command(name="pin", require_var_positional=True)
     async def _cog_pin(self, ctx: commands.Context, *cogs: InstalledCog) -> None:
-<<<<<<< HEAD
-        """Pin cogs - this will lock cogs on their current version."""
-=======
         """Pin cogs - this will lock cogs on their current version.
 
         Examples:
@@ -938,10 +928,6 @@
 
         - `<cogs>` The cog or cogs to pin. Must already be installed.
         """
-        if not cogs:
-            await ctx.send_help()
-            return
->>>>>>> 6038ef55
         already_pinned = []
         pinned = []
         for cog in set(cogs):
@@ -961,9 +947,6 @@
 
     @cog.command(name="unpin", require_var_positional=True)
     async def _cog_unpin(self, ctx: commands.Context, *cogs: InstalledCog) -> None:
-<<<<<<< HEAD
-        """Unpin cogs - this will remove update lock from cogs."""
-=======
         """Unpin cogs - this will remove the update lock from those cogs.
 
         Examples:
@@ -973,10 +956,6 @@
         **Arguments**
 
         - `<cogs>` The cog or cogs to unpin. Must already be installed and pinned."""
-        if not cogs:
-            await ctx.send_help()
-            return
->>>>>>> 6038ef55
         not_pinned = []
         unpinned = []
         for cog in set(cogs):
@@ -1072,9 +1051,6 @@
 
     @cog.command(name="updateallfromrepos", require_var_positional=True)
     async def _cog_updateallfromrepos(self, ctx: commands.Context, *repos: Repo) -> None:
-<<<<<<< HEAD
-        """Update all cogs from repos of your choosing."""
-=======
         """Update all cogs from repos of your choosing.
 
         Examples:
@@ -1085,10 +1061,6 @@
 
         - `<repos>` The repo or repos to update all cogs from.
         """
-        if not repos:
-            await ctx.send_help()
-            return
->>>>>>> 6038ef55
         await self._cog_update_logic(ctx, repos=repos)
 
     @cog.command(name="updatetoversion")
