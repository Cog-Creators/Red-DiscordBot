<<<<<<< HEAD
=======
# -*- coding: utf-8 -*-
>>>>>>> 097e7e56
# Red Dependencies
import discord

# Red Imports
from redbot.core import commands
from redbot.core.i18n import Translator

# Red Relative Imports
<<<<<<< HEAD
from .installable import Installable
=======
from .installable import InstalledModule
>>>>>>> 097e7e56

_ = Translator("Koala", __file__)


class InstalledCog(InstalledModule):
    @classmethod
    async def convert(cls, ctx: commands.Context, arg: str) -> InstalledModule:
        downloader = ctx.bot.get_cog("Downloader")
        if downloader is None:
            raise commands.CommandError(_("No Downloader cog found."))

        cog = discord.utils.get(await downloader.installed_cogs(), name=arg)
        if cog is None:
            raise commands.BadArgument(_("That cog is not installed"))

        return cog<|MERGE_RESOLUTION|>--- conflicted
+++ resolved
@@ -1,7 +1,4 @@
-<<<<<<< HEAD
-=======
 # -*- coding: utf-8 -*-
->>>>>>> 097e7e56
 # Red Dependencies
 import discord
 
@@ -10,11 +7,7 @@
 from redbot.core.i18n import Translator
 
 # Red Relative Imports
-<<<<<<< HEAD
-from .installable import Installable
-=======
 from .installable import InstalledModule
->>>>>>> 097e7e56
 
 _ = Translator("Koala", __file__)
 
