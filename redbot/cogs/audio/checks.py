from typing import TYPE_CHECKING

<<<<<<< HEAD
_config = None
=======
from redbot.core import Config, commands

if TYPE_CHECKING:
    _config: Config
else:
    _config = None
>>>>>>> 95e8d607


def _pass_config_to_checks(config: Config):
    global _config
    if _config is None:
        _config = config


def roomlocked():
    """Deny the command if the bot has been room locked."""

    async def predicate(ctx: commands.Context):
        if ctx.guild is None:
            return False
        if await ctx.bot.is_mod(member=ctx.author):
            return True

        room_id = await _config.guild(ctx.guild).room_lock()
        if room_id is None or ctx.channel.id == room_id:
            return True
        return False

    return commands.check(predicate)<|MERGE_RESOLUTION|>--- conflicted
+++ resolved
@@ -1,15 +1,11 @@
 from typing import TYPE_CHECKING
 
-<<<<<<< HEAD
-_config = None
-=======
 from redbot.core import Config, commands
 
 if TYPE_CHECKING:
     _config: Config
 else:
     _config = None
->>>>>>> 95e8d607
 
 
 def _pass_config_to_checks(config: Config):
