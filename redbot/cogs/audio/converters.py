import argparse
import functools
import re
from typing import Optional, Tuple, Union

import discord

from redbot.cogs.audio.errors import NoMatchesFound, TooManyMatches
from redbot.core import Config, commands
from redbot.core.bot import Red
from redbot.core.i18n import Translator

<<<<<<< HEAD
from .playlists import PlaylistScope, standardize_scope, get_all_playlist_converter
=======
from .playlists import get_all_playlist_converter, standardize_scope
from .utils import PlaylistScope
>>>>>>> 9460ebf9

_ = Translator("Audio", __file__)

__all__ = [
    "ComplexScopeParser",
    "PlaylistConverter",
    "ScopeParser",
    "LazyGreedyConverter",
    "standardize_scope",
    "get_lazy_converter",
    "get_playlist_converter",
]

_config: Config = None
_bot: Red = None

_SCOPE_HELP = """
Scope must be a valid version of one of the following:
​ ​ ​ ​ Global
​ ​ ​ ​ Guild
​ ​ ​ ​ User
"""
_USER_HELP = """
Author must be a valid version of one of the following:
​ ​ ​ ​ User ID
​ ​ ​ ​ User Mention
​ ​ ​ ​ User Name#123
"""
_GUILD_HELP = """
Guild must be a valid version of one of the following:
​ ​ ​ ​ Guild ID
​ ​ ​ ​ Exact guild name
"""

MENTION_RE = re.compile(r"^<?(?:(?:@[!&]?)?|#)(\d{15,21})>?$")


def _pass_config_to_converters(config: Config, bot: Red):
    global _config, _bot
    if _config is None:
        _config = config
    if _bot is None:
        _bot = bot


def _match_id(arg: str) -> Optional[int]:
    m = MENTION_RE.match(arg)
    if m:
        return int(m.group(1))


async def global_unique_guild_finder(ctx: commands.Context, arg: str) -> discord.Guild:
    bot: commands.Bot = ctx.bot
    _id = _match_id(arg)

    if _id is not None:
        guild: discord.Guild = bot.get_guild(_id)
        if guild is not None:
            return guild

    maybe_matches = []
    for obj in bot.guilds:
        if obj.name == arg or str(obj) == arg:
            maybe_matches.append(obj)

    if not maybe_matches:
        raise NoMatchesFound(
            _(
                '"{arg}" was not found. It must be the ID or '
                "complete name of a server which the bot can see."
            ).format(arg=arg)
        )
    elif len(maybe_matches) == 1:
        return maybe_matches[0]
    else:
        raise TooManyMatches(
            _(
                '"{arg}" does not refer to a unique server. '
                "Please use the ID for the server you're trying to specify."
            ).format(arg=arg)
        )


async def global_unique_user_finder(
    ctx: commands.Context, arg: str, guild: discord.guild = None
) -> discord.abc.User:
    bot: commands.Bot = ctx.bot
    guild = guild or ctx.guild
    _id = _match_id(arg)

    if _id is not None:
        user: discord.User = bot.get_user(_id)
        if user is not None:
            return user

    objects = bot.users

    maybe_matches = []
    for obj in objects:
        if obj.name == arg or str(obj) == arg:
            maybe_matches.append(obj)

    if guild is not None:
        for member in guild.members:
            if member.nick == arg and not any(obj.id == member.id for obj in maybe_matches):
                maybe_matches.append(member)

    if not maybe_matches:
        raise NoMatchesFound(
            _(
                '"{arg}" was not found. It must be the ID or name or '
                "mention a user which the bot can see."
            ).format(arg=arg)
        )
    elif len(maybe_matches) == 1:
        return maybe_matches[0]
    else:
        raise TooManyMatches(
            _(
                '"{arg}" does not refer to a unique server. '
                "Please use the ID for the server you're trying to specify."
            ).format(arg=arg)
        )


class PlaylistConverter(commands.Converter):
    async def convert(self, ctx: commands.Context, arg: str) -> dict:
        global_matches = await get_all_playlist_converter(
            PlaylistScope.GLOBAL.value, _bot, arg, guild=ctx.guild, author=ctx.author
        )
        guild_matches = await get_all_playlist_converter(
            PlaylistScope.GUILD.value, _bot, arg, guild=ctx.guild, author=ctx.author
        )
        user_matches = await get_all_playlist_converter(
            PlaylistScope.USER.value, _bot, arg, guild=ctx.guild, author=ctx.author
        )
        if not user_matches and not guild_matches and not global_matches:
            raise commands.BadArgument(_("Could not match '{}' to a playlist.").format(arg))
        return {
            PlaylistScope.GLOBAL.value: global_matches,
            PlaylistScope.GUILD.value: guild_matches,
            PlaylistScope.USER.value: user_matches,
            "arg": arg,
        }


class NoExitParser(argparse.ArgumentParser):
    def error(self, message):
        raise commands.BadArgument()


class ScopeParser(commands.Converter):
    async def convert(
        self, ctx: commands.Context, argument: str
    ) -> Tuple[str, discord.User, Optional[discord.Guild], bool]:

        target_scope: Optional[str] = None
        target_user: Optional[Union[discord.Member, discord.User]] = None
        target_guild: Optional[discord.Guild] = None
        specified_user = False

        argument = argument.replace("—", "--")

        command, *arguments = argument.split(" -- ")
        if arguments:
            argument = " -- ".join(arguments)
        else:
            command = None

        parser = NoExitParser(description="Playlist Scope Parsing.", add_help=False)
        parser.add_argument("--scope", nargs="*", dest="scope", default=[])
        parser.add_argument("--guild", nargs="*", dest="guild", default=[])
        parser.add_argument("--server", nargs="*", dest="guild", default=[])
        parser.add_argument("--author", nargs="*", dest="author", default=[])
        parser.add_argument("--user", nargs="*", dest="author", default=[])
        parser.add_argument("--member", nargs="*", dest="author", default=[])

        if not command:
            parser.add_argument("command", nargs="*")

        try:
            vals = vars(parser.parse_args(argument.split()))
        except Exception as exc:
            raise commands.BadArgument() from exc

        if vals["scope"]:
            scope_raw = " ".join(vals["scope"]).strip()
            scope = scope_raw.upper().strip()
            valid_scopes = PlaylistScope.list() + [
                "GLOBAL",
                "GUILD",
                "AUTHOR",
                "USER",
                "SERVER",
                "MEMBER",
                "BOT",
            ]
            if scope not in valid_scopes:
                raise commands.ArgParserFailure("--scope", scope_raw, custom_help=_SCOPE_HELP)
            target_scope = standardize_scope(scope)
        elif "--scope" in argument and not vals["scope"]:
            raise commands.ArgParserFailure("--scope", "Nothing", custom_help=_SCOPE_HELP)

        is_owner = await ctx.bot.is_owner(ctx.author)
        guild = vals.get("guild", None) or vals.get("server", None)
        if is_owner and guild:
            server_error = ""
            target_guild = None
            guild_raw = " ".join(guild).strip()
            try:
                target_guild = await global_unique_guild_finder(ctx, guild_raw)
            except TooManyMatches as err:
                server_error = f"{err}\n"
            except NoMatchesFound as err:
                server_error = f"{err}\n"
            if target_guild is None:
                raise commands.ArgParserFailure(
                    "--guild", guild_raw, custom_help=f"{server_error}{_GUILD_HELP}"
                )

        elif not is_owner and (guild or any(x in argument for x in ["--guild", "--server"])):
            raise commands.BadArgument("You cannot use `--guild`")
        elif any(x in argument for x in ["--guild", "--server"]):
            raise commands.ArgParserFailure("--guild", "Nothing", custom_help=_GUILD_HELP)

        author = vals.get("author", None) or vals.get("user", None) or vals.get("member", None)
        if author:
            user_error = ""
            target_user = None
            user_raw = " ".join(author).strip()
            try:
                target_user = await global_unique_user_finder(ctx, user_raw, guild=target_guild)
                specified_user = True
            except TooManyMatches as err:
                user_error = f"{err}\n"
            except NoMatchesFound as err:
                user_error = f"{err}\n"

            if target_user is None:
                raise commands.ArgParserFailure(
                    "--author", user_raw, custom_help=f"{user_error}{_USER_HELP}"
                )
        elif any(x in argument for x in ["--author", "--user", "--member"]):
            raise commands.ArgParserFailure("--scope", "Nothing", custom_help=_USER_HELP)

        target_scope: str = target_scope or PlaylistScope.GUILD.value
        target_user: Union[discord.Member, discord.User] = target_user or ctx.author
        target_guild: discord.Guild = target_guild or ctx.guild

        return target_scope, target_user, target_guild, specified_user


class ComplexScopeParser(commands.Converter):
    async def convert(
        self, ctx: commands.Context, argument: str
    ) -> Tuple[
        str,
        discord.User,
        Optional[discord.Guild],
        bool,
        str,
        discord.User,
        Optional[discord.Guild],
        bool,
    ]:

        target_scope: Optional[str] = None
        target_user: Optional[Union[discord.Member, discord.User]] = None
        target_guild: Optional[discord.Guild] = None
        specified_target_user = False

        source_scope: Optional[str] = None
        source_user: Optional[Union[discord.Member, discord.User]] = None
        source_guild: Optional[discord.Guild] = None
        specified_source_user = False

        argument = argument.replace("—", "--")

        command, *arguments = argument.split(" -- ")
        if arguments:
            argument = " -- ".join(arguments)
        else:
            command = None

        parser = NoExitParser(description="Playlist Scope Parsing.", add_help=False)

        parser.add_argument("--to-scope", nargs="*", dest="to_scope", default=[])
        parser.add_argument("--to-guild", nargs="*", dest="to_guild", default=[])
        parser.add_argument("--to-server", nargs="*", dest="to_server", default=[])
        parser.add_argument("--to-author", nargs="*", dest="to_author", default=[])
        parser.add_argument("--to-user", nargs="*", dest="to_user", default=[])
        parser.add_argument("--to-member", nargs="*", dest="to_member", default=[])

        parser.add_argument("--from-scope", nargs="*", dest="from_scope", default=[])
        parser.add_argument("--from-guild", nargs="*", dest="from_guild", default=[])
        parser.add_argument("--from-server", nargs="*", dest="from_server", default=[])
        parser.add_argument("--from-author", nargs="*", dest="from_author", default=[])
        parser.add_argument("--from-user", nargs="*", dest="from_user", default=[])
        parser.add_argument("--from-member", nargs="*", dest="from_member", default=[])

        if not command:
            parser.add_argument("command", nargs="*")

        try:
            vals = vars(parser.parse_args(argument.split()))
        except Exception as exc:
            raise commands.BadArgument() from exc

        is_owner = await ctx.bot.is_owner(ctx.author)
        valid_scopes = PlaylistScope.list() + [
            "GLOBAL",
            "GUILD",
            "AUTHOR",
            "USER",
            "SERVER",
            "MEMBER",
            "BOT",
        ]

        if vals["to_scope"]:
            to_scope_raw = " ".join(vals["to_scope"]).strip()
            to_scope = to_scope_raw.upper().strip()
            if to_scope not in valid_scopes:
                raise commands.ArgParserFailure(
                    "--to-scope", to_scope_raw, custom_help=_SCOPE_HELP
                )
            target_scope = standardize_scope(to_scope)
        elif "--to-scope" in argument and not vals["to_scope"]:
            raise commands.ArgParserFailure("--to-scope", "Nothing", custom_help=_SCOPE_HELP)

        if vals["from_scope"]:
            from_scope_raw = " ".join(vals["from_scope"]).strip()
            from_scope = from_scope_raw.upper().strip()

            if from_scope not in valid_scopes:
                raise commands.ArgParserFailure(
                    "--from-scope", from_scope_raw, custom_help=_SCOPE_HELP
                )
            source_scope = standardize_scope(from_scope)
        elif "--from-scope" in argument and not vals["to_scope"]:
            raise commands.ArgParserFailure("--to-scope", "Nothing", custom_help=_SCOPE_HELP)

        to_guild = vals.get("to_guild", None) or vals.get("to_server", None)
        if is_owner and to_guild:
            target_server_error = ""
            target_guild = None
            to_guild_raw = " ".join(to_guild).strip()
            try:
                target_guild = await global_unique_guild_finder(ctx, to_guild_raw)
            except TooManyMatches as err:
                target_server_error = f"{err}\n"
            except NoMatchesFound as err:
                target_server_error = f"{err}\n"
            if target_guild is None:
                raise commands.ArgParserFailure(
                    "--to-guild", to_guild_raw, custom_help=f"{target_server_error}{_GUILD_HELP}"
                )
        elif not is_owner and (
            to_guild or any(x in argument for x in ["--to-guild", "--to-server"])
        ):
            raise commands.BadArgument("You cannot use `--to-server`")
        elif any(x in argument for x in ["--to-guild", "--to-server"]):
            raise commands.ArgParserFailure("--to-server", "Nothing", custom_help=_GUILD_HELP)

        from_guild = vals.get("from_guild", None) or vals.get("from_server", None)
        if is_owner and from_guild:
            source_server_error = ""
            source_guild = None
            from_guild_raw = " ".join(to_guild).strip()
            try:
                source_guild = await global_unique_guild_finder(ctx, from_guild_raw)
            except TooManyMatches as err:
                source_server_error = f"{err}\n"
            except NoMatchesFound as err:
                source_server_error = f"{err}\n"
            if source_guild is None:
                raise commands.ArgParserFailure(
                    "--from-guild",
                    from_guild_raw,
                    custom_help=f"{source_server_error}{_GUILD_HELP}",
                )
        elif not is_owner and (
            from_guild or any(x in argument for x in ["--from-guild", "--from-server"])
        ):
            raise commands.BadArgument("You cannot use `--from-server`")
        elif any(x in argument for x in ["--from-guild", "--from-server"]):
            raise commands.ArgParserFailure("--from-server", "Nothing", custom_help=_GUILD_HELP)

        to_author = (
            vals.get("to_author", None) or vals.get("to_user", None) or vals.get("to_member", None)
        )
        if to_author:
            target_user_error = ""
            target_user = None
            to_user_raw = " ".join(to_author).strip()
            try:
                target_user = await global_unique_user_finder(ctx, to_user_raw, guild=target_guild)
                specified_target_user = True
            except TooManyMatches as err:
                target_user_error = f"{err}\n"
            except NoMatchesFound as err:
                target_user_error = f"{err}\n"
            if target_user is None:
                raise commands.ArgParserFailure(
                    "--to-author", to_user_raw, custom_help=f"{target_user_error}{_USER_HELP}"
                )
        elif any(x in argument for x in ["--to-author", "--to-user", "--to-member"]):
            raise commands.ArgParserFailure("--to-user", "Nothing", custom_help=_USER_HELP)

        from_author = (
            vals.get("from_author", None)
            or vals.get("from_user", None)
            or vals.get("from_member", None)
        )
        if from_author:
            source_user_error = ""
            source_user = None
            from_user_raw = " ".join(to_author).strip()
            try:
                source_user = await global_unique_user_finder(
                    ctx, from_user_raw, guild=target_guild
                )
                specified_target_user = True
            except TooManyMatches as err:
                source_user_error = f"{err}\n"
            except NoMatchesFound as err:
                source_user_error = f"{err}\n"
            if source_user is None:
                raise commands.ArgParserFailure(
                    "--from-author", from_user_raw, custom_help=f"{source_user_error}{_USER_HELP}"
                )
        elif any(x in argument for x in ["--from-author", "--from-user", "--from-member"]):
            raise commands.ArgParserFailure("--from-user", "Nothing", custom_help=_USER_HELP)

        target_scope: str = target_scope or PlaylistScope.GUILD.value
        target_user: Union[discord.Member, discord.User] = target_user or ctx.author
        target_guild: discord.Guild = target_guild or ctx.guild

        source_scope: str = source_scope or PlaylistScope.GUILD.value
        source_user: Union[discord.Member, discord.User] = source_user or ctx.author
        source_guild: discord.Guild = source_guild or ctx.guild

        return (
            source_scope,
            source_user,
            source_guild,
            specified_source_user,
            target_scope,
            target_user,
            target_guild,
            specified_target_user,
        )


class LazyGreedyConverter(commands.Converter):
    def __init__(self, splitter: str):
        self.splitter_Value = splitter

    async def convert(self, ctx: commands.Context, argument: str) -> str:
        full_message = ctx.message.content.partition(f" {argument} ")
        if len(full_message) == 1:
            full_message = (
                (argument if argument not in full_message else "") + " " + full_message[0]
            )
        elif len(full_message) > 1:
            full_message = (
                (argument if argument not in full_message else "") + " " + full_message[-1]
            )
        greedy_output = (" " + full_message.replace("—", "--")).partition(
            f" {self.splitter_Value}"
        )[0]
        return f"{greedy_output}".strip()


def get_lazy_converter(splitter: str) -> type:
    """Returns a typechecking safe `LazyGreedyConverter` suitable for use with discord.py."""

    class PartialMeta(type(LazyGreedyConverter)):
        __call__ = functools.partialmethod(type(LazyGreedyConverter).__call__, splitter)

    class ValidatedConverter(LazyGreedyConverter, metaclass=PartialMeta):
        pass

    return ValidatedConverter


def get_playlist_converter() -> type:
    """Returns a typechecking safe `PlaylistConverter` suitable for use with discord.py."""

    class PartialMeta(type(PlaylistConverter)):
        __call__ = functools.partialmethod(type(PlaylistConverter).__call__)

    class ValidatedConverter(PlaylistConverter, metaclass=PartialMeta):
        pass

    return ValidatedConverter<|MERGE_RESOLUTION|>--- conflicted
+++ resolved
@@ -10,12 +10,8 @@
 from redbot.core.bot import Red
 from redbot.core.i18n import Translator
 
-<<<<<<< HEAD
-from .playlists import PlaylistScope, standardize_scope, get_all_playlist_converter
-=======
 from .playlists import get_all_playlist_converter, standardize_scope
 from .utils import PlaylistScope
->>>>>>> 9460ebf9
 
 _ = Translator("Audio", __file__)
 
