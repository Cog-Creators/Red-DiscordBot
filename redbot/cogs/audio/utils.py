--- conflicted
+++ resolved
@@ -3,11 +3,8 @@
 import functools
 import re
 import time
-<<<<<<< HEAD
 from typing import Mapping, Optional
-=======
 from enum import Enum, unique
->>>>>>> d70a2928
 from urllib.parse import urlparse
 
 import discord
@@ -18,11 +15,7 @@
 from redbot.core.utils.chat_formatting import escape, box, bold
 
 from . import audio_dataclasses
-<<<<<<< HEAD
 from .playlists import humanize_scope
-=======
-
->>>>>>> d70a2928
 
 __all__ = [
     "_pass_config_to_utils",
@@ -56,11 +49,7 @@
 _bot = None
 
 
-<<<<<<< HEAD
 def _pass_config_to_utils(config: Config, bot: Red) -> None:
-=======
-def _pass_config_to_utils(config: Config, bot: Red):
->>>>>>> d70a2928
     global _config, _bot
     if _config is None:
         _config = config
