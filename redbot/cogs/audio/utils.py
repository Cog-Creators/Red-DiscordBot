--- conflicted
+++ resolved
@@ -4,11 +4,7 @@
 import re
 import time
 from enum import Enum, unique
-<<<<<<< HEAD
-from typing import Mapping, Optional
-=======
 from typing import MutableMapping, Optional, TYPE_CHECKING
->>>>>>> 95e8d607
 from urllib.parse import urlparse
 
 import discord
@@ -17,12 +13,8 @@
 from redbot.core import Config, commands
 from redbot.core.bot import Red
 from redbot.core.i18n import Translator
-<<<<<<< HEAD
-from redbot.core.utils.chat_formatting import bold, box, escape
-=======
 from redbot.core.utils.chat_formatting import bold, box
 from discord.utils import escape_markdown as escape
->>>>>>> 95e8d607
 
 from .audio_dataclasses import Query
 
@@ -56,42 +48,24 @@
     r"^(https?://)?(www\.)?(youtube\.com|youtu\.?be)(/playlist\?).*(list=)(.*)(&|$)"
 )
 
-<<<<<<< HEAD
-_config = None
-_bot = None
-_ = Translator("Audio", __file__)
-=======
 if TYPE_CHECKING:
     _config: Config
     _bot: Red
 else:
     _config = None
     _bot = None
->>>>>>> 95e8d607
 
 _ = Translator("Audio", __file__)
 
-<<<<<<< HEAD
+
 def _pass_config_to_utils(config: Config, bot: Red) -> None:
     global _config, _bot
     if _config is None:
         _config = config
     if _bot is None:
         _bot = bot
-=======
->>>>>>> 95e8d607
-
-def _pass_config_to_utils(config: Config, bot: Red) -> None:
-    global _config, _bot
-    if _config is None:
-        _config = config
-    if _bot is None:
-        _bot = bot
-
-<<<<<<< HEAD
-=======
-
->>>>>>> 95e8d607
+
+
 def track_limit(track, maxlength) -> bool:
     try:
         length = round(track.length / 1000)
@@ -219,11 +193,7 @@
         await message.remove_reaction(react_emoji, react_user)
 
 
-<<<<<<< HEAD
-async def clear_react(bot: Red, message: discord.Message, emoji: dict = None) -> None:
-=======
 async def clear_react(bot: Red, message: discord.Message, emoji: MutableMapping = None) -> None:
->>>>>>> 95e8d607
     try:
         await message.clear_reactions()
     except discord.Forbidden:
@@ -238,21 +208,6 @@
 
 
 def get_track_description(track) -> Optional[str]:
-<<<<<<< HEAD
-    if track and hasattr(track, "uri"):
-        query = Query.process_input(track.uri)
-        if query.is_local:
-            if track.title != "Unknown title":
-                return bold(escape(f"{track.author} - {track.title}", formatting=True)) + escape(
-                    f"\n{query.to_string_user()} ", formatting=True
-                )
-            else:
-                return escape(query.to_string_user(), formatting=True)
-        else:
-            return bold(escape(f"[{track.title}]({track.uri}) ", formatting=True))
-    elif hasattr(track, "to_string_user") and track.is_local:
-        return escape(track.to_string_user() + " ", formatting=True)
-=======
     if track and getattr(track, "uri", None):
         query = Query.process_input(track.uri)
         if query.is_local:
@@ -266,7 +221,6 @@
             return f'**{escape(f"[{track.title}]({track.uri}) ")}**'
     elif hasattr(track, "to_string_user") and track.is_local:
         return escape(track.to_string_user() + " ")
->>>>>>> 95e8d607
 
 
 def get_track_description_unformatted(track) -> Optional[str]:
@@ -274,18 +228,6 @@
         query = Query.process_input(track.uri)
         if query.is_local:
             if track.title != "Unknown title":
-<<<<<<< HEAD
-                return escape(f"{track.author} - {track.title}", formatting=True)
-            else:
-                return escape(query.to_string_user(), formatting=True)
-        else:
-            return escape(f"{track.title}", formatting=True)
-    elif hasattr(track, "to_string_user") and track.is_local:
-        return escape(track.to_string_user() + " ", formatting=True)
-
-
-def track_creator(player, position=None, other_track=None) -> Mapping:
-=======
                 return escape(f"{track.author} - {track.title}")
             else:
                 return escape(query.to_string_user())
@@ -296,7 +238,6 @@
 
 
 def track_creator(player, position=None, other_track=None) -> MutableMapping:
->>>>>>> 95e8d607
     if position == "np":
         queued_track = player.current
     elif position is None:
@@ -321,8 +262,7 @@
     return track_obj
 
 
-<<<<<<< HEAD
-def track_to_json(track: lavalink.Track) -> Mapping:
+def track_to_json(track: lavalink.Track) -> MutableMapping:
     track_keys = track._info.keys()
     track_values = track._info.values()
     track_id = track.track_identifier
@@ -337,8 +277,6 @@
     return track_obj
 
 
-=======
->>>>>>> 95e8d607
 def time_convert(length) -> int:
     match = _RE_TIME_CONVERTER.match(length)
     if match is not None:
@@ -595,11 +533,7 @@
 def humanize_scope(scope, ctx=None, the=None):
 
     if scope == PlaylistScope.GLOBAL.value:
-<<<<<<< HEAD
-        return ctx or _("the ") if the else "" + _("Global")
-=======
         return _("the ") if the else "" + _("Global")
->>>>>>> 95e8d607
     elif scope == PlaylistScope.GUILD.value:
         return ctx.name if ctx else _("the ") if the else "" + _("Server")
     elif scope == PlaylistScope.USER.value:
