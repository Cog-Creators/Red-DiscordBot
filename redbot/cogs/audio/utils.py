--- conflicted
+++ resolved
@@ -4,11 +4,7 @@
 import os
 import re
 import time
-<<<<<<< HEAD
 from enum import Enum, unique
-=======
-from enum import unique, Enum
->>>>>>> 1db8ec3e
 from urllib.parse import urlparse
 
 import discord
@@ -18,10 +14,6 @@
 from redbot.core.bot import Red
 
 from . import audio_dataclasses
-<<<<<<< HEAD
-
-=======
->>>>>>> 1db8ec3e
 
 __all__ = [
     "_pass_config_to_utils",
