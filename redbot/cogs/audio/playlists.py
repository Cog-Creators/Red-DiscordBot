--- conflicted
+++ resolved
@@ -1,20 +1,11 @@
-import json
 from collections import namedtuple
-<<<<<<< HEAD
-from dataclasses import dataclass
-from enum import Enum, unique
-from typing import List, Optional, Union
-=======
 from typing import List, Mapping, Optional, Union
->>>>>>> 9460ebf9
-
-import apsw
+
 import discord
 import lavalink
 
 from redbot.core import Config, commands
 from redbot.core.bot import Red
-from redbot.core.data_manager import cog_data_path
 from redbot.core.i18n import Translator
 from redbot.core.utils.chat_formatting import humanize_list
 
@@ -24,11 +15,7 @@
 
 _config: Config = None
 _bot: Red = None
-<<<<<<< HEAD
-database: "Database" = None
-=======
 database: PlaylistInterface = None
->>>>>>> 9460ebf9
 
 __all__ = [
     "Playlist",
@@ -41,291 +28,14 @@
     "FakePlaylist",
     "get_all_playlist_for_migration23",
     "database",
-<<<<<<< HEAD
-=======
     "get_all_playlist_converter",
->>>>>>> 9460ebf9
 ]
 
 FakePlaylist = namedtuple("Playlist", "author scope")
 
 _ = Translator("Audio", __file__)
 
-_PRAGMA_UPDATE_temp_store = """
-PRAGMA temp_store = 2;
-"""
-_PRAGMA_UPDATE_journal_mode = """
-PRAGMA journal_mode = wal;
-"""
-_PRAGMA_UPDATE_read_uncommitted = """
-PRAGMA read_uncommitted = 1;
-"""
-
-_CREATE_TABLE = """
-CREATE TABLE IF NOT EXISTS playlists ( 
-    scope_type INTEGER NOT NULL, 
-    playlist_id INTEGER NOT NULL, 
-    playlist_name TEXT NOT NULL, 
-    scope_id INTEGER NOT NULL, 
-    author_id INTEGER NOT NULL, 
-    playlist_url TEXT, 
-    tracks BLOB, 
-    PRIMARY KEY (playlist_id, scope_id, scope_type)
-);
-"""
-
-_DELETE = """
-DELETE
-FROM
-    playlists 
-WHERE
-    (
-        scope_type = :scope_type 
-        AND playlist_id = :playlist_id 
-        AND scope_id = :scope_id 
-    )
-;
-"""
-_DELETE_SCOPE = """
-DELETE
-FROM
-    playlists 
-WHERE
-    scope_type = :scope_type ;
-"""
-
-_FETCH_ALL = """
-SELECT
-    playlist_id,
-    playlist_name,
-    scope_id,
-    author_id,
-    playlist_url,
-    tracks 
-FROM
-    playlists 
-WHERE
-    scope_type = :scope_type 
-    AND scope_id = :scope_id
-    ;
-"""
-
-_FETCH_ALL_WITH_FILTER = """
-SELECT
-    playlist_id,
-    playlist_name,
-    scope_id,
-    author_id,
-    playlist_url,
-    tracks 
-FROM
-    playlists 
-WHERE
-    (
-        scope_type = :scope_type 
-        AND scope_id = :scope_id
-        AND author_id = :author_id 
-    )
-;
-"""
-
-_FETCH_ALL_CONVERTER = """
-SELECT
-    playlist_id,
-    playlist_name,
-    scope_id,
-    author_id,
-    playlist_url,
-    tracks 
-FROM
-    playlists 
-WHERE
-    (
-        scope_type = :scope_type 
-        AND
-        (
-        playlist_id = :playlist_id
-        OR
-        LOWER(playlist_name) LIKE "%" || COALESCE(LOWER(:playlist_name), "") || "%"
-        )
-    )
-;
-"""
-
-_FETCH = """
-SELECT
-    playlist_id,
-    playlist_name,
-    scope_id,
-    author_id,
-    playlist_url,
-    tracks 
-FROM
-    playlists 
-WHERE
-    (
-        scope_type = :scope_type 
-        AND playlist_id = :playlist_id 
-        AND scope_id = :scope_id 
-    )
-"""
-
-_UPSET = """
-INSERT INTO
-    playlists ( scope_type, playlist_id, playlist_name, scope_id, author_id, playlist_url, tracks ) 
-VALUES
-    (
-        :scope_type, :playlist_id, :playlist_name, :scope_id, :author_id, :playlist_url, :tracks 
-    )
-    ON CONFLICT (scope_type, playlist_id, scope_id) DO 
-    UPDATE
-    SET
-        playlist_name = excluded.playlist_name, 
-        playlist_url = excluded.playlist_url, 
-        tracks = excluded.tracks;
-"""
-_CREATE_INDEX = """
-CREATE INDEX IF NOT EXISTS name_index ON playlists (scope_type, playlist_id, playlist_name, scope_id);
-"""
-
-
-@dataclass
-class SQLFetchResult:
-    playlist_id: int
-    playlist_name: str
-    scope_id: int
-    author_id: int
-    playlist_url: Optional[str] = None
-    tracks: str = "[]"
-
-
-<<<<<<< HEAD
-@unique
-class PlaylistScope(Enum):
-    GLOBAL = "GLOBALPLAYLIST"
-    GUILD = "GUILDPLAYLIST"
-    USER = "USERPLAYLIST"
-
-    def __str__(self):
-        return "{0}".format(self.value)
-
-    @staticmethod
-    def list():
-        return list(map(lambda c: c.value, PlaylistScope))
-
-
-class Database:
-    def __init__(self):
-        self._database = apsw.Connection(str(cog_data_path(_bot.get_cog("Audio")) / "Audio.db"))
-        self.cursor = self._database.cursor()
-        self.cursor.execute(_PRAGMA_UPDATE_temp_store)
-        self.cursor.execute(_PRAGMA_UPDATE_journal_mode)
-        self.cursor.execute(_PRAGMA_UPDATE_read_uncommitted)
-        self.cursor.execute(_CREATE_TABLE)
-        self.cursor.execute(_CREATE_INDEX)
-
-    def close(self):
-        self._database.close()
-
-    @staticmethod
-    def get_scope_type(scope: str) -> int:
-        if scope == PlaylistScope.GLOBAL.value:
-            table = 1
-        elif scope == PlaylistScope.USER.value:
-            table = 3
-        else:
-            table = 2
-        return table
-
-    def fetch(self, scope: str, playlist_id: int, scope_id: int) -> SQLFetchResult:
-        scope_type = self.get_scope_type(scope)
-        row = (
-            self.cursor.execute(
-                _FETCH,
-                ({"playlist_id": playlist_id, "scope_id": scope_id, "scope_type": scope_type}),
-            ).fetchone()
-            or []
-        )
-
-        return SQLFetchResult(*row) if row else None
-
-    def fetch_all(self, scope: str, scope_id: int, author_id=None) -> List[SQLFetchResult]:
-        scope_type = self.get_scope_type(scope)
-        if author_id is not None:
-            output = self.cursor.execute(
-                _FETCH_ALL_WITH_FILTER,
-                ({"scope_type": scope_type, "scope_id": scope_id, "author_id": author_id}),
-            ).fetchall()
-        else:
-            output = self.cursor.execute(
-                _FETCH_ALL, ({"scope_type": scope_type, "scope_id": scope_id})
-            ).fetchall()
-        return [SQLFetchResult(*row) for row in output] if output else []
-
-    def fetch_all_converter(self, scope: str, playlist_name, playlist_id) -> List[SQLFetchResult]:
-        scope_type = self.get_scope_type(scope)
-        try:
-            playlist_id = int(playlist_id)
-        except:
-            playlist_id = -1
-        output = (
-            self.cursor.execute(
-                _FETCH_ALL_CONVERTER,
-                (
-                    {
-                        "scope_type": scope_type,
-                        "playlist_name": playlist_name,
-                        "playlist_id": playlist_id,
-                    }
-                ),
-            ).fetchall()
-            or []
-        )
-        return [SQLFetchResult(*row) for row in output] if output else []
-
-    def delete(self, scope: str, playlist_id: int, scope_id: int):
-        scope_type = self.get_scope_type(scope)
-        return self.cursor.execute(
-            _DELETE, ({"playlist_id": playlist_id, "scope_id": scope_id, "scope_type": scope_type})
-        )
-
-    def drop(self, scope: str):
-        scope_type = self.get_scope_type(scope)
-        return self.cursor.execute(_DELETE_SCOPE, ({"scope_type": scope_type}))
-
-    def create_table(self, scope: str):
-        scope_type = self.get_scope_type(scope)
-        return self.cursor.execute(_CREATE_TABLE, ({"scope_type": scope_type}))
-
-    def upsert(
-        self,
-        scope: str,
-        playlist_id: int,
-        playlist_name: str,
-        scope_id: int,
-        author_id: int,
-        playlist_url: str,
-        tracks: List[dict],
-    ):
-        scope_type = self.get_scope_type(scope)
-        self.cursor.execute(
-            _UPSET,
-            (
-                {
-                    "scope_type": str(scope_type),
-                    "playlist_id": int(playlist_id),
-                    "playlist_name": str(playlist_name),
-                    "scope_id": int(scope_id),
-                    "author_id": int(author_id),
-                    "playlist_url": playlist_url,
-                    "tracks": json.dumps(tracks),
-                }
-            ),
-        )
-
-
-=======
->>>>>>> 9460ebf9
+
 def _pass_config_to_playlist(config: Config, bot: Red):
     global _config, _bot, database
     if _config is None:
@@ -333,11 +43,7 @@
     if _bot is None:
         _bot = bot
     if database is None:
-<<<<<<< HEAD
-        database = Database()
-=======
         database = PlaylistInterface()
->>>>>>> 9460ebf9
 
 
 def standardize_scope(scope) -> str:
@@ -368,13 +74,6 @@
     scope = standardize_scope(scope)
 
     if scope == PlaylistScope.GLOBAL.value:
-<<<<<<< HEAD
-        return ctx or _("the ") if the else "" + _("Global")
-    elif scope == PlaylistScope.GUILD.value:
-        return ctx.name if ctx else _("the ") if the else "" + _("Server")
-    elif scope == PlaylistScope.USER.value:
-        return str(ctx) if ctx else _("the ") if the else "" + _("User")
-=======
         config_scope = [PlaylistScope.GLOBAL.value, _bot.user.id]
     elif scope == PlaylistScope.USER.value:
         if author is None:
@@ -384,25 +83,6 @@
         if guild is None:
             raise MissingGuild("Invalid guild for guild scope.")
         config_scope = [PlaylistScope.GUILD.value, int(getattr(guild, "id", guild))]
-    return config_scope
->>>>>>> 9460ebf9
-
-
-def _prepare_config_scope_for_migration23(  # TODO: remove me in a future version ?
-    scope, author: Union[discord.abc.User, int] = None, guild: discord.Guild = None
-):
-    scope = standardize_scope(scope)
-
-    if scope == PlaylistScope.GLOBAL.value:
-        config_scope = [PlaylistScope.GLOBAL.value, _bot.user.id]
-    elif scope == PlaylistScope.USER.value:
-        if author is None:
-            raise MissingAuthor("Invalid author for user scope.")
-        config_scope = [PlaylistScope.USER.value, getattr(author, "id", author)]
-    else:
-        if guild is None:
-            raise MissingGuild("Invalid guild for guild scope.")
-        config_scope = [PlaylistScope.GUILD.value, getattr(guild, "id", guild)]
     return config_scope
 
 
@@ -452,11 +132,6 @@
         """Get a Playlist object from the provided information.
         Parameters
         ----------
-<<<<<<< HEAD
-        bot: Red
-            The bot's instance. Needed to get the target user.
-=======
->>>>>>> 9460ebf9
         scope:str
             The custom config scope. One of 'GLOBALPLAYLIST', 'GUILDPLAYLIST' or 'USERPLAYLIST'.
         playlist_number: int
@@ -498,13 +173,7 @@
         )
 
     async def save(self):
-<<<<<<< HEAD
-        """
-        Saves a Playlist to SQL.
-        """
-=======
         """Saves a Playlist to SQL."""
->>>>>>> 9460ebf9
         scope, scope_id = _prepare_config_scope(self.scope, self.author, self.guild)
         database.upsert(
             scope,
@@ -518,13 +187,7 @@
 
 
 async def get_all_playlist_for_migration23(  # TODO: remove me in a future version ?
-<<<<<<< HEAD
-    scope: str,
-    guild: Union[discord.Guild, int] = None,
-    author: Union[discord.abc.User, int] = None,
-=======
     scope: str, guild: Union[discord.Guild, int] = None
->>>>>>> 9460ebf9
 ) -> List[PlaylistMigration23]:
     """
     Gets all playlist for the specified scope.
@@ -534,15 +197,6 @@
         The custom config scope. One of 'GLOBALPLAYLIST', 'GUILDPLAYLIST' or 'USERPLAYLIST'.
     guild: discord.Guild
         The guild to get the playlist from if scope is GUILDPLAYLIST.
-<<<<<<< HEAD
-    author: int
-        The ID of the user to get the playlist from if scope is USERPLAYLIST.
-    bot: Red
-        The bot's instance
-    specified_user:bool
-        Whether or not user ID was passed as an argparse.
-=======
->>>>>>> 9460ebf9
     Returns
     -------
     list
@@ -645,13 +299,7 @@
         return self
 
     async def save(self):
-<<<<<<< HEAD
-        """
-        Saves a Playlist.
-        """
-=======
         """Saves a Playlist."""
->>>>>>> 9460ebf9
         scope, scope_id = self.config_scope
         database.upsert(
             scope,
@@ -683,11 +331,7 @@
 
     @classmethod
     async def from_json(
-<<<<<<< HEAD
-        cls, bot: Red, scope: str, playlist_number: int, data: SQLFetchResult, **kwargs
-=======
         cls, bot: Red, scope: str, playlist_number: int, data: PlaylistFetchResult, **kwargs
->>>>>>> 9460ebf9
     ):
         """Get a Playlist object from the provided information.
         Parameters
@@ -722,11 +366,7 @@
         playlist_id = data.playlist_id or playlist_number
         name = data.playlist_name
         playlist_url = data.playlist_url
-<<<<<<< HEAD
-        tracks = json.loads(data.tracks)
-=======
         tracks = data.tracks
->>>>>>> 9460ebf9
 
         return cls(
             bot=bot,
@@ -854,13 +494,8 @@
         The ID of the user to get the playlist from if scope is USERPLAYLIST.
     bot: Red
         The bot's instance
-<<<<<<< HEAD
-    specified_user:bool
-        Whether or not user ID was passed as an argparse.
-=======
     arg:str
         The value to lookup.
->>>>>>> 9460ebf9
     Returns
     -------
     list
@@ -975,12 +610,7 @@
     guild: discord.Guild,
     author: Union[discord.abc.User, int] = None,
 ) -> None:
-<<<<<<< HEAD
-    """
-    Deletes the specified playlist.
-=======
     """Deletes the specified playlist.
->>>>>>> 9460ebf9
 
     Parameters
     ----------
