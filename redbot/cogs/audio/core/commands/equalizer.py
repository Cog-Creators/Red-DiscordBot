import asyncio
import contextlib
import logging
import re
from pathlib import Path

import discord
import lavalink

from redbot.core import commands
from redbot.core.i18n import Translator
from redbot.core.utils._dpy_menus_utils import dpymenu
from redbot.core.utils.chat_formatting import box, humanize_number, pagify
from redbot.core.utils.menus import DEFAULT_CONTROLS, start_adding_reactions
from redbot.core.utils.predicates import MessagePredicate, ReactionPredicate

from ..abc import MixinMeta
from ..cog_utils import CompositeMetaClass

log = logging.getLogger("red.cogs.Audio.cog.Commands.equalizer")
_ = Translator("Audio", Path(__file__))


class EqualizerCommands(MixinMeta, metaclass=CompositeMetaClass):
    @commands.group(name="eq", invoke_without_command=True)
    @commands.guild_only()
    @commands.cooldown(1, 15, commands.BucketType.guild)
    @commands.bot_has_permissions(embed_links=True, add_reactions=True)
    async def command_equalizer(self, ctx: commands.Context):
        """Equalizer management.

        Band positions are 1-15 and values have a range of -0.25 to 1.0.
        Band names are 25, 40, 63, 100, 160, 250, 400, 630, 1k, 1.6k, 2.5k, 4k,
        6.3k, 10k, and 16k Hz.
        Setting a band value to -0.25 nullifies it while +0.25 is double.
        """
        if not self._player_check(ctx):
            ctx.command.reset_cooldown(ctx)
            return await self.send_embed_msg(ctx, title=_("Nothing playing."))
        dj_enabled = self._dj_status_cache.setdefault(
            ctx.guild.id, await self.config.guild(ctx.guild).dj_enabled()
        )
        player = lavalink.get_player(ctx.guild.id)
        reactions = [
            "\N{BLACK LEFT-POINTING TRIANGLE}\N{VARIATION SELECTOR-16}",
            "\N{LEFTWARDS BLACK ARROW}\N{VARIATION SELECTOR-16}",
            "\N{BLACK UP-POINTING DOUBLE TRIANGLE}",
            "\N{UP-POINTING SMALL RED TRIANGLE}",
            "\N{DOWN-POINTING SMALL RED TRIANGLE}",
            "\N{BLACK DOWN-POINTING DOUBLE TRIANGLE}",
            "\N{BLACK RIGHTWARDS ARROW}\N{VARIATION SELECTOR-16}",
            "\N{BLACK RIGHT-POINTING TRIANGLE}\N{VARIATION SELECTOR-16}",
            "\N{BLACK CIRCLE FOR RECORD}\N{VARIATION SELECTOR-16}",
            "\N{INFORMATION SOURCE}\N{VARIATION SELECTOR-16}",
        ]
        await self._eq_msg_clear(player.fetch("eq_message"))
        eq_message = await ctx.send(box(player.equalizer.visualise(), lang="ini"))

        if dj_enabled and not await self._can_instaskip(ctx, ctx.author):
            with contextlib.suppress(discord.HTTPException):
                await eq_message.add_reaction("\N{INFORMATION SOURCE}\N{VARIATION SELECTOR-16}")
        else:
            start_adding_reactions(eq_message, reactions)

        eq_msg_with_reacts = await ctx.fetch_message(eq_message.id)
        player.store("eq_message", eq_msg_with_reacts)
        await self._eq_interact(ctx, player, eq_msg_with_reacts, 0)

    @command_equalizer.command(name="delete", aliases=["del", "remove"])
    async def command_equalizer_delete(self, ctx: commands.Context, eq_preset: str):
        """Delete a saved eq preset."""
        async with self.config.custom("EQUALIZER", ctx.guild.id).eq_presets() as eq_presets:
            eq_preset = eq_preset.lower()
            try:
                if eq_presets[eq_preset][
                    "author"
                ] != ctx.author.id and not await self._can_instaskip(ctx, ctx.author):
                    return await self.send_embed_msg(
                        ctx,
                        title=_("Unable To Delete Preset"),
                        description=_("You are not the author of that preset setting."),
                    )
                del eq_presets[eq_preset]
            except KeyError:
                return await self.send_embed_msg(
                    ctx,
                    title=_("Unable To Delete Preset"),
                    description=_(
                        "{eq_preset} is not in the eq preset list.".format(
                            eq_preset=eq_preset.capitalize()
                        )
                    ),
                )
            except TypeError:
                if await self._can_instaskip(ctx, ctx.author):
                    del eq_presets[eq_preset]
                else:
                    return await self.send_embed_msg(
                        ctx,
                        title=_("Unable To Delete Preset"),
                        description=_("You are not the author of that preset setting."),
                    )

        await self.send_embed_msg(
            ctx, title=_("The {preset_name} preset was deleted.".format(preset_name=eq_preset))
        )

    @command_equalizer.command(name="list")
    async def command_equalizer_list(self, ctx: commands.Context):
        """List saved eq presets."""
        eq_presets = await self.config.custom("EQUALIZER", ctx.guild.id).eq_presets()
        if not eq_presets.keys():
            return await self.send_embed_msg(ctx, title=_("No saved equalizer presets."))

        space = "\N{EN SPACE}"
        header_name = _("Preset Name")
        header_author = _("Author")
        header = box(
            "[{header_name}]{space}[{header_author}]\n".format(
                header_name=header_name, space=space * 9, header_author=header_author
            ),
            lang="ini",
        )
        preset_list = ""
        for preset, data in eq_presets.items():
            try:
                author = self.bot.get_user(data["author"])
            except TypeError:
                author = "None"
            msg = f"{preset}{space * (22 - len(preset))}{author}\n"
            preset_list += msg

        page_list = []
        colour = await ctx.embed_colour()
        for page in pagify(preset_list, delims=[", "], page_length=1000):
            formatted_page = box(page, lang="ini")
            embed = discord.Embed(colour=colour, description=f"{header}\n{formatted_page}")
            embed.set_footer(
                text=_("{num} preset(s)").format(num=humanize_number(len(list(eq_presets.keys()))))
            )
            page_list.append(embed)
        await dpymenu(ctx, page_list, DEFAULT_CONTROLS)

    @command_equalizer.command(name="load")
    async def command_equalizer_load(self, ctx: commands.Context, eq_preset: str):
        """Load a saved eq preset."""
        eq_preset = eq_preset.lower()
        eq_presets = await self.config.custom("EQUALIZER", ctx.guild.id).eq_presets()
        try:
            eq_values = eq_presets[eq_preset]["bands"]
        except KeyError:
            return await self.send_embed_msg(
                ctx,
                title=_("No Preset Found"),
                description=_(
                    "Preset named {eq_preset} does not exist.".format(eq_preset=eq_preset)
                ),
            )
        except TypeError:
            eq_values = eq_presets[eq_preset]

        if not self._player_check(ctx):
            return await self.send_embed_msg(ctx, title=_("Nothing playing."))

        dj_enabled = self._dj_status_cache.setdefault(
            ctx.guild.id, await self.config.guild(ctx.guild).dj_enabled()
        )
        player = lavalink.get_player(ctx.guild.id)
        if dj_enabled and not await self._can_instaskip(ctx, ctx.author):
            return await self.send_embed_msg(
                ctx,
                title=_("Unable To Load Preset"),
                description=_("You need the DJ role to load equalizer presets."),
            )
<<<<<<< HEAD
        player.store("notify_channel", ctx.channel.id)
=======
        player.store("channel", ctx.channel.id)
        player.store("guild", ctx.guild.id)
>>>>>>> 457eb715
        async with self.config.custom("EQUALIZER", ctx.guild.id).all() as eq_data:
            eq_data["eq_bands"] = eq_values
            eq_data["name"] = eq_preset
        await self._eq_check(ctx, player)
        await self._eq_msg_clear(player.fetch("eq_message"))
        message = await ctx.send(
            content=box(player.equalizer.visualise(), lang="ini"),
            embed=discord.Embed(
                colour=await ctx.embed_colour(),
                title=_("The {eq_preset} preset was loaded.".format(eq_preset=eq_preset)),
            ),
        )
        player.store("eq_message", message)

    @command_equalizer.command(name="reset")
    async def command_equalizer_reset(self, ctx: commands.Context):
        """Reset the eq to 0 across all bands."""
        if not self._player_check(ctx):
            return await self.send_embed_msg(ctx, title=_("Nothing playing."))
        dj_enabled = self._dj_status_cache.setdefault(
            ctx.guild.id, await self.config.guild(ctx.guild).dj_enabled()
        )
        if dj_enabled and not await self._can_instaskip(ctx, ctx.author):
            return await self.send_embed_msg(
                ctx,
                title=_("Unable To Modify Preset"),
                description=_("You need the DJ role to reset the equalizer."),
            )
        player = lavalink.get_player(ctx.guild.id)
<<<<<<< HEAD
        player.store("notify_channel", ctx.channel.id)
=======
        player.store("channel", ctx.channel.id)
        player.store("guild", ctx.guild.id)
>>>>>>> 457eb715
        player.equalizer.reset()
        await player.set_equalizer(player.equalizer)
        async with self.config.custom("EQUALIZER", ctx.guild.id).all() as eq_data:
            eq_data["eq_bands"] = player.equalizer.get()
            eq_data["name"] = player.equalizer.name
        await self._eq_msg_clear(player.fetch("eq_message"))
        message = await ctx.send(
            content=box(player.equalizer.visualise(), lang="ini"),
            embed=discord.Embed(
                colour=await ctx.embed_colour(), title=_("Equalizer values have been reset.")
            ),
        )
        player.store("eq_message", message)

    @command_equalizer.command(name="save")
    @commands.cooldown(1, 15, commands.BucketType.guild)
    async def command_equalizer_save(self, ctx: commands.Context, eq_preset: str = None):
        """Save the current eq settings to a preset."""
        if not self._player_check(ctx):
            return await self.send_embed_msg(ctx, title=_("Nothing playing."))
        dj_enabled = self._dj_status_cache.setdefault(
            ctx.guild.id, await self.config.guild(ctx.guild).dj_enabled()
        )
        if dj_enabled and not await self._can_instaskip(ctx, ctx.author):
            ctx.command.reset_cooldown(ctx)
            return await self.send_embed_msg(
                ctx,
                title=_("Unable To Save Preset"),
                description=_("You need the DJ role to save equalizer presets."),
            )
        if not eq_preset:
            await self.send_embed_msg(
                ctx, title=_("Please enter a name for this equalizer preset.")
            )
            try:
                eq_name_msg = await self.bot.wait_for(
                    "message",
                    timeout=15.0,
                    check=MessagePredicate.regex(fr"^(?!{re.escape(ctx.prefix)})", ctx),
                )
                eq_preset = eq_name_msg.content.split(" ")[0].strip('"').lower()
            except asyncio.TimeoutError:
                ctx.command.reset_cooldown(ctx)
                return await self.send_embed_msg(
                    ctx,
                    title=_("Unable To Save Preset"),
                    description=_(
                        "No equalizer preset name entered, try the command again later."
                    ),
                )
        eq_preset = eq_preset or ""
        eq_exists_msg = None
        eq_preset = eq_preset.lower().lstrip(ctx.prefix)
        eq_presets = await self.config.custom("EQUALIZER", ctx.guild.id).eq_presets()
        eq_list = list(eq_presets.keys())

        if len(eq_preset) > 20:
            ctx.command.reset_cooldown(ctx)
            return await self.send_embed_msg(
                ctx,
                title=_("Unable To Save Preset"),
                description=_("Try the command again with a shorter name."),
            )
        if eq_preset in eq_list:
            eq_exists_msg = await self.send_embed_msg(
                ctx, title=_("Preset name already exists, do you want to replace it?")
            )
            start_adding_reactions(eq_exists_msg, ReactionPredicate.YES_OR_NO_EMOJIS)
            pred = ReactionPredicate.yes_or_no(eq_exists_msg, ctx.author)
            await self.bot.wait_for("reaction_add", check=pred)
            if not pred.result:
                await self._clear_react(eq_exists_msg)
                embed2 = discord.Embed(
                    colour=await ctx.embed_colour(), title=_("Not saving preset.")
                )
                ctx.command.reset_cooldown(ctx)
                return await eq_exists_msg.edit(embed=embed2)

        player = lavalink.get_player(ctx.guild.id)
<<<<<<< HEAD
        player.store("notify_channel", ctx.channel.id)
=======
        player.store("channel", ctx.channel.id)
        player.store("guild", ctx.guild.id)
>>>>>>> 457eb715
        to_append = {eq_preset: {"author": ctx.author.id, "bands": player.equalizer.get()}}
        new_eq_presets = {**eq_presets, **to_append}
        await self.config.custom("EQUALIZER", ctx.guild.id).eq_presets.set(new_eq_presets)
        embed3 = discord.Embed(
            colour=await ctx.embed_colour(),
            title=_("Current equalizer saved to the {preset_name} preset.").format(
                preset_name=eq_preset
            ),
        )
        if eq_exists_msg:
            await self._clear_react(eq_exists_msg)
            await eq_exists_msg.edit(embed=embed3)
        else:
            await self.send_embed_msg(ctx, embed=embed3)

    @command_equalizer.command(name="set")
    async def command_equalizer_set(
        self, ctx: commands.Context, band_name_or_position, band_value: float
    ):
        """Set an eq band with a band number or name and value.

        Band positions are 1-15 and values have a range of -0.25 to 1.0.
        Band names are 25, 40, 63, 100, 160, 250, 400, 630, 1k, 1.6k, 2.5k, 4k,
        6.3k, 10k, and 16k Hz.
        Setting a band value to -0.25 nullifies it while +0.25 is double.
        """
        if not self._player_check(ctx):
            return await self.send_embed_msg(ctx, title=_("Nothing playing."))

        dj_enabled = self._dj_status_cache.setdefault(
            ctx.guild.id, await self.config.guild(ctx.guild).dj_enabled()
        )
        if dj_enabled and not await self._can_instaskip(ctx, ctx.author):
            return await self.send_embed_msg(
                ctx,
                title=_("Unable To Set Preset"),
                description=_("You need the DJ role to set equalizer presets."),
            )

        player = lavalink.get_player(ctx.guild.id)
        player.store("notify_channel", ctx.channel.id)
        band_names = [
            "25",
            "40",
            "63",
            "100",
            "160",
            "250",
            "400",
            "630",
            "1k",
            "1.6k",
            "2.5k",
            "4k",
            "6.3k",
            "10k",
            "16k",
        ]

<<<<<<< HEAD
        bands_num = player.equalizer.band_count
=======
>>>>>>> 457eb715
        if band_value > 1:
            band_value = 1
        elif band_value <= -0.25:
            band_value = -0.25
        else:
            band_value = round(band_value, 1)

        try:
            band_number = int(band_name_or_position) - 1
        except ValueError:
            band_number = 1000

        if (
            band_number not in range(player.equalizer.band_count)
            and band_name_or_position not in band_names
        ):
            return await self.send_embed_msg(
                ctx,
                title=_("Invalid Band"),
                description=_(
                    "Valid band numbers are 1-15 or the band names listed in "
                    "the help for this command."
                ),
            )

        if band_name_or_position in band_names:
            band_pos = band_names.index(band_name_or_position)
            band_int = False
            player.equalizer.set_gain(int(band_pos), band_value)
            await player.set_equalizer(equalizer=player.equalizer)
        else:
            band_int = True
            player.equalizer.set_gain(band_number, band_value)
            await player.set_equalizer(equalizer=player.equalizer)

        await self._eq_msg_clear(player.fetch("eq_message"))
        async with self.config.custom("EQUALIZER", ctx.guild.id).all() as eq_data:
            eq_data["eq_bands"] = player.equalizer.get()
            eq_data["name"] = player.equalizer.name
        band_name = band_names[band_number] if band_int else band_name_or_position
        message = await ctx.send(
            content=box(player.equalizer.visualise(), lang="ini"),
            embed=discord.Embed(
                colour=await ctx.embed_colour(),
                title=_("Preset Modified"),
                description=_("The {band_name}Hz band has been set to {band_value}.").format(
                    band_name=band_name, band_value=band_value
                ),
            ),
        )
        player.store("eq_message", message)<|MERGE_RESOLUTION|>--- conflicted
+++ resolved
@@ -172,12 +172,7 @@
                 title=_("Unable To Load Preset"),
                 description=_("You need the DJ role to load equalizer presets."),
             )
-<<<<<<< HEAD
         player.store("notify_channel", ctx.channel.id)
-=======
-        player.store("channel", ctx.channel.id)
-        player.store("guild", ctx.guild.id)
->>>>>>> 457eb715
         async with self.config.custom("EQUALIZER", ctx.guild.id).all() as eq_data:
             eq_data["eq_bands"] = eq_values
             eq_data["name"] = eq_preset
@@ -207,12 +202,7 @@
                 description=_("You need the DJ role to reset the equalizer."),
             )
         player = lavalink.get_player(ctx.guild.id)
-<<<<<<< HEAD
         player.store("notify_channel", ctx.channel.id)
-=======
-        player.store("channel", ctx.channel.id)
-        player.store("guild", ctx.guild.id)
->>>>>>> 457eb715
         player.equalizer.reset()
         await player.set_equalizer(player.equalizer)
         async with self.config.custom("EQUALIZER", ctx.guild.id).all() as eq_data:
@@ -292,12 +282,7 @@
                 return await eq_exists_msg.edit(embed=embed2)
 
         player = lavalink.get_player(ctx.guild.id)
-<<<<<<< HEAD
         player.store("notify_channel", ctx.channel.id)
-=======
-        player.store("channel", ctx.channel.id)
-        player.store("guild", ctx.guild.id)
->>>>>>> 457eb715
         to_append = {eq_preset: {"author": ctx.author.id, "bands": player.equalizer.get()}}
         new_eq_presets = {**eq_presets, **to_append}
         await self.config.custom("EQUALIZER", ctx.guild.id).eq_presets.set(new_eq_presets)
@@ -357,10 +342,6 @@
             "16k",
         ]
 
-<<<<<<< HEAD
-        bands_num = player.equalizer.band_count
-=======
->>>>>>> 457eb715
         if band_value > 1:
             band_value = 1
         elif band_value <= -0.25:
