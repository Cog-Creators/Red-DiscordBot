--- conflicted
+++ resolved
@@ -720,23 +720,13 @@
                 description=_("You need the DJ role to change the volume."),
             )
 
-<<<<<<< HEAD
         vol = min(max(vol, 0), 150)
         await self.config.guild(ctx.guild).volume.set(vol)
         if self._player_check(ctx):
             player = lavalink.get_player(ctx.guild.id)
             player.volume.value = vol / 100
             await player.set_volume(player.volume)
-            player.store("channel", ctx.channel.id)
-            player.store("guild", ctx.guild.id)
-=======
-        vol = max(0, min(150, vol))
-        await self.config.guild(ctx.guild).volume.set(vol)
-        if self._player_check(ctx):
-            player = lavalink.get_player(ctx.guild.id)
-            await player.set_volume(vol)
             player.store("notify_channel", ctx.channel.id)
->>>>>>> 22ac4329
 
         embed = discord.Embed(title=_("Volume:"), description=f"{vol}%")
         if not self._player_check(ctx):
