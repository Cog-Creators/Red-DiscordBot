--- conflicted
+++ resolved
@@ -724,15 +724,9 @@
         await self.config.guild(ctx.guild).volume.set(vol)
         if self._player_check(ctx):
             player = lavalink.get_player(ctx.guild.id)
-<<<<<<< HEAD
             player.volume.value = vol / 100
             await player.set_volume(player.volume)
-            player.store("channel", ctx.channel.id)
-            player.store("guild", ctx.guild.id)
-=======
-            await player.set_volume(vol)
             player.store("notify_channel", ctx.channel.id)
->>>>>>> 1471ead0
 
         embed = discord.Embed(title=_("Volume:"), description=f"{vol}%")
         if not self._player_check(ctx):
