--- conflicted
+++ resolved
@@ -46,17 +46,10 @@
     async def command_audiostats(self, ctx: commands.Context):
         """Audio stats."""
         server_num = len(lavalink.active_players())
-<<<<<<< HEAD
-        total_num = len(lavalink.all_live_players())
-
-        msg = ""
-        async for p in AsyncIter(lavalink.all_live_players()):
-=======
         total_num = len(lavalink.all_connected_players())
 
         msg = ""
         async for p in AsyncIter(lavalink.all_connected_players()):
->>>>>>> ae28b0df
             connect_dur = self.get_time_string(
                 int(
                     (datetime.datetime.now(datetime.timezone.utc) - p.connected_at).total_seconds()
