import logging
import time
from pathlib import Path

from typing import List, Optional, Tuple, Union

import aiohttp
import discord
import lavalink

from discord.embeds import EmptyEmbed
from lavalink.filters import Volume

from redbot.core import commands
from redbot.core.i18n import Translator
from redbot.core.utils import AsyncIter
from redbot.core.utils.chat_formatting import bold, escape

from ...audio_dataclasses import _PARTIALLY_SUPPORTED_MUSIC_EXT, Query
from ...audio_logging import IS_DEBUG, debug_exc_log
from ...errors import QueryUnauthorized, SpotifyFetchError, TrackEnqueueError
from ...utils import Notifier
from ..abc import MixinMeta
from ..cog_utils import CompositeMetaClass

log = logging.getLogger("red.cogs.Audio.cog.Utilities.player")
_ = Translator("Audio", Path(__file__))


class PlayerUtilities(MixinMeta, metaclass=CompositeMetaClass):
    async def maybe_reset_error_counter(self, player: lavalink.Player) -> None:
        guild = self.rgetattr(player, "channel.guild.id", None)
        if not guild:
            return
        now = time.time()
        seconds_allowed = 10
        last_error = self._error_timer.setdefault(guild, now)
        if now - seconds_allowed > last_error:
            self._error_timer[guild] = 0
            self._error_counter[guild] = 0

    async def increase_error_counter(self, player: lavalink.Player) -> bool:
        guild = self.rgetattr(player, "channel.guild.id", None)
        if not guild:
            return False
        now = time.time()
        self._error_counter[guild] += 1
        self._error_timer[guild] = now
        return self._error_counter[guild] >= 5

    async def get_active_player_count(self) -> Tuple[Optional[str], int]:
        try:
            current = next(
                (
                    player.current
                    for player in lavalink.active_players()
                    if player.current is not None
                ),
                None,
            )
            get_single_title = await self.get_track_description_unformatted(
                current, self.local_folder_current_path
            )
            playing_servers = len(lavalink.active_players())
        except IndexError:
            get_single_title = None
            playing_servers = 0
        return get_single_title, playing_servers

    async def update_bot_presence(self, track: Optional[str], playing_servers: int) -> None:
        if playing_servers == 0:
            await self.bot.change_presence(activity=None)
        elif playing_servers == 1:
            await self.bot.change_presence(
                activity=discord.Activity(name=track, type=discord.ActivityType.listening)
            )
        elif playing_servers > 1:
            await self.bot.change_presence(
                activity=discord.Activity(
                    name=_("music in {} servers").format(playing_servers),
                    type=discord.ActivityType.playing,
                )
            )

    async def _can_instaskip(self, ctx: commands.Context, member: discord.Member) -> bool:
        dj_enabled = await self.config_cache.dj_status.get_context_value(ctx.guild)

        if member.bot:
            return True

        if member.id == ctx.guild.owner_id:
            return True

        if dj_enabled and await self._has_dj_role(ctx, member):
            return True

        if await self.bot.is_owner(member):
            return True

        if await self.bot.is_mod(member):
            return True

        if await self.maybe_move_player(ctx):
            return True

        return False

    async def is_requester_alone(self, ctx: commands.Context) -> bool:
        channel_members = self.rgetattr(ctx, "guild.me.voice.channel.members", [])
        nonbots = sum(m.id != ctx.author.id for m in channel_members if not m.bot)
        return not nonbots

    async def _has_dj_role(self, ctx: commands.Context, member: discord.Member) -> bool:
        return await self.config_cache.dj_roles.member_is_dj(ctx.guild, member)

    async def is_requester(self, ctx: commands.Context, member: discord.Member) -> bool:
        try:
            player = lavalink.get_player(ctx.guild.id)
            log.debug("Current requester is %s", player.current.requester)
            return player.current.requester.id == member.id
        except Exception as err:
            debug_exc_log(log, err, "Caught error in `is_requester`")
        return False

    async def _skip_action(self, ctx: commands.Context, skip_to_track: int = None) -> None:
        player = lavalink.get_player(ctx.guild.id)
        autoplay = await self.config_cache.autoplay.get_context_value(ctx.guild)
        if not player.current or (not player.queue and not autoplay):
            try:
                pos, dur = player.position, player.current.length
            except AttributeError:
                await self.send_embed_msg(ctx, title=_("There's nothing in the queue."))
                return
            time_remain = self.format_time(dur - pos)
            if player.current.is_stream:
                embed = discord.Embed(title=_("There's nothing in the queue."))
                embed.set_footer(
                    text=_("Currently livestreaming {track}").format(track=player.current.title)
                )
            else:
                embed = discord.Embed(title=_("There's nothing in the queue."))
                embed.set_footer(
                    text=_("{time} left on {track}").format(
                        time=time_remain, track=player.current.title
                    )
                )
            await self.send_embed_msg(ctx, embed=embed)
            return
        elif autoplay and not player.queue:
            embed = discord.Embed(
                title=_("Track Skipped"),
                description=await self.get_track_description(
                    player.current, self.local_folder_current_path
                ),
            )
            await self.send_embed_msg(ctx, embed=embed)
            await player.skip()
            return

        queue_to_append = []
        if skip_to_track is not None and skip_to_track != 1:
            if skip_to_track < 1:
                await self.send_embed_msg(
                    ctx, title=_("Track number must be equal to or greater than 1.")
                )
                return
            elif skip_to_track > len(player.queue):
                await self.send_embed_msg(
                    ctx,
                    title=_("There are only {queuelen} songs currently queued.").format(
                        queuelen=len(player.queue)
                    ),
                )
                return
            embed = discord.Embed(
                title=_("{skip_to_track} Tracks Skipped").format(skip_to_track=skip_to_track)
            )
            await self.send_embed_msg(ctx, embed=embed)
            if player.repeat:
                queue_to_append = player.queue[0 : min(skip_to_track - 1, len(player.queue) - 1)]
            player.queue = player.queue[
                min(skip_to_track - 1, len(player.queue) - 1) : len(player.queue)
            ]
        else:
            embed = discord.Embed(
                title=_("Track Skipped"),
                description=await self.get_track_description(
                    player.current, self.local_folder_current_path
                ),
            )
            await self.send_embed_msg(ctx, embed=embed)
        self.bot.dispatch("red_audio_skip_track", player.guild, player.current, ctx.author)
        await player.play()
        player.queue += queue_to_append

    def update_player_lock(self, ctx: commands.Context, true_or_false: bool) -> None:
        if true_or_false:
            self.play_lock[ctx.guild.id] = True
        else:
            self.play_lock[ctx.guild.id] = False

    def _player_check(self, ctx: commands.Context) -> bool:
        if self.lavalink_connection_aborted:
            return False
        try:
            lavalink.get_player(ctx.guild.id)
            return True
        except (IndexError, KeyError):
            return False

    async def self_deafen(self, player: lavalink.Player) -> None:
        guild_id = self.rgetattr(player, "channel.guild.id", None)
        if not guild_id:
            return
        if not await self.config_cache.auto_deafen.get_context_value(player.guild):
            return
        await player.guild.change_voice_state(channel=player.channel, self_deaf=True)

    async def _get_spotify_tracks(
        self, ctx: commands.Context, query: Query, forced: bool = False
    ) -> Union[discord.Message, List[lavalink.Track], lavalink.Track]:
        if ctx.invoked_with in ["play", "genre"]:
            enqueue_tracks = True
        else:
            enqueue_tracks = False
        player = lavalink.get_player(ctx.guild.id)
        api_data = await self._check_api_tokens()
        if any([not api_data["spotify_client_id"], not api_data["spotify_client_secret"]]):
            return await self.send_embed_msg(
                ctx,
                title=_("Invalid Environment"),
                description=_(
                    "The owner needs to set the Spotify client ID and Spotify client secret, "
                    "before Spotify URLs or codes can be used. "
                    "\nSee `{prefix}audioset spotifyapi` for instructions."
                ).format(prefix=ctx.prefix),
            )
        elif not api_data["youtube_api"]:
            return await self.send_embed_msg(
                ctx,
                title=_("Invalid Environment"),
                description=_(
                    "The owner needs to set the YouTube API key before Spotify URLs or "
                    "codes can be used.\nSee `{prefix}audioset youtubeapi` for instructions."
                ).format(prefix=ctx.prefix),
            )
        try:
            if self.play_lock[ctx.guild.id]:
                return await self.send_embed_msg(
                    ctx,
                    title=_("Unable To Get Tracks"),
                    description=_("Wait until the playlist has finished loading."),
                )
        except KeyError:
            pass

        if query.single_track:
            try:
                res = await self.api_interface.spotify_query(
                    ctx, "track", query.id, skip_youtube=True, notifier=None
                )
                if not res:
                    title = _("Nothing found.")
                    embed = discord.Embed(title=title)
                    if query.is_local and query.suffix in _PARTIALLY_SUPPORTED_MUSIC_EXT:
                        title = _("Track is not playable.")
                        description = _(
                            "**{suffix}** is not a fully supported "
                            "format and some tracks may not play."
                        ).format(suffix=query.suffix)
                        embed = discord.Embed(title=title, description=description)
                    return await self.send_embed_msg(ctx, embed=embed)
            except SpotifyFetchError as error:
                self.update_player_lock(ctx, False)
                return await self.send_embed_msg(
                    ctx, title=error.message.format(prefix=ctx.prefix)
                )
            except Exception as e:
                self.update_player_lock(ctx, False)
                raise e
            self.update_player_lock(ctx, False)
            try:
                if enqueue_tracks:
                    new_query = Query.process_input(res[0], self.local_folder_current_path)
                    new_query.start_time = query.start_time
                    return await self._enqueue_tracks(ctx, new_query)
                else:
                    query = Query.process_input(res[0], self.local_folder_current_path)
                    try:
                        result, called_api = await self.api_interface.fetch_track(
                            ctx, player, query
                        )
                    except TrackEnqueueError:
                        self.update_player_lock(ctx, False)
                        return await self.send_embed_msg(
                            ctx,
                            title=_("Unable to Get Track"),
                            description=_(
                                "I'm unable to get a track from Lavalink at the moment, "
                                "try again in a few minutes."
                            ),
                        )
                    tracks = result.tracks
                    if not tracks:
                        embed = discord.Embed(title=_("Nothing found."))
                        if query.is_local and query.suffix in _PARTIALLY_SUPPORTED_MUSIC_EXT:
                            embed = discord.Embed(title=_("Track is not playable."))
                            embed.description = _(
                                "**{suffix}** is not a fully supported format and some "
                                "tracks may not play."
                            ).format(suffix=query.suffix)
                        return await self.send_embed_msg(ctx, embed=embed)
                    single_track = tracks[0]
                    single_track.start_timestamp = query.start_time * 1000
                    single_track = [single_track]

                    return single_track

            except KeyError:
                self.update_player_lock(ctx, False)
                return await self.send_embed_msg(
                    ctx,
                    title=_("Invalid Environment"),
                    description=_(
                        "The Spotify API key or client secret has not been set properly. "
                        "\nUse `{prefix}audioset spotifyapi` for instructions."
                    ).format(prefix=ctx.prefix),
                )
            except Exception as e:
                self.update_player_lock(ctx, False)
                raise e
        elif query.is_album or query.is_playlist:
            try:
                self.update_player_lock(ctx, True)
                track_list = await self.fetch_spotify_playlist(
                    ctx,
                    "album" if query.is_album else "playlist",
                    query,
                    enqueue_tracks,
                    forced=forced,
                )
            finally:
                self.update_player_lock(ctx, False)
            return track_list
        else:
            return await self.send_embed_msg(
                ctx,
                title=_("Unable To Find Tracks"),
                description=_("This doesn't seem to be a supported Spotify URL or code."),
            )

    async def _enqueue_tracks(
        self, ctx: commands.Context, query: Union[Query, list], enqueue: bool = True
    ) -> Union[discord.Message, List[lavalink.Track], lavalink.Track]:
        player = lavalink.get_player(ctx.guild.id)
        try:
            if self.play_lock[ctx.guild.id]:
                return await self.send_embed_msg(
                    ctx,
                    title=_("Unable To Get Tracks"),
                    description=_("Wait until the playlist has finished loading."),
                )
        except KeyError:
            self.update_player_lock(ctx, True)
        guild_data = await self.config.guild(ctx.guild).all()
        first_track_only = False
        single_track = None
        index = None
        playlist_data = None
        playlist_url = None
        seek = 0
        if type(query) is not list:
            if not await self.is_query_allowed(self.config, ctx, f"{query}", query_obj=query):
                raise QueryUnauthorized(
                    _("{query} is not an allowed query.").format(query=query.to_string_user())
                )
            if query.single_track:
                first_track_only = True
                index = query.track_index
                if query.start_time:
                    seek = query.start_time
            try:
                result, called_api = await self.api_interface.fetch_track(ctx, player, query)
            except TrackEnqueueError:
                self.update_player_lock(ctx, False)
                return await self.send_embed_msg(
                    ctx,
                    title=_("Unable to Get Track"),
                    description=_(
                        "I'm unable to get a track from Lavalink at the moment, "
                        "try again in a few minutes."
                    ),
                )
            except Exception as e:
                self.update_player_lock(ctx, False)
                raise e
            tracks = result.tracks
            playlist_data = result.playlist_info
            if not enqueue:
                return tracks
            if not tracks:
                self.update_player_lock(ctx, False)
                title = _("Nothing found.")
                embed = discord.Embed(title=title)
                if result.exception_message:
                    if "Status Code" in result.exception_message:
                        embed.set_footer(text=result.exception_message[:2000])
                    else:
                        embed.set_footer(text=result.exception_message[:2000].replace("\n", ""))
                if (
                    await self.config_cache.managed_lavalink_server.get_context_value(player.guild)
                    and query.is_local
                ):
                    embed.description = _(
                        "Local tracks will not work "
                        "if the `Lavalink.jar` cannot see the track.\n"
                        "This may be due to permissions or because Lavalink.jar is being run "
                        "in a different machine than the local tracks."
                    )
                elif query.is_local and query.suffix in _PARTIALLY_SUPPORTED_MUSIC_EXT:
                    title = _("Track is not playable.")
                    embed = discord.Embed(title=title)
                    embed.description = _(
                        "**{suffix}** is not a fully supported format and some "
                        "tracks may not play."
                    ).format(suffix=query.suffix)
                return await self.send_embed_msg(ctx, embed=embed)
        else:
            tracks = query
        queue_dur = await self.queue_duration(ctx)
        queue_total_duration = self.format_time(queue_dur)
        before_queue_length = len(player.queue)

        if not first_track_only and len(tracks) > 1:
            # a list of Tracks where all should be enqueued
            # this is a Spotify playlist already made into a list of Tracks or a
            # url where Lavalink handles providing all Track objects to use, like a
            # YouTube or Soundcloud playlist
            if len(player.queue) >= 10000:
                return await self.send_embed_msg(ctx, title=_("Queue size limit reached."))
            track_len = 0
            empty_queue = not player.queue
            async for track in AsyncIter(tracks):
                if len(player.queue) >= 10000:
                    continue
                query = Query.process_input(track, self.local_folder_current_path)
                if not await self.is_query_allowed(
                    self.config,
                    ctx,
                    f"{track.title} {track.author} {track.uri} " f"{str(query)}",
                    query_obj=query,
                ):
                    if IS_DEBUG:
                        log.debug("Query is not allowed in %r (%d)", ctx.guild.name, ctx.guild.id)
                    continue
                elif guild_data["maxlength"] > 0:
                    if self.is_track_length_allowed(track, guild_data["maxlength"]):
                        track_len += 1
                        track.extras.update(
                            {
                                "enqueue_time": int(time.time()),
                                "vc": player.channel.id,
                                "requester": ctx.author.id,
                            }
                        )
                        player.add(ctx.author, track)
                        self.bot.dispatch(
                            "red_audio_track_enqueue", player.guild, track, ctx.author
                        )

                else:
                    track_len += 1
                    track.extras.update(
                        {
                            "enqueue_time": int(time.time()),
                            "vc": player.channel.id,
                            "requester": ctx.author.id,
                        }
                    )
                    player.add(ctx.author, track)
                    self.bot.dispatch("red_audio_track_enqueue", player.guild, track, ctx.author)
            player.maybe_shuffle(0 if empty_queue else 1)

            if len(tracks) > track_len:
                maxlength_msg = _(" {bad_tracks} tracks cannot be queued.").format(
                    bad_tracks=(len(tracks) - track_len)
                )
            else:
                maxlength_msg = ""
            playlist_name = escape(
                playlist_data.name if playlist_data else _("No Title"), formatting=True
            )
            embed = discord.Embed(
                description=bold(f"[{playlist_name}]({playlist_url})")
                if playlist_url
                else playlist_name,
                title=_("Playlist Enqueued"),
            )
            embed.set_footer(
                text=_("Added {num} tracks to the queue.{maxlength_msg}").format(
                    num=track_len, maxlength_msg=maxlength_msg
                )
            )
            if not guild_data["shuffle"] and queue_dur > 0:
                embed.set_footer(
                    text=_(
                        "{time} until start of playlist playback: starts at #{position} in queue"
                    ).format(time=queue_total_duration, position=before_queue_length + 1)
                )
            if not player.current:
                await player.play()
            self.update_player_lock(ctx, False)
            message = await self.send_embed_msg(ctx, embed=embed)
            return tracks or message
        else:
            single_track = None
            # a ytsearch: prefixed item where we only need the first Track returned
            # this is in the case of [p]play <query>, a single Spotify url/code
            # or this is a localtrack item
            try:
                if len(player.queue) >= 10000:
                    return await self.send_embed_msg(ctx, title=_("Queue size limit reached."))

                single_track = (
                    tracks
                    if isinstance(tracks, lavalink.rest_api.Track)
                    else tracks[index]
                    if index
                    else tracks[0]
                )
                if seek and seek > 0:
                    single_track.start_timestamp = seek * 1000
                query = Query.process_input(single_track, self.local_folder_current_path)
                if not await self.is_query_allowed(
                    self.config,
                    ctx,
                    (
                        f"{single_track.title} {single_track.author} {single_track.uri} "
                        f"{str(query)}"
                    ),
                    query_obj=query,
                ):
                    if IS_DEBUG:
                        log.debug("Query is not allowed in %r (%d)", ctx.guild.name, ctx.guild.id)
                    self.update_player_lock(ctx, False)
                    return await self.send_embed_msg(
                        ctx, title=_("This track is not allowed in this server.")
                    )
                elif guild_data["maxlength"] > 0:
                    if self.is_track_length_allowed(single_track, guild_data["maxlength"]):
                        single_track.extras.update(
                            {
                                "enqueue_time": int(time.time()),
                                "vc": player.channel.id,
                                "requester": ctx.author.id,
                            }
                        )
                        player.add(ctx.author, single_track)
                        player.maybe_shuffle()
                        self.bot.dispatch(
                            "red_audio_track_enqueue",
                            player.guild,
                            single_track,
                            ctx.author,
                        )
                    else:
                        self.update_player_lock(ctx, False)
                        return await self.send_embed_msg(
                            ctx, title=_("Track exceeds maximum length.")
                        )

                else:
                    single_track.extras.update(
                        {
                            "enqueue_time": int(time.time()),
                            "vc": player.channel.id,
                            "requester": ctx.author.id,
                        }
                    )
                    player.add(ctx.author, single_track)
                    player.maybe_shuffle()
                    self.bot.dispatch(
                        "red_audio_track_enqueue", player.guild, single_track, ctx.author
                    )
            except IndexError:
                self.update_player_lock(ctx, False)
                title = _("Nothing found")
                desc = EmptyEmbed
                if await self.bot.is_owner(ctx.author):
                    desc = _("Please check your console or logs for details.")
                return await self.send_embed_msg(ctx, title=title, description=desc)
            except Exception as e:
                self.update_player_lock(ctx, False)
                raise e
            description = await self.get_track_description(
                single_track, self.local_folder_current_path
            )
            embed = discord.Embed(title=_("Track Enqueued"), description=description)
            if not guild_data["shuffle"] and queue_dur > 0:
                embed.set_footer(
                    text=_("{time} until track playback: #{position} in queue").format(
                        time=queue_total_duration, position=before_queue_length + 1
                    )
                )

        if not player.current:
            await player.play()
        self.update_player_lock(ctx, False)
        message = await self.send_embed_msg(ctx, embed=embed)
        return single_track or message

    async def fetch_spotify_playlist(
        self,
        ctx: commands.Context,
        stype: str,
        query: Query,
        enqueue: bool = False,
        forced: bool = False,
    ):
        player = lavalink.get_player(ctx.guild.id)
        try:
            embed1 = discord.Embed(title=_("Please wait, finding tracks..."))
            playlist_msg = await self.send_embed_msg(ctx, embed=embed1)
            notifier = Notifier(
                ctx,
                playlist_msg,
                {
                    "spotify": _("Getting track {num}/{total}..."),
                    "youtube": _("Matching track {num}/{total}..."),
                    "lavalink": _("Loading track {num}/{total}..."),
                    "lavalink_time": _("Approximate time remaining: {seconds}"),
                },
            )
            track_list = await self.api_interface.spotify_enqueue(
                ctx,
                stype,
                query.id,
                enqueue=enqueue,
                player=player,
                lock=self.update_player_lock,
                notifier=notifier,
                forced=forced,
                query_global=self.global_api_user.get("can_read"),
            )
        except SpotifyFetchError as error:
            self.update_player_lock(ctx, False)
            return await self.send_embed_msg(
                ctx,
                title=_("Invalid Environment"),
                description=error.message.format(prefix=ctx.prefix),
            )
        except TrackEnqueueError:
            self.update_player_lock(ctx, False)
            return await self.send_embed_msg(
                ctx,
                title=_("Unable to Get Track"),
                description=_(
                    "I'm unable to get a track from Lavalink at the moment, "
                    "try again in a few minutes."
                ),
                error=True,
            )
        except (RuntimeError, aiohttp.ServerDisconnectedError):
            self.update_player_lock(ctx, False)
            error_embed = discord.Embed(
                title=_("The connection was reset while loading the playlist.")
            )
            await self.send_embed_msg(ctx, embed=error_embed)
            return None
        except Exception as e:
            self.update_player_lock(ctx, False)
            raise e
        finally:
            self.update_player_lock(ctx, False)
        return track_list

    async def set_player_settings(self, ctx: commands.Context) -> None:
        player = lavalink.get_player(ctx.guild.id)
<<<<<<< HEAD
        shuffle = await self.config.guild(ctx.guild).shuffle()
        repeat = await self.config.guild(ctx.guild).repeat()
        volume = Volume(value=(await self.config.guild(ctx.guild).volume()) / 100)
        shuffle_bumped = await self.config.guild(ctx.guild).shuffle_bumped()
=======
        shuffle = await self.config_cache.shuffle.get_context_value(ctx.guild)
        repeat = await self.config_cache.repeat.get_context_value(ctx.guild)
        volume = await self.config_cache.volume.get_context_value(ctx.guild)
        shuffle_bumped = await self.config_cache.shuffle_bumped.get_context_value(ctx.guild)
>>>>>>> babef655
        player.repeat = repeat
        player.shuffle = shuffle
        player.shuffle_bumped = shuffle_bumped
        if player.volume != volume:
            await player.set_volume(volume)

    async def maybe_move_player(self, ctx: commands.Context) -> bool:
        try:
            player = lavalink.get_player(ctx.guild.id)
        except KeyError:
            return False
        try:
            in_channel = sum(
                not m.bot for m in ctx.guild.get_member(self.bot.user.id).voice.channel.members
            )
        except AttributeError:
            return False

        if not ctx.author.voice:
            user_channel = None
        else:
            user_channel = ctx.author.voice.channel

        if in_channel == 0 and user_channel:
            if (
                (player.channel != user_channel)
                and not player.current
                and player.position == 0
                and len(player.queue) == 0
            ):
                await player.move_to(
                    user_channel,
                    deafen=await self.config_cache.auto_deafen.get_context_value(ctx.guild),
                )
                return True
        else:
            return False

    def is_track_length_allowed(self, track: lavalink.Track, maxlength: int) -> bool:
        if track.is_stream:
            return True
        length = track.length / 1000
        if length > maxlength:
            return False
        return True<|MERGE_RESOLUTION|>--- conflicted
+++ resolved
@@ -676,17 +676,10 @@
 
     async def set_player_settings(self, ctx: commands.Context) -> None:
         player = lavalink.get_player(ctx.guild.id)
-<<<<<<< HEAD
-        shuffle = await self.config.guild(ctx.guild).shuffle()
-        repeat = await self.config.guild(ctx.guild).repeat()
-        volume = Volume(value=(await self.config.guild(ctx.guild).volume()) / 100)
-        shuffle_bumped = await self.config.guild(ctx.guild).shuffle_bumped()
-=======
         shuffle = await self.config_cache.shuffle.get_context_value(ctx.guild)
         repeat = await self.config_cache.repeat.get_context_value(ctx.guild)
-        volume = await self.config_cache.volume.get_context_value(ctx.guild)
+        volume = Volume(value=(await self.config_cache.volume.get_context_value(ctx.guild)))
         shuffle_bumped = await self.config_cache.shuffle_bumped.get_context_value(ctx.guild)
->>>>>>> babef655
         player.repeat = repeat
         player.shuffle = shuffle
         player.shuffle_bumped = shuffle_bumped
