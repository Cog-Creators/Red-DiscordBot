--- conflicted
+++ resolved
@@ -59,11 +59,7 @@
                         dict(zip(["band", "gain"], values))
                         for values in list(zip(band_num, band_value))
                     ],
-<<<<<<< HEAD
-                    name=name,
-=======
                     name=name
->>>>>>> 457eb715
                 )
                 if new_eq != player.equalizer:
                     await player.set_equalizer(equalizer=new_eq)
