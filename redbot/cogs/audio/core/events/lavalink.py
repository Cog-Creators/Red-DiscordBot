--- conflicted
+++ resolved
@@ -6,12 +6,7 @@
 import discord
 import lavalink
 
-<<<<<<< HEAD
-from redbot.core.i18n import set_contextual_locales_from_guild
-
-=======
-from redbot.core.i18n import Translator
->>>>>>> ca078e7c
+from redbot.core.i18n import Translator, set_contextual_locales_from_guild
 from ...errors import DatabaseError, TrackEnqueueError
 from ..abc import MixinMeta
 from ..cog_utils import CompositeMetaClass
@@ -37,7 +32,6 @@
         if not guild:
             return
         await set_contextual_locales_from_guild(self.bot, guild)
-
         current_requester = self.rgetattr(current_track, "requester", None)
         current_stream = self.rgetattr(current_track, "is_stream", None)
         current_length = self.rgetattr(current_track, "length", None)
