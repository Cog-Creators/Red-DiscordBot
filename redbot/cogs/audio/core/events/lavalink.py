--- conflicted
+++ resolved
@@ -63,9 +63,8 @@
             event_channel_id = extra.get("channelID")
             _error_code = extra.get("code")
             if _error_code in [1000] or not guild:
-<<<<<<< HEAD
-                if _error_code == 1000 and current_track is not None and player.is_playing:
-                    await player.resume(current_track, start=player.position, replace=True)
+                if _error_code == 1000 and player.current is not None and player.is_playing:
+                    await player.resume(player.current, start=player.position, replace=True)
                     by_remote = extra.get("byRemote", "")
                     reason = extra.get("reason", "No Specified Reason").strip()
                     ws_audio_log.info(
@@ -77,10 +76,6 @@
                         by_remote,
                         reason,
                     )
-=======
-                if _error_code == 1000 and player.current is not None and player.is_playing:
-                    await player.resume(player.current, start=player.position, replace=False)
->>>>>>> 38da7370
                 return
             await self._ws_op_codes[guild_id].put((event_channel_id, _error_code))
             try:
@@ -150,11 +145,7 @@
                 and self.playlist_api is not None
                 and self.api_interface is not None
             ):
-<<<<<<< HEAD
-                notify_channel = player.fetch("notify_channel")
-=======
-                notify_channel_id = player.fetch("channel")
->>>>>>> 38da7370
+                notify_channel_id = player.fetch("notify_channel")
                 try:
                     await self.api_interface.autoplay(player, self.playlist_api)
                 except DatabaseError:
@@ -177,15 +168,9 @@
                         )
                     return
         if event_type == lavalink.LavalinkEvents.TRACK_START and notify:
-<<<<<<< HEAD
-            notify_channel = player.fetch("notify_channel")
-            if notify_channel:
-                notify_channel = self.bot.get_channel(notify_channel)
-=======
-            notify_channel_id = player.fetch("channel")
+            notify_channel_id = player.fetch("notify_channel")
             notify_channel = self.bot.get_channel(notify_channel_id)
             if notify_channel and self._has_notify_perms(notify_channel):
->>>>>>> 38da7370
                 if player.fetch("notify_message") is not None:
                     with contextlib.suppress(discord.HTTPException):
                         await player.fetch("notify_message").delete()
@@ -222,15 +207,9 @@
 
         if event_type == lavalink.LavalinkEvents.QUEUE_END:
             if not autoplay:
-<<<<<<< HEAD
-                notify_channel = player.fetch("notify_channel")
-                if notify_channel and notify:
-                    notify_channel = self.bot.get_channel(notify_channel)
-=======
-                notify_channel_id = player.fetch("channel")
+                notify_channel_id = player.fetch("notify_channel")
                 notify_channel = self.bot.get_channel(notify_channel_id)
                 if notify_channel and notify and self._has_notify_perms(notify_channel):
->>>>>>> 38da7370
                     await self.send_embed_msg(notify_channel, title=_("Queue ended."))
                 if disconnect:
                     self.bot.dispatch("red_audio_audio_disconnect", guild)
@@ -367,12 +346,7 @@
                 self._ws_op_codes[guild_id]._init(self._ws_op_codes[guild_id]._maxsize)
                 return
             if player.channel:
-<<<<<<< HEAD
                 has_perm = self.can_join_and_speak(player.channel)
-=======
-                current_perms = player.channel.permissions_for(player.guild.me)
-                has_perm = current_perms.speak and current_perms.connect
->>>>>>> 38da7370
             else:
                 has_perm = False
             if code in (1000,) and has_perm and player.current and player.is_playing:
@@ -543,11 +517,10 @@
             else:
                 if not player.paused and player.current:
                     player.store("resumes", player.fetch("resumes", 0) + 1)
-<<<<<<< HEAD
                     await player.resume(player.current, start=player.position, replace=True)
                     ws_audio_log.info(
                         "WS EVENT - SIMPLE RESUME (Healthy Socket) | "
-                        "Voice websocket closed event for guild %d ->"
+                        "Voice websocket closed event"
                         "Code: %d -- Remote: %s -- %s, %r",
                         guild_id,
                         code,
@@ -558,26 +531,13 @@
                 else:
                     ws_audio_log.info(
                         "WS EVENT - IGNORED (Healthy Socket) | "
-                        "Voice websocket closed event for guild %d ->"
+                        "Voice websocket closed event "
                         "Code: %d -- Remote: %s -- %s, %r",
-                        guild_id,
                         code,
                         by_remote,
                         reason,
                         player,
                     )
-=======
-                    await player.resume(player.current, start=player.position, replace=False)
-                ws_audio_log.info(
-                    "WS EVENT - IGNORED (Healthy Socket) | "
-                    "Voice websocket closed event "
-                    "Code: %d -- Remote: %s -- %s, %r",
-                    code,
-                    by_remote,
-                    reason,
-                    player,
-                )
->>>>>>> 38da7370
         except Exception:
             log.exception("Error in task")
         finally:
