import asyncio
import contextlib
import datetime
import logging
from pathlib import Path
from typing import Dict

import discord
import lavalink
from discord.backoff import ExponentialBackoff
from discord.gateway import DiscordWebSocket

from redbot.core.i18n import Translator, set_contextual_locales_from_guild
from ...errors import DatabaseError, TrackEnqueueError
from ..abc import MixinMeta
from ..cog_utils import CompositeMetaClass

log = logging.getLogger("red.cogs.Audio.cog.Events.lavalink")
ws_audio_log = logging.getLogger("red.Audio.WS.Audio")

_ = Translator("Audio", Path(__file__))


class LavalinkEvents(MixinMeta, metaclass=CompositeMetaClass):
    async def lavalink_update_handler(
        self, player: lavalink.Player, event_type: lavalink.enums.PlayerState, extra
    ):
        self._last_ll_update = datetime.datetime.now(datetime.timezone.utc)
        self._ll_guild_updates.add(int(extra.get("guildId", 0)))

    async def lavalink_event_handler(
        self, player: lavalink.Player, event_type: lavalink.LavalinkEvents, extra
    ) -> None:
        current_track = player.current
        current_channel = player.channel
        guild = self.rgetattr(current_channel, "guild", None)
        if not (current_channel and guild):
            player.store("autoplay_notified", False)
            await player.stop()
            await player.disconnect()
            return
        if await self.bot.cog_disabled_in_guild(self, guild):
            await player.stop()
            await player.disconnect()
            if guild:
                await self.config.guild_from_id(guild_id=guild.id).currently_auto_playing_in.set(
                    []
                )
            return
        guild_id = self.rgetattr(guild, "id", None)
        if not guild:
            return
        guild_data = await self.config.guild(guild).all()
        disconnect = guild_data["disconnect"]
        if event_type == lavalink.LavalinkEvents.FORCED_DISCONNECT:
            self.bot.dispatch("red_audio_audio_disconnect", guild)
            await self.config.guild_from_id(guild_id=guild_id).currently_auto_playing_in.set([])
            self._ll_guild_updates.discard(guild.id)
            return

        if event_type == lavalink.LavalinkEvents.WEBSOCKET_CLOSED:
            deafen = guild_data["auto_deafen"]
            event_channel_id = extra.get("channelID")
            _error_code = extra.get("code")
            if _error_code in [1000] or not guild:
                if _error_code == 1000 and current_track is not None and player.is_playing:
                    await player.resume(current_track, start=player.position, replace=True)
                    by_remote = extra.get("byRemote", "")
                    reason = extra.get("reason", "No Specified Reason").strip()
                    ws_audio_log.info(
                        "WS EVENT - SIMPLE RESUME (Healthy Socket) | "
                        f"Voice websocket closed event for guild {guild_id} -> "
                        f"Code: {_error_code} -- Remote: {by_remote} -- {reason}"
                    )
                return
            await self._ws_op_codes[guild_id].put((event_channel_id, _error_code))
            try:
                if guild_id not in self._ws_resume:
                    self._ws_resume[guild_id].set()

                await self._websocket_closed_handler(
                    guild=guild, player=player, extra=extra, deafen=deafen, disconnect=disconnect
                )
            except Exception:
                log.exception(
                    f"Error in WEBSOCKET_CLOSED handling for guild: {player.channel.guild.id}"
                )
            return

        await set_contextual_locales_from_guild(self.bot, guild)
        current_requester = self.rgetattr(current_track, "requester", None)
        current_stream = self.rgetattr(current_track, "is_stream", None)
        current_length = self.rgetattr(current_track, "length", None)
        current_thumbnail = self.rgetattr(current_track, "thumbnail", None)
        current_id = self.rgetattr(current_track, "_info", {}).get("identifier")

        repeat = guild_data["repeat"]
        notify = guild_data["notify"]
        autoplay = guild_data["auto_play"]
        description = await self.get_track_description(
            current_track, self.local_folder_current_path
        )
        status = await self.config.status()
        log.debug("Received a new lavalink event for %d: %s: %s", guild_id, event_type, extra)
        prev_song: lavalink.Track = player.fetch("prev_song")
        await self.maybe_reset_error_counter(player)

        if event_type == lavalink.LavalinkEvents.TRACK_START:
            self.skip_votes[guild_id] = set()
            playing_song = player.fetch("playing_song")
            requester = player.fetch("requester")
            player.store("prev_song", playing_song)
            player.store("prev_requester", requester)
            player.store("playing_song", current_track)
            player.store("requester", current_requester)
            self.bot.dispatch("red_audio_track_start", guild, current_track, current_requester)
            if guild_id and current_track:
                await self.api_interface.persistent_queue_api.played(
                    guild_id=guild_id, track_id=current_track.track_identifier
                )
            notify_channel = player.fetch("notify_channel")
            if notify_channel and autoplay:
                await self.config.guild_from_id(guild_id=guild_id).currently_auto_playing_in.set(
                    [notify_channel, player.channel.id]
                )
            else:
                await self.config.guild_from_id(guild_id=guild_id).currently_auto_playing_in.set(
                    []
                )
        if event_type == lavalink.LavalinkEvents.TRACK_END:
            prev_requester = player.fetch("prev_requester")
            self.bot.dispatch("red_audio_track_end", guild, prev_song, prev_requester)
            player.store("resume_attempts", 0)
        if event_type == lavalink.LavalinkEvents.QUEUE_END:
            prev_requester = player.fetch("prev_requester")
            self.bot.dispatch("red_audio_queue_end", guild, prev_song, prev_requester)
            if guild_id:
                await self.api_interface.persistent_queue_api.drop(guild_id)
            if player.is_auto_playing or (
                autoplay
                and not player.queue
                and player.fetch("playing_song") is not None
                and self.playlist_api is not None
                and self.api_interface is not None
            ):
                notify_channel = player.fetch("notify_channel")
                try:
                    await self.api_interface.autoplay(player, self.playlist_api)
                except DatabaseError:
                    notify_channel = self.bot.get_channel(notify_channel)
                    if notify_channel:
                        await self.send_embed_msg(
                            notify_channel, title=_("Couldn't get a valid track.")
                        )
                    return
                except TrackEnqueueError:
                    notify_channel = self.bot.get_channel(notify_channel)
                    if notify_channel:
                        await self.send_embed_msg(
                            notify_channel,
                            title=_("Unable to Get Track"),
                            description=_(
                                "I'm unable to get a track from Lavalink at the moment, try again in a few "
                                "minutes."
                            ),
                        )
                    return
        if event_type == lavalink.LavalinkEvents.TRACK_START and notify:
            notify_channel = player.fetch("notify_channel")
            if notify_channel:
                notify_channel = self.bot.get_channel(notify_channel)
                if player.fetch("notify_message") is not None:
                    with contextlib.suppress(discord.HTTPException):
                        await player.fetch("notify_message").delete()
                if not (description and notify_channel):
                    return
                if current_stream:
                    dur = "LIVE"
                else:
                    dur = self.format_time(current_length)

                thumb = None
                if await self.config.guild(guild).thumbnail() and current_thumbnail:
                    thumb = current_thumbnail

                notify_message = await self.send_embed_msg(
                    notify_channel,
                    title=_("Now Playing"),
                    description=description,
                    footer=_("Track length: {length} | Requested by: {user}").format(
                        length=dur, user=current_requester
                    ),
                    thumbnail=thumb,
                )
                player.store("notify_message", notify_message)
        if event_type == lavalink.LavalinkEvents.TRACK_START and status:
            player_check = await self.get_active_player_count()
            await self.update_bot_presence(*player_check)

        if event_type == lavalink.LavalinkEvents.TRACK_END and status:
            await asyncio.sleep(1)
            if not player.is_playing:
                player_check = await self.get_active_player_count()
                await self.update_bot_presence(*player_check)

        if event_type == lavalink.LavalinkEvents.QUEUE_END:
            if not autoplay:
                notify_channel = player.fetch("notify_channel")
                if notify_channel and notify:
                    notify_channel = self.bot.get_channel(notify_channel)
                    await self.send_embed_msg(notify_channel, title=_("Queue ended."))
                if disconnect:
                    self.bot.dispatch("red_audio_audio_disconnect", guild)
                    await self.config.guild_from_id(
                        guild_id=guild_id
                    ).currently_auto_playing_in.set([])
                    await player.disconnect()
                    self._ll_guild_updates.discard(guild.id)
            if status:
                player_check = await self.get_active_player_count()
                await self.update_bot_presence(*player_check)

        if event_type in [
            lavalink.LavalinkEvents.TRACK_EXCEPTION,
            lavalink.LavalinkEvents.TRACK_STUCK,
        ]:
            message_channel = player.fetch("notify_channel")
            while True:
                if current_track in player.queue:
                    player.queue.remove(current_track)
                else:
                    break
            if repeat:
                player.current = None
            if not guild_id:
                return
            guild_id = int(guild_id)
            self._error_counter.setdefault(guild_id, 0)
            if guild_id not in self._error_counter:
                self._error_counter[guild_id] = 0
            early_exit = await self.increase_error_counter(player)
            if early_exit:
                self._disconnected_players[guild_id] = True
                self.play_lock[guild_id] = False
                player.queue = []
                player.store("playing_song", None)
                player.store("autoplay_notified", False)
                await self.config.custom("EQUALIZER", str(guild_id)).eq_bands.set(
                    player.equalizer.get()
                )
                await player.stop()
                await player.disconnect()
                await self.config.guild_from_id(guild_id=guild_id).currently_auto_playing_in.set(
                    []
                )
                self._ll_guild_updates.discard(guild_id)
                self.bot.dispatch("red_audio_audio_disconnect", guild)
            if message_channel:
                message_channel = self.bot.get_channel(message_channel)
                if early_exit:
                    embed = discord.Embed(
                        colour=await self.bot.get_embed_color(message_channel),
                        title=_("Multiple Errors Detected"),
                        description=_(
                            "Closing the audio player "
                            "due to multiple errors being detected. "
                            "If this persists, please inform the bot owner "
                            "as the Audio cog may be temporally unavailable."
                        ),
                    )
                    await message_channel.send(embed=embed)
                    return
                else:
                    description = description or ""
                    if event_type == lavalink.LavalinkEvents.TRACK_STUCK:
                        embed = discord.Embed(
                            colour=await self.bot.get_embed_color(message_channel),
                            title=_("Track Stuck"),
                            description=_(
                                "Playback of the song has stopped due to an unexcepted error.\n{error}"
                            ).format(error=description),
                        )
                    else:
                        error = extra.get("message").replace("\n", "")
                        cause = extra.get("cause", "").replace("\n", "")
                        if cause:
                            log.warning(
                                "Track failed to play: error: %s | ID: %s",
                                cause,
                                current_track.track_identifier,
                            )
                        embed = discord.Embed(
                            title=_("Track Error"),
                            colour=await self.bot.get_embed_color(message_channel),
                            description="{}\n{}".format(error, description),
                        )
                        if current_id:
                            asyncio.create_task(
                                self.api_interface.global_cache_api.report_invalid(current_id)
                            )
                    await message_channel.send(embed=embed)
            await player.skip()

    async def _websocket_closed_handler(
        self,
        guild: discord.Guild,
        player: lavalink.Player,
        extra: Dict,
        deafen: bool,
        disconnect: bool,
    ) -> None:
        guild_id = guild.id
        event_channel_id = extra.get("channelID")
        try:
            if not self._ws_resume[guild_id].is_set():
                await self._ws_resume[guild_id].wait()
            else:
                self._ws_resume[guild_id].clear()
            node = player.node
            voice_ws: DiscordWebSocket = node.get_voice_ws(guild_id)
            code = extra.get("code")
            by_remote = extra.get("byRemote", "")
            reason = extra.get("reason", "No Specified Reason").strip()
            channel_id = player.channel.id
            try:
                event_channel_id, to_handle_code = await self._ws_op_codes[guild_id].get()
            except asyncio.QueueEmpty:
                log.debug("Empty queue - Resuming Processor - Early exit")
                return

            if code != to_handle_code:
                code = to_handle_code
                if player.channel.id != event_channel_id:
                    code = 4014
            if event_channel_id != channel_id:
                ws_audio_log.info(
<<<<<<< HEAD
                    f"Received an op code for a channel that is no longer valid; {event_channel_id} "
                    f"Reason: Error code {code} & {reason}, {player}"
=======
                    "Received an op code for a channel that is no longer valid; %d "
                    "Reason: Error code %d & %s, %r",
                    event_channel_id,
                    code,
                    reason,
                    player,
>>>>>>> 22ac4329
                )
                self._ws_op_codes[guild_id]._init(self._ws_op_codes[guild_id]._maxsize)
                return
            if player.channel:
                has_perm = self.can_join_and_speak(player.channel)
            else:
                has_perm = False
            if code in (1000,) and has_perm and player.current and player.is_playing:
                player.store("resumes", player.fetch("resumes", 0) + 1)
                await player.resume(player.current, start=player.position, replace=True)
<<<<<<< HEAD
                ws_audio_log.info(f"Player resumed Reason: Error code {code} & {reason}, {player}")
=======
                ws_audio_log.info(
                    "Player resumed Reason: Error code %d & %s, %r", code, reason, player
                )
>>>>>>> 22ac4329
                self._ws_op_codes[guild_id]._init(self._ws_op_codes[guild_id]._maxsize)
                return

            if voice_ws.socket._closing or voice_ws.socket.closed or not voice_ws.open:
                if player._con_delay:
                    delay = player._con_delay.delay()
                else:
                    player._con_delay = ExponentialBackoff(base=1)
                    delay = player._con_delay.delay()
                ws_audio_log.warning(
                    "YOU CAN IGNORE THIS UNLESS IT'S CONSISTENTLY REPEATING FOR THE SAME GUILD - "
<<<<<<< HEAD
                    f"Voice websocket closed for guild {guild_id} -> "
                    f"Socket Closed {voice_ws.socket._closing or voice_ws.socket.closed}.  "
                    f"Code: {code} -- Remote: {by_remote} -- {reason}, {player}"
=======
                    "Voice websocket closed for guild %d -> "
                    "Socket Closed %s.  "
                    "Code: %d -- Remote: %s -- %s, %r",
                    guild_id,
                    voice_ws.socket._closing or voice_ws.socket.closed,
                    code,
                    by_remote,
                    reason,
                    player,
>>>>>>> 22ac4329
                )
                ws_audio_log.debug(
                    "Reconnecting to channel %d in guild: %d | %d:.2fs",
                    channel_id,
                    guild_id,
                    delay,
                )
                await asyncio.sleep(delay)
                while voice_ws.socket._closing or voice_ws.socket.closed or not voice_ws.open:
                    voice_ws = node.get_voice_ws(guild_id)
                    await asyncio.sleep(0.1)

                if has_perm and player.current and player.is_playing:
                    player.store("resumes", player.fetch("resumes", 0) + 1)
                    await player.connect(deafen=deafen)
                    await player.resume(player.current, start=player.position, replace=True)
                    ws_audio_log.info(
                        "Voice websocket reconnected "
<<<<<<< HEAD
                        f"Reason: Error code {code} & Currently playing, {player}"
=======
                        "Reason: Error code %d & Currently playing, %r",
                        code,
                        player,
>>>>>>> 22ac4329
                    )
                elif has_perm and player.paused and player.current:
                    player.store("resumes", player.fetch("resumes", 0) + 1)
                    await player.connect(deafen=deafen)
                    await player.resume(
                        player.current, start=player.position, replace=True, pause=True
                    )
                    ws_audio_log.info(
                        "Voice websocket reconnected "
<<<<<<< HEAD
                        f"Reason: Error code {code} & Currently Paused, {player}"
=======
                        "Reason: Error code %d & Currently Paused, %r",
                        code,
                        player,
>>>>>>> 22ac4329
                    )
                elif has_perm and (not disconnect) and (not player.is_playing):
                    player.store("resumes", player.fetch("resumes", 0) + 1)
                    await player.connect(deafen=deafen)
                    ws_audio_log.info(
                        "Voice websocket reconnected "
<<<<<<< HEAD
                        f"Reason: Error code {code} & Not playing, but auto disconnect disabled, {player}"
=======
                        "Reason: Error code %d & Not playing, but auto disconnect disabled, %r",
                        code,
                        player,
>>>>>>> 22ac4329
                    )
                    self._ll_guild_updates.discard(guild_id)
                elif not has_perm:
                    self.bot.dispatch("red_audio_audio_disconnect", guild)
                    ws_audio_log.info(
                        "Voice websocket disconnected "
<<<<<<< HEAD
                        f"Reason: Error code {code} & Missing permissions, {player}"
=======
                        "Reason: Error code %d & Missing permissions, %r",
                        code,
                        player,
>>>>>>> 22ac4329
                    )
                    self._ll_guild_updates.discard(guild_id)
                    player.store("autoplay_notified", False)
                    await player.stop()
                    await player.disconnect()
                    await self.config.guild_from_id(
                        guild_id=guild_id
                    ).currently_auto_playing_in.set([])
                else:
                    self.bot.dispatch("red_audio_audio_disconnect", guild)
                    ws_audio_log.info(
<<<<<<< HEAD
                        "Voice websocket disconnected "
                        f"Reason: Error code {code} & Unknown, {player}"
=======
                        "Voice websocket disconnected " "Reason: Error code %d & Unknown, %r",
                        code,
                        player,
>>>>>>> 22ac4329
                    )
                    self._ll_guild_updates.discard(guild_id)
                    player.store("autoplay_notified", False)
                    await player.stop()
                    await player.disconnect()
                    await self.config.guild_from_id(
                        guild_id=guild_id
                    ).currently_auto_playing_in.set([])
            elif code in (42069,) and has_perm and player.current and player.is_playing:
                player.store("resumes", player.fetch("resumes", 0) + 1)
                await player.connect(deafen=deafen)
                await player.resume(player.current, start=player.position, replace=True)
                ws_audio_log.info(
<<<<<<< HEAD
                    f"Player resumed - Reason: Error code {code} & {reason}, {player}"
=======
                    "Player resumed - Reason: Error code %d & %s, %r", code, reason, player
>>>>>>> 22ac4329
                )
            elif code in (4015, 4009, 4006, 4000, 1006):
                if player._con_delay:
                    delay = player._con_delay.delay()
                else:
                    player._con_delay = ExponentialBackoff(base=1)
                    delay = player._con_delay.delay()
                ws_audio_log.debug(
                    "Reconnecting to channel %d in guild: %d | %d.2fs", channel_id, guild_id, delay
                )
                await asyncio.sleep(delay)
                if has_perm and player.current and player.is_playing:
                    await player.connect(deafen=deafen)
                    await player.resume(player.current, start=player.position, replace=True)
                    ws_audio_log.info(
                        "Voice websocket reconnected "
<<<<<<< HEAD
                        f"Reason: Error code {code} & Player is active, {player}"
=======
                        "Reason: Error code %d & Player is active, %r",
                        code,
                        player,
>>>>>>> 22ac4329
                    )
                elif has_perm and player.paused and player.current:
                    player.store("resumes", player.fetch("resumes", 0) + 1)
                    await player.connect(deafen=deafen)
                    await player.resume(
                        player.current, start=player.position, replace=True, pause=True
                    )
                    ws_audio_log.info(
                        "Voice websocket reconnected "
<<<<<<< HEAD
                        f"Reason: Error code {code} & Player is paused, {player}"
=======
                        "Reason: Error code %d & Player is paused, %r",
                        code,
                        player,
>>>>>>> 22ac4329
                    )
                elif has_perm and (not disconnect) and (not player.is_playing):
                    player.store("resumes", player.fetch("resumes", 0) + 1)
                    await player.connect(deafen=deafen)
                    ws_audio_log.info(
                        "Voice websocket reconnected "
                        "to channel %d in guild: %d | "
                        "Reason: Error code %d & Not playing.",
                        channel_id,
                        guild_id,
                        code,
                    )
                    self._ll_guild_updates.discard(guild_id)
                elif not has_perm:
                    self.bot.dispatch("red_audio_audio_disconnect", guild)
                    ws_audio_log.info(
                        "Voice websocket disconnected "
<<<<<<< HEAD
                        f"Reason: Error code {code} & Missing permissions, {player}"
=======
                        "Reason: Error code %d & Missing permissions, %r",
                        code,
                        player,
>>>>>>> 22ac4329
                    )
                    self._ll_guild_updates.discard(guild_id)
                    player.store("autoplay_notified", False)
                    await player.stop()
                    await player.disconnect()
                    await self.config.guild_from_id(
                        guild_id=guild_id
                    ).currently_auto_playing_in.set([])
            else:
                if not player.paused and player.current:
                    player.store("resumes", player.fetch("resumes", 0) + 1)
<<<<<<< HEAD
                    await player.resume(player.current, start=player.position, replace=True)
                    ws_audio_log.info(
                        "WS EVENT - SIMPLE RESUME (Healthy Socket) | "
                        f"Voice websocket closed event for guild {guild_id} -> "
                        f"Code: {code} -- Remote: {by_remote} -- {reason}, {player}"
                    )
                else:
                    ws_audio_log.info(
                        "WS EVENT - IGNORED (Healthy Socket) | "
                        f"Voice websocket closed event for guild {guild_id} -> "
                        f"Code: {code} -- Remote: {by_remote} -- {reason}, {player}"
                    )
=======
                    await player.resume(player.current, start=player.position, replace=False)
                ws_audio_log.info(
                    "WS EVENT - IGNORED (Healthy Socket) | "
                    "Voice websocket closed event "
                    "Code: %d -- Remote: %s -- %s, %r",
                    code,
                    by_remote,
                    reason,
                    player,
                )
>>>>>>> 22ac4329
        except Exception:
            log.exception("Error in task")
        finally:
            self._ws_op_codes[guild_id]._init(self._ws_op_codes[guild_id]._maxsize)
            self._ws_resume[guild_id].set()<|MERGE_RESOLUTION|>--- conflicted
+++ resolved
@@ -17,6 +17,7 @@
 
 log = logging.getLogger("red.cogs.Audio.cog.Events.lavalink")
 ws_audio_log = logging.getLogger("red.Audio.WS.Audio")
+ws_audio_log.setLevel(logging.WARNING)
 
 _ = Translator("Audio", Path(__file__))
 
@@ -334,17 +335,12 @@
                     code = 4014
             if event_channel_id != channel_id:
                 ws_audio_log.info(
-<<<<<<< HEAD
-                    f"Received an op code for a channel that is no longer valid; {event_channel_id} "
-                    f"Reason: Error code {code} & {reason}, {player}"
-=======
                     "Received an op code for a channel that is no longer valid; %d "
                     "Reason: Error code %d & %s, %r",
                     event_channel_id,
                     code,
                     reason,
                     player,
->>>>>>> 22ac4329
                 )
                 self._ws_op_codes[guild_id]._init(self._ws_op_codes[guild_id]._maxsize)
                 return
@@ -355,13 +351,9 @@
             if code in (1000,) and has_perm and player.current and player.is_playing:
                 player.store("resumes", player.fetch("resumes", 0) + 1)
                 await player.resume(player.current, start=player.position, replace=True)
-<<<<<<< HEAD
-                ws_audio_log.info(f"Player resumed Reason: Error code {code} & {reason}, {player}")
-=======
                 ws_audio_log.info(
                     "Player resumed Reason: Error code %d & %s, %r", code, reason, player
                 )
->>>>>>> 22ac4329
                 self._ws_op_codes[guild_id]._init(self._ws_op_codes[guild_id]._maxsize)
                 return
 
@@ -373,11 +365,6 @@
                     delay = player._con_delay.delay()
                 ws_audio_log.warning(
                     "YOU CAN IGNORE THIS UNLESS IT'S CONSISTENTLY REPEATING FOR THE SAME GUILD - "
-<<<<<<< HEAD
-                    f"Voice websocket closed for guild {guild_id} -> "
-                    f"Socket Closed {voice_ws.socket._closing or voice_ws.socket.closed}.  "
-                    f"Code: {code} -- Remote: {by_remote} -- {reason}, {player}"
-=======
                     "Voice websocket closed for guild %d -> "
                     "Socket Closed %s.  "
                     "Code: %d -- Remote: %s -- %s, %r",
@@ -387,7 +374,6 @@
                     by_remote,
                     reason,
                     player,
->>>>>>> 22ac4329
                 )
                 ws_audio_log.debug(
                     "Reconnecting to channel %d in guild: %d | %d:.2fs",
@@ -406,13 +392,9 @@
                     await player.resume(player.current, start=player.position, replace=True)
                     ws_audio_log.info(
                         "Voice websocket reconnected "
-<<<<<<< HEAD
-                        f"Reason: Error code {code} & Currently playing, {player}"
-=======
                         "Reason: Error code %d & Currently playing, %r",
                         code,
                         player,
->>>>>>> 22ac4329
                     )
                 elif has_perm and player.paused and player.current:
                     player.store("resumes", player.fetch("resumes", 0) + 1)
@@ -422,39 +404,27 @@
                     )
                     ws_audio_log.info(
                         "Voice websocket reconnected "
-<<<<<<< HEAD
-                        f"Reason: Error code {code} & Currently Paused, {player}"
-=======
                         "Reason: Error code %d & Currently Paused, %r",
                         code,
                         player,
->>>>>>> 22ac4329
                     )
                 elif has_perm and (not disconnect) and (not player.is_playing):
                     player.store("resumes", player.fetch("resumes", 0) + 1)
                     await player.connect(deafen=deafen)
                     ws_audio_log.info(
                         "Voice websocket reconnected "
-<<<<<<< HEAD
-                        f"Reason: Error code {code} & Not playing, but auto disconnect disabled, {player}"
-=======
                         "Reason: Error code %d & Not playing, but auto disconnect disabled, %r",
                         code,
                         player,
->>>>>>> 22ac4329
                     )
                     self._ll_guild_updates.discard(guild_id)
                 elif not has_perm:
                     self.bot.dispatch("red_audio_audio_disconnect", guild)
                     ws_audio_log.info(
                         "Voice websocket disconnected "
-<<<<<<< HEAD
-                        f"Reason: Error code {code} & Missing permissions, {player}"
-=======
                         "Reason: Error code %d & Missing permissions, %r",
                         code,
                         player,
->>>>>>> 22ac4329
                     )
                     self._ll_guild_updates.discard(guild_id)
                     player.store("autoplay_notified", False)
@@ -466,14 +436,9 @@
                 else:
                     self.bot.dispatch("red_audio_audio_disconnect", guild)
                     ws_audio_log.info(
-<<<<<<< HEAD
-                        "Voice websocket disconnected "
-                        f"Reason: Error code {code} & Unknown, {player}"
-=======
                         "Voice websocket disconnected " "Reason: Error code %d & Unknown, %r",
                         code,
                         player,
->>>>>>> 22ac4329
                     )
                     self._ll_guild_updates.discard(guild_id)
                     player.store("autoplay_notified", False)
@@ -487,11 +452,7 @@
                 await player.connect(deafen=deafen)
                 await player.resume(player.current, start=player.position, replace=True)
                 ws_audio_log.info(
-<<<<<<< HEAD
-                    f"Player resumed - Reason: Error code {code} & {reason}, {player}"
-=======
                     "Player resumed - Reason: Error code %d & %s, %r", code, reason, player
->>>>>>> 22ac4329
                 )
             elif code in (4015, 4009, 4006, 4000, 1006):
                 if player._con_delay:
@@ -508,13 +469,9 @@
                     await player.resume(player.current, start=player.position, replace=True)
                     ws_audio_log.info(
                         "Voice websocket reconnected "
-<<<<<<< HEAD
-                        f"Reason: Error code {code} & Player is active, {player}"
-=======
                         "Reason: Error code %d & Player is active, %r",
                         code,
                         player,
->>>>>>> 22ac4329
                     )
                 elif has_perm and player.paused and player.current:
                     player.store("resumes", player.fetch("resumes", 0) + 1)
@@ -524,13 +481,9 @@
                     )
                     ws_audio_log.info(
                         "Voice websocket reconnected "
-<<<<<<< HEAD
-                        f"Reason: Error code {code} & Player is paused, {player}"
-=======
                         "Reason: Error code %d & Player is paused, %r",
                         code,
                         player,
->>>>>>> 22ac4329
                     )
                 elif has_perm and (not disconnect) and (not player.is_playing):
                     player.store("resumes", player.fetch("resumes", 0) + 1)
@@ -548,13 +501,9 @@
                     self.bot.dispatch("red_audio_audio_disconnect", guild)
                     ws_audio_log.info(
                         "Voice websocket disconnected "
-<<<<<<< HEAD
-                        f"Reason: Error code {code} & Missing permissions, {player}"
-=======
                         "Reason: Error code %d & Missing permissions, %r",
                         code,
                         player,
->>>>>>> 22ac4329
                     )
                     self._ll_guild_updates.discard(guild_id)
                     player.store("autoplay_notified", False)
@@ -566,31 +515,28 @@
             else:
                 if not player.paused and player.current:
                     player.store("resumes", player.fetch("resumes", 0) + 1)
-<<<<<<< HEAD
                     await player.resume(player.current, start=player.position, replace=True)
                     ws_audio_log.info(
                         "WS EVENT - SIMPLE RESUME (Healthy Socket) | "
-                        f"Voice websocket closed event for guild {guild_id} -> "
-                        f"Code: {code} -- Remote: {by_remote} -- {reason}, {player}"
+                        "Voice websocket closed event for guild %d ->"
+                        "Code: %d -- Remote: %s -- %s, %r",
+                        guild_id,
+                        code,
+                        by_remote,
+                        reason,
+                        player,
                     )
                 else:
                     ws_audio_log.info(
                         "WS EVENT - IGNORED (Healthy Socket) | "
-                        f"Voice websocket closed event for guild {guild_id} -> "
-                        f"Code: {code} -- Remote: {by_remote} -- {reason}, {player}"
-                    )
-=======
-                    await player.resume(player.current, start=player.position, replace=False)
-                ws_audio_log.info(
-                    "WS EVENT - IGNORED (Healthy Socket) | "
-                    "Voice websocket closed event "
-                    "Code: %d -- Remote: %s -- %s, %r",
-                    code,
-                    by_remote,
-                    reason,
-                    player,
-                )
->>>>>>> 22ac4329
+                        "Voice websocket closed event for guild %d ->"
+                        "Code: %d -- Remote: %s -- %s, %r",
+                        guild_id,
+                        code,
+                        by_remote,
+                        reason,
+                        player,
+                    )
         except Exception:
             log.exception("Error in task")
         finally:
