--- conflicted
+++ resolved
@@ -4988,7 +4988,6 @@
                 ctx.command.reset_cooldown(ctx)
                 return await self._embed_msg(ctx, title=_("Nothing playing."))
 
-<<<<<<< HEAD
         player = lavalink.get_player(ctx.guild.id)
         if not player.queue:
             ctx.command.reset_cooldown(ctx)
@@ -5003,26 +5002,12 @@
             to_add = player.queue[:10000]
             not_added = queue_length - 10000
 
-        for track in to_add:
+        for i, track in enumerate(to_add, start=1):
+            if i % 500 == 0:  # TODO: Improve when Toby menu's are merged
+                await asyncio.sleep(0.02)
             queue_idx = player.queue.index(track)
             track_obj = track_creator(player, queue_idx)
             tracklist.append(track_obj)
-=======
-            player = lavalink.get_player(ctx.guild.id)
-            if not player.queue:
-                ctx.command.reset_cooldown(ctx)
-                return await self._embed_msg(ctx, title=_("There's nothing in the queue."))
-            tracklist = []
-            np_song = track_creator(player, "np")
-            tracklist.append(np_song)
-            for i, track in enumerate(player.queue, start=1):
-                if i % 500 == 0:  # TODO: Improve when Toby menu's are merged
-                    await asyncio.sleep(0.02)
-                queue_idx = player.queue.index(track)
-                track_obj = track_creator(player, queue_idx)
-                tracklist.append(track_obj)
->>>>>>> 965416de
-
             playlist = await create_playlist(
                 ctx, scope, playlist_name, None, tracklist, author, guild
             )
@@ -5328,15 +5313,11 @@
             player = lavalink.get_player(ctx.guild.id)
             tracks = playlist.tracks_obj
             empty_queue = not player.queue
-<<<<<<< HEAD
-            for track in tracks:
-                if len(player.queue) >= 10000:
-                    continue
-=======
             for i, track in enumerate(tracks, start=1):
                 if i % 500 == 0:  # TODO: Improve when Toby menu's are merged
                     await asyncio.sleep(0.02)
->>>>>>> 965416de
+                if len(player.queue) >= 10000:
+                    continue
                 if not await is_allowed(
                     ctx.guild,
                     (
