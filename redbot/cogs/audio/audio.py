import asyncio
import contextlib
import datetime
import heapq
import json
import logging
import math
import random
import re
import time
import traceback
from collections import namedtuple, Counter
from io import StringIO
from pathlib import Path
from typing import List, Optional, Tuple, Union, cast

import aiohttp
import discord
import lavalink
from discord.embeds import EmptyEmbed
from fuzzywuzzy import process

from redbot.core import Config, bank, checks, commands
from redbot.core.data_manager import cog_data_path
from redbot.core.i18n import Translator, cog_i18n
from redbot.core.utils.chat_formatting import bold, box, humanize_number, inline, pagify, escape
from redbot.core.utils.menus import (
    DEFAULT_CONTROLS,
    close_menu,
    menu,
    next_page,
    prev_page,
    start_adding_reactions,
)
from redbot.core.utils.predicates import MessagePredicate, ReactionPredicate

from . import audio_dataclasses
from .apis import _ERROR, HAS_SQL, MusicCache
from .checks import can_have_caching
from .config import pass_config_to_dependencies
from .converters import ComplexScopeParser, ScopeParser, get_lazy_converter, get_playlist_converter
from .equalizer import Equalizer
from .errors import (
    DatabaseError,
    LavalinkDownloadFailed,
    MissingGuild,
    QueryUnauthorized,
    SpotifyFetchError,
    TooManyMatches,
)
from .manager import ServerManager
from .playlists import (
    FakePlaylist,
    Playlist,
    PlaylistScope,
    create_playlist,
    delete_playlist,
    get_all_playlist,
    get_playlist,
    humanize_scope,
)
from .utils import *

_ = Translator("Audio", __file__)

__version__ = "1.1.0"
__author__ = ["aikaterna", "Draper"]

log = logging.getLogger("red.audio")

_SCHEMA_VERSION = 2
LazyGreedyConverter = get_lazy_converter("--")
PlaylistConverter = get_playlist_converter()


@cog_i18n(_)
class Audio(commands.Cog):
    """Play audio through voice channels."""

    _default_lavalink_settings = {
        "host": "localhost",
        "rest_port": 2333,
        "ws_port": 2333,
        "password": "youshallnotpass",
    }

    def __init__(self, bot):
        super().__init__()
        self.bot = bot
        self.config = Config.get_conf(self, 2711759130, force_registration=True)
        self.skip_votes = {}
        self.play_lock = {}
        self._dj_status_cache = {}
        self._dj_role_cache = {}
        self.session = aiohttp.ClientSession()
        self._connect_task = None
        self._disconnect_task = None
        self._cleaned_up = False
        self._connection_aborted = False
        self._manager: Optional[ServerManager] = None
        default_global = dict(
            schema_version=1,
            cache_level=0,
            cache_age=365,
            status=False,
            use_external_lavalink=False,
            restrict=True,
            localpath=str(cog_data_path(raw_name="Audio")),
            url_keyword_blacklist=[],
            url_keyword_whitelist=[],
            **self._default_lavalink_settings,
        )

        default_guild = dict(
            auto_play=False,
            autoplaylist=dict(enabled=False, id=None, name=None, scope=None),
            disconnect=False,
            dj_enabled=False,
            dj_role=None,
            emptydc_enabled=False,
            emptydc_timer=0,
            emptypause_enabled=False,
            emptypause_timer=0,
            jukebox=False,
            jukebox_price=0,
            maxlength=0,
            notify=False,
            repeat=False,
            shuffle=False,
            shuffle_bumped=True,
            thumbnail=False,
            volume=100,
            vote_enabled=False,
            vote_percent=0,
            room_lock=None,
            url_keyword_blacklist=[],
            url_keyword_whitelist=[],
        )
        _playlist = dict(id=None, author=None, name=None, playlist_url=None, tracks=[])
        self.config.init_custom("EQUALIZER", 1)
        self.config.register_custom("EQUALIZER", eq_bands=[], eq_presets={})
        self.config.init_custom(PlaylistScope.GLOBAL.value, 1)
        self.config.register_custom(PlaylistScope.GLOBAL.value, **_playlist)
        self.config.init_custom(PlaylistScope.GUILD.value, 2)
        self.config.register_custom(PlaylistScope.GUILD.value, **_playlist)
        self.config.init_custom(PlaylistScope.USER.value, 2)
        self.config.register_custom(PlaylistScope.USER.value, **_playlist)
        self.config.register_guild(**default_guild)
        self.config.register_global(**default_global)
        self.music_cache = MusicCache(bot, self.session, path=str(cog_data_path(raw_name="Audio")))
        self._error_counter = Counter()
        self._error_timer = {}
        self._disconnected_players = {}
        self.play_lock = {}

        self._manager: Optional[ServerManager] = None
        # These has to be a task since this requires the bot to be ready
        # If it waits for ready in startup, we cause a deadlock during initial load
        # as initial load happens before the bot can ever be ready.
        self._init_task = self.bot.loop.create_task(self.initialize())
        self._ready_event = asyncio.Event()

    async def cog_before_invoke(self, ctx: commands.Context):
        await self._ready_event.wait()
        # check for unsupported arch
        # Check on this needs refactoring at a later date
        # so that we have a better way to handle the tasks
        if self.llsetup in [ctx.command, ctx.command.root_parent]:
            pass

        elif self._connect_task and self._connect_task.cancelled():
            await ctx.send(
                _(
                    "You have attempted to run Audio's Lavalink server on an unsupported"
                    " architecture. Only settings related commands will be available."
                )
            )
            raise RuntimeError(
                "Not running audio command due to invalid machine architecture for Lavalink."
            )
        dj_enabled = self._dj_status_cache.setdefault(
            ctx.guild.id, await self.config.guild(ctx.guild).dj_enabled()
        )
        if dj_enabled:
            dj_role = self._dj_role_cache.setdefault(
                ctx.guild.id, await self.config.guild(ctx.guild).dj_role()
            )
            dj_role_obj = ctx.guild.get_role(dj_role)
            if not dj_role_obj:
                await self.config.guild(ctx.guild).dj_enabled.set(None)
                self._dj_status_cache[ctx.guild.id] = None
                await self.config.guild(ctx.guild).dj_role.set(None)
                self._dj_role_cache[ctx.guild.id] = None
                await self._embed_msg(ctx, title=_("No DJ role found. Disabling DJ mode."))

    async def initialize(self) -> None:
        await self.bot.wait_until_ready()
        # Unlike most cases, we want the cache to exit before migration.
        await self.music_cache.initialize(self.config)
        await self._migrate_config(
            from_version=await self.config.schema_version(), to_version=_SCHEMA_VERSION
        )
        pass_config_to_dependencies(self.config, self.bot, await self.config.localpath())
        self._restart_connect()
        self._disconnect_task = self.bot.loop.create_task(self.disconnect_timer())
        lavalink.register_event_listener(self.event_handler)
        if not HAS_SQL:
            error_message = (
                "Audio version: {version}\nThis version requires some SQL dependencies to "
                "access the caching features, "
                "your Python install is missing some of them.\n\n"
                "For instructions on how to fix it Google "
                f"`{_ERROR}`.\n"
                "You will need to install the missing SQL dependency.\n\n"
            ).format(version=__version__)
            with contextlib.suppress(discord.HTTPException):
                for page in pagify(error_message):
                    await self.bot.send_to_owners(page)
            log.critical(error_message)

        self._ready_event.set()

    async def _migrate_config(self, from_version: int, to_version: int) -> None:
        database_entries = []
        time_now = str(datetime.datetime.now(datetime.timezone.utc))
        if from_version == to_version:
            return
        elif from_version < to_version:
            all_guild_data = await self.config.all_guilds()
            all_playlist = {}
            for (guild_id, guild_data) in all_guild_data.items():
                temp_guild_playlist = guild_data.pop("playlists", None)
                if temp_guild_playlist:
                    guild_playlist = {}
                    for (count, (name, data)) in enumerate(temp_guild_playlist.items(), 1):
                        if not data or not name:
                            continue
                        playlist = {"id": count, "name": name, "guild": int(guild_id)}
                        playlist.update(data)
                        guild_playlist[str(count)] = playlist

                        tracks_in_playlist = data.get("tracks", []) or []
                        for t in tracks_in_playlist:
                            uri = t.get("info", {}).get("uri")
                            if uri:
                                t = {"loadType": "V2_COMPACT", "tracks": [t], "query": uri}
                                database_entries.append(
                                    {
                                        "query": uri,
                                        "data": json.dumps(t),
                                        "last_updated": time_now,
                                        "last_fetched": time_now,
                                    }
                                )
                    if guild_playlist:
                        all_playlist[str(guild_id)] = guild_playlist
            await self.config.custom(PlaylistScope.GUILD.value).set(all_playlist)
            # new schema is now in place
            await self.config.schema_version.set(_SCHEMA_VERSION)

            # migration done, now let's delete all the old stuff
            for guild_id in all_guild_data:
                await self.config.guild(
                    cast(discord.Guild, discord.Object(id=guild_id))
                ).clear_raw("playlists")
        if database_entries and HAS_SQL:
            await self.music_cache.insert("lavalink", database_entries)

    def _restart_connect(self):
        if self._connect_task:
            self._connect_task.cancel()

        self._connect_task = self.bot.loop.create_task(self.attempt_connect())

    async def attempt_connect(self, timeout: int = 50):
        self._connection_aborted = False
        max_retries = 5
        retry_count = 0
        while retry_count < max_retries:
            external = await self.config.use_external_lavalink()
            if external is False:
                settings = self._default_lavalink_settings
                host = settings["host"]
                password = settings["password"]
                rest_port = settings["rest_port"]
                ws_port = settings["ws_port"]
                if self._manager is not None:
                    await self._manager.shutdown()
                self._manager = ServerManager()
                try:
                    await self._manager.start()
                except LavalinkDownloadFailed as exc:
                    await asyncio.sleep(1)
                    if exc.should_retry:
                        log.exception(
                            "Exception whilst starting internal Lavalink server, retrying...",
                            exc_info=exc,
                        )
                        retry_count += 1
                        continue
                    else:
                        log.exception(
                            "Fatal exception whilst starting internal Lavalink server, "
                            "aborting...",
                            exc_info=exc,
                        )
                        self._connection_aborted = True
                        raise
                except asyncio.CancelledError:
                    log.exception("Invalid machine architecture, cannot run Lavalink.")
                    raise
                except Exception as exc:
                    log.exception(
                        "Unhandled exception whilst starting internal Lavalink server, "
                        "aborting...",
                        exc_info=exc,
                    )
                    self._connection_aborted = True
                    raise
                else:
                    break
            else:
                host = await self.config.host()
                password = await self.config.password()
                rest_port = await self.config.rest_port()
                ws_port = await self.config.ws_port()
                break
        else:
            log.critical(
                "Setting up the Lavalink server failed after multiple attempts. See above "
                "tracebacks for details."
            )
            self._connection_aborted = True
            return

        retry_count = 0
        while retry_count < max_retries:
            try:
                await lavalink.initialize(
                    bot=self.bot,
                    host=host,
                    password=password,
                    rest_port=rest_port,
                    ws_port=ws_port,
                    timeout=timeout,
                )
            except asyncio.TimeoutError:
                log.error("Connecting to Lavalink server timed out, retrying...")
                if external is False and self._manager is not None:
                    await self._manager.shutdown()
                retry_count += 1
                await asyncio.sleep(1)  # prevent busylooping
            except Exception as exc:
                log.exception(
                    "Unhandled exception whilst connecting to Lavalink, aborting...", exc_info=exc
                )
                self._connection_aborted = True
                raise
            else:
                break
        else:
            self._connection_aborted = True
            log.critical(
                "Connecting to the Lavalink server failed after multiple attempts. See above "
                "tracebacks for details."
            )

<<<<<<< HEAD
    async def error_reset(self, player: lavalink.Player):
        guild = rgetattr(player, "channel.guild", None)
        if not guild:
            return
        now = time.time()
        seconds_allowed = 10
        last_error = self._error_timer.setdefault(guild.id, now)
        if now - seconds_allowed > last_error:
            self._error_timer[guild.id] = 0
            self._error_counter[guild.id] = 0

    async def increase_error_counter(self, player: lavalink.Player) -> bool:
        guild = player.channel.guild
        now = time.time()
        self._error_counter[guild.id] += 1
        self._error_timer[guild.id] = now
        return self._error_counter[guild.id] >= 5

    @staticmethod
    async def _players_check():
        try:
            get_single_title = get_track_description_unformatted(
                lavalink.active_players()[0].current
            )
=======
    @staticmethod
    async def _players_check():
        try:
            current = next(
                (
                    player.current
                    for player in lavalink.active_players()
                    if player.current is not None
                ),
                None,
            )
            get_single_title = getattr(current, "title")
            uri = getattr(current, "uri")
            query = audio_dataclasses.Query.process_input(uri)
            if get_single_title and uri:
                if get_single_title == "Unknown title":
                    get_single_title = uri
                    if not get_single_title.startswith("http"):
                        get_single_title = get_single_title.rsplit("/", 1)[-1]
                elif query.is_local:
                    get_single_title = "{} - {}".format(current.author, current.title)
>>>>>>> f01dfc2d
            playing_servers = len(lavalink.active_players())
        except IndexError:
            get_single_title = None
            playing_servers = 0
        return get_single_title, playing_servers

<<<<<<< HEAD
    async def _status_check(self, track, playing_servers):
        if playing_servers == 0:
            await self.bot.change_presence(activity=None)
        elif playing_servers == 1:
            await self.bot.change_presence(
                activity=discord.Activity(name=track, type=discord.ActivityType.listening)
            )
        elif playing_servers > 1:
=======
    async def _status_check(self, playing_servers):
        if playing_servers > 1:
>>>>>>> f01dfc2d
            await self.bot.change_presence(
                activity=discord.Activity(
                    name=_("music in {} servers").format(playing_servers),
                    type=discord.ActivityType.playing,
                )
            )
<<<<<<< HEAD
=======
        elif playing_servers == 1:
            single_title = await self._players_check()
            await self.bot.change_presence(
                activity=discord.Activity(
                    name=single_title[0], type=discord.ActivityType.listening
                )
            )
        elif playing_servers == 0:
            await self.bot.change_presence(activity=None)
>>>>>>> f01dfc2d

    async def event_handler(
        self, player: lavalink.Player, event_type: lavalink.LavalinkEvents, extra
    ):
<<<<<<< HEAD
        disconnect = await self.config.guild(player.channel.guild).disconnect()
        autoplay = await self.config.guild(player.channel.guild).auto_play()
        notify = await self.config.guild(player.channel.guild).notify()
        status = await self.config.status()
        repeat = await self.config.guild(player.channel.guild).repeat()

        await self.error_reset(player)
=======
        current_track = player.current
        current_channel = player.channel
        guild = rgetattr(current_channel, "guild", None)
        current_uri = rgetattr(current_track, "uri", None)
        current_requester = rgetattr(current_track, "requester", None)
        current_title = rgetattr(current_track, "title", None)
        current_author = rgetattr(current_track, "author", None)
        current_stream = rgetattr(current_track, "is_stream", None)
        current_length = rgetattr(current_track, "length", None)
        current_thumbnail = rgetattr(current_track, "thumbnail", None)
        current_extras = rgetattr(current_track, "extras", {})

        disconnect = await self.config.guild(guild).disconnect()
        autoplay = await self.config.guild(guild).auto_play() or self.owns_autoplay
        notify = await self.config.guild(guild).notify()
        status = await self.config.status()
        repeat = await self.config.guild(guild).repeat()
>>>>>>> f01dfc2d

        if event_type == lavalink.LavalinkEvents.TRACK_START:
            self.skip_votes[guild] = []
            playing_song = player.fetch("playing_song")
            requester = player.fetch("requester")
            player.store("prev_song", playing_song)
            player.store("prev_requester", requester)
            player.store("playing_song", current_track)
            player.store("requester", current_requester)
            self.bot.dispatch("red_audio_track_start", guild, current_track, current_requester)
        if event_type == lavalink.LavalinkEvents.TRACK_END:
            prev_song = player.fetch("prev_song")
            prev_requester = player.fetch("prev_requester")
            self.bot.dispatch("red_audio_track_end", guild, prev_song, prev_requester)
        if event_type == lavalink.LavalinkEvents.QUEUE_END:
            prev_song = player.fetch("prev_song")
            prev_requester = player.fetch("prev_requester")
            self.bot.dispatch("red_audio_queue_end", guild, prev_song, prev_requester)
            if autoplay and not player.queue and player.fetch("playing_song") is not None:
<<<<<<< HEAD
                try:
                    await self.music_cache.autoplay(player)
                except DatabaseError:
                    notify_channel = player.fetch("channel")
                    if notify_channel:
                        notify_channel = self.bot.get_channel(notify_channel)
                        await self._embed_msg(
                            notify_channel, title=_("Couldn't get a valid track.")
                        )
                    return

=======
                if self.owns_autoplay is None:
                    try:
                        await self.music_cache.autoplay(player)
                    except DatabaseError:
                        notify_channel = player.fetch("channel")
                        if notify_channel:
                            notify_channel = self.bot.get_channel(notify_channel)
                            await self._embed_msg(
                                notify_channel, _("Autoplay: Couldn't get a valid track.")
                            )
                        return
                else:
                    self.bot.dispatch(
                        "red_audio_should_auto_play",
                        player,
                        guild,
                        current_channel,
                        self.play_query,
                    )
>>>>>>> f01dfc2d
        if event_type == lavalink.LavalinkEvents.TRACK_START and notify:
            notify_channel = player.fetch("channel")
            prev_song = player.fetch("prev_song")
            if notify_channel:
                notify_channel = self.bot.get_channel(notify_channel)
                if player.fetch("notify_message") is not None:
                    with contextlib.suppress(discord.HTTPException):
                        await player.fetch("notify_message").delete()

                if (
                    autoplay
<<<<<<< HEAD
                    and player.current.extras.get("autoplay")
                    and (
                        prev_song is None
                        or (hasattr(prev_song, "extras") and not prev_song.extras.get("autoplay"))
                    )
                ):
                    await self._embed_msg(notify_channel, title=_("Auto Play Started."))

                description = get_track_description(player.current)
                if not description:
                    return
                if player.current.is_stream:
                    dur = "LIVE"
                else:
                    dur = lavalink.utils.format_time(player.current.length)

                thumb = None
                if (
                    await self.config.guild(player.channel.guild).thumbnail()
                    and player.current.thumbnail
                ):
                    thumb = player.current.thumbnail

                notify_message = await self._embed_msg(
                    notify_channel,
                    title=_("Now Playing"),
                    description=description,
                    footer=_("Track length: {length} | Requested by: {user}").format(
                        length=dur, user=player.current.requester
                    ),
                    thumbnail=thumb,
                )
                player.store("notify_message", notify_message)

        if event_type == lavalink.LavalinkEvents.TRACK_START and status:
            player_check = await self._players_check()
            await self._status_check(*player_check)

=======
                    and current_extras.get("autoplay")
                    and (prev_song is None or not prev_song.extras.get("autoplay"))
                ):
                    embed = discord.Embed(
                        colour=(await self.bot.get_embed_colour(notify_channel)),
                        title=_("Auto play started."),
                    )
                    await notify_channel.send(embed=embed)

                query = audio_dataclasses.Query.process_input(current_uri)
                if query.valid:
                    if query.is_local if player.current else False:
                        if current_title != "Unknown title":
                            description = f"**{current_author} - {current_title}**\n{audio_dataclasses.LocalPath(current_uri).to_string_hidden()}"
                        else:
                            description = (
                                f"{audio_dataclasses.LocalPath(current_uri).to_string_hidden()}"
                            )
                    else:
                        description = f"**[{current_title}]({current_uri})**"
                    if current_stream:
                        dur = "LIVE"
                    else:
                        dur = lavalink.utils.format_time(current_length)
                    embed = discord.Embed(
                        colour=(await self.bot.get_embed_color(notify_channel)),
                        title=_("Now Playing"),
                        description=description,
                    )
                    embed.set_footer(
                        text=_("Track length: {length} | Requested by: {user}").format(
                            length=dur, user=current_requester
                        )
                    )
                    if await self.config.guild(guild).thumbnail() and current_thumbnail:
                        embed.set_thumbnail(url=current_thumbnail)
                    notify_message = await notify_channel.send(embed=embed)
                    player.store("notify_message", notify_message)
        if event_type == lavalink.LavalinkEvents.TRACK_START and status:
            player_check = await self._players_check()
            await self._status_check(player_check[1])
>>>>>>> f01dfc2d
        if event_type == lavalink.LavalinkEvents.TRACK_END and status:
            await asyncio.sleep(1)
            if not player.is_playing:
                player_check = await self._players_check()
<<<<<<< HEAD
                await self._status_check(*player_check)
=======
                await self._status_check(player_check[1])
>>>>>>> f01dfc2d

        if not autoplay and event_type == lavalink.LavalinkEvents.QUEUE_END and notify:
            notify_channel = player.fetch("channel")
            if notify_channel:
                notify_channel = self.bot.get_channel(notify_channel)
<<<<<<< HEAD
                await self._embed_msg(notify_channel, title=_("Queue Ended."))

        elif not autoplay and event_type == lavalink.LavalinkEvents.QUEUE_END and disconnect:
            self.bot.dispatch("red_audio_audio_disconnect", player.channel.guild)
=======
                embed = discord.Embed(
                    colour=(await self.bot.get_embed_colour(notify_channel)),
                    title=_("Queue ended."),
                )
                await notify_channel.send(embed=embed)
        elif event_type == lavalink.LavalinkEvents.QUEUE_END and disconnect and not autoplay:
            self.bot.dispatch("red_audio_audio_disconnect", guild)
>>>>>>> f01dfc2d
            await player.disconnect()
        if event_type == lavalink.LavalinkEvents.QUEUE_END and status:
            player_check = await self._players_check()
<<<<<<< HEAD
            await self._status_check(*player_check)
=======
            await self._status_check(player_check[1])
>>>>>>> f01dfc2d

        if event_type in [
            lavalink.LavalinkEvents.TRACK_EXCEPTION,
            lavalink.LavalinkEvents.TRACK_STUCK,
        ]:
            message_channel = player.fetch("channel")
<<<<<<< HEAD
=======
            if message_channel:
                message_channel = self.bot.get_channel(message_channel)
                query = audio_dataclasses.Query.process_input(current_uri)
                if query.valid:
                    if player.current and query.is_local:
                        query = audio_dataclasses.Query.process_input(current_uri)
                        if player.current.title == "Unknown title":
                            description = "{}".format(query.track.to_string_hidden())
                        else:
                            song = bold("{} - {}").format(current_author, current_title)
                            description = "{}\n{}".format(song, query.track.to_string_hidden())
                    else:
                        description = bold("[{}]({})").format(current_title, current_uri)

                    embed = discord.Embed(
                        colour=(await self.bot.get_embed_color(message_channel)),
                        title=_("Track Error"),
                        description="{}\n{}".format(extra, description),
                    )
                    embed.set_footer(text=_("Skipping..."))
                    await message_channel.send(embed=embed)
>>>>>>> f01dfc2d
            while True:
                if player.current in player.queue:
                    player.queue.remove(player.current)
                else:
                    break
            if repeat:
                player.current = None
            self._error_counter.setdefault(player.channel.guild.id, 0)
            if player.channel.guild.id not in self._error_counter:
                self._error_counter[player.channel.guild.id] = 0
            early_exit = await self.increase_error_counter(player)
            if early_exit:
                self._disconnected_players[player.channel.guild.id] = True
                self.play_lock[player.channel.guild.id] = False
                eq = player.fetch("eq")
                player.queue = []
                player.store("playing_song", None)
                if eq:
                    await self.config.custom("EQUALIZER", player.channel.guild.id).eq_bands.set(
                        eq.bands
                    )
                await player.stop()
                await player.disconnect()
                self.bot.dispatch("red_audio_audio_disconnect", player.channel.guild)
            if message_channel:
                message_channel = self.bot.get_channel(message_channel)
                if early_exit:
                    embed = discord.Embed(
                        colour=(await self.bot.get_embed_color(message_channel)),
                        title=_("Multiple errors detected"),
                        description=_(
                            "Closing the audio player "
                            "due to multiple errors being detected. "
                            "If this persists, please inform the bot owner "
                            "as the Audio cog may be temporally unavailable."
                        ),
                    )
                    return await message_channel.send(embed=embed)
                else:
                    description = get_track_description(player.current) or ""
                    if event_type == lavalink.LavalinkEvents.TRACK_STUCK:
                        embed = discord.Embed(
                            title=_("Track Stuck"), description="{}".format(description)
                        )
                    else:
                        embed = discord.Embed(
                            title=_("Track Error"), description="{}\n{}".format(extra, description)
                        )
                    await message_channel.send(embed=embed)
            await player.skip()

    async def play_query(
        self,
        query: str,
        guild: discord.Guild,
        channel: discord.VoiceChannel,
        is_autoplay: bool = True,
    ):
        if not self._player_check(guild.me):
            try:
                if (
                    not channel.permissions_for(guild.me).connect
                    or not channel.permissions_for(guild.me).move_members
                    and userlimit(channel)
                ):
                    log.error(f"I don't have permission to connect to {channel} in {guild}.")

                await lavalink.connect(channel)
                player = lavalink.get_player(guild.id)
                player.store("connect", datetime.datetime.utcnow())
            except IndexError:
                log.debug(
                    f"Connection to Lavalink has not yet been established"
                    f" while trying to connect to to {channel} in {guild}."
                )
                return
        query = audio_dataclasses.Query.process_input(query)
        restrict = await self.config.restrict()
        if restrict and match_url(query):
            valid_url = url_check(query)
            if not valid_url:
                raise QueryUnauthorized(f"{query} is not an allowed query.")
        elif not await is_allowed(guild, f"{query}", query_obj=query):
            raise QueryUnauthorized(f"{query} is not an allowed query.")

        player = lavalink.get_player(guild.id)
        player.store("channel", channel.id)
        player.store("guild", guild.id)
        await self._data_check(guild.me)

        ctx = namedtuple("Context", "message")
        (results, called_api) = await self.music_cache.lavalink_query(ctx(guild), player, query)

        if not results.tracks:
            log.debug(f"Query returned no tracks.")
            return
        track = results.tracks[0]

        if not await is_allowed(
            guild, f"{track.title} {track.author} {track.uri} {str(query._raw)}"
        ):
            log.debug(f"Query is not allowed in {guild} ({guild.id})")
            return
        track.extras["autoplay"] = is_autoplay
        player.add(player.channel.guild.me, track)
        self.bot.dispatch(
            "red_audio_track_auto_play", player.channel.guild, track, player.channel.guild.me
        )
        if not player.current:
            await player.play()

    @commands.group()
    @commands.guild_only()
    @commands.bot_has_permissions(embed_links=True)
    async def audioset(self, ctx: commands.Context):
        """Music configuration options."""
        pass

    @audioset.command()
    @checks.mod_or_permissions(manage_messages=True)
    async def dc(self, ctx: commands.Context):
        """Toggle the bot auto-disconnecting when done playing.

        This setting takes precedence over [p]audioset emptydisconnect.
        """

        disconnect = await self.config.guild(ctx.guild).disconnect()
        autoplay = await self.config.guild(ctx.guild).auto_play()
        msg = ""
        msg += _("Auto-disconnection at queue end: {true_or_false}.").format(
            true_or_false=_("Enabled") if not disconnect else _("Disabled")
        )
        await self.config.guild(ctx.guild).repeat.set(not disconnect)
        if disconnect is not True and autoplay is True:
            msg += _("\nAuto-play has been disabled.")
            await self.config.guild(ctx.guild).auto_play.set(False)

        await self.config.guild(ctx.guild).disconnect.set(not disconnect)

        await self._embed_msg(ctx, title=_("Setting Changed"), description=msg)

    @audioset.group(name="restrictions")
    @checks.mod_or_permissions(manage_messages=True)
    async def _perms(self, ctx: commands.Context):
        """Manages the keyword whitelist and blacklist."""

    @checks.is_owner()
    @_perms.group(name="global")
    async def _perms_global(self, ctx: commands.Context):
        """Manages the global keyword whitelist/blacklist."""

    @_perms_global.group(name="whitelist")
    async def _perms_global_whitelist(self, ctx: commands.Context):
        """Manages the global keyword whitelist."""

    @_perms_global.group(name="blacklist")
    async def _perms_global_blacklist(self, ctx: commands.Context):
        """Manages the global keyword blacklist."""

    @_perms_global_blacklist.command(name="add")
    async def _perms_global_blacklist_add(self, ctx: commands.Context, *, keyword: str):
        """Adds a keyword to the blacklist."""
        keyword = keyword.lower().strip()
        if not keyword:
            return await ctx.send_help()
        exists = False
        async with self.config.url_keyword_blacklist() as blacklist:
            if keyword in blacklist:
                exists = True
            else:
                blacklist.append(keyword)
        if exists:
            return await self._embed_msg(ctx, title=_("Keyword already in the blacklist."))
        else:
            return await self._embed_msg(
                ctx,
                title=_("Blacklist Modified"),
                description=_("Added: `{blacklisted}` to the blacklist.").format(
                    blacklisted=keyword
                ),
            )

    @_perms_global_whitelist.command(name="add")
    async def _perms_global_whitelist_add(self, ctx: commands.Context, *, keyword: str):
        """Adds a keyword to the whitelist.

        If anything is added to whitelist, it will blacklist everything else.
        """
        keyword = keyword.lower().strip()
        if not keyword:
            return await ctx.send_help()
        exists = False
        async with self.config.url_keyword_whitelist() as whitelist:
            if keyword in whitelist:
                exists = True
            else:
                whitelist.append(keyword)
        if exists:
            return await self._embed_msg(ctx, title=_("Keyword already in the whitelist."))
        else:
            return await self._embed_msg(
                ctx,
                title=_("Whitelist Modified"),
                description=_("Added: `{whitelisted}` to the whitelist.").format(
                    whitelisted=keyword
                ),
            )

    @_perms_global_blacklist.command(name="delete", aliases=["del", "remove"])
    async def _perms_global_blacklist_delete(self, ctx: commands.Context, *, keyword: str):
        """Removes a keyword from the blacklist."""
        keyword = keyword.lower().strip()
        if not keyword:
            return await ctx.send_help()
        exists = True
        async with self.config.url_keyword_blacklist() as blacklist:
            if keyword not in blacklist:
                exists = False
            else:
                blacklist.remove(keyword)
        if not exists:
            return await self._embed_msg(ctx, title=_("Keyword is not in the blacklist."))
        else:
            return await self._embed_msg(
                ctx,
                title=_("Blacklist Modified"),
                description=_("Removed: `{blacklisted}` from the blacklist.").format(
                    blacklisted=keyword
                ),
            )

    @_perms_global_whitelist.command(name="delete", aliases=["del", "remove"])
    async def _perms_global_whitelist_delete(self, ctx: commands.Context, *, keyword: str):
        """Removes a keyword from the whitelist."""
        keyword = keyword.lower().strip()
        if not keyword:
            return await ctx.send_help()
        exists = True
        async with self.config.url_keyword_whitelist() as whitelist:
            if keyword not in whitelist:
                exists = False
            else:
                whitelist.remove(keyword)
        if not exists:
            return await self._embed_msg(ctx, title=_("Keyword already in the whitelist."))
        else:
            return await self._embed_msg(
                ctx,
                title=_("Whitelist Modified"),
                description=_("Removed: `{whitelisted}` from the whitelist.").format(
                    whitelisted=keyword
                ),
            )

    @_perms_global_whitelist.command(name="list")
    async def _perms_global_whitelist_list(self, ctx: commands.Context):
        """List all keywords added to the whitelist."""
        whitelist = await self.config.url_keyword_whitelist()
        if not whitelist:
            return await self._embed_msg(ctx, title=_("Nothing in the whitelist."))
        whitelist.sort()
        text = ""
        total = len(whitelist)
        pages = []
        for i, entry in enumerate(whitelist, 1):
            text += f"{i}. [{entry}]"
            if i != total:
                text += "\n"
                if i % 10 == 0:
                    pages.append(box(text, lang="ini"))
                    text = ""
            else:
                pages.append(box(text, lang="ini"))
        embed_colour = await ctx.embed_colour()
        pages = list(
            discord.Embed(title="Global Whitelist", description=page, colour=embed_colour)
            for page in pages
        )
        await menu(ctx, pages, DEFAULT_CONTROLS)

    @_perms_global_blacklist.command(name="list")
    async def _perms_global_blacklist_list(self, ctx: commands.Context):
        """List all keywords added to the blacklist."""
        blacklist = await self.config.url_keyword_blacklist()
        if not blacklist:
            return await self._embed_msg(ctx, title=_("Nothing in the blacklist."))
        blacklist.sort()
        text = ""
        total = len(blacklist)
        pages = []
        for i, entry in enumerate(blacklist, 1):
            text += f"{i}. [{entry}]"
            if i != total:
                text += "\n"
                if i % 10 == 0:
                    pages.append(box(text, lang="ini"))
                    text = ""
            else:
                pages.append(box(text, lang="ini"))
        embed_colour = await ctx.embed_colour()
        pages = list(
            discord.Embed(title="Global Blacklist", description=page, colour=embed_colour)
            for page in pages
        )
        await menu(ctx, pages, DEFAULT_CONTROLS)

    @_perms_global_whitelist.command(name="clear")
    async def _perms_global_whitelist_clear(self, ctx: commands.Context):
        """Clear all keywords from the whitelist."""
        whitelist = await self.config.url_keyword_whitelist()
        if not whitelist:
            return await self._embed_msg(ctx, title=_("Nothing in the whitelist."))
        await self.config.url_keyword_whitelist.clear()
        return await self._embed_msg(
            ctx,
            title=_("Whitelist Modified"),
            description=_("All entries have been removed from the whitelist."),
        )

    @_perms_global_blacklist.command(name="clear")
    async def _perms_global_blacklist_clear(self, ctx: commands.Context):
        """Clear all keywords added to the blacklist."""
        blacklist = await self.config.url_keyword_blacklist()
        if not blacklist:
            return await self._embed_msg(ctx, title=_("Nothing in the blacklist."))
        await self.config.url_keyword_blacklist.clear()
        return await self._embed_msg(
            ctx,
            title=_("Blacklist Modified"),
            description=_("All entries have been removed from the blacklist."),
        )

    @_perms.group(name="whitelist")
    async def _perms_whitelist(self, ctx: commands.Context):
        """Manages the keyword whitelist."""
        pass

    @_perms.group(name="blacklist")
    async def _perms_blacklist(self, ctx: commands.Context):
        """Manages the keyword blacklist."""
        pass

    @_perms_blacklist.command(name="add")
    async def _perms_blacklist_add(self, ctx: commands.Context, *, keyword: str):
        """Adds a keyword to the blacklist."""
        keyword = keyword.lower().strip()
        if not keyword:
            return await ctx.send_help()
        exists = False
        async with self.config.guild(ctx.guild).url_keyword_blacklist() as blacklist:
            if keyword in blacklist:
                exists = True
            else:
                blacklist.append(keyword)
        if exists:
            return await self._embed_msg(ctx, title=_("Keyword already in the blacklist."))
        else:
            return await self._embed_msg(
                ctx,
                title=_("Blacklist Modified"),
                description=_("Added: `{blacklisted}` to the blacklist.").format(
                    blacklisted=keyword
                ),
            )

    @_perms_whitelist.command(name="add")
    async def _perms_whitelist_add(self, ctx: commands.Context, *, keyword: str):
        """Adds a keyword to the whitelist.

        If anything is added to whitelist, it will blacklist everything else.
        """
        keyword = keyword.lower().strip()
        if not keyword:
            return await ctx.send_help()
        exists = False
        async with self.config.guild(ctx.guild).url_keyword_whitelist() as whitelist:
            if keyword in whitelist:
                exists = True
            else:
                whitelist.append(keyword)
        if exists:
            return await self._embed_msg(ctx, title=_("Keyword already in the whitelist."))
        else:
            return await self._embed_msg(
                ctx,
                title=_("Whitelist Modified"),
                description=_("Added: `{whitelisted}` to the whitelist.").format(
                    whitelisted=keyword
                ),
            )

    @_perms_blacklist.command(name="delete", aliases=["del", "remove"])
    async def _perms_blacklist_delete(self, ctx: commands.Context, *, keyword: str):
        """Removes a keyword from the blacklist."""
        keyword = keyword.lower().strip()
        if not keyword:
            return await ctx.send_help()
        exists = True
        async with self.config.guild(ctx.guild).url_keyword_blacklist() as blacklist:
            if keyword not in blacklist:
                exists = False
            else:
                blacklist.remove(keyword)
        if not exists:
            return await self._embed_msg(ctx, title=_("Keyword is not in the blacklist."))
        else:
            return await self._embed_msg(
                ctx,
                title=_("Blacklist Modified"),
                description=_("Removed: `{blacklisted}` from the blacklist.").format(
                    blacklisted=keyword
                ),
            )

    @_perms_whitelist.command(name="delete", aliases=["del", "remove"])
    async def _perms_whitelist_delete(self, ctx: commands.Context, *, keyword: str):
        """Removes a keyword from the whitelist."""
        keyword = keyword.lower().strip()
        if not keyword:
            return await ctx.send_help()
        exists = True
        async with self.config.guild(ctx.guild).url_keyword_whitelist() as whitelist:
            if keyword not in whitelist:
                exists = False
            else:
                whitelist.remove(keyword)
        if not exists:
            return await self._embed_msg(ctx, title=_("Keyword already in the whitelist."))
        else:
            return await self._embed_msg(
                ctx,
                title=_("Whitelist Modified"),
                description=_("Removed: `{whitelisted}` from the whitelist.").format(
                    whitelisted=keyword
                ),
            )

    @_perms_whitelist.command(name="list")
    async def _perms_whitelist_list(self, ctx: commands.Context):
        """List all keywords added to the whitelist."""
        whitelist = await self.config.guild(ctx.guild).url_keyword_whitelist()
        if not whitelist:
            return await self._embed_msg(ctx, title=_("Nothing in the whitelist."))
        whitelist.sort()
        text = ""
        total = len(whitelist)
        pages = []
        for i, entry in enumerate(whitelist, 1):
            text += f"{i}. [{entry}]"
            if i != total:
                text += "\n"
                if i % 10 == 0:
                    pages.append(box(text, lang="ini"))
                    text = ""
            else:
                pages.append(box(text, lang="ini"))
        embed_colour = await ctx.embed_colour()
        pages = list(
            discord.Embed(title="Whitelist", description=page, colour=embed_colour)
            for page in pages
        )
        await menu(ctx, pages, DEFAULT_CONTROLS)

    @_perms_blacklist.command(name="list")
    async def _perms_blacklist_list(self, ctx: commands.Context):
        """List all keywords added to the blacklist."""
        blacklist = await self.config.guild(ctx.guild).url_keyword_blacklist()
        if not blacklist:
            return await self._embed_msg(ctx, title=_("Nothing in the blacklist."))
        blacklist.sort()
        text = ""
        total = len(blacklist)
        pages = []
        for i, entry in enumerate(blacklist, 1):
            text += f"{i}. [{entry}]"
            if i != total:
                text += "\n"
                if i % 10 == 0:
                    pages.append(box(text, lang="ini"))
                    text = ""
            else:
                pages.append(box(text, lang="ini"))
        embed_colour = await ctx.embed_colour()
        pages = list(
            discord.Embed(title="Blacklist", description=page, colour=embed_colour)
            for page in pages
        )
        await menu(ctx, pages, DEFAULT_CONTROLS)

    @_perms_whitelist.command(name="clear")
    async def _perms_whitelist_clear(self, ctx: commands.Context):
        """Clear all keywords from the whitelist."""
        whitelist = await self.config.guild(ctx.guild).url_keyword_whitelist()
        if not whitelist:
            return await self._embed_msg(ctx, title=_("Nothing in the whitelist."))
        await self.config.guild(ctx.guild).url_keyword_whitelist.clear()
        return await self._embed_msg(
            ctx,
            title=_("Whitelist Modified"),
            description=_("All entries have been removed from the whitelist."),
        )

    @_perms_blacklist.command(name="clear")
    async def _perms_blacklist_clear(self, ctx: commands.Context):
        """Clear all keywords added to the blacklist."""
        blacklist = await self.config.guild(ctx.guild).url_keyword_blacklist()
        if not blacklist:
            return await self._embed_msg(ctx, title=_("Nothing in the blacklist."))
        await self.config.guild(ctx.guild).url_keyword_blacklist.clear()
        return await self._embed_msg(
            ctx,
            title=_("Blacklist Modified"),
            description=_("All entries have been removed from the blacklist."),
        )

    @audioset.group(name="autoplay")
    @checks.mod_or_permissions(manage_messages=True)
    async def _autoplay(self, ctx: commands.Context):
        """Change auto-play setting."""

    @_autoplay.command(name="toggle")
    async def _autoplay_toggle(self, ctx: commands.Context):
        """Toggle auto-play when there no songs in queue."""
        autoplay = await self.config.guild(ctx.guild).auto_play()
        repeat = await self.config.guild(ctx.guild).repeat()
        disconnect = await self.config.guild(ctx.guild).disconnect()
        msg = _("Auto-play when queue ends: {true_or_false}.").format(
            true_or_false=_("Enabled") if not autoplay else _("Disabled")
        )
        await self.config.guild(ctx.guild).auto_play.set(not autoplay)
        if autoplay is not True and repeat is True:
            msg += _("\nRepeat has been disabled.")
            await self.config.guild(ctx.guild).repeat.set(False)
        if autoplay is not True and disconnect is True:
            msg += _("\nAuto-disconnecting at queue end has been disabled.")
            await self.config.guild(ctx.guild).disconnect.set(False)

        await self._embed_msg(ctx, title=_("Setting Changed"), description=msg)
        if self._player_check(ctx):
            await self._data_check(ctx)

    @_autoplay.command(name="playlist", usage="<playlist_name_OR_id> [args]")
    async def _autoplay_playlist(
        self,
        ctx: commands.Context,
        playlist_matches: PlaylistConverter,
        *,
        scope_data: ScopeParser = None,
    ):
        """Set a playlist to auto-play songs from.

        **Usage**:
        ​ ​ ​ ​ [p]audioset autoplay playlist_name_OR_id args

        **Args**:
        ​ ​ ​ ​ The following are all optional:
        ​ ​ ​ ​ ​ ​ ​ ​ --scope <scope>
        ​ ​ ​ ​ ​ ​ ​ ​ --author [user]
        ​ ​ ​ ​ ​ ​ ​ ​ --guild [guild] **Only the bot owner can use this**

        **Scope** is one of the following:
            ​Global
        ​ ​ ​ ​ Guild
        ​ ​ ​ ​ User

        **Author** can be one of the following:
        ​ ​ ​ ​ User ID
        ​ ​ ​ ​ User Mention
        ​ ​ ​ ​ User Name#123

        **Guild** can be one of the following:
        ​ ​ ​ ​ Guild ID
        ​ ​ ​ ​ Exact guild name

        Example use:
        ​ ​ ​ ​ [p]audioset autoplay MyGuildPlaylist
        ​ ​ ​ ​ [p]audioset autoplay MyGlobalPlaylist --scope Global
        ​ ​ ​ ​ [p]audioset autoplay PersonalPlaylist --scope User --author Draper
        """
        if scope_data is None:
            scope_data = [PlaylistScope.GUILD.value, ctx.author, ctx.guild, False]

        scope, author, guild, specified_user = scope_data
        try:
            playlist_id, playlist_arg = await self._get_correct_playlist_id(
                ctx, playlist_matches, scope, author, guild, specified_user
            )
        except TooManyMatches as e:
            return await self._embed_msg(ctx, title=str(e))
        if playlist_id is None:
            return await self._embed_msg(
                ctx,
                title=_("No Playlist Found"),
                description=_("Could not match '{arg}' to a playlist").format(arg=playlist_arg),
            )
        try:
            playlist = await get_playlist(playlist_id, scope, self.bot, guild, author)
            tracks = playlist.tracks
            if not tracks:
                return await self._embed_msg(
                    ctx,
                    title=_("No Tracks Found"),
                    description=_("Playlist {name} has no tracks.").format(name=playlist.name),
                )
            playlist_data = dict(enabled=True, id=playlist.id, name=playlist.name, scope=scope)
            await self.config.guild(ctx.guild).autoplaylist.set(playlist_data)
        except RuntimeError:
            return await self._embed_msg(
                ctx,
                title=_("No Playlist Found"),
                description=_("Playlist {id} does not exist in {scope} scope.").format(
                    id=playlist_id, scope=humanize_scope(scope, the=True)
                ),
            )
        except MissingGuild:
            return await self._embed_msg(
                ctx,
                title=_("Missing Arguments"),
                description=_("You need to specify the Guild ID for the guild to lookup."),
            )
        else:
            return await self._embed_msg(
                ctx,
                title=_("Setting Changed"),
                description=_(
                    "Playlist {name} (`{id}`) [**{scope}**] will be used for autoplay."
                ).format(
                    name=playlist.name,
                    id=playlist.id,
                    scope=humanize_scope(
                        scope, ctx=guild if scope == PlaylistScope.GUILD.value else author
                    ),
                ),
            )

    @_autoplay.command(name="reset")
    async def _autoplay_reset(self, ctx: commands.Context):
        """Resets auto-play to the default playlist."""
        playlist_data = dict(enabled=False, id=None, name=None, scope=None)
        await self.config.guild(ctx.guild).autoplaylist.set(playlist_data)
        return await self._embed_msg(
            ctx,
            title=_("Setting Changed"),
            description=_("Set auto-play playlist to default value."),
        )

    @audioset.command()
    @checks.admin_or_permissions(manage_roles=True)
    async def dj(self, ctx: commands.Context):
        """Toggle DJ mode.

        DJ mode allows users with the DJ role to use audio commands.
        """
        dj_role = self._dj_role_cache.setdefault(
            ctx.guild.id, await self.config.guild(ctx.guild).dj_role()
        )
        dj_role = ctx.guild.get_role(dj_role)
        if dj_role is None:
            await self._embed_msg(
                ctx,
                title=_("Missing DJ Role"),
                description=_(
                    "Please set a role to use with DJ mode. Enter the role name or ID now."
                ),
            )

            try:
                pred = MessagePredicate.valid_role(ctx)
                await ctx.bot.wait_for("message", timeout=15.0, check=pred)
                await ctx.invoke(self.role, role_name=pred.result)
            except asyncio.TimeoutError:
                return await self._embed_msg(ctx, title=_("Response timed out, try again later."))
        dj_enabled = self._dj_status_cache.setdefault(
            ctx.guild.id, await self.config.guild(ctx.guild).dj_enabled()
        )
        await self.config.guild(ctx.guild).dj_enabled.set(not dj_enabled)
        self._dj_status_cache[ctx.guild.id] = not dj_enabled
        await self._embed_msg(
            ctx,
            title=_("Setting Changed"),
            description=_("DJ role: {true_or_false}.").format(
                true_or_false=_("Enabled") if not dj_enabled else _("Disabled")
            ),
        )

    @audioset.command()
    @checks.mod_or_permissions(administrator=True)
    async def emptydisconnect(self, ctx: commands.Context, seconds: int):
        """Auto-disconnect from channel when bot is alone in it for x seconds, 0 to disable."""
        if seconds < 0:
            return await self._embed_msg(
                ctx, title=_("Invalid Time"), description=_("Seconds can't be less than zero.")
            )
        if 10 > seconds > 0:
            seconds = 10
        if seconds == 0:
            enabled = False
            await self._embed_msg(
                ctx, title=_("Setting Changed"), description=_("Empty disconnect disabled.")
            )
        else:
            enabled = True
            await self._embed_msg(
                ctx,
                title=_("Setting Changed"),
                description=_("Empty disconnect timer set to {num_seconds}.").format(
                    num_seconds=dynamic_time(seconds)
                ),
            )

        await self.config.guild(ctx.guild).emptydc_timer.set(seconds)
        await self.config.guild(ctx.guild).emptydc_enabled.set(enabled)

    @audioset.command()
    @checks.mod_or_permissions(administrator=True)
    async def emptypause(self, ctx: commands.Context, seconds: int):
        """Auto-pause after x seconds when room is empty, 0 to disable."""
        if seconds < 0:
            return await self._embed_msg(
                ctx, title=_("Invalid Time"), description=_("Seconds can't be less than zero.")
            )
        if 10 > seconds > 0:
            seconds = 10
        if seconds == 0:
            enabled = False
            await self._embed_msg(
                ctx, title=_("Setting Changed"), description=_("Empty pause disabled.")
            )
        else:
            enabled = True
            await self._embed_msg(
                ctx,
                title=_("Setting Changed"),
                description=_("Empty pause timer set to {num_seconds}.").format(
                    num_seconds=dynamic_time(seconds)
                ),
            )
        await self.config.guild(ctx.guild).emptypause_timer.set(seconds)
        await self.config.guild(ctx.guild).emptypause_enabled.set(enabled)

    @audioset.command()
    @checks.mod_or_permissions(administrator=True)
    async def jukebox(self, ctx: commands.Context, price: int):
        """Set a price for queueing tracks for non-mods, 0 to disable."""
        if price < 0:
            return await self._embed_msg(
                ctx, title=_("Invalid Price"), description=_("Price can't be less than zero.")
            )
        if price == 0:
            jukebox = False
            await self._embed_msg(
                ctx, title=_("Setting Changed"), description=_("Jukebox mode disabled.")
            )
        else:
            jukebox = True
            await self._embed_msg(
                ctx,
                title=_("Setting Changed"),
                description=_("Track queueing command price set to {price} {currency}.").format(
                    price=humanize_number(price), currency=await bank.get_currency_name(ctx.guild)
                ),
            )

        await self.config.guild(ctx.guild).jukebox_price.set(price)
        await self.config.guild(ctx.guild).jukebox.set(jukebox)

    @audioset.command()
    @checks.is_owner()
    async def localpath(self, ctx: commands.Context, *, local_path=None):
        """Set the localtracks path if the Lavalink.jar is not run from the Audio data folder.

        Leave the path blank to reset the path to the default, the Audio data directory.
        """

        if not local_path:
            await self.config.localpath.set(str(cog_data_path(raw_name="Audio")))
            pass_config_to_dependencies(
                self.config, self.bot, str(cog_data_path(raw_name="Audio"))
            )
            return await self._embed_msg(
                ctx,
                title=_("Setting Changed"),
                description=_(
                    "The localtracks path location has been reset to {localpath}"
                ).format(localpath=str(cog_data_path(raw_name="Audio").absolute())),
            )

        info_msg = _(
            "This setting is only for bot owners to set a localtracks folder location "
            "In the example below, the full path for 'ParentDirectory' "
            "must be passed to this command.\n"
            "The path must not contain spaces.\n"
            "```\n"
            "ParentDirectory\n"
            "  |__ localtracks  (folder)\n"
            "  |     |__ Awesome Album Name  (folder)\n"
            "  |           |__01 Cool Song.mp3\n"
            "  |           |__02 Groovy Song.mp3\n"
            "```\n"
            "The folder path given to this command must contain the localtracks folder.\n"
            "**This folder and files need to be visible to the user where `"
            "Lavalink.jar` is being run from.**\n"
            "Use this command with no path given to reset it to the default, "
            "the Audio data directory for this bot.\n"
            "Do you want to continue to set the provided path for local tracks?"
        )
        info = await ctx.maybe_send_embed(info_msg)

        start_adding_reactions(info, ReactionPredicate.YES_OR_NO_EMOJIS)
        pred = ReactionPredicate.yes_or_no(info, ctx.author)
        await ctx.bot.wait_for("reaction_add", check=pred)

        if not pred.result:
            with contextlib.suppress(discord.HTTPException):
                await info.delete()
            return
        temp = audio_dataclasses.LocalPath(local_path, forced=True)
        if not temp.exists() or not temp.is_dir():
            return await self._embed_msg(
                ctx,
                title=_("Invalid Path"),
                description=_("{local_path} does not seem like a valid path.").format(
                    local_path=local_path
                ),
            )

        if not temp.localtrack_folder.exists():
            warn_msg = _(
                "`{localtracks}` does not exist. "
                "The path will still be saved, but please check the path and "
                "create a localtracks folder in `{localfolder}` before attempting "
                "to play local tracks."
            ).format(localfolder=temp.absolute(), localtracks=temp.localtrack_folder.absolute())
            await self._embed_msg(ctx, title=_("Invalid Environment"), description=warn_msg)
        local_path = str(temp.localtrack_folder.absolute())
        await self.config.localpath.set(local_path)
        pass_config_to_dependencies(self.config, self.bot, local_path)
        return await self._embed_msg(
            ctx,
            title=_("Setting Changed"),
            description=_("The localtracks path location has been set to {localpath}").format(
                localpath=local_path
            ),
        )

    @audioset.command()
    @checks.mod_or_permissions(administrator=True)
    async def maxlength(self, ctx: commands.Context, seconds: Union[int, str]):
        """Max length of a track to queue in seconds, 0 to disable.

        Accepts seconds or a value formatted like 00:00:00 (`hh:mm:ss`) or 00:00 (`mm:ss`). Invalid
        input will turn the max length setting off.
        """
        if not isinstance(seconds, int):
            seconds = time_convert(seconds)
        if seconds < 0:
            return await self._embed_msg(
                ctx, title=_("Invalid length"), description=_("Length can't be less than zero.")
            )
        if seconds == 0:
            await self._embed_msg(
                ctx, title=_("Setting Changed"), description=_("Track max length disabled.")
            )
        else:
            await self._embed_msg(
                ctx,
                title=_("Setting Changed"),
                description=_("Track max length set to {seconds}.").format(
                    seconds=dynamic_time(seconds)
                ),
            )
        await self.config.guild(ctx.guild).maxlength.set(seconds)

    @audioset.command()
    @checks.mod_or_permissions(manage_messages=True)
    async def notify(self, ctx: commands.Context):
        """Toggle track announcement and other bot messages."""
        notify = await self.config.guild(ctx.guild).notify()
        await self.config.guild(ctx.guild).notify.set(not notify)
        await self._embed_msg(
            ctx,
            title=_("Setting Changed"),
            description=_("Notify mode: {true_or_false}.").format(
                true_or_false=_("Enabled") if not notify else _("Disabled")
            ),
        )

    @audioset.command()
    @checks.is_owner()
    async def restrict(self, ctx: commands.Context):
        """Toggle the domain restriction on Audio.

        When toggled off, users will be able to play songs from non-commercial websites and links.
        When toggled on, users are restricted to YouTube, SoundCloud, Mixer, Vimeo, Twitch, and
        Bandcamp links.
        """
        restrict = await self.config.restrict()
        await self.config.restrict.set(not restrict)
        await self._embed_msg(
            ctx,
            title=_("Setting Changed"),
            description=_("Commercial links only: {true_or_false}.").format(
                true_or_false=_("Enabled") if not restrict else _("Disabled")
            ),
        )

    @audioset.command()
    @checks.admin_or_permissions(manage_roles=True)
    async def role(self, ctx: commands.Context, role_name: discord.Role):
        """Set the role to use for DJ mode."""
        await self.config.guild(ctx.guild).dj_role.set(role_name.id)
        self._dj_role_cache[ctx.guild.id] = role_name.id
        dj_role = self._dj_role_cache.setdefault(
            ctx.guild.id, await self.config.guild(ctx.guild).dj_role()
        )
        dj_role_obj = ctx.guild.get_role(dj_role)
        await self._embed_msg(
            ctx,
            title=_("Settings Changed"),
            description=_("DJ role set to: {role.name}.").format(role=dj_role_obj),
        )

    @audioset.command()
    async def settings(self, ctx: commands.Context):
        """Show the current settings."""
        is_owner = await ctx.bot.is_owner(ctx.author)
        global_data = await self.config.all()
        data = await self.config.guild(ctx.guild).all()
        dj_role_obj = ctx.guild.get_role(data["dj_role"])
        dj_enabled = data["dj_enabled"]
        emptydc_enabled = data["emptydc_enabled"]
        emptydc_timer = data["emptydc_timer"]
        emptypause_enabled = data["emptypause_enabled"]
        emptypause_timer = data["emptypause_timer"]
        jukebox = data["jukebox"]
        jukebox_price = data["jukebox_price"]
        thumbnail = data["thumbnail"]
        dc = data["disconnect"]
        autoplay = data["auto_play"]
        maxlength = data["maxlength"]
        vote_percent = data["vote_percent"]
        current_level = CacheLevel(global_data["cache_level"])
        song_repeat = _("Enabled") if data["repeat"] else _("Disabled")
        song_shuffle = _("Enabled") if data["shuffle"] else _("Disabled")
        bumpped_shuffle = _("Enabled") if data["shuffle_bumped"] else _("Disabled")
        song_notify = _("Enabled") if data["notify"] else _("Disabled")
        song_status = _("Enabled") if global_data["status"] else _("Disabled")

        spotify_cache = CacheLevel.set_spotify()
        youtube_cache = CacheLevel.set_youtube()
        lavalink_cache = CacheLevel.set_lavalink()
        has_spotify_cache = current_level.is_superset(spotify_cache)
        has_youtube_cache = current_level.is_superset(youtube_cache)
        has_lavalink_cache = current_level.is_superset(lavalink_cache)
        autoplaylist = data["autoplaylist"]
        vote_enabled = data["vote_enabled"]
        msg = "----" + _("Server Settings") + "----        \n"
        msg += _("Auto-disconnect:  [{dc}]\n").format(dc=_("Enabled") if dc else _("Disabled"))
        msg += _("Auto-play:        [{autoplay}]\n").format(
            autoplay=_("Enabled") if autoplay else _("Disabled")
        )
        if emptydc_enabled:
            msg += _("Disconnect timer: [{num_seconds}]\n").format(
                num_seconds=dynamic_time(emptydc_timer)
            )
        if emptypause_enabled:
            msg += _("Auto Pause timer: [{num_seconds}]\n").format(
                num_seconds=dynamic_time(emptypause_timer)
            )
        if dj_enabled and dj_role_obj:
            msg += _("DJ Role:          [{role.name}]\n").format(role=dj_role_obj)
        if jukebox:
            msg += _("Jukebox:          [{jukebox_name}]\n").format(jukebox_name=jukebox)
            msg += _("Command price:    [{jukebox_price}]\n").format(
                jukebox_price=humanize_number(jukebox_price)
            )
        if maxlength > 0:
            msg += _("Max track length: [{tracklength}]\n").format(
                tracklength=dynamic_time(maxlength)
            )
        msg += _(
            "Repeat:           [{repeat}]\n"
            "Shuffle:          [{shuffle}]\n"
            "Shuffle bumped:   [{bumpped_shuffle}]\n"
            "Song notify msgs: [{notify}]\n"
            "Songs as status:  [{status}]\n"
        ).format(
            repeat=song_repeat,
            shuffle=song_shuffle,
            notify=song_notify,
            status=song_status,
            bumpped_shuffle=bumpped_shuffle,
        )
        if thumbnail:
            msg += _("Thumbnails:       [{0}]\n").format(
                _("Enabled") if thumbnail else _("Disabled")
            )
        if vote_percent > 0:
            msg += _(
                "Vote skip:        [{vote_enabled}]\nSkip percentage:  [{vote_percent}%]\n"
            ).format(
                vote_percent=vote_percent,
                vote_enabled=_("Enabled") if vote_enabled else _("Disabled"),
            )

        elif autoplay or autoplaylist["enabled"]:
            if autoplaylist["enabled"]:
                pname = autoplaylist["name"]
                pid = autoplaylist["id"]
                pscope = autoplaylist["scope"]
                if pscope == PlaylistScope.GUILD.value:
                    pscope = f"Server"
                elif pscope == PlaylistScope.USER.value:
                    pscope = f"User"
                else:
                    pscope = "Global"
            else:
                pname = _("Cached")
                pid = _("Cached")
                pscope = _("Cached")
            msg += (
                "\n---"
                + _("Auto-play Settings")
                + "---        \n"
                + _("Playlist name:    [{pname}]\n")
                + _("Playlist ID:      [{pid}]\n")
                + _("Playlist scope:   [{pscope}]\n")
            ).format(pname=pname, pid=pid, pscope=pscope)

        if is_owner:
            msg += (
                "\n---"
                + _("Cache Settings")
                + "---        \n"
                + _("Max age:          [{max_age}]\n")
                + _("Spotify cache:    [{spotify_status}]\n")
                + _("Youtube cache:    [{youtube_status}]\n")
                + _("Lavalink cache:   [{lavalink_status}]\n")
            ).format(
                max_age=str(await self.config.cache_age()) + " " + _("days"),
                spotify_status=_("Enabled") if has_spotify_cache else _("Disabled"),
                youtube_status=_("Enabled") if has_youtube_cache else _("Disabled"),
                lavalink_status=_("Enabled") if has_lavalink_cache else _("Disabled"),
            )

        msg += _(
            "\n---" + _("Lavalink Settings") + "---        \n"
            "Cog version:      [{version}]\n"
            "Red-Lavalink:     [{redlava}]\n"
            "External server:  [{use_external_lavalink}]\n"
        ).format(
            version=__version__,
            redlava=lavalink.__version__,
            use_external_lavalink=_("Enabled")
            if global_data["use_external_lavalink"]
            else _("Disabled"),
        )
        if is_owner:
            msg += _("Localtracks path: [{localpath}]\n").format(**global_data)

        await self._embed_msg(ctx, description=box(msg, lang="ini"))

    @audioset.command()
    @checks.is_owner()
    async def spotifyapi(self, ctx: commands.Context):
        """Instructions to set the Spotify API tokens."""
        message = _(
            "1. Go to Spotify developers and log in with your Spotify account.\n"
            "(https://developer.spotify.com/dashboard/applications)\n"
            '2. Click "Create An App".\n'
            "3. Fill out the form provided with your app name, etc.\n"
            '4. When asked if you\'re developing commercial integration select "No".\n'
            "5. Accept the terms and conditions.\n"
            "6. Copy your client ID and your client secret into:\n"
            "`{prefix}set api spotify client_id <your_client_id_here> "
            "client_secret <your_client_secret_here>`"
        ).format(prefix=ctx.prefix)
        await ctx.maybe_send_embed(message)

    @checks.is_owner()
    @audioset.command()
    async def status(self, ctx: commands.Context):
        """Enable/disable tracks' titles as status."""
        status = await self.config.status()
        await self.config.status.set(not status)
        await self._embed_msg(
            ctx,
            title=_("Setting Changed"),
            description=_("Song titles as status: {true_or_false}.").format(
                true_or_false=_("Enabled") if not status else _("Disabled")
            ),
        )

    @audioset.command()
    @checks.mod_or_permissions(administrator=True)
    async def thumbnail(self, ctx: commands.Context):
        """Toggle displaying a thumbnail on audio messages."""
        thumbnail = await self.config.guild(ctx.guild).thumbnail()
        await self.config.guild(ctx.guild).thumbnail.set(not thumbnail)
        await self._embed_msg(
            ctx,
            title=_("Setting Changed"),
            description=_("Thumbnail display: {true_or_false}.").format(
                true_or_false=_("Enabled") if not thumbnail else _("Disabled")
            ),
        )

    @audioset.command()
    @checks.mod_or_permissions(administrator=True)
    async def vote(self, ctx: commands.Context, percent: int):
        """Percentage needed for non-mods to skip tracks, 0 to disable."""
        if percent < 0:
            return await self._embed_msg(
                ctx, title=_("Invalid Time"), description=_("Seconds can't be less than zero.")
            )
        elif percent > 100:
            percent = 100
        if percent == 0:
            enabled = False
            await self._embed_msg(
                ctx,
                title=_("Setting Changed"),
                description=_("Voting disabled. All users can use queue management commands."),
            )
        else:
            enabled = True
            await self._embed_msg(
                ctx,
                title=_("Setting Changed"),
                description=_("Vote percentage set to {percent}%.").format(percent=percent),
            )

        await self.config.guild(ctx.guild).vote_percent.set(percent)
        await self.config.guild(ctx.guild).vote_enabled.set(enabled)

    @audioset.command()
    @checks.is_owner()
    async def youtubeapi(self, ctx: commands.Context):
        """Instructions to set the YouTube API key."""
        message = _(
            f"1. Go to Google Developers Console and log in with your Google account.\n"
            "(https://console.developers.google.com/)\n"
            "2. You should be prompted to create a new project (name does not matter).\n"
            "3. Click on Enable APIs and Services at the top.\n"
            "4. In the list of APIs choose or search for YouTube Data API v3 and "
            "click on it. Choose Enable.\n"
            "5. Click on Credentials on the left navigation bar.\n"
            "6. Click on Create Credential at the top.\n"
            '7. At the top click the link for "API key".\n'
            "8. No application restrictions are needed. Click Create at the bottom.\n"
            "9. You now have a key to add to `{prefix}set api youtube api_key <your_api_key_here>`"
        ).format(prefix=ctx.prefix)
        await ctx.maybe_send_embed(message)

    @audioset.command(name="cache", usage="level=[5, 3, 2, 1, 0, -1, -2, -3]")
    @checks.is_owner()
    @can_have_caching()
    async def _storage(self, ctx: commands.Context, *, level: int = None):
        """Sets the caching level.

        Level can be one of the following:

        0: Disables all caching
        1: Enables Spotify Cache
        2: Enables YouTube Cache
        3: Enables Lavalink Cache
        5: Enables all Caches

        If you wish to disable a specific cache use a negative number.
        """
        current_level = CacheLevel(await self.config.cache_level())
        spotify_cache = CacheLevel.set_spotify()
        youtube_cache = CacheLevel.set_youtube()
        lavalink_cache = CacheLevel.set_lavalink()
        has_spotify_cache = current_level.is_superset(spotify_cache)
        has_youtube_cache = current_level.is_superset(youtube_cache)
        has_lavalink_cache = current_level.is_superset(lavalink_cache)

        if level is None:
            msg = (
                _("Max age:          [{max_age}]\n")
                + _("Spotify cache:    [{spotify_status}]\n")
                + _("Youtube cache:    [{youtube_status}]\n")
                + _("Lavalink cache:   [{lavalink_status}]\n")
            ).format(
                max_age=str(await self.config.cache_age()) + " " + _("days"),
                spotify_status=_("Enabled") if has_spotify_cache else _("Disabled"),
                youtube_status=_("Enabled") if has_youtube_cache else _("Disabled"),
                lavalink_status=_("Enabled") if has_lavalink_cache else _("Disabled"),
            )
            await self._embed_msg(ctx, title=_("Cache Settings"), description=box(msg, lang="ini"))
            return await ctx.send_help()
        if level not in [5, 3, 2, 1, 0, -1, -2, -3]:
            return await ctx.send_help()

        removing = level < 0

        if level == 5:
            newcache = CacheLevel.all()
        elif level == 0:
            newcache = CacheLevel.none()
        elif level in [-3, 3]:
            if removing:
                newcache = current_level - lavalink_cache
            else:
                newcache = current_level + lavalink_cache
        elif level in [-2, 2]:
            if removing:
                newcache = current_level - youtube_cache
            else:
                newcache = current_level + youtube_cache
        elif level in [-1, 1]:
            if removing:
                newcache = current_level - spotify_cache
            else:
                newcache = current_level + spotify_cache
        else:
            return await ctx.send_help()

        has_spotify_cache = newcache.is_superset(spotify_cache)
        has_youtube_cache = newcache.is_superset(youtube_cache)
        has_lavalink_cache = newcache.is_superset(lavalink_cache)
        msg = (
            _("Max age:          [{max_age}]\n")
            + _("Spotify cache:    [{spotify_status}]\n")
            + _("Youtube cache:    [{youtube_status}]\n")
            + _("Lavalink cache:   [{lavalink_status}]\n")
        ).format(
            max_age=str(await self.config.cache_age()) + " " + _("days"),
            spotify_status=_("Enabled") if has_spotify_cache else _("Disabled"),
            youtube_status=_("Enabled") if has_youtube_cache else _("Disabled"),
            lavalink_status=_("Enabled") if has_lavalink_cache else _("Disabled"),
        )

        await self._embed_msg(ctx, title=_("Cache Settings"), description=box(msg, lang="ini"))

        await self.config.cache_level.set(newcache.value)

    @audioset.command(name="cacheage")
    @checks.is_owner()
    @can_have_caching()
    async def _cacheage(self, ctx: commands.Context, age: int):
        """Sets the cache max age.

        This commands allows you to set the max number of days before an entry in the cache becomes
        invalid.
        """
        msg = ""
        if age < 7:
            msg = _(
                "Cache age cannot be less than 7 days. If you wish to disable it run "
                "{prefix}audioset cache.\n"
            ).format(prefix=ctx.prefix)
            age = 7
        msg += _("I've set the cache age to {age} days").format(age=age)
        await self.config.cache_age.set(age)
        await self._embed_msg(ctx, title=_("Setting Changed"), description=msg)

    @commands.command()
    @commands.guild_only()
    @commands.bot_has_permissions(embed_links=True, add_reactions=True)
    async def audiostats(self, ctx: commands.Context):
        """Audio stats."""
        server_num = len(lavalink.active_players())
        total_num = len(lavalink.all_players())
        localtracks = await self.config.localpath()

        msg = ""
        for p in lavalink.all_players():
            connect_start = p.fetch("connect")
            connect_dur = dynamic_time(
                int((datetime.datetime.utcnow() - connect_start).total_seconds())
            )
            try:
                query = audio_dataclasses.Query.process_input(p.current.uri)
                if query.is_local:
                    if p.current.title == "Unknown title":
                        current_title = localtracks.LocalPath(p.current.uri).to_string_user()
                        msg += "{} [`{}`]: **{}**\n".format(
                            p.channel.guild.name, connect_dur, current_title
                        )
                    else:
                        current_title = p.current.title
                        msg += "{} [`{}`]: **{} - {}**\n".format(
                            p.channel.guild.name, connect_dur, p.current.author, current_title
                        )
                else:
                    msg += "{} [`{}`]: **[{}]({})**\n".format(
                        p.channel.guild.name, connect_dur, p.current.title, p.current.uri
                    )
            except AttributeError:
                msg += "{} [`{}`]: **{}**\n".format(
                    p.channel.guild.name, connect_dur, _("Nothing playing.")
                )

        if total_num == 0:
            return await self._embed_msg(ctx, title=_("Not connected anywhere."))
        servers_embed = []
        pages = 1
        for page in pagify(msg, delims=["\n"], page_length=1500):
            em = discord.Embed(
                colour=await ctx.embed_colour(),
                title=_("Playing in {num}/{total} servers:").format(
                    num=humanize_number(server_num), total=humanize_number(total_num)
                ),
                description=page,
            )
            em.set_footer(
                text="Page {}/{}".format(
                    humanize_number(pages), humanize_number((math.ceil(len(msg) / 1500)))
                )
            )
            pages += 1
            servers_embed.append(em)

        await menu(ctx, servers_embed, DEFAULT_CONTROLS)

    @commands.command()
    @commands.guild_only()
    @commands.bot_has_permissions(embed_links=True)
    async def bump(self, ctx: commands.Context, index: int):
        """Bump a track number to the top of the queue."""
        dj_enabled = self._dj_status_cache.setdefault(
            ctx.guild.id, await self.config.guild(ctx.guild).dj_enabled()
        )

        if not self._player_check(ctx):
            return await self._embed_msg(ctx, title=_("Nothing playing."))
        player = lavalink.get_player(ctx.guild.id)
        if (
            not ctx.author.voice or ctx.author.voice.channel != player.channel
        ) and not await self._can_instaskip(ctx, ctx.author):
            return await self._embed_msg(
                ctx,
                title=_("Unable To Bump Track"),
                description=_("You must be in the voice channel to bump a track."),
            )
        if dj_enabled:
            if not await self._can_instaskip(ctx, ctx.author):
                return await self._embed_msg(
                    ctx,
                    title=_("Unable To Bump Track"),
                    description=_("You need the DJ role to bump tracks."),
                )
        if index > len(player.queue) or index < 1:
            return await self._embed_msg(
                ctx,
                title=_("Unable To Bump Track"),
                description=_("Song number must be greater than 1 and within the queue limit."),
            )

        bump_index = index - 1
        bump_song = player.queue[bump_index]
        bump_song.extras["bumped"] = True
        player.queue.insert(0, bump_song)
        removed = player.queue.pop(index)
        description = get_track_description(removed)
        await self._embed_msg(
            ctx, title=_("Moved track to the top of the queue."), description=description
        )

    @commands.command()
    @commands.guild_only()
    @commands.bot_has_permissions(embed_links=True)
    async def disconnect(self, ctx: commands.Context):
        """Disconnect from the voice channel."""
        if not self._player_check(ctx):
            return await self._embed_msg(ctx, title=_("Nothing playing."))
        else:
            dj_enabled = self._dj_status_cache.setdefault(
                ctx.guild.id, await self.config.guild(ctx.guild).dj_enabled()
            )
            player = lavalink.get_player(ctx.guild.id)

            if dj_enabled:
                if not await self._can_instaskip(ctx, ctx.author):
                    return await self._embed_msg(
                        ctx,
                        title=_("Unable to disconnect"),
                        description=_("You need the DJ role to disconnect."),
                    )
            if not await self._can_instaskip(ctx, ctx.author) and not await self._is_alone(ctx):
                return await self._embed_msg(
                    ctx, title=_("There are other people listening to music.")
                )
            else:
                await self._embed_msg(ctx, title=_("Disconnecting..."))
                self.bot.dispatch("red_audio_audio_disconnect", ctx.guild)
                self._play_lock(ctx, False)
                eq = player.fetch("eq")
                player.queue = []
                player.store("playing_song", None)
                if eq:
                    await self.config.custom("EQUALIZER", ctx.guild.id).eq_bands.set(eq.bands)
                await player.stop()
                await player.disconnect()

    @commands.group(invoke_without_command=True)
    @commands.guild_only()
    @commands.cooldown(1, 15, commands.BucketType.guild)
    @commands.bot_has_permissions(embed_links=True, add_reactions=True)
    async def eq(self, ctx: commands.Context):
        """Equalizer management."""
        if not self._player_check(ctx):
            ctx.command.reset_cooldown(ctx)
            return await self._embed_msg(ctx, title=_("Nothing playing."))
        dj_enabled = self._dj_status_cache.setdefault(
            ctx.guild.id, await self.config.guild(ctx.guild).dj_enabled()
        )
        player = lavalink.get_player(ctx.guild.id)
        eq = player.fetch("eq", Equalizer())
        reactions = [
            "\N{BLACK LEFT-POINTING TRIANGLE}",
            "\N{LEFTWARDS BLACK ARROW}",
            "\N{BLACK UP-POINTING DOUBLE TRIANGLE}",
            "\N{UP-POINTING SMALL RED TRIANGLE}",
            "\N{DOWN-POINTING SMALL RED TRIANGLE}",
            "\N{BLACK DOWN-POINTING DOUBLE TRIANGLE}",
            "\N{BLACK RIGHTWARDS ARROW}",
            "\N{BLACK RIGHT-POINTING TRIANGLE}",
            "\N{BLACK CIRCLE FOR RECORD}",
            "\N{INFORMATION SOURCE}",
        ]
        await self._eq_msg_clear(player.fetch("eq_message"))
        eq_message = await ctx.send(box(eq.visualise(), lang="ini"))

        if dj_enabled and not await self._can_instaskip(ctx, ctx.author):
            with contextlib.suppress(discord.HTTPException):
                await eq_message.add_reaction("\N{INFORMATION SOURCE}")
        else:
            start_adding_reactions(eq_message, reactions, self.bot.loop)

        eq_msg_with_reacts = await ctx.fetch_message(eq_message.id)
        player.store("eq_message", eq_msg_with_reacts)
        await self._eq_interact(ctx, player, eq, eq_msg_with_reacts, 0)

    @eq.command(name="delete", aliases=["del", "remove"])
    async def _eq_delete(self, ctx: commands.Context, eq_preset: str):
        """Delete a saved eq preset."""
        async with self.config.custom("EQUALIZER", ctx.guild.id).eq_presets() as eq_presets:
            eq_preset = eq_preset.lower()
            try:
                if eq_presets[eq_preset][
                    "author"
                ] != ctx.author.id and not await self._can_instaskip(ctx, ctx.author):
                    return await self._embed_msg(
                        ctx,
                        title=_("Unable To Delete Preset"),
                        description=_("You are not the author of that preset setting."),
                    )
                del eq_presets[eq_preset]
            except KeyError:
                return await self._embed_msg(
                    ctx,
                    title=_("Unable To Delete Preset"),
                    description=_(
                        "{eq_preset} is not in the eq preset list.".format(
                            eq_preset=eq_preset.capitalize()
                        )
                    ),
                )
            except TypeError:
                if await self._can_instaskip(ctx, ctx.author):
                    del eq_presets[eq_preset]
                else:
                    return await self._embed_msg(
                        ctx,
                        title=_("Unable To Delete Preset"),
                        description=_("You are not the author of that preset setting."),
                    )

        await self._embed_msg(
            ctx, title=_("The {preset_name} preset was deleted.".format(preset_name=eq_preset))
        )

    @eq.command(name="list")
    async def _eq_list(self, ctx: commands.Context):
        """List saved eq presets."""
        eq_presets = await self.config.custom("EQUALIZER", ctx.guild.id).eq_presets()
        if not eq_presets.keys():
            return await self._embed_msg(ctx, title=_("No saved equalizer presets."))

        space = "\N{EN SPACE}"
        header_name = _("Preset Name")
        header_author = _("Author")
        header = box(
            "[{header_name}]{space}[{header_author}]\n".format(
                header_name=header_name, space=space * 9, header_author=header_author
            ),
            lang="ini",
        )
        preset_list = ""
        for preset, bands in eq_presets.items():
            try:
                author = self.bot.get_user(bands["author"])
            except TypeError:
                author = "None"
            msg = f"{preset}{space * (22 - len(preset))}{author}\n"
            preset_list += msg

        page_list = []
        colour = await ctx.embed_colour()
        for page in pagify(preset_list, delims=[", "], page_length=1000):
            formatted_page = box(page, lang="ini")
            embed = discord.Embed(colour=colour, description=f"{header}\n{formatted_page}")
            embed.set_footer(
                text=_("{num} preset(s)").format(num=humanize_number(len(list(eq_presets.keys()))))
            )
            page_list.append(embed)
        await menu(ctx, page_list, DEFAULT_CONTROLS)

    @eq.command(name="load")
    async def _eq_load(self, ctx: commands.Context, eq_preset: str):
        """Load a saved eq preset."""
        eq_preset = eq_preset.lower()
        eq_presets = await self.config.custom("EQUALIZER", ctx.guild.id).eq_presets()
        try:
            eq_values = eq_presets[eq_preset]["bands"]
        except KeyError:
            return await self._embed_msg(
                ctx,
                title=_("No Preset Found"),
                description=_(
                    "Preset named {eq_preset} does not exist.".format(eq_preset=eq_preset)
                ),
            )
        except TypeError:
            eq_values = eq_presets[eq_preset]

        if not self._player_check(ctx):
            return await self._embed_msg(ctx, title=_("Nothing playing."))

        dj_enabled = self._dj_status_cache.setdefault(
            ctx.guild.id, await self.config.guild(ctx.guild).dj_enabled()
        )
        player = lavalink.get_player(ctx.guild.id)
        if dj_enabled:
            if not await self._can_instaskip(ctx, ctx.author):
                return await self._embed_msg(
                    ctx,
                    title=_("Unable To Load Preset"),
                    description=_("You need the DJ role to load equalizer presets."),
                )

        await self.config.custom("EQUALIZER", ctx.guild.id).eq_bands.set(eq_values)
        await self._eq_check(ctx, player)
        eq = player.fetch("eq", Equalizer())
        await self._eq_msg_clear(player.fetch("eq_message"))
        message = await ctx.send(
            content=box(eq.visualise(), lang="ini"),
            embed=discord.Embed(
                colour=await ctx.embed_colour(),
                title=_("The {eq_preset} preset was loaded.".format(eq_preset=eq_preset)),
            ),
        )
        player.store("eq_message", message)

    @eq.command(name="reset")
    async def _eq_reset(self, ctx: commands.Context):
        """Reset the eq to 0 across all bands."""
        if not self._player_check(ctx):
            return await self._embed_msg(ctx, title=_("Nothing playing."))
        dj_enabled = self._dj_status_cache.setdefault(
            ctx.guild.id, await self.config.guild(ctx.guild).dj_enabled()
        )
        if dj_enabled:
            if not await self._can_instaskip(ctx, ctx.author):
                return await self._embed_msg(
                    ctx,
                    title=_("Unable To Modify Preset"),
                    description=_("You need the DJ role to reset the equalizer."),
                )
        player = lavalink.get_player(ctx.guild.id)
        eq = player.fetch("eq", Equalizer())

        for band in range(eq._band_count):
            eq.set_gain(band, 0.0)

        await self._apply_gains(ctx.guild.id, eq.bands)
        await self.config.custom("EQUALIZER", ctx.guild.id).eq_bands.set(eq.bands)
        player.store("eq", eq)
        await self._eq_msg_clear(player.fetch("eq_message"))
        message = await ctx.send(
            content=box(eq.visualise(), lang="ini"),
            embed=discord.Embed(
                colour=await ctx.embed_colour(), title=_("Equalizer values have been reset.")
            ),
        )
        player.store("eq_message", message)

    @eq.command(name="save")
    @commands.cooldown(1, 15, commands.BucketType.guild)
    async def _eq_save(self, ctx: commands.Context, eq_preset: str = None):
        """Save the current eq settings to a preset."""
        if not self._player_check(ctx):
            return await self._embed_msg(ctx, title=_("Nothing playing."))
        dj_enabled = self._dj_status_cache.setdefault(
            ctx.guild.id, await self.config.guild(ctx.guild).dj_enabled()
        )
        if dj_enabled:
            if not await self._can_instaskip(ctx, ctx.author):
                ctx.command.reset_cooldown(ctx)
                return await self._embed_msg(
                    ctx,
                    title=_("Unable To Save Preset"),
                    description=_("You need the DJ role to save equalizer presets."),
                )
        if not eq_preset:
            await self._embed_msg(ctx, title=_("Please enter a name for this equalizer preset."))
            try:
                eq_name_msg = await ctx.bot.wait_for(
                    "message",
                    timeout=15.0,
                    check=MessagePredicate.regex(fr"^(?!{re.escape(ctx.prefix)})", ctx),
                )
                eq_preset = eq_name_msg.content.split(" ")[0].strip('"').lower()
            except asyncio.TimeoutError:
                ctx.command.reset_cooldown(ctx)
                return await self._embed_msg(
                    ctx,
                    title=_("Unable To Save Preset"),
                    description=_(
                        "No equalizer preset name entered, try the command again later."
                    ),
                )

        eq_exists_msg = None
        eq_preset = eq_preset.lower().lstrip(ctx.prefix)
        eq_presets = await self.config.custom("EQUALIZER", ctx.guild.id).eq_presets()
        eq_list = list(eq_presets.keys())

        if len(eq_preset) > 20:
            ctx.command.reset_cooldown(ctx)
            return await self._embed_msg(
                ctx,
                title=_("Unable To Save Preset"),
                description=_("Try the command again with a shorter name."),
            )
        if eq_preset in eq_list:
            eq_exists_msg = await self._embed_msg(
                ctx, title=_("Preset name already exists, do you want to replace it?")
            )
            start_adding_reactions(eq_exists_msg, ReactionPredicate.YES_OR_NO_EMOJIS)
            pred = ReactionPredicate.yes_or_no(eq_exists_msg, ctx.author)
            await ctx.bot.wait_for("reaction_add", check=pred)
            if not pred.result:
                await self._clear_react(eq_exists_msg)
                embed2 = discord.Embed(
                    colour=await ctx.embed_colour(), title=_("Not saving preset.")
                )
                ctx.command.reset_cooldown(ctx)
                return await eq_exists_msg.edit(embed=embed2)

        player = lavalink.get_player(ctx.guild.id)
        eq = player.fetch("eq", Equalizer())
        to_append = {eq_preset: {"author": ctx.author.id, "bands": eq.bands}}
        new_eq_presets = {**eq_presets, **to_append}
        await self.config.custom("EQUALIZER", ctx.guild.id).eq_presets.set(new_eq_presets)
        embed3 = discord.Embed(
            colour=await ctx.embed_colour(),
            title=_(
                "Current equalizer saved to the {preset_name} preset.".format(
                    preset_name=eq_preset
                )
            ),
        )
        if eq_exists_msg:
            await self._clear_react(eq_exists_msg)
            await eq_exists_msg.edit(embed=embed3)
        else:
            await self._embed_msg(ctx, embed=embed3)

    @eq.command(name="set")
    async def _eq_set(self, ctx: commands.Context, band_name_or_position, band_value: float):
        """Set an eq band with a band number or name and value.

        Band positions are 1-15 and values have a range of -0.25 to 1.0.
        Band names are 25, 40, 63, 100, 160, 250, 400, 630, 1k, 1.6k, 2.5k, 4k,
        6.3k, 10k, and 16k Hz.
        Setting a band value to -0.25 nullifies it while +0.25 is double.
        """
        if not self._player_check(ctx):
            return await self._embed_msg(ctx, title=_("Nothing playing."))

        dj_enabled = self._dj_status_cache.setdefault(
            ctx.guild.id, await self.config.guild(ctx.guild).dj_enabled()
        )
        if dj_enabled:
            if not await self._can_instaskip(ctx, ctx.author):
                return await self._embed_msg(
                    ctx,
                    title=_("Unable To Set Preset"),
                    description=_("You need the DJ role to set equalizer presets."),
                )

        player = lavalink.get_player(ctx.guild.id)
        band_names = [
            "25",
            "40",
            "63",
            "100",
            "160",
            "250",
            "400",
            "630",
            "1k",
            "1.6k",
            "2.5k",
            "4k",
            "6.3k",
            "10k",
            "16k",
        ]

        eq = player.fetch("eq", Equalizer())
        bands_num = eq._band_count
        if band_value > 1:
            band_value = 1
        elif band_value <= -0.25:
            band_value = -0.25
        else:
            band_value = round(band_value, 1)

        try:
            band_number = int(band_name_or_position) - 1
        except ValueError:
            band_number = None

        if band_number not in range(0, bands_num) and band_name_or_position not in band_names:
            return await self._embed_msg(
                ctx,
                title=_("Invalid Band"),
                description=_(
                    "Valid band numbers are 1-15 or the band names listed in "
                    "the help for this command."
                ),
            )

        if band_name_or_position in band_names:
            band_pos = band_names.index(band_name_or_position)
            band_int = False
            eq.set_gain(int(band_pos), band_value)
            await self._apply_gain(ctx.guild.id, int(band_pos), band_value)
        else:
            band_int = True
            eq.set_gain(band_number, band_value)
            await self._apply_gain(ctx.guild.id, band_number, band_value)

        await self._eq_msg_clear(player.fetch("eq_message"))
        await self.config.custom("EQUALIZER", ctx.guild.id).eq_bands.set(eq.bands)
        player.store("eq", eq)
        band_name = band_names[band_number] if band_int else band_name_or_position
        message = await ctx.send(
            content=box(eq.visualise(), lang="ini"),
            embed=discord.Embed(
                colour=await ctx.embed_colour(),
                title=_("Preset Modified"),
                description=_(
                    "The {band_name}Hz band has been set to {band_value}.".format(
                        band_name=band_name, band_value=band_value
                    )
                ),
            ),
        )
        player.store("eq_message", message)

    @commands.group()
    @commands.guild_only()
    @commands.bot_has_permissions(embed_links=True, add_reactions=True)
    async def local(self, ctx: commands.Context):
        """Local playback commands."""

    @local.command(name="folder", aliases=["start"])
    async def local_folder(
        self, ctx: commands.Context, play_subfolders: Optional[bool] = True, *, folder: str = None
    ):
        """Play all songs in a localtracks folder."""
        if not await self._localtracks_check(ctx):
            return

        if not folder:
            await ctx.invoke(self.local_play, play_subfolders=play_subfolders)
        else:
            folder = folder.strip()
            _dir = audio_dataclasses.LocalPath.joinpath(folder)
            if not _dir.exists():
                return await self._embed_msg(
                    ctx,
                    title=_("Folder Not Found"),
                    description=_("Localtracks folder named {name} does not exist.").format(
                        name=folder
                    ),
                )
            query = audio_dataclasses.Query.process_input(_dir, search_subfolders=play_subfolders)
            await self._local_play_all(ctx, query, from_search=False if not folder else True)

    @local.command(name="play")
    async def local_play(self, ctx: commands.Context, play_subfolders: Optional[bool] = True):
        """Play a local track."""
        if not await self._localtracks_check(ctx):
            return
        localtracks_folders = await self._localtracks_folders(
            ctx, search_subfolders=play_subfolders
        )
        if not localtracks_folders:
            return await self._embed_msg(ctx, title=_("No album folders found."))
        async with ctx.typing():
            len_folder_pages = math.ceil(len(localtracks_folders) / 5)
            folder_page_list = []
            for page_num in range(1, len_folder_pages + 1):
                embed = await self._build_search_page(ctx, localtracks_folders, page_num)
                folder_page_list.append(embed)

        async def _local_folder_menu(
            ctx: commands.Context,
            pages: list,
            controls: dict,
            message: discord.Message,
            page: int,
            timeout: float,
            emoji: str,
        ):
            if message:
                with contextlib.suppress(discord.HTTPException):
                    await message.delete()
                await self._search_button_action(ctx, localtracks_folders, emoji, page)
                return None

        local_folder_controls = {
            "\N{DIGIT ONE}\N{COMBINING ENCLOSING KEYCAP}": _local_folder_menu,
            "\N{DIGIT TWO}\N{COMBINING ENCLOSING KEYCAP}": _local_folder_menu,
            "\N{DIGIT THREE}\N{COMBINING ENCLOSING KEYCAP}": _local_folder_menu,
            "\N{DIGIT FOUR}\N{COMBINING ENCLOSING KEYCAP}": _local_folder_menu,
            "\N{DIGIT FIVE}\N{COMBINING ENCLOSING KEYCAP}": _local_folder_menu,
            "\N{LEFTWARDS BLACK ARROW}": prev_page,
            "\N{CROSS MARK}": close_menu,
            "\N{BLACK RIGHTWARDS ARROW}": next_page,
        }

        dj_enabled = await self.config.guild(ctx.guild).dj_enabled()
        if dj_enabled and not await self._can_instaskip(ctx, ctx.author):
            return await menu(ctx, folder_page_list, DEFAULT_CONTROLS)
        else:
            await menu(ctx, folder_page_list, local_folder_controls)

    @local.command(name="search")
    async def local_search(
        self, ctx: commands.Context, search_subfolders: Optional[bool] = True, *, search_words
    ):
        """Search for songs across all localtracks folders."""
        if not await self._localtracks_check(ctx):
            return
        all_tracks = await self._folder_list(
            ctx,
            (
                audio_dataclasses.Query.process_input(
                    audio_dataclasses.LocalPath(
                        await self.config.localpath()
                    ).localtrack_folder.absolute(),
                    search_subfolders=search_subfolders,
                )
            ),
        )
        if not all_tracks:
            return await self._embed_msg(ctx, title=_("No album folders found."))
        async with ctx.typing():
            search_list = await self._build_local_search_list(all_tracks, search_words)
        if not search_list:
            return await self._embed_msg(ctx, title=_("No matches."))
        return await ctx.invoke(self.search, query=search_list)

    async def _localtracks_folders(
        self, ctx: commands.Context, search_subfolders=False
    ) -> Optional[List[Union[Path, audio_dataclasses.LocalPath]]]:
        audio_data = audio_dataclasses.LocalPath(
            audio_dataclasses.LocalPath(None).localtrack_folder.absolute()
        )
        if not await self._localtracks_check(ctx):
            return

        return audio_data.subfolders_in_tree() if search_subfolders else audio_data.subfolders()

    async def _folder_list(
        self, ctx: commands.Context, query: audio_dataclasses.Query
    ) -> Optional[List[audio_dataclasses.Query]]:
        if not await self._localtracks_check(ctx):
            return
        query = audio_dataclasses.Query.process_input(query)
        if not query.track.exists():
            return
        return (
            query.track.tracks_in_tree()
            if query.search_subfolders
            else query.track.tracks_in_folder()
        )

    async def _folder_tracks(
        self, ctx, player: lavalink.player_manager.Player, query: audio_dataclasses.Query
    ) -> Optional[List[lavalink.rest_api.Track]]:
        if not await self._localtracks_check(ctx):
            return

        audio_data = audio_dataclasses.LocalPath(None)
        try:
            query.track.path.relative_to(audio_data.to_string())
        except ValueError:
            return
        local_tracks = []
        for local_file in await self._all_folder_tracks(ctx, query):
            trackdata, called_api = await self.music_cache.lavalink_query(ctx, player, local_file)
            with contextlib.suppress(IndexError):
                local_tracks.append(trackdata.tracks[0])
        return local_tracks

    async def _local_play_all(
        self, ctx: commands.Context, query: audio_dataclasses.Query, from_search=False
    ) -> None:
        if not await self._localtracks_check(ctx):
            return
        if from_search:
            query = audio_dataclasses.Query.process_input(
                query.track.to_string(), invoked_from="local folder"
            )
        await ctx.invoke(self.search, query=query)

    async def _all_folder_tracks(
        self, ctx: commands.Context, query: audio_dataclasses.Query
    ) -> Optional[List[audio_dataclasses.Query]]:
        if not await self._localtracks_check(ctx):
            return

        return (
            query.track.tracks_in_tree()
            if query.search_subfolders
            else query.track.tracks_in_folder()
        )

    async def _localtracks_check(self, ctx: commands.Context) -> bool:
        folder = audio_dataclasses.LocalPath(None)
        if folder.localtrack_folder.exists():
            return True
        if ctx.invoked_with != "start":
            await self._embed_msg(
                ctx, title=_("Invalid Environment"), description=_("No localtracks folder.")
            )
        return False

    @staticmethod
    async def _build_local_search_list(to_search, search_words):
        to_search_string = {i.track.name for i in to_search}
        search_results = process.extract(search_words, to_search_string, limit=50)
        search_list = []
        for track_match, percent_match in search_results:
            if percent_match > 60:
                search_list.extend(
                    [i.track.to_string_user() for i in to_search if i.track.name == track_match]
                )
        return search_list

    @commands.command()
    @commands.guild_only()
    @commands.bot_has_permissions(embed_links=True, add_reactions=True)
    async def now(self, ctx: commands.Context):
        """Now playing."""
        if not self._player_check(ctx):
            return await self._embed_msg(ctx, title=_("Nothing playing."))
        expected = ("⏮", "⏹", "⏯", "⏭")
        emoji = {"prev": "⏮", "stop": "⏹", "pause": "⏯", "next": "⏭"}
        player = lavalink.get_player(ctx.guild.id)
        if player.current:
            arrow = await draw_time(ctx)
            pos = lavalink.utils.format_time(player.position)
            if player.current.is_stream:
                dur = "LIVE"
            else:
                dur = lavalink.utils.format_time(player.current.length)
            song = get_track_description(player.current)
            song += _("\n Requested by: **{track.requester}**")
            song += "\n\n{arrow}`{pos}`/`{dur}`"
            song = song.format(track=player.current, arrow=arrow, pos=pos, dur=dur)
        else:
            song = _("Nothing.")

        if player.fetch("np_message") is not None:
            with contextlib.suppress(discord.HTTPException):
                await player.fetch("np_message").delete()

        embed = discord.Embed(
            colour=await ctx.embed_colour(), title=_("Now Playing"), description=song
        )
        if await self.config.guild(ctx.guild).thumbnail() and player.current:
            if player.current.thumbnail:
                embed.set_thumbnail(url=player.current.thumbnail)

        shuffle = await self.config.guild(ctx.guild).shuffle()
        repeat = await self.config.guild(ctx.guild).repeat()
        autoplay = await self.config.guild(ctx.guild).auto_play()
        text = ""
        text += (
            _("Auto-Play")
            + ": "
            + ("\N{WHITE HEAVY CHECK MARK}" if autoplay else "\N{CROSS MARK}")
        )
        text += (
            (" | " if text else "")
            + _("Shuffle")
            + ": "
            + ("\N{WHITE HEAVY CHECK MARK}" if shuffle else "\N{CROSS MARK}")
        )
        text += (
            (" | " if text else "")
            + _("Repeat")
            + ": "
            + ("\N{WHITE HEAVY CHECK MARK}" if repeat else "\N{CROSS MARK}")
        )

        message = await self._embed_msg(ctx, embed=embed, footer=text)

        player.store("np_message", message)

        dj_enabled = self._dj_status_cache.setdefault(
            ctx.guild.id, await self.config.guild(ctx.guild).dj_enabled()
        )
        vote_enabled = await self.config.guild(ctx.guild).vote_enabled()
        if dj_enabled or vote_enabled:
            if not await self._can_instaskip(ctx, ctx.author) and not await self._is_alone(ctx):
                return

        if not player.queue:
            expected = ("⏹", "⏯")
        if player.current:
            task = start_adding_reactions(message, expected[:4], ctx.bot.loop)
        else:
            task = None

        try:
            (r, u) = await self.bot.wait_for(
                "reaction_add",
                check=ReactionPredicate.with_emojis(expected, message, ctx.author),
                timeout=30.0,
            )
        except asyncio.TimeoutError:
            return await self._clear_react(message, emoji)
        else:
            if task is not None:
                task.cancel()
        reacts = {v: k for k, v in emoji.items()}
        react = reacts[r.emoji]
        if react == "prev":
            await self._clear_react(message, emoji)
            await ctx.invoke(self.prev)
        elif react == "stop":
            await self._clear_react(message, emoji)
            await ctx.invoke(self.stop)
        elif react == "pause":
            await self._clear_react(message, emoji)
            await ctx.invoke(self.pause)
        elif react == "next":
            await self._clear_react(message, emoji)
            await ctx.invoke(self.skip)

    @commands.command()
    @commands.guild_only()
    @commands.bot_has_permissions(embed_links=True)
    async def pause(self, ctx: commands.Context):
        """Pause or resume a playing track."""
        dj_enabled = self._dj_status_cache.setdefault(
            ctx.guild.id, await self.config.guild(ctx.guild).dj_enabled()
        )
        if not self._player_check(ctx):
            return await self._embed_msg(ctx, title=_("Nothing playing."))
        player = lavalink.get_player(ctx.guild.id)
        if (
            not ctx.author.voice or ctx.author.voice.channel != player.channel
        ) and not await self._can_instaskip(ctx, ctx.author):
            return await self._embed_msg(
                ctx,
                title=_("Unable To Manage Tracks"),
                description=_("You must be in the voice channel to pause or resume."),
            )
        if dj_enabled:
            if not await self._can_instaskip(ctx, ctx.author) and not await self._is_alone(ctx):
                return await self._embed_msg(
                    ctx,
                    title=_("Unable To Manage Tracks"),
                    description=_("You need the DJ role to pause or resume tracks."),
                )

        if not player.current:
            return await self._embed_msg(ctx, title=_("Nothing playing."))
        description = get_track_description(player.current)

        if player.current and not player.paused:
            await player.pause()
            return await self._embed_msg(ctx, title=_("Track Paused"), description=description)
        if player.current and player.paused:
            await player.pause(False)
            return await self._embed_msg(ctx, title=_("Track Resumed"), description=description)

        await self._embed_msg(ctx, title=_("Nothing playing."))

    @commands.command()
    @commands.guild_only()
    @commands.bot_has_permissions(embed_links=True)
    async def percent(self, ctx: commands.Context):
        """Queue percentage."""
        if not self._player_check(ctx):
            return await self._embed_msg(ctx, title=_("Nothing playing."))
        player = lavalink.get_player(ctx.guild.id)
        queue_tracks = player.queue
        requesters = {"total": 0, "users": {}}

        async def _usercount(req_username):
            if req_username in requesters["users"]:
                requesters["users"][req_username]["songcount"] += 1
                requesters["total"] += 1
            else:
                requesters["users"][req_username] = {}
                requesters["users"][req_username]["songcount"] = 1
                requesters["total"] += 1

        for track in queue_tracks:
            req_username = "{}#{}".format(track.requester.name, track.requester.discriminator)
            await _usercount(req_username)

        try:
            req_username = "{}#{}".format(
                player.current.requester.name, player.current.requester.discriminator
            )
            await _usercount(req_username)
        except AttributeError:
            return await self._embed_msg(ctx, title=_("There's  nothing in the queue."))

        for req_username in requesters["users"]:
            percentage = float(requesters["users"][req_username]["songcount"]) / float(
                requesters["total"]
            )
            requesters["users"][req_username]["percent"] = round(percentage * 100, 1)

        top_queue_users = heapq.nlargest(
            20,
            [
                (x, requesters["users"][x][y])
                for x in requesters["users"]
                for y in requesters["users"][x]
                if y == "percent"
            ],
            key=lambda x: x[1],
        )
        queue_user = ["{}: {:g}%".format(x[0], x[1]) for x in top_queue_users]
        queue_user_list = "\n".join(queue_user)
        await self._embed_msg(
            ctx, title=_("Queued and playing tracks:"), description=queue_user_list
        )

    @commands.command()
    @commands.guild_only()
    @commands.bot_has_permissions(embed_links=True)
    async def play(self, ctx: commands.Context, *, query: str):
        """Play a URL or search for a track."""
        query = audio_dataclasses.Query.process_input(query)
        guild_data = await self.config.guild(ctx.guild).all()
        restrict = await self.config.restrict()
        if restrict and match_url(query):
            valid_url = url_check(query)
            if not valid_url:
                return await self._embed_msg(
                    ctx,
                    title=_("Unable To Play Tracks"),
                    description=_("That URL is not allowed."),
                )
        elif not await is_allowed(ctx.guild, f"{query}", query_obj=query):
            return await self._embed_msg(
                ctx, title=_("Unable To Play Tracks"), description=_("That track is not allowed.")
            )
        if not self._player_check(ctx):
            if self._connection_aborted:
                msg = _("Connection to Lavalink has failed")
                desc = EmptyEmbed
                if await ctx.bot.is_owner(ctx.author):
                    desc = _("Please check your console or logs for details.")
                return await self._embed_msg(ctx, title=msg, description=desc)
            try:
                if (
                    not ctx.author.voice.channel.permissions_for(ctx.me).connect
                    or not ctx.author.voice.channel.permissions_for(ctx.me).move_members
                    and userlimit(ctx.author.voice.channel)
                ):
                    return await self._embed_msg(
                        ctx,
                        title=_("Unable To Play Tracks"),
                        description=_("I don't have permission to connect to your channel."),
                    )
                await lavalink.connect(ctx.author.voice.channel)
                player = lavalink.get_player(ctx.guild.id)
                player.store("connect", datetime.datetime.utcnow())
            except AttributeError:
                return await self._embed_msg(
                    ctx,
                    title=_("Unable To Play Tracks"),
                    description=_("Connect to a voice channel first."),
                )
            except IndexError:
                return await self._embed_msg(
                    ctx,
                    title=_("Unable To Play Tracks"),
                    description=_("Connection to Lavalink has not yet been established."),
                )
        if guild_data["dj_enabled"]:
            if not await self._can_instaskip(ctx, ctx.author):
                return await self._embed_msg(
                    ctx,
                    title=_("Unable To Play Tracks"),
                    description=_("You need the DJ role to queue tracks."),
                )
        player = lavalink.get_player(ctx.guild.id)

        player.store("channel", ctx.channel.id)
        player.store("guild", ctx.guild.id)
        await self._eq_check(ctx, player)
        await self._data_check(ctx)
        if (
            not ctx.author.voice or ctx.author.voice.channel != player.channel
        ) and not await self._can_instaskip(ctx, ctx.author):
            return await self._embed_msg(
                ctx,
                title=_("Unable To Play Tracks"),
                description=_("You must be in the voice channel to use the play command."),
            )
        if not query.valid:
            return await self._embed_msg(
                ctx,
                title=_("Unable To Play Tracks"),
                description=_("No tracks found for `{query}`.").format(
                    query=query.to_string_user()
                ),
            )
        if not await self._currency_check(ctx, guild_data["jukebox_price"]):
            return
        query = audio_dataclasses.Query.process_input(query)
        if not query.valid:
            return await self._embed_msg(
                ctx,
                title=_("Unable To Play Tracks"),
                description=_("No tracks found for `{query}`.").format(
                    query=query.to_string_user()
                ),
            )
        if not await self._currency_check(ctx, guild_data["jukebox_price"]):
            return
        if query.is_spotify:
            return await self._get_spotify_tracks(ctx, query)
        try:
            await self._enqueue_tracks(ctx, query)
        except QueryUnauthorized as err:
            return await self._embed_msg(
                ctx, title=_("Unable To Play Tracks"), description=err.message
            )

    @commands.command()
    @commands.guild_only()
    @commands.bot_has_permissions(embed_links=True)
    async def bumpplay(
        self, ctx: commands.Context, play_now: Optional[bool] = False, *, query: str
    ):
        """Force play a URL or search for a track."""
        query = audio_dataclasses.Query.process_input(query)
        if not query.single_track:
            return await self._embed_msg(
                ctx,
                title=_("Unable to bump track"),
                description=_("Only single tracks work with bump play."),
            )
        guild_data = await self.config.guild(ctx.guild).all()
        restrict = await self.config.restrict()
        if restrict and match_url(query):
            valid_url = url_check(query)
            if not valid_url:
                return await self._embed_msg(
                    ctx,
                    title=_("Unable To Play Tracks"),
                    description=_("That URL is not allowed."),
                )
        elif not await is_allowed(ctx.guild, f"{query}", query_obj=query):
            return await self._embed_msg(
                ctx, title=_("Unable To Play Tracks"), description=_("That track is not allowed.")
            )
        if not self._player_check(ctx):
            if self._connection_aborted:
                msg = _("Connection to Lavalink has failed")
                desc = EmptyEmbed
                if await ctx.bot.is_owner(ctx.author):
                    desc = _("Please check your console or logs for details.")
                return await self._embed_msg(ctx, title=msg, description=desc)
            try:
                if (
                    not ctx.author.voice.channel.permissions_for(ctx.me).connect
                    or not ctx.author.voice.channel.permissions_for(ctx.me).move_members
                    and userlimit(ctx.author.voice.channel)
                ):
                    return await self._embed_msg(
                        ctx,
                        title=_("Unable To Play Tracks"),
                        description=_("I don't have permission to connect to your channel."),
                    )
                await lavalink.connect(ctx.author.voice.channel)
                player = lavalink.get_player(ctx.guild.id)
                player.store("connect", datetime.datetime.utcnow())
            except AttributeError:
                return await self._embed_msg(
                    ctx,
                    title=_("Unable To Play Tracks"),
                    description=_("Connect to a voice channel first."),
                )
            except IndexError:
                return await self._embed_msg(
                    ctx,
                    title=_("Unable To Play Tracks"),
                    description=_("Connection to Lavalink has not yet been established."),
                )
        if guild_data["dj_enabled"]:
            if not await self._can_instaskip(ctx, ctx.author):
                return await self._embed_msg(
                    ctx,
                    title=_("Unable To Play Tracks"),
                    description=_("You need the DJ role to queue tracks."),
                )
        player = lavalink.get_player(ctx.guild.id)

        player.store("channel", ctx.channel.id)
        player.store("guild", ctx.guild.id)
        await self._eq_check(ctx, player)
        await self._data_check(ctx)
        if (
            not ctx.author.voice or ctx.author.voice.channel != player.channel
        ) and not await self._can_instaskip(ctx, ctx.author):
            return await self._embed_msg(
                ctx,
                title=_("Unable To Play Tracks"),
                description=_("You must be in the voice channel to use the play command."),
            )
        if not query.valid:
            return await self._embed_msg(
                ctx,
                title=_("Unable To Play Tracks"),
                description=_("No tracks found for `{query}`.").format(
                    query=query.to_string_user()
                ),
            )
        if not await self._currency_check(ctx, guild_data["jukebox_price"]):
            return
        try:
            if query.is_spotify:
                tracks = await self._get_spotify_tracks(ctx, query)
            else:
                tracks = await self._enqueue_tracks(ctx, query, enqueue=False)
        except QueryUnauthorized as err:
            return await self._embed_msg(
                ctx, title=_("Unable To Play Tracks"), description=err.message
            )
        if not tracks:
            self._play_lock(ctx, False)
            title = _("Unable To Play Tracks")
            desc = _("No tracks found for `{query}`.").format(query=query.to_string_user())
            embed = discord.Embed(title=title, description=desc)
            if await self.config.use_external_lavalink() and query.is_local:
                embed.description = _(
                    "Local tracks will not work "
                    "if the `Lavalink.jar` cannot see the track.\n"
                    "This may be due to permissions or because Lavalink.jar is being run "
                    "in a different machine than the local tracks."
                )
            elif (
                query.is_local and query.suffix in audio_dataclasses._PARTIALLY_SUPPORTED_MUSIC_EXT
            ):
                title = _("Track is not playable.")
                embed = discord.Embed(title=title)
                embed.description = _(
                    "**{suffix}** is not a fully supported format and some " "tracks may not play."
                ).format(suffix=query.suffix)
            return await self._embed_msg(ctx, embed=embed)
        elif isinstance(tracks, discord.Message):
            return
        queue_dur = await queue_duration(ctx)
        lavalink.utils.format_time(queue_dur)
        len(player.queue)
        index = query.track_index
        seek = 0
        if query.start_time:
            seek = query.start_time
        single_track = tracks[index] if index else tracks[0]
        if seek and seek > 0:
            single_track.start_timestamp = seek * 1000
        if not await is_allowed(
            ctx.guild,
            (
                f"{single_track.title} {single_track.author} {single_track.uri} "
                f"{str(audio_dataclasses.Query.process_input(single_track))}"
            ),
        ):
            log.debug(f"Query is not allowed in {ctx.guild} ({ctx.guild.id})")
            self._play_lock(ctx, False)
            return await self._embed_msg(
                ctx,
                title=_("Unable To Play Tracks"),
                description=_("This track is not allowed in this server."),
            )
        elif guild_data["maxlength"] > 0:
            if track_limit(single_track, guild_data["maxlength"]):
                single_track.requester = ctx.author
                player.queue.insert(0, single_track)
                player.maybe_shuffle()
                self.bot.dispatch(
                    "red_audio_track_enqueue", player.channel.guild, single_track, ctx.author
                )
            else:
                self._play_lock(ctx, False)
                return await self._embed_msg(
                    ctx,
                    title=_("Unable To Play Tracks"),
                    description=_("Track exceeds maximum length."),
                )

        else:
            single_track.requester = ctx.author
            single_track.extras["bumped"] = True
            player.queue.insert(0, single_track)
            player.maybe_shuffle()
            self.bot.dispatch(
                "red_audio_track_enqueue", player.channel.guild, single_track, ctx.author
            )
        description = get_track_description(single_track)
        footer = None
        if not play_now and not guild_data["shuffle"] and queue_dur > 0:
            footer = _("{time} until track playback: #1 in queue").format(
                time=lavalink.utils.format_time(queue_dur)
            )
        await self._embed_msg(
            ctx, title=_("Track Enqueued"), description=description, footer=footer
        )

        if not player.current:
            await player.play()
        elif play_now:
            await player.skip()

        self._play_lock(ctx, False)

    @commands.command()
    @commands.guild_only()
    @commands.bot_has_permissions(embed_links=True)
    async def genre(self, ctx: commands.Context):
        """Pick a Spotify playlist from a list of categories to start playing."""

        async def _category_search_menu(
            ctx: commands.Context,
            pages: list,
            controls: dict,
            message: discord.Message,
            page: int,
            timeout: float,
            emoji: str,
        ):
            if message:
                output = await self._genre_search_button_action(ctx, category_list, emoji, page)
                with contextlib.suppress(discord.HTTPException):
                    await message.delete()
                return output

        async def _playlist_search_menu(
            ctx: commands.Context,
            pages: list,
            controls: dict,
            message: discord.Message,
            page: int,
            timeout: float,
            emoji: str,
        ):
            if message:
                output = await self._genre_search_button_action(
                    ctx, playlists_list, emoji, page, playlist=True
                )
                with contextlib.suppress(discord.HTTPException):
                    await message.delete()
                return output

        category_search_controls = {
            "\N{DIGIT ONE}\N{COMBINING ENCLOSING KEYCAP}": _category_search_menu,
            "\N{DIGIT TWO}\N{COMBINING ENCLOSING KEYCAP}": _category_search_menu,
            "\N{DIGIT THREE}\N{COMBINING ENCLOSING KEYCAP}": _category_search_menu,
            "\N{DIGIT FOUR}\N{COMBINING ENCLOSING KEYCAP}": _category_search_menu,
            "\N{DIGIT FIVE}\N{COMBINING ENCLOSING KEYCAP}": _category_search_menu,
            "\N{LEFTWARDS BLACK ARROW}": prev_page,
            "\N{CROSS MARK}": close_menu,
            "\N{BLACK RIGHTWARDS ARROW}": next_page,
        }
        playlist_search_controls = {
            "\N{DIGIT ONE}\N{COMBINING ENCLOSING KEYCAP}": _playlist_search_menu,
            "\N{DIGIT TWO}\N{COMBINING ENCLOSING KEYCAP}": _playlist_search_menu,
            "\N{DIGIT THREE}\N{COMBINING ENCLOSING KEYCAP}": _playlist_search_menu,
            "\N{DIGIT FOUR}\N{COMBINING ENCLOSING KEYCAP}": _playlist_search_menu,
            "\N{DIGIT FIVE}\N{COMBINING ENCLOSING KEYCAP}": _playlist_search_menu,
            "\N{LEFTWARDS BLACK ARROW}": prev_page,
            "\N{CROSS MARK}": close_menu,
            "\N{BLACK RIGHTWARDS ARROW}": next_page,
        }

        api_data = await self._check_api_tokens()
        if any(
            [
                not api_data["spotify_client_id"],
                not api_data["spotify_client_secret"],
                not api_data["youtube_api"],
            ]
        ):
            return await self._embed_msg(
                ctx,
                title=_("Invalid Environment"),
                description=_(
                    "The owner needs to set the Spotify client ID, Spotify client secret, "
                    "and YouTube API key before Spotify URLs or codes can be used. "
                    "\nSee `{prefix}audioset youtubeapi` and `{prefix}audioset spotifyapi` "
                    "for instructions."
                ).format(prefix=ctx.prefix),
            )
        guild_data = await self.config.guild(ctx.guild).all()
        if not self._player_check(ctx):
            if self._connection_aborted:
                msg = _("Connection to Lavalink has failed")
                desc = EmptyEmbed
                if await ctx.bot.is_owner(ctx.author):
                    desc = _("Please check your console or logs for details.")
                return await self._embed_msg(ctx, title=msg, description=desc)
            try:
                if (
                    not ctx.author.voice.channel.permissions_for(ctx.me).connect
                    or not ctx.author.voice.channel.permissions_for(ctx.me).move_members
                    and userlimit(ctx.author.voice.channel)
                ):
                    return await self._embed_msg(
                        ctx,
                        title=_("Unable To Play Tracks"),
                        description=_("I don't have permission to connect to your channel."),
                    )
                await lavalink.connect(ctx.author.voice.channel)
                player = lavalink.get_player(ctx.guild.id)
                player.store("connect", datetime.datetime.utcnow())
            except AttributeError:
                return await self._embed_msg(
                    ctx,
                    title=_("Unable To Play Tracks"),
                    description=_("Connect to a voice channel first."),
                )
            except IndexError:
                return await self._embed_msg(
                    ctx,
                    title=_("Unable To Play Tracks"),
                    description=_("Connection to Lavalink has not yet been established."),
                )
        if guild_data["dj_enabled"]:
            if not await self._can_instaskip(ctx, ctx.author):
                return await self._embed_msg(
                    ctx,
                    title=_("Unable To Play Tracks"),
                    description=_("You need the DJ role to queue tracks."),
                )
        player = lavalink.get_player(ctx.guild.id)

        player.store("channel", ctx.channel.id)
        player.store("guild", ctx.guild.id)
        await self._eq_check(ctx, player)
        await self._data_check(ctx)
        if (
            not ctx.author.voice or ctx.author.voice.channel != player.channel
        ) and not await self._can_instaskip(ctx, ctx.author):
            return await self._embed_msg(
                ctx,
                title=_("Unable To Play Tracks"),
                description=_("You must be in the voice channel to use the genre command."),
            )
        try:
            category_list = await self.music_cache.spotify_api.get_categories()
        except SpotifyFetchError as error:
            return await self._embed_msg(
                ctx,
                title=_("No categories found"),
                description=_(error.message).format(prefix=ctx.prefix),
            )
        if not category_list:
            return await self._embed_msg(ctx, title=_("No categories found, try again later."))
        len_folder_pages = math.ceil(len(category_list) / 5)
        category_search_page_list = []
        for page_num in range(1, len_folder_pages + 1):
            embed = await self._build_genre_search_page(
                ctx, category_list, page_num, _("Categories")
            )
            category_search_page_list.append(embed)
        cat_menu_output = await menu(ctx, category_search_page_list, category_search_controls)
        if not cat_menu_output:
            return await self._embed_msg(ctx, title=_("No categories selected, try again later."))
        category_name, category_pick = cat_menu_output
        playlists_list = await self.music_cache.spotify_api.get_playlist_from_category(
            category_pick
        )
        if not playlists_list:
            return await self._embed_msg(ctx, title=_("No categories found, try again later."))
        len_folder_pages = math.ceil(len(playlists_list) / 5)
        playlists_search_page_list = []
        for page_num in range(1, len_folder_pages + 1):
            embed = await self._build_genre_search_page(
                ctx,
                playlists_list,
                page_num,
                _("Playlists for {friendly_name}").format(friendly_name=category_name),
                playlist=True,
            )
            playlists_search_page_list.append(embed)
        playlists_pick = await menu(ctx, playlists_search_page_list, playlist_search_controls)
        query = audio_dataclasses.Query.process_input(playlists_pick)
        if not query.valid:
            return await self._embed_msg(ctx, title=_("No tracks to play."))
        if not await self._currency_check(ctx, guild_data["jukebox_price"]):
            return
        if query.is_spotify:
            return await self._get_spotify_tracks(ctx, query)
        return await self._embed_msg(
            ctx, title=_("Couldn't find tracks for the selected playlist.")
        )

    @staticmethod
    async def _genre_search_button_action(
        ctx: commands.Context, options, emoji, page, playlist=False
    ):
        try:
            if emoji == "\N{DIGIT ONE}\N{COMBINING ENCLOSING KEYCAP}":
                search_choice = options[0 + (page * 5)]
            elif emoji == "\N{DIGIT TWO}\N{COMBINING ENCLOSING KEYCAP}":
                search_choice = options[1 + (page * 5)]
            elif emoji == "\N{DIGIT THREE}\N{COMBINING ENCLOSING KEYCAP}":
                search_choice = options[2 + (page * 5)]
            elif emoji == "\N{DIGIT FOUR}\N{COMBINING ENCLOSING KEYCAP}":
                search_choice = options[3 + (page * 5)]
            elif emoji == "\N{DIGIT FIVE}\N{COMBINING ENCLOSING KEYCAP}":
                search_choice = options[4 + (page * 5)]
            else:
                search_choice = options[0 + (page * 5)]
        except IndexError:
            search_choice = options[-1]
        if not playlist:
            return list(search_choice.items())[0]
        else:
            return search_choice.get("uri")

    @staticmethod
    async def _build_genre_search_page(
        ctx: commands.Context, tracks, page_num, title, playlist=False
    ):
        search_num_pages = math.ceil(len(tracks) / 5)
        search_idx_start = (page_num - 1) * 5
        search_idx_end = search_idx_start + 5
        search_list = ""
        for i, entry in enumerate(tracks[search_idx_start:search_idx_end], start=search_idx_start):
            search_track_num = i + 1
            if search_track_num > 5:
                search_track_num = search_track_num % 5
            if search_track_num == 0:
                search_track_num = 5
            if playlist:
                name = "**[{}]({})** - {}".format(
                    entry.get("name"),
                    entry.get("url"),
                    str(entry.get("tracks")) + " " + _("tracks"),
                )
            else:
                name = f"{list(entry.keys())[0]}"
            search_list += "`{}.` {}\n".format(search_track_num, name)

        embed = discord.Embed(
            colour=await ctx.embed_colour(), title=title, description=search_list
        )
        embed.set_footer(
            text=_("Page {page_num}/{total_pages}").format(
                page_num=page_num, total_pages=search_num_pages
            )
        )
        return embed

    @commands.command()
    @commands.guild_only()
    @commands.bot_has_permissions(embed_links=True)
    @checks.mod_or_permissions(manage_messages=True)
    async def autoplay(self, ctx: commands.Context):
        """Starts auto play."""
        if not self._player_check(ctx):
            if self._connection_aborted:
                msg = _("Connection to Lavalink has failed")
                desc = EmptyEmbed
                if await ctx.bot.is_owner(ctx.author):
                    desc = _("Please check your console or logs for details.")
                return await self._embed_msg(ctx, title=msg, description=desc)
            try:
                if (
                    not ctx.author.voice.channel.permissions_for(ctx.me).connect
                    or not ctx.author.voice.channel.permissions_for(ctx.me).move_members
                    and userlimit(ctx.author.voice.channel)
                ):
                    return await self._embed_msg(
                        ctx,
                        title=_("Unable To Play Tracks"),
                        description=_("I don't have permission to connect to your channel."),
                    )
                await lavalink.connect(ctx.author.voice.channel)
                player = lavalink.get_player(ctx.guild.id)
                player.store("connect", datetime.datetime.utcnow())
            except AttributeError:
                return await self._embed_msg(
                    ctx,
                    title=_("Unable To Play Tracks"),
                    description=_("Connect to a voice channel first."),
                )
            except IndexError:
                return await self._embed_msg(
                    ctx,
                    title=_("Unable To Play Tracks"),
                    description=_("Connection to Lavalink has not yet been established."),
                )
        guild_data = await self.config.guild(ctx.guild).all()
        if guild_data["dj_enabled"]:
            if not await self._can_instaskip(ctx, ctx.author):
                return await self._embed_msg(
                    ctx,
                    title=_("Unable To Play Tracks"),
                    description=_("You need the DJ role to queue tracks."),
                )
        player = lavalink.get_player(ctx.guild.id)

        player.store("channel", ctx.channel.id)
        player.store("guild", ctx.guild.id)
        await self._eq_check(ctx, player)
        await self._data_check(ctx)
        if (
            not ctx.author.voice or ctx.author.voice.channel != player.channel
        ) and not await self._can_instaskip(ctx, ctx.author):
            return await self._embed_msg(
                ctx,
                title=_("Unable To Play Tracks"),
                description=_("You must be in the voice channel to use the autoplay command."),
            )
        if not await self._currency_check(ctx, guild_data["jukebox_price"]):
            return

        try:
            await self.music_cache.autoplay(player)
        except DatabaseError:
            notify_channel = player.fetch("channel")
            if notify_channel:
                notify_channel = self.bot.get_channel(notify_channel)
                await self._embed_msg(notify_channel, title=_("Couldn't get a valid track."))
            return

        if not guild_data["auto_play"]:
            await ctx.invoke(self._autoplay_toggle)
        if not guild_data["notify"] and (
            (player.current and not player.current.extras.get("autoplay")) or not player.current
        ):
            await self._embed_msg(ctx, title=_("Auto play started."))
        elif player.current:
            await self._embed_msg(ctx, title=_("Adding a track to queue."))

    async def _get_spotify_tracks(self, ctx: commands.Context, query: audio_dataclasses.Query):
        if ctx.invoked_with in ["play", "genre"]:
            enqueue_tracks = True
        else:
            enqueue_tracks = False
        player = lavalink.get_player(ctx.guild.id)
        api_data = await self._check_api_tokens()

        if (
            not api_data["spotify_client_id"]
            or not api_data["spotify_client_secret"]
            or not api_data["youtube_api"]
        ):
            return await self._embed_msg(
                ctx,
                title=_("Invalid Environment"),
                description=_(
                    "The owner needs to set the Spotify client ID, Spotify client secret, "
                    "and YouTube API key before Spotify URLs or codes can be used. "
                    "\nSee `{prefix}audioset youtubeapi` and `{prefix}audioset spotifyapi` "
                    "for instructions."
                ).format(prefix=ctx.prefix),
            )
        try:
            if self.play_lock[ctx.message.guild.id]:
                return await self._embed_msg(
                    ctx,
                    title=_("Unable To Get Tracks"),
                    description=_("Wait until the playlist has finished loading."),
                )
        except KeyError:
            pass

        if query.single_track:
            try:
                res = await self.music_cache.spotify_query(
                    ctx, "track", query.id, skip_youtube=True, notifier=None
                )
                if not res:
                    title = _("Nothing found.")
                    embed = discord.Embed(title=title)
                    if (
                        query.is_local
                        and query.suffix in audio_dataclasses._PARTIALLY_SUPPORTED_MUSIC_EXT
                    ):
                        title = _("Track is not playable.")
                        description = _(
                            "**{suffix}** is not a fully supported "
                            "format and some tracks may not play."
                        ).format(suffix=query.suffix)
                        embed = discord.Embed(title=title, description=description)
                    return await self._embed_msg(ctx, embed=embed)
            except SpotifyFetchError as error:
                self._play_lock(ctx, False)
                return await self._embed_msg(ctx, title=_(error.message).format(prefix=ctx.prefix))
            self._play_lock(ctx, False)
            try:
                if enqueue_tracks:
                    new_query = audio_dataclasses.Query.process_input(res[0])
                    new_query.start_time = query.start_time
                    return await self._enqueue_tracks(ctx, new_query)
                else:
                    query = audio_dataclasses.Query.process_input(res[0])
                    result, called_api = await self.music_cache.lavalink_query(ctx, player, query)
                    tracks = result.tracks
                    if not tracks:
                        colour = await ctx.embed_colour()
                        embed = discord.Embed(title=_("Nothing found."), colour=colour)
                        if (
                            query.is_local
                            and query.suffix in audio_dataclasses._PARTIALLY_SUPPORTED_MUSIC_EXT
                        ):
                            embed = discord.Embed(title=_("Track is not playable."), colour=colour)
                            embed.description = _(
                                "**{suffix}** is not a fully supported format and some "
                                "tracks may not play."
                            ).format(suffix=query.suffix)
                        return await self._embed_msg(ctx, embed=embed)
                    single_track = tracks[0]
                    single_track.start_timestamp = query.start_time * 1000
                    single_track = [single_track]

                    return single_track

            except KeyError:
                self._play_lock(ctx, False)
                return await self._embed_msg(
                    ctx,
                    title=_("Invalid Environment"),
                    description=_(
                        "The Spotify API key or client secret has not been set properly. "
                        "\nUse `{prefix}audioset spotifyapi` for instructions."
                    ).format(prefix=ctx.prefix),
                )
        elif query.is_album or query.is_playlist:
            self._play_lock(ctx, True)
            track_list = await self._spotify_playlist(
                ctx, "album" if query.is_album else "playlist", query, enqueue_tracks
            )
            self._play_lock(ctx, False)
            return track_list
        else:
            return await self._embed_msg(
                ctx,
                title=_("Unable To Find Tracks"),
                description=_("This doesn't seem to be a supported Spotify URL or code."),
            )

    async def _enqueue_tracks(
        self,
        ctx: commands.Context,
        query: Union[audio_dataclasses.Query, list],
        enqueue: bool = True,
    ):
        player = lavalink.get_player(ctx.guild.id)
        try:
            if self.play_lock[ctx.message.guild.id]:
                return await self._embed_msg(
                    ctx,
                    title=_("Unable To Get Tracks"),
                    description=_("Wait until the playlist has finished loading."),
                )
        except KeyError:
            self._play_lock(ctx, True)
        guild_data = await self.config.guild(ctx.guild).all()
        first_track_only = False
        index = None
        playlist_data = None
        playlist_url = None
        seek = 0
        if type(query) is not list:
            if not await is_allowed(ctx.guild, f"{query}", query_obj=query):
                raise QueryUnauthorized(
                    _("{query} is not an allowed query.").format(query=query.to_string_user())
                )
            if query.single_track:
                first_track_only = True
                index = query.track_index
                if query.start_time:
                    seek = query.start_time
            result, called_api = await self.music_cache.lavalink_query(ctx, player, query)
            tracks = result.tracks
            playlist_data = result.playlist_info
            playlist_url = query._raw
            if not enqueue:
                return tracks
            if not tracks:
                self._play_lock(ctx, False)
                title = _("Nothing found.")
                colour = await ctx.embed_colour()
                embed = discord.Embed(title=title, colour=colour)
                if result.exception_message:
                    embed.set_footer(text=result.exception_message.replace("\n", ""))
                if await self.config.use_external_lavalink() and query.is_local:
                    embed.description = _(
                        "Local tracks will not work "
                        "if the `Lavalink.jar` cannot see the track.\n"
                        "This may be due to permissions or because Lavalink.jar is being run "
                        "in a different machine than the local tracks."
                    )
                elif (
                    query.is_local
                    and query.suffix in audio_dataclasses._PARTIALLY_SUPPORTED_MUSIC_EXT
                ):
                    title = _("Track is not playable.")
                    embed = discord.Embed(title=title, colour=colour)
                    embed.description = _(
                        "**{suffix}** is not a fully supported format and some "
                        "tracks may not play."
                    ).format(suffix=query.suffix)
                return await self._embed_msg(ctx, embed=embed)
        else:
            tracks = query
        queue_dur = await queue_duration(ctx)
        queue_total_duration = lavalink.utils.format_time(queue_dur)
        before_queue_length = len(player.queue)

        if not first_track_only and len(tracks) > 1:
            # a list of Tracks where all should be enqueued
            # this is a Spotify playlist already made into a list of Tracks or a
            # url where Lavalink handles providing all Track objects to use, like a
            # YouTube or Soundcloud playlist
            track_len = 0
            empty_queue = not player.queue
            for track in tracks:
                if not await is_allowed(
                    ctx.guild,
                    (
                        f"{track.title} {track.author} {track.uri} "
                        f"{str(audio_dataclasses.Query.process_input(track))}"
                    ),
                ):
                    log.debug(f"Query is not allowed in {ctx.guild} ({ctx.guild.id})")
                    continue
                elif guild_data["maxlength"] > 0:
                    if track_limit(track, guild_data["maxlength"]):
                        track_len += 1
                        player.add(ctx.author, track)
                        self.bot.dispatch(
                            "red_audio_track_enqueue", player.channel.guild, track, ctx.author
                        )

                else:
                    track_len += 1
                    player.add(ctx.author, track)
                    self.bot.dispatch(
                        "red_audio_track_enqueue", player.channel.guild, track, ctx.author
                    )
            player.maybe_shuffle(0 if empty_queue else 1)

            if len(tracks) > track_len:
                maxlength_msg = " {bad_tracks} tracks cannot be queued.".format(
                    bad_tracks=(len(tracks) - track_len)
                )
            else:
                maxlength_msg = ""
            playlist_name = escape(
                playlist_data.name if playlist_data else _("No Title"), formatting=True
            )
            embed = discord.Embed(
                colour=await ctx.embed_colour(),
                description=bold(f"[{playlist_name}]({playlist_url})")
                if playlist_url
                else playlist_name,
                title=_("Playlist Enqueued"),
            )
            embed.set_footer(
                text=_("Added {num} tracks to the queue.{maxlength_msg}").format(
                    num=track_len, maxlength_msg=maxlength_msg
                )
            )
            if not guild_data["shuffle"] and queue_dur > 0:
                embed.set_footer(
                    text=_(
                        "{time} until start of playlist playback: starts at #{position} in queue"
                    ).format(time=queue_total_duration, position=before_queue_length + 1)
                )
            if not player.current:
                await player.play()
        else:
            # a ytsearch: prefixed item where we only need the first Track returned
            # this is in the case of [p]play <query>, a single Spotify url/code
            # or this is a localtrack item
            try:

                single_track = tracks[index] if index else tracks[0]
                if seek and seek > 0:
                    single_track.start_timestamp = seek * 1000
                if not await is_allowed(
                    ctx.guild,
                    (
                        f"{single_track.title} {single_track.author} {single_track.uri} "
                        f"{str(audio_dataclasses.Query.process_input(single_track))}"
                    ),
                ):
                    log.debug(f"Query is not allowed in {ctx.guild} ({ctx.guild.id})")
                    self._play_lock(ctx, False)
                    return await self._embed_msg(
                        ctx, title=_("This track is not allowed in this server.")
                    )
                elif guild_data["maxlength"] > 0:
                    if track_limit(single_track, guild_data["maxlength"]):
                        player.add(ctx.author, single_track)
                        player.maybe_shuffle()
                        self.bot.dispatch(
                            "red_audio_track_enqueue",
                            player.channel.guild,
                            single_track,
                            ctx.author,
                        )
                    else:
                        self._play_lock(ctx, False)
                        return await self._embed_msg(ctx, title=_("Track exceeds maximum length."))

                else:
                    player.add(ctx.author, single_track)
                    player.maybe_shuffle()
                    self.bot.dispatch(
                        "red_audio_track_enqueue", player.channel.guild, single_track, ctx.author
                    )
            except IndexError:
                self._play_lock(ctx, False)
                title = _("Nothing found")
                desc = EmptyEmbed
                if await ctx.bot.is_owner(ctx.author):
                    desc = _("Please check your console or logs for details.")
                return await self._embed_msg(ctx, title=title, description=desc)
            description = get_track_description(single_track)
            embed = discord.Embed(
                colour=await ctx.embed_colour(), title=_("Track Enqueued"), description=description
            )
            if not guild_data["shuffle"] and queue_dur > 0:
                embed.set_footer(
                    text=_("{time} until track playback: #{position} in queue").format(
                        time=queue_total_duration, position=before_queue_length + 1
                    )
                )

        await self._embed_msg(ctx, embed=embed)
        if not player.current:
            await player.play()

        self._play_lock(ctx, False)

    async def _spotify_playlist(
        self,
        ctx: commands.Context,
        stype: str,
        query: audio_dataclasses.Query,
        enqueue: bool = False,
    ):

        player = lavalink.get_player(ctx.guild.id)
        try:
            embed1 = discord.Embed(title=_("Please wait, finding tracks..."))
            playlist_msg = await self._embed_msg(ctx, embed=embed1)
            notifier = Notifier(
                ctx,
                playlist_msg,
                {
                    "spotify": _("Getting track {num}/{total}..."),
                    "youtube": _("Matching track {num}/{total}..."),
                    "lavalink": _("Loading track {num}/{total}..."),
                    "lavalink_time": _("Approximate time remaining: {seconds}"),
                },
            )
            track_list = await self.music_cache.spotify_enqueue(
                ctx,
                stype,
                query.id,
                enqueue=enqueue,
                player=player,
                lock=self._play_lock,
                notifier=notifier,
            )
        except SpotifyFetchError as error:
            self._play_lock(ctx, False)
            return await self._embed_msg(
                ctx,
                title=_("Invalid Environment"),
                description=_(error.message).format(prefix=ctx.prefix),
            )
        except (RuntimeError, aiohttp.ServerDisconnectedError):
            self._play_lock(ctx, False)
            error_embed = discord.Embed(
                colour=await ctx.embed_colour(),
                title=_("The connection was reset while loading the playlist."),
            )
            await self._embed_msg(ctx, embed=error_embed)
            return None
        except Exception as e:
            self._play_lock(ctx, False)
            raise e
        self._play_lock(ctx, False)
        return track_list

    async def can_manage_playlist(
        self, scope: str, playlist: Playlist, ctx: commands.Context, user, guild
    ):

        is_owner = await ctx.bot.is_owner(ctx.author)
        has_perms = False
        user_to_query = user
        guild_to_query = guild
        dj_enabled = None
        playlist_author = (
            guild.get_member(playlist.author)
            if guild
            else self.bot.get_user(playlist.author) or user
        )

        is_different_user = len({playlist.author, user_to_query.id, ctx.author.id}) != 1
        is_different_guild = True if guild_to_query is None else ctx.guild.id != guild_to_query.id

        if is_owner:
            has_perms = True
        elif playlist.scope == PlaylistScope.USER.value:
            if not is_different_user:
                has_perms = True
        elif playlist.scope == PlaylistScope.GUILD.value:
            if not is_different_guild:
                dj_enabled = self._dj_status_cache.setdefault(
                    ctx.guild.id, await self.config.guild(ctx.guild).dj_enabled()
                )
                if guild.owner_id == ctx.author.id:
                    has_perms = True
                elif dj_enabled and await self._has_dj_role(ctx, ctx.author):
                    has_perms = True
                elif await ctx.bot.is_mod(ctx.author):
                    has_perms = True
                elif not dj_enabled and not is_different_user:
                    has_perms = True

        if has_perms is False:
            if hasattr(playlist, "name"):
                msg = _(
                    "You do not have the permissions to manage {name} (`{id}`) [**{scope}**]."
                ).format(
                    user=playlist_author,
                    name=playlist.name,
                    id=playlist.id,
                    scope=humanize_scope(
                        playlist.scope,
                        ctx=guild_to_query
                        if playlist.scope == PlaylistScope.GUILD.value
                        else playlist_author
                        if playlist.scope == PlaylistScope.USER.value
                        else None,
                    ),
                )
            elif playlist.scope == PlaylistScope.GUILD.value and (
                is_different_guild or dj_enabled
            ):
                msg = _(
                    "You do not have the permissions to manage that playlist in {guild}."
                ).format(guild=guild_to_query)
            elif (
                playlist.scope in [PlaylistScope.GUILD.value, PlaylistScope.USER.value]
                and is_different_user
            ):
                msg = _(
                    "You do not have the permissions to manage playlist owned by {user}."
                ).format(user=playlist_author)
            else:
                msg = _(
                    "You do not have the permissions to manage "
                    "playlists in {scope} scope.".format(scope=humanize_scope(scope, the=True))
                )

            await self._embed_msg(ctx, title=_("No access to playlist."), description=msg)
            return False
        return True

    async def _get_correct_playlist_id(
        self,
        context: commands.Context,
        matches: dict,
        scope: str,
        author: discord.User,
        guild: discord.Guild,
        specified_user: bool = False,
    ) -> Tuple[Optional[int], str]:
        """
        Parameters
        ----------
        context: commands.Context
            The context in which this is being called.
        matches: dict
            A dict of the matches found where key is scope and value is matches.
        scope:str
            The custom config scope. A value from :code:`PlaylistScope`.
        author: discord.User
            The user.
        guild: discord.Guild
            The guild.
        specified_user: bool
            Whether or not a user ID was specified via argparse.
        Returns
        -------
        Tuple[Optional[int], str]
            Tuple of Playlist ID or None if none found and original user input.
        Raises
        ------
        `TooManyMatches`
            When more than 10 matches are found or
            When multiple matches are found but none is selected.

        """
        original_input = matches.get("arg")
        correct_scope_matches = matches.get(scope)
        guild_to_query = guild.id
        user_to_query = author.id
        if not correct_scope_matches:
            return None, original_input
        if scope == PlaylistScope.USER.value:
            correct_scope_matches = [
                (i[2]["id"], i[2]["name"], len(i[2]["tracks"]), i[2]["author"])
                for i in correct_scope_matches
                if str(user_to_query) == i[0]
            ]
        elif scope == PlaylistScope.GUILD.value:
            if specified_user:
                correct_scope_matches = [
                    (i[2]["id"], i[2]["name"], len(i[2]["tracks"]), i[2]["author"])
                    for i in correct_scope_matches
                    if str(guild_to_query) == i[0] and i[2]["author"] == user_to_query
                ]
            else:
                correct_scope_matches = [
                    (i[2]["id"], i[2]["name"], len(i[2]["tracks"]), i[2]["author"])
                    for i in correct_scope_matches
                    if str(guild_to_query) == i[0]
                ]
        else:
            if specified_user:
                correct_scope_matches = [
                    (i[2]["id"], i[2]["name"], len(i[2]["tracks"]), i[2]["author"])
                    for i in correct_scope_matches
                    if i[2]["author"] == user_to_query
                ]
            else:
                correct_scope_matches = [
                    (i[2]["id"], i[2]["name"], len(i[2]["tracks"]), i[2]["author"])
                    for i in correct_scope_matches
                ]
        match_count = len(correct_scope_matches)
        # We done all the trimming we can with the info available time to ask the user
        if match_count > 10:
            if original_input.isnumeric():
                arg = int(original_input)
                correct_scope_matches = [
                    (i, n, t, a) for i, n, t, a in correct_scope_matches if i == arg
                ]
            if match_count > 10:
                raise TooManyMatches(
                    f"{match_count} playlists match {original_input}: "
                    f"Please try to be more specific, or use the playlist ID."
                )
        elif match_count == 1:
            return correct_scope_matches[0][0], original_input
        elif match_count == 0:
            return None, original_input

        # TODO : Convert this section to a new paged reaction menu when Toby Menus are Merged
        pos_len = 3
        playlists = f"{'#':{pos_len}}\n"

        for number, (pid, pname, ptracks, pauthor) in enumerate(correct_scope_matches, 1):
            author = self.bot.get_user(pauthor) or "Unknown"
            line = (
                f"{number}."
                f"    <{pname}>\n"
                f" - Scope:  < {humanize_scope(scope)} >\n"
                f" - ID:     < {pid} >\n"
                f" - Tracks: < {ptracks} >\n"
                f" - Author: < {author} >\n\n"
            )
            playlists += line

        embed = discord.Embed(
            title="Playlists found, which one would you like?",
            description=box(playlists, lang="md"),
            colour=await context.embed_colour(),
        )
        msg = await context.send(embed=embed)
        avaliable_emojis = ReactionPredicate.NUMBER_EMOJIS[1:]
        avaliable_emojis.append("🔟")
        emojis = avaliable_emojis[: len(correct_scope_matches)]
        emojis.append("\N{CROSS MARK}")
        start_adding_reactions(msg, emojis)
        pred = ReactionPredicate.with_emojis(emojis, msg, user=context.author)
        try:
            await context.bot.wait_for("reaction_add", check=pred, timeout=60)
        except asyncio.TimeoutError:
            with contextlib.suppress(discord.HTTPException):
                await msg.delete()
            raise TooManyMatches(
                "Too many matches found and you did not select which one you wanted."
            )
        if emojis[pred.result] == "\N{CROSS MARK}":
            with contextlib.suppress(discord.HTTPException):
                await msg.delete()
            raise TooManyMatches(
                "Too many matches found and you did not select which one you wanted."
            )
        with contextlib.suppress(discord.HTTPException):
            await msg.delete()
        return correct_scope_matches[pred.result][0], original_input

    @commands.group()
    @commands.guild_only()
    @commands.bot_has_permissions(embed_links=True)
    async def playlist(self, ctx: commands.Context):
        """Playlist configuration options.

        Scope info:
        ​ ​ ​ ​ **Global**:
        ​ ​ ​ ​ ​ ​ ​ ​ Visible to all users of this bot.
        ​ ​ ​ ​ ​ ​ ​ ​ Only editable by bot owner.
        ​ ​ ​ ​ **Guild**:
        ​ ​ ​ ​ ​ ​ ​ ​ Visible to all users in this guild.
        ​ ​ ​ ​ ​ ​ ​ ​ Editable by bot owner, guild owner, guild admins,
        ​ ​ ​ ​ ​ ​ ​ ​ guild mods, DJ role and playlist creator.
        ​ ​ ​ ​ **User**:
        ​ ​ ​ ​ ​ ​ ​ ​ Visible to all bot users, if --author is passed.
        ​ ​ ​ ​ ​ ​ ​ ​ Editable by bot owner and creator.

        """

    @playlist.command(name="append", usage="<playlist_name_OR_id> <track_name_OR_url> [args]")
    async def _playlist_append(
        self,
        ctx: commands.Context,
        playlist_matches: PlaylistConverter,
        query: LazyGreedyConverter,
        *,
        scope_data: ScopeParser = None,
    ):
        """Add a track URL, playlist link, or quick search to a playlist.

        The track(s) will be appended to the end of the playlist.

        **Usage**:
        ​ ​ ​ ​ [p]playlist append playlist_name_OR_id track_name_OR_url args

        **Args**:
        ​ ​ ​ ​ The following are all optional:
        ​ ​ ​ ​ ​ ​ ​ ​ --scope <scope>
        ​ ​ ​ ​ ​ ​ ​ ​ --author [user]
        ​ ​ ​ ​ ​ ​ ​ ​ --guild [guild] **Only the bot owner can use this**

        **Scope** is one of the following:
        ​ ​ ​ ​ Global
        ​ ​ ​ ​ Guild
        ​ ​ ​ ​ User

        **Author** can be one of the following:
        ​ ​ ​ ​ User ID
        ​ ​ ​ ​ User Mention
        ​ ​ ​ ​ User Name#123

        **Guild** can be one of the following:
        ​ ​ ​ ​ Guild ID
        ​ ​ ​ ​ Exact guild name

        Example use:
        ​ ​ ​ ​ [p]playlist append MyGuildPlaylist Hello by Adele
        ​ ​ ​ ​ [p]playlist append MyGlobalPlaylist Hello by Adele --scope Global
        ​ ​ ​ ​ [p]playlist append MyGlobalPlaylist Hello by Adele --scope Global
        --Author Draper#6666
        """
        if scope_data is None:
            scope_data = [PlaylistScope.GUILD.value, ctx.author, ctx.guild, False]
        (scope, author, guild, specified_user) = scope_data
        if not await self._playlist_check(ctx):
            return
        try:
            (playlist_id, playlist_arg) = await self._get_correct_playlist_id(
                ctx, playlist_matches, scope, author, guild, specified_user
            )
        except TooManyMatches as e:
            return await self._embed_msg(ctx, title=str(e))
        if playlist_id is None:
            return await self._embed_msg(
                ctx,
                title=_("Playlist Not Found"),
                description=_("Could not match '{arg}' to a playlist").format(arg=playlist_arg),
            )

        try:
            playlist = await get_playlist(playlist_id, scope, self.bot, guild, author)
        except RuntimeError:
            return await self._embed_msg(
                ctx,
                title=_("Playlist {id} does not exist in {scope} scope.").format(
                    id=playlist_id, scope=humanize_scope(scope, the=True)
                ),
            )
        except MissingGuild:
            return await self._embed_msg(
                ctx,
                title=_("Missing Arguments"),
                description=_("You need to specify the Guild ID for the guild to lookup."),
            )

        if not await self.can_manage_playlist(scope, playlist, ctx, author, guild):
            return
        player = lavalink.get_player(ctx.guild.id)
        to_append = await self._playlist_tracks(
            ctx, player, audio_dataclasses.Query.process_input(query)
        )

        if isinstance(to_append, discord.Message):
            return None

        if not to_append:
            return await self._embed_msg(
                ctx, title=_("Could not find a track matching your query.")
            )
        track_list = playlist.tracks
        tracks_obj_list = playlist.tracks_obj
        to_append_count = len(to_append)
        scope_name = humanize_scope(
            scope, ctx=guild if scope == PlaylistScope.GUILD.value else author
        )
        appended = 0

        if to_append and to_append_count == 1:
            to = lavalink.Track(to_append[0])
            if to in tracks_obj_list:
                return await self._embed_msg(
                    ctx,
                    title=_("Skipping track"),
                    description=_(
                        "{track} is already in {playlist} (`{id}`) [**{scope}**]."
                    ).format(
                        track=to.title, playlist=playlist.name, id=playlist.id, scope=scope_name
                    ),
                )
            else:
                appended += 1
        if to_append and to_append_count > 1:
            to_append_temp = []
            for t in to_append:
                to = lavalink.Track(t)
                if to not in tracks_obj_list:
                    appended += 1
                    to_append_temp.append(t)
            to_append = to_append_temp
        if appended > 0:
            track_list.extend(to_append)
            update = {"tracks": track_list, "url": None}
            await playlist.edit(update)

        if to_append_count == 1 and appended == 1:
            track_title = to_append[0]["info"]["title"]
            return await self._embed_msg(
                ctx,
                title=_("Track added"),
                description=_("{track} appended to {playlist} (`{id}`) [**{scope}**].").format(
                    track=track_title, playlist=playlist.name, id=playlist.id, scope=scope_name
                ),
            )

        desc = _("{num} tracks appended to {playlist} (`{id}`) [**{scope}**].").format(
            num=appended, playlist=playlist.name, id=playlist.id, scope=scope_name
        )
        if to_append_count > appended:
            diff = to_append_count - appended
            desc += _("\n{existing} {plural} already in the playlist and were skipped.").format(
                existing=diff, plural=_("tracks are") if diff != 1 else _("track is")
            )

        embed = discord.Embed(title=_("Playlist Modified"), description=desc)
        await self._embed_msg(ctx, embed=embed)

    @playlist.command(name="copy", usage="<id_or_name> [args]")
    async def _playlist_copy(
        self,
        ctx: commands.Context,
        playlist_matches: PlaylistConverter,
        *,
        scope_data: ComplexScopeParser = None,
    ):

        """Copy a playlist from one scope to another.

        **Usage**:
        ​ ​ ​ ​ [p]playlist copy playlist_name_OR_id args

        **Args**:
        ​ ​ ​ ​ The following are all optional:
        ​ ​ ​ ​ ​ ​ ​ ​ --from-scope <scope>
        ​ ​ ​ ​ ​ ​ ​ ​ --from-author [user]
        ​ ​ ​ ​ ​ ​ ​ ​ --from-guild [guild] **Only the bot owner can use this**

        ​ ​ ​ ​ ​ ​ ​ ​ --to-scope <scope>
        ​ ​ ​ ​ ​ ​ ​ ​ --to-author [user]
        ​ ​ ​ ​ ​ ​ ​ ​ --to-guild [guild] **Only the bot owner can use this**

        **Scope** is one of the following:
        ​ ​ ​ ​ Global
        ​ ​ ​ ​ Guild
        ​ ​ ​ ​ User

        **Author** can be one of the following:
        ​ ​ ​ ​ User ID
        ​ ​ ​ ​ User Mention
        ​ ​ ​ ​ User Name#123

        **Guild** can be one of the following:
        ​ ​ ​ ​ Guild ID
        ​ ​ ​ ​ Exact guild name

        Example use:
        ​ ​ ​ ​ [p]playlist copy MyGuildPlaylist --from-scope Guild --to-scope Global
        ​ ​ ​ ​ [p]playlist copy MyGlobalPlaylist --from-scope Global --to-author Draper#6666
        --to-scope User
        ​ ​ ​ ​ [p]playlist copy MyPersonalPlaylist --from-scope user --to-author Draper#6666
        --to-scope Guild --to-guild Red - Discord Bot
        """

        if scope_data is None:
            scope_data = [
                PlaylistScope.GUILD.value,
                ctx.author,
                ctx.guild,
                False,
                PlaylistScope.GUILD.value,
                ctx.author,
                ctx.guild,
                False,
            ]
        (
            from_scope,
            from_author,
            from_guild,
            specified_from_user,
            to_scope,
            to_author,
            to_guild,
            specified_to_user,
        ) = scope_data

        try:
            playlist_id, playlist_arg = await self._get_correct_playlist_id(
                ctx, playlist_matches, from_scope, from_author, from_guild, specified_from_user
            )
        except TooManyMatches as e:
            return await self._embed_msg(ctx, title=str(e))

        if playlist_id is None:
            return await self._embed_msg(
                ctx,
                title=_("Playlist Not Found"),
                description=_("Could not match '{arg}' to a playlist.").format(arg=playlist_arg),
            )

        temp_playlist = FakePlaylist(to_author.id, to_scope)
        if not await self.can_manage_playlist(to_scope, temp_playlist, ctx, to_author, to_guild):
            return

        try:
            from_playlist = await get_playlist(
                playlist_id, from_scope, self.bot, from_guild, from_author.id
            )
        except RuntimeError:
            return await self._embed_msg(
                ctx,
                title=_("Playlist Not Found"),
                description=_("Playlist {id} does not exist in {scope} scope.").format(
                    id=playlist_id, scope=humanize_scope(to_scope, the=True)
                ),
            )
        except MissingGuild:
            return await self._embed_msg(
                ctx, title=_("You need to specify the Guild ID for the guild to lookup.")
            )

        to_playlist = await create_playlist(
            ctx,
            to_scope,
            from_playlist.name,
            from_playlist.url,
            from_playlist.tracks,
            to_author,
            to_guild,
        )
        if to_scope == PlaylistScope.GLOBAL.value:
            to_scope_name = "the Global"
        elif to_scope == PlaylistScope.USER.value:
            to_scope_name = to_author
        else:
            to_scope_name = to_guild

        if from_scope == PlaylistScope.GLOBAL.value:
            from_scope_name = "the Global"
        elif from_scope == PlaylistScope.USER.value:
            from_scope_name = from_author
        else:
            from_scope_name = from_guild

        return await self._embed_msg(
            ctx,
            title=_("Playlist Copied"),
            description=_(
                "Playlist {name} (`{from_id}`) copied from {from_scope} to {to_scope} (`{to_id}`)."
            ).format(
                name=from_playlist.name,
                from_id=from_playlist.id,
                from_scope=humanize_scope(from_scope, ctx=from_scope_name, the=True),
                to_scope=humanize_scope(to_scope, ctx=to_scope_name, the=True),
                to_id=to_playlist.id,
            ),
        )

    @playlist.command(name="create", usage="<name> [args]")
    async def _playlist_create(
        self, ctx: commands.Context, playlist_name: str, *, scope_data: ScopeParser = None
    ):
        """Create an empty playlist.

        **Usage**:
        ​ ​ ​ ​ [p]playlist create playlist_name args

        **Args**:
        ​ ​ ​ ​ The following are all optional:
        ​ ​ ​ ​ ​ ​ ​ ​ --scope <scope>
        ​ ​ ​ ​ ​ ​ ​ ​ --author [user]
        ​ ​ ​ ​ ​ ​ ​ ​ --guild [guild] **Only the bot owner can use this**

        **Scope** is one of the following:
        ​ ​ ​ ​ Global
        ​ ​ ​ ​ Guild
        ​ ​ ​ ​ User

        **Author** can be one of the following:
        ​ ​ ​ ​ User ID
        ​ ​ ​ ​ User Mention
        ​ ​ ​ ​ User Name#123

        **Guild** can be one of the following:
        ​ ​ ​ ​ Guild ID
        ​ ​ ​ ​ Exact guild name

        Example use:
        ​ ​ ​ ​ [p]playlist create MyGuildPlaylist
        ​ ​ ​ ​ [p]playlist create MyGlobalPlaylist --scope Global
        ​ ​ ​ ​ [p]playlist create MyPersonalPlaylist --scope User
        """
        if scope_data is None:
            scope_data = [PlaylistScope.GUILD.value, ctx.author, ctx.guild, False]
        scope, author, guild, specified_user = scope_data

        temp_playlist = FakePlaylist(author.id, scope)
        scope_name = humanize_scope(
            scope, ctx=guild if scope == PlaylistScope.GUILD.value else author
        )
        if not await self.can_manage_playlist(scope, temp_playlist, ctx, author, guild):
            return
        playlist_name = playlist_name.split(" ")[0].strip('"')[:32]
        if playlist_name.isnumeric():
            return await self._embed_msg(
                ctx,
                title=_("Invalid Playlist Name"),
                description=_(
                    "Playlist names must be a single word (up to 32 "
                    "characters) and not numbers only."
                ),
            )
        playlist = await create_playlist(ctx, scope, playlist_name, None, None, author, guild)
        return await self._embed_msg(
            ctx,
            title=_("Playlist Created"),
            description=_("Empty playlist {name} (`{id}`) [**{scope}**] created.").format(
                name=playlist.name, id=playlist.id, scope=scope_name
            ),
        )

    @playlist.command(name="delete", aliases=["del"], usage="<playlist_name_OR_id> [args]")
    async def _playlist_delete(
        self,
        ctx: commands.Context,
        playlist_matches: PlaylistConverter,
        *,
        scope_data: ScopeParser = None,
    ):
        """Delete a saved playlist.

        **Usage**:
        ​ ​ ​ ​ [p]playlist delete playlist_name_OR_id args

        **Args**:
        ​ ​ ​ ​ The following are all optional:
        ​ ​ ​ ​ ​ ​ ​ ​ --scope <scope>
        ​ ​ ​ ​ ​ ​ ​ ​ --author [user]
        ​ ​ ​ ​ ​ ​ ​ ​ --guild [guild] **Only the bot owner can use this**

        **Scope** is one of the following:
        ​ ​ ​ ​ Global
        ​ ​ ​ ​ Guild
        ​ ​ ​ ​ User

        **Author** can be one of the following:
        ​ ​ ​ ​ User ID
        ​ ​ ​ ​ User Mention
        ​ ​ ​ ​ User Name#123

        **Guild** can be one of the following:
        ​ ​ ​ ​ Guild ID
        ​ ​ ​ ​ Exact guild name

        Example use:
        ​ ​ ​ ​ [p]playlist delete MyGuildPlaylist
        ​ ​ ​ ​ [p]playlist delete MyGlobalPlaylist --scope Global
        ​ ​ ​ ​ [p]playlist delete MyPersonalPlaylist --scope User
        """
        if scope_data is None:
            scope_data = [PlaylistScope.GUILD.value, ctx.author, ctx.guild, False]
        scope, author, guild, specified_user = scope_data

        try:
            playlist_id, playlist_arg = await self._get_correct_playlist_id(
                ctx, playlist_matches, scope, author, guild, specified_user
            )
        except TooManyMatches as e:
            return await self._embed_msg(ctx, title=str(e))
        if playlist_id is None:
            return await self._embed_msg(
                ctx,
                title=_("Playlist Not Found"),
                description=_("Could not match '{arg}' to a playlist.").format(arg=playlist_arg),
            )

        try:
            playlist = await get_playlist(playlist_id, scope, self.bot, guild, author)
        except RuntimeError:
            return await self._embed_msg(
                ctx,
                title=_("Playlist {id} does not exist in {scope} scope.").format(
                    id=playlist_id, scope=humanize_scope(scope, the=True)
                ),
            )
        except MissingGuild:
            return await self._embed_msg(
                ctx, title=_("You need to specify the Guild ID for the guild to lookup.")
            )

        if not await self.can_manage_playlist(scope, playlist, ctx, author, guild):
            return
        scope_name = humanize_scope(
            scope, ctx=guild if scope == PlaylistScope.GUILD.value else author
        )
        await delete_playlist(scope, playlist.id, guild or ctx.guild, author or ctx.author)

        await self._embed_msg(
            ctx,
            title=_("Playlist Deleted"),
            description=_("{name} (`{id}`) [**{scope}**] playlist deleted.").format(
                name=playlist.name, id=playlist.id, scope=scope_name
            ),
        )

    @playlist.command(name="dedupe", usage="<playlist_name_OR_id> [args]")
    async def _playlist_remdupe(
        self,
        ctx: commands.Context,
        playlist_matches: PlaylistConverter,
        *,
        scope_data: ScopeParser = None,
    ):
        """Remove duplicate tracks from a saved playlist.

        **Usage**:
        ​ ​ ​ ​ [p]playlist dedupe playlist_name_OR_id args

        **Args**:
        ​ ​ ​ ​ The following are all optional:
        ​ ​ ​ ​ ​ ​ ​ ​ --scope <scope>
        ​ ​ ​ ​ ​ ​ ​ ​ --author [user]
        ​ ​ ​ ​ ​ ​ ​ ​ --guild [guild] **Only the bot owner can use this**

        **Scope** is one of the following:
        ​ ​ ​ ​ Global
        ​ ​ ​ ​ Guild
        ​ ​ ​ ​ User

        **Author** can be one of the following:
        ​ ​ ​ ​ User ID
        ​ ​ ​ ​ User Mention
        ​ ​ ​ ​ User Name#123

        **Guild** can be one of the following:
        ​ ​ ​ ​ Guild ID
        ​ ​ ​ ​ Exact guild name

        Example use:
        ​ ​ ​ ​ [p]playlist dedupe MyGuildPlaylist
        ​ ​ ​ ​ [p]playlist dedupe MyGlobalPlaylist --scope Global
        ​ ​ ​ ​ [p]playlist dedupe MyPersonalPlaylist --scope User
        """
        async with ctx.typing():
            if scope_data is None:
                scope_data = [PlaylistScope.GUILD.value, ctx.author, ctx.guild, False]
            scope, author, guild, specified_user = scope_data
            scope_name = humanize_scope(
                scope, ctx=guild if scope == PlaylistScope.GUILD.value else author
            )

            try:
                playlist_id, playlist_arg = await self._get_correct_playlist_id(
                    ctx, playlist_matches, scope, author, guild, specified_user
                )
            except TooManyMatches as e:
                return await self._embed_msg(ctx, title=str(e))
            if playlist_id is None:
                return await self._embed_msg(
                    ctx,
                    title=_("Playlist Not Found"),
                    description=_("Could not match '{arg}' to a playlist.").format(
                        arg=playlist_arg
                    ),
                )

            try:
                playlist = await get_playlist(playlist_id, scope, self.bot, guild, author)
            except RuntimeError:
                return await self._embed_msg(
                    ctx,
                    title=_("Playlist Not Found"),
                    description=_("Playlist {id} does not exist in {scope} scope.").format(
                        id=playlist_id, scope=humanize_scope(scope, the=True)
                    ),
                )
            except MissingGuild:
                return await self._embed_msg(
                    ctx,
                    title=_("Missing Arguments"),
                    description=_("You need to specify the Guild ID for the guild to lookup."),
                )
            if not await self.can_manage_playlist(scope, playlist, ctx, author, guild):
                return

            track_objects = playlist.tracks_obj
            original_count = len(track_objects)
            unique_tracks = set()
            unique_tracks_add = unique_tracks.add
            track_objects = [
                x for x in track_objects if not (x in unique_tracks or unique_tracks_add(x))
            ]

            tracklist = []
            for track in track_objects:
                track_keys = track._info.keys()
                track_values = track._info.values()
                track_id = track.track_identifier
                track_info = {}
                for k, v in zip(track_keys, track_values):
                    track_info[k] = v
                keys = ["track", "info"]
                values = [track_id, track_info]
                track_obj = {}
                for key, value in zip(keys, values):
                    track_obj[key] = value
                tracklist.append(track_obj)

        final_count = len(tracklist)
        if original_count - final_count != 0:
            await self._embed_msg(
                ctx,
                title=_("Playlist Modified"),
                description=_(
                    "Removed {track_diff} duplicated "
                    "tracks from {name} (`{id}`) [**{scope}**] playlist."
                ).format(
                    name=playlist.name,
                    id=playlist.id,
                    track_diff=original_count - final_count,
                    scope=scope_name,
                ),
            )
        else:
            await self._embed_msg(
                ctx,
                title=_("Playlist Has Not Been Modified"),
                description=_(
                    "{name} (`{id}`) [**{scope}**] playlist has no duplicate tracks."
                ).format(name=playlist.name, id=playlist.id, scope=scope_name),
            )

    @checks.is_owner()
    @playlist.command(name="download", usage="<playlist_name_OR_id> [v2=False] [args]")
    @commands.bot_has_permissions(attach_files=True)
    async def _playlist_download(
        self,
        ctx: commands.Context,
        playlist_matches: PlaylistConverter,
        v2: Optional[bool] = False,
        *,
        scope_data: ScopeParser = None,
    ):
        """Download a copy of a playlist.

        These files can be used with the [p]playlist upload command.
        Red v2-compatible playlists can be generated by passing True
        for the v2 variable.

        **Usage**:
        ​ ​ ​ ​ [p]playlist download playlist_name_OR_id [v2=True_OR_False] args

        **Args**:
        ​ ​ ​ ​ The following are all optional:
        ​ ​ ​ ​ ​ ​ ​ ​ --scope <scope>
        ​ ​ ​ ​ ​ ​ ​ ​ --author [user]
        ​ ​ ​ ​ ​ ​ ​ ​ --guild [guild] **Only the bot owner can use this**

        **Scope** is one of the following:
        ​ ​ ​ ​ Global
        ​ ​ ​ ​ Guild
        ​ ​ ​ ​ User

        **Author** can be one of the following:
        ​ ​ ​ ​ User ID
        ​ ​ ​ ​ User Mention
        ​ ​ ​ ​ User Name#123

        **Guild** can be one of the following:
        ​ ​ ​ ​ Guild ID
        ​ ​ ​ ​ Exact guild name

        Example use:
        ​ ​ ​ ​ [p]playlist download MyGuildPlaylist True
        ​ ​ ​ ​ [p]playlist download MyGlobalPlaylist False --scope Global
        ​ ​ ​ ​ [p]playlist download MyPersonalPlaylist --scope User
        """
        if scope_data is None:
            scope_data = [PlaylistScope.GUILD.value, ctx.author, ctx.guild, False]
        scope, author, guild, specified_user = scope_data

        try:
            playlist_id, playlist_arg = await self._get_correct_playlist_id(
                ctx, playlist_matches, scope, author, guild, specified_user
            )
        except TooManyMatches as e:
            return await self._embed_msg(ctx, title=str(e))
        if playlist_id is None:
            return await self._embed_msg(
                ctx,
                title=_("Playlist Not Found"),
                description=_("Could not match '{arg}' to a playlist.").format(arg=playlist_arg),
            )

        try:
            playlist = await get_playlist(playlist_id, scope, self.bot, guild, author)
        except RuntimeError:
            return await self._embed_msg(
                ctx,
                title=_("Playlist Not Found"),
                description=_("Playlist {id} does not exist in {scope} scope.").format(
                    id=playlist_id, scope=humanize_scope(scope, the=True)
                ),
            )
        except MissingGuild:
            return await self._embed_msg(
                ctx,
                title=_("Missing Arguments"),
                description=_("You need to specify the Guild ID for the guild to lookup."),
            )

        schema = 2
        version = "v3" if v2 is False else "v2"

        if not playlist.tracks:
            return await self._embed_msg(ctx, title=_("That playlist has no tracks."))
        if version == "v2":
            v2_valid_urls = ["https://www.youtube.com/watch?v=", "https://soundcloud.com/"]
            song_list = []
            for track in playlist.tracks:
                if track["info"]["uri"].startswith(tuple(v2_valid_urls)):
                    song_list.append(track["info"]["uri"])
            playlist_data = {
                "author": playlist.author,
                "link": playlist.url,
                "playlist": song_list,
                "name": playlist.name,
            }
            file_name = playlist.name
        else:
            # TODO: Keep new playlists backwards compatible, Remove me in a few releases
            playlist_data = playlist.to_json()
            playlist_songs_backwards_compatible = [
                track["info"]["uri"] for track in playlist.tracks
            ]
            playlist_data["playlist"] = playlist_songs_backwards_compatible
            playlist_data["link"] = playlist.url
            file_name = playlist.id
        playlist_data.update({"schema": schema, "version": version})
        playlist_data = json.dumps(playlist_data)
        to_write = StringIO()
        to_write.write(playlist_data)
        to_write.seek(0)
        await ctx.send(file=discord.File(to_write, filename=f"{file_name}.txt"))
        to_write.close()

    @playlist.command(name="info", usage="<playlist_name_OR_id> [args]")
    async def _playlist_info(
        self,
        ctx: commands.Context,
        playlist_matches: PlaylistConverter,
        *,
        scope_data: ScopeParser = None,
    ):
        """Retrieve information from a saved playlist.

        **Usage**:
        ​ ​ ​ ​ [p]playlist info playlist_name_OR_id args

        **Args**:
        ​ ​ ​ ​ The following are all optional:
        ​ ​ ​ ​ ​ ​ ​ ​ --scope <scope>
        ​ ​ ​ ​ ​ ​ ​ ​ --author [user]
        ​ ​ ​ ​ ​ ​ ​ ​ --guild [guild] **Only the bot owner can use this**

        **Scope** is one of the following:
        ​ ​ ​ ​ Global
        ​ ​ ​ ​ Guild
        ​ ​ ​ ​ User

        **Author** can be one of the following:
        ​ ​ ​ ​ User ID
        ​ ​ ​ ​ User Mention
        ​ ​ ​ ​ User Name#123

        **Guild** can be one of the following:
        ​ ​ ​ ​ Guild ID
        ​ ​ ​ ​ Exact guild name

        Example use:
        ​ ​ ​ ​ [p]playlist info MyGuildPlaylist
        ​ ​ ​ ​ [p]playlist info MyGlobalPlaylist --scope Global
        ​ ​ ​ ​ [p]playlist info MyPersonalPlaylist --scope User
        """
        if scope_data is None:
            scope_data = [PlaylistScope.GUILD.value, ctx.author, ctx.guild, False]
        scope, author, guild, specified_user = scope_data
        scope_name = humanize_scope(
            scope, ctx=guild if scope == PlaylistScope.GUILD.value else author
        )

        try:
            playlist_id, playlist_arg = await self._get_correct_playlist_id(
                ctx, playlist_matches, scope, author, guild, specified_user
            )
        except TooManyMatches as e:
            return await self._embed_msg(ctx, title=str(e))
        if playlist_id is None:
            return await self._embed_msg(
                ctx,
                title=_("Playlist Not Found"),
                description=_("Could not match '{arg}' to a playlist.").format(arg=playlist_arg),
            )

        try:
            playlist = await get_playlist(playlist_id, scope, self.bot, guild, author)
        except RuntimeError:
            return await self._embed_msg(
                ctx,
                title=_("Playlist Not Found"),
                description=_("Playlist {id} does not exist in {scope} scope.").format(
                    id=playlist_id, scope=humanize_scope(scope, the=True)
                ),
            )
        except MissingGuild:
            return await self._embed_msg(
                ctx,
                title=_("Missing Arguments"),
                description=_("You need to specify the Guild ID for the guild to lookup."),
            )
        track_len = len(playlist.tracks)

        msg = "​"
        track_idx = 0
        if track_len > 0:
            spaces = "\N{EN SPACE}" * (len(str(len(playlist.tracks))) + 2)
            for track in playlist.tracks:
                track_idx = track_idx + 1
                query = audio_dataclasses.Query.process_input(track["info"]["uri"])
                if query.is_local:
                    if track["info"]["title"] != "Unknown title":
                        msg += "`{}.` **{} - {}**\n{}{}\n".format(
                            track_idx,
                            track["info"]["author"],
                            track["info"]["title"],
                            spaces,
                            query.to_string_user(),
                        )
                    else:
                        msg += "`{}.` {}\n".format(track_idx, query.to_string_user())
                else:
                    msg += "`{}.` **[{}]({})**\n".format(
                        track_idx, track["info"]["title"], track["info"]["uri"]
                    )

        else:
            msg = "No tracks."

        if not playlist.url:
            embed_title = _("Playlist info for {playlist_name} (`{id}`) [**{scope}**]:\n").format(
                playlist_name=playlist.name, id=playlist.id, scope=scope_name
            )
        else:
            embed_title = _(
                "Playlist info for {playlist_name} (`{id}`) [**{scope}**]:\nURL: {url}"
            ).format(
                playlist_name=playlist.name, url=playlist.url, id=playlist.id, scope=scope_name
            )

        page_list = []
        pages = list(pagify(msg, delims=["\n"], page_length=2000))
        total_pages = len(pages)
        for numb, page in enumerate(pages, start=1):
            embed = discord.Embed(
                colour=await ctx.embed_colour(), title=embed_title, description=page
            )
            author_obj = self.bot.get_user(playlist.author)
            embed.set_footer(
                text=_("Page {page}/{pages} | Author: {author_name} | {num} track(s)").format(
                    author_name=author_obj, num=track_len, pages=total_pages, page=numb
                )
            )
            page_list.append(embed)
        await menu(ctx, page_list, DEFAULT_CONTROLS)

    @playlist.command(name="list", usage="[args]")
    @commands.bot_has_permissions(add_reactions=True)
    async def _playlist_list(self, ctx: commands.Context, *, scope_data: ScopeParser = None):
        """List saved playlists.

        **Usage**:
        ​ ​ ​ ​ [p]playlist list args

        **Args**:
        ​ ​ ​ ​ The following are all optional:
        ​ ​ ​ ​ ​ ​ ​ ​ --scope <scope>
        ​ ​ ​ ​ ​ ​ ​ ​ --author [user]
        ​ ​ ​ ​ ​ ​ ​ ​ --guild [guild] **Only the bot owner can use this**

        **Scope** is one of the following:
        ​ ​ ​ ​ Global
        ​ ​ ​ ​ Guild
        ​ ​ ​ ​ User

        **Author** can be one of the following:
        ​ ​ ​ ​ User ID
        ​ ​ ​ ​ User Mention
        ​ ​ ​ ​ User Name#123

        **Guild** can be one of the following:
        ​ ​ ​ ​ Guild ID
        ​ ​ ​ ​ Exact guild name

        Example use:
        ​ ​ ​ ​ [p]playlist list
        ​ ​ ​ ​ [p]playlist list --scope Global
        ​ ​ ​ ​ [p]playlist list --scope User
        """
        if scope_data is None:
            scope_data = [PlaylistScope.GUILD.value, ctx.author, ctx.guild, False]
        scope, author, guild, specified_user = scope_data

        try:
            playlists = await get_all_playlist(scope, self.bot, guild, author, specified_user)
        except MissingGuild:
            return await self._embed_msg(
                ctx,
                title=_("Missing Arguments"),
                description=_("You need to specify the Guild ID for the guild to lookup."),
            )

        if scope == PlaylistScope.GUILD.value:
            name = f"{guild.name}"
        elif scope == PlaylistScope.USER.value:
            name = f"{author}"
        else:
            name = "the global scope"

        if not playlists and specified_user:
            return await self._embed_msg(
                ctx,
                title=_("Playlist Not Found"),
                description=_("No saved playlists for {scope} created by {author}.").format(
                    scope=name, author=author
                ),
            )
        elif not playlists:
            return await self._embed_msg(
                ctx,
                title=_("Playlist Not Found"),
                description=_("No saved playlists for {scope}.").format(scope=name),
            )

        playlist_list = []
        space = "\N{EN SPACE}"
        for playlist in playlists:
            playlist_list.append(
                ("\n" + space * 4).join(
                    (
                        bold(playlist.name),
                        _("ID: {id}").format(id=playlist.id),
                        _("Tracks: {num}").format(num=len(playlist.tracks)),
                        _("Author: {name}\n").format(name=self.bot.get_user(playlist.author)),
                    )
                )
            )
        abc_names = sorted(playlist_list, key=str.lower)
        len_playlist_list_pages = math.ceil(len(abc_names) / 5)
        playlist_embeds = []

        for page_num in range(1, len_playlist_list_pages + 1):
            embed = await self._build_playlist_list_page(ctx, page_num, abc_names, name)
            playlist_embeds.append(embed)
        await menu(ctx, playlist_embeds, DEFAULT_CONTROLS)

    @staticmethod
    async def _build_playlist_list_page(ctx: commands.Context, page_num, abc_names, scope):
        plist_num_pages = math.ceil(len(abc_names) / 5)
        plist_idx_start = (page_num - 1) * 5
        plist_idx_end = plist_idx_start + 5
        plist = ""
        for i, playlist_info in enumerate(
            abc_names[plist_idx_start:plist_idx_end], start=plist_idx_start
        ):
            item_idx = i + 1
            plist += "`{}.` {}".format(item_idx, playlist_info)
        embed = discord.Embed(
            colour=await ctx.embed_colour(),
            title=_("Playlists for {scope}:").format(scope=scope),
            description=plist,
        )
        embed.set_footer(
            text=_("Page {page_num}/{total_pages} | {num} playlists.").format(
                page_num=page_num, total_pages=plist_num_pages, num=len(abc_names)
            )
        )
        return embed

    @playlist.command(name="queue", usage="<name> [args]")
    @commands.cooldown(1, 15, commands.BucketType.guild)
    async def _playlist_queue(
        self, ctx: commands.Context, playlist_name: str, *, scope_data: ScopeParser = None
    ):
        """Save the queue to a playlist.

        **Usage**:
        ​ ​ ​ ​ [p]playlist queue playlist_name

        **Args**:
        ​ ​ ​ ​ The following are all optional:
        ​ ​ ​ ​ ​ ​ ​ ​ --scope <scope>
        ​ ​ ​ ​ ​ ​ ​ ​ --author [user]
        ​ ​ ​ ​ ​ ​ ​ ​ --guild [guild] **Only the bot owner can use this**

        **Scope** is one of the following:
        ​ ​ ​ ​ Global
        ​ ​ ​ ​ Guild
        ​ ​ ​ ​ User

        **Author** can be one of the following:
        ​ ​ ​ ​ User ID
        ​ ​ ​ ​ User Mention
        ​ ​ ​ ​ User Name#123

        **Guild** can be one of the following:
        ​ ​ ​ ​ Guild ID
        ​ ​ ​ ​ Exact guild name

        Example use:
        ​ ​ ​ ​ [p]playlist queue MyGuildPlaylist
        ​ ​ ​ ​ [p]playlist queue MyGlobalPlaylist --scope Global
        ​ ​ ​ ​ [p]playlist queue MyPersonalPlaylist --scope User
        """
        if scope_data is None:
            scope_data = [PlaylistScope.GUILD.value, ctx.author, ctx.guild, False]
        scope, author, guild, specified_user = scope_data
        scope_name = humanize_scope(
            scope, ctx=guild if scope == PlaylistScope.GUILD.value else author
        )
        temp_playlist = FakePlaylist(author.id, scope)
        if not await self.can_manage_playlist(scope, temp_playlist, ctx, author, guild):
            ctx.command.reset_cooldown(ctx)
            return
        playlist_name = playlist_name.split(" ")[0].strip('"')[:32]
        if playlist_name.isnumeric():
            ctx.command.reset_cooldown(ctx)
            return await self._embed_msg(
                ctx,
                title=_("Invalid Playlist Name"),
                description=_(
                    "Playlist names must be a single word "
                    "(up to 32 characters) and not numbers only."
                ),
            )
        if not self._player_check(ctx):
            ctx.command.reset_cooldown(ctx)
            return await self._embed_msg(ctx, title=_("Nothing playing."))

        player = lavalink.get_player(ctx.guild.id)
        if not player.queue:
            ctx.command.reset_cooldown(ctx)
            return await self._embed_msg(ctx, title=_("There's nothing in the queue."))
        tracklist = []
        np_song = track_creator(player, "np")
        tracklist.append(np_song)
        for track in player.queue:
            queue_idx = player.queue.index(track)
            track_obj = track_creator(player, queue_idx)
            tracklist.append(track_obj)

        playlist = await create_playlist(ctx, scope, playlist_name, None, tracklist, author, guild)
        await self._embed_msg(
            ctx,
            title=_("Playlist Created"),
            description=_(
                "Playlist {name} (`{id}`) [**{scope}**] "
                "saved from current queue: {num} tracks added."
            ).format(
                name=playlist.name, num=len(playlist.tracks), id=playlist.id, scope=scope_name
            ),
        )

    @playlist.command(name="remove", usage="<playlist_name_OR_id> <url> [args]")
    async def _playlist_remove(
        self,
        ctx: commands.Context,
        playlist_matches: PlaylistConverter,
        url: str,
        *,
        scope_data: ScopeParser = None,
    ):
        """Remove a track from a playlist by url.

         **Usage**:
        ​ ​ ​ ​ [p]playlist remove playlist_name_OR_id url args

        **Args**:
        ​ ​ ​ ​ The following are all optional:
        ​ ​ ​ ​ ​ ​ ​ ​ --scope <scope>
        ​ ​ ​ ​ ​ ​ ​ ​ --author [user]
        ​ ​ ​ ​ ​ ​ ​ ​ --guild [guild] **Only the bot owner can use this**

        **Scope** is one of the following:
        ​ ​ ​ ​ Global
        ​ ​ ​ ​ Guild
        ​ ​ ​ ​ User

        **Author** can be one of the following:
        ​ ​ ​ ​ User ID
        ​ ​ ​ ​ User Mention
        ​ ​ ​ ​ User Name#123

        **Guild** can be one of the following:
        ​ ​ ​ ​ Guild ID
        ​ ​ ​ ​ Exact guild name

        Example use:
        ​ ​ ​ ​ [p]playlist remove MyGuildPlaylist https://www.youtube.com/watch?v=MN3x-kAbgFU
        ​ ​ ​ ​ [p]playlist remove MyGlobalPlaylist https://www.youtube.com/watch?v=MN3x-kAbgFU
        --scope Global
        ​ ​ ​ ​ [p]playlist remove MyPersonalPlaylist https://www.youtube.com/watch?v=MN3x-kAbgFU
        --scope User
        """
        if scope_data is None:
            scope_data = [PlaylistScope.GUILD.value, ctx.author, ctx.guild, False]
        scope, author, guild, specified_user = scope_data
        scope_name = humanize_scope(
            scope, ctx=guild if scope == PlaylistScope.GUILD.value else author
        )

        try:
            playlist_id, playlist_arg = await self._get_correct_playlist_id(
                ctx, playlist_matches, scope, author, guild, specified_user
            )
        except TooManyMatches as e:
            return await self._embed_msg(ctx, title=str(e))
        if playlist_id is None:
            return await self._embed_msg(
                ctx,
                title=_("Playlist Not Found"),
                description=_("Could not match '{arg}' to a playlist.").format(arg=playlist_arg),
            )
        try:
            playlist = await get_playlist(playlist_id, scope, self.bot, guild, author)
        except RuntimeError:
            return await self._embed_msg(
                ctx,
                title=_("Playlist Not Found"),
                description=_("Playlist {id} does not exist in {scope} scope.").format(
                    id=playlist_id, scope=humanize_scope(scope, the=True)
                ),
            )
        except MissingGuild:
            return await self._embed_msg(
                ctx,
                title=_("Missing Arguments"),
                description=_("You need to specify the Guild ID for the guild to lookup."),
            )

        if not await self.can_manage_playlist(scope, playlist, ctx, author, guild):
            return

        track_list = playlist.tracks
        clean_list = [track for track in track_list if url != track["info"]["uri"]]
        if len(track_list) == len(clean_list):
            return await self._embed_msg(ctx, title=_("URL not in playlist."))
        del_count = len(track_list) - len(clean_list)
        if not clean_list:
            await delete_playlist(
                scope=playlist.scope, playlist_id=playlist.id, guild=guild, author=playlist.author
            )
            return await self._embed_msg(ctx, title=_("No tracks left, removing playlist."))
        update = {"tracks": clean_list, "url": None}
        await playlist.edit(update)
        if del_count > 1:
            await self._embed_msg(
                ctx,
                title=_("Playlist Modified"),
                description=_(
                    "{num} entries have been removed "
                    "from the playlist {playlist_name} (`{id}`) [**{scope}**]."
                ).format(
                    num=del_count, playlist_name=playlist.name, id=playlist.id, scope=scope_name
                ),
            )
        else:
            await self._embed_msg(
                ctx,
                title=_("Playlist Modified"),
                description=_(
                    "The track has been removed from the playlist: "
                    "{playlist_name} (`{id}`) [**{scope}**]."
                ).format(playlist_name=playlist.name, id=playlist.id, scope=scope_name),
            )

    @playlist.command(name="save", usage="<name> <url> [args]")
    @commands.cooldown(1, 15, commands.BucketType.guild)
    async def _playlist_save(
        self,
        ctx: commands.Context,
        playlist_name: str,
        playlist_url: str,
        *,
        scope_data: ScopeParser = None,
    ):
        """Save a playlist from a url.

        **Usage**:
        ​ ​ ​ ​ [p]playlist save name url args

        **Args**:
        ​ ​ ​ ​ The following are all optional:
        ​ ​ ​ ​ ​ ​ ​ ​ --scope <scope>
        ​ ​ ​ ​ ​ ​ ​ ​ --author [user]
        ​ ​ ​ ​ ​ ​ ​ ​ --guild [guild] **Only the bot owner can use this**

        **Scope** is one of the following:
        ​ ​ ​ ​ Global
        ​ ​ ​ ​ Guild
        ​ ​ ​ ​ User

        **Author** can be one of the following:
        ​ ​ ​ ​ User ID
        ​ ​ ​ ​ User Mention
        ​ ​ ​ ​ User Name#123

        **Guild** can be one of the following:
        ​ ​ ​ ​ Guild ID
        ​ ​ ​ ​ Exact guild name

        Example use:
        ​ ​ ​ ​ [p]playlist save MyGuildPlaylist
        https://www.youtube.com/playlist?list=PLx0sYbCqOb8Q_CLZC2BdBSKEEB59BOPUM
        ​ ​ ​ ​ [p]playlist save MyGlobalPlaylist
        https://www.youtube.com/playlist?list=PLx0sYbCqOb8Q_CLZC2BdBSKEEB59BOPUM --scope Global
        ​ ​ ​ ​ [p]playlist save MyPersonalPlaylist
        https://open.spotify.com/playlist/1RyeIbyFeIJVnNzlGr5KkR --scope User
        """
        if scope_data is None:
            scope_data = [PlaylistScope.GUILD.value, ctx.author, ctx.guild, False]
        scope, author, guild, specified_user = scope_data
        scope_name = humanize_scope(
            scope, ctx=guild if scope == PlaylistScope.GUILD.value else author
        )

        temp_playlist = FakePlaylist(author.id, scope)
        if not await self.can_manage_playlist(scope, temp_playlist, ctx, author, guild):
            return ctx.command.reset_cooldown(ctx)
        playlist_name = playlist_name.split(" ")[0].strip('"')[:32]
        if playlist_name.isnumeric():
            ctx.command.reset_cooldown(ctx)
            return await self._embed_msg(
                ctx,
                title=_("Invalid Playlist Name"),
                description=_(
                    "Playlist names must be a single word (up to 32 "
                    "characters) and not numbers only."
                ),
            )
        if not await self._playlist_check(ctx):
            ctx.command.reset_cooldown(ctx)
            return
        player = lavalink.get_player(ctx.guild.id)
        tracklist = await self._playlist_tracks(
            ctx, player, audio_dataclasses.Query.process_input(playlist_url)
        )
        if isinstance(tracklist, discord.Message):
            return None
        if tracklist is not None:
            playlist = await create_playlist(
                ctx, scope, playlist_name, playlist_url, tracklist, author, guild
            )
            return await self._embed_msg(
                ctx,
                title=_("Playlist Created"),
                description=_(
                    "Playlist {name} (`{id}`) [**{scope}**] saved: {num} tracks added."
                ).format(name=playlist.name, num=len(tracklist), id=playlist.id, scope=scope_name),
            )

    @playlist.command(name="start", usage="<playlist_name_OR_id> [args]")
    async def _playlist_start(
        self,
        ctx: commands.Context,
        playlist_matches: PlaylistConverter,
        *,
        scope_data: ScopeParser = None,
    ):
        """Load a playlist into the queue.

        **Usage**:
        ​ ​ ​ ​ [p]playlist start playlist_name_OR_id args

        **Args**:
        ​ ​ ​ ​ The following are all optional:
        ​ ​ ​ ​ ​ ​ ​ ​ --scope <scope>
        ​ ​ ​ ​ ​ ​ ​ ​ --author [user]
        ​ ​ ​ ​ ​ ​ ​ ​ --guild [guild] **Only the bot owner can use this**

        **Scope** is one of the following:
        ​ ​ ​ ​ Global
        ​ ​ ​ ​ Guild
        ​ ​ ​ ​ User

        **Author** can be one of the following:
        ​ ​ ​ ​ User ID
        ​ ​ ​ ​ User Mention
        ​ ​ ​ ​ User Name#123

        **Guild** can be one of the following:
        ​ ​ ​ ​ Guild ID
        ​ ​ ​ ​ Exact guild name

        Example use:
        ​ ​ ​ ​ [p]playlist start MyGuildPlaylist
        ​ ​ ​ ​ [p]playlist start MyGlobalPlaylist --scope Global
        ​ ​ ​ ​ [p]playlist start MyPersonalPlaylist --scope User
        """
        if scope_data is None:
            scope_data = [PlaylistScope.GUILD.value, ctx.author, ctx.guild, False]
        scope, author, guild, specified_user = scope_data
        dj_enabled = self._dj_status_cache.setdefault(
            ctx.guild.id, await self.config.guild(ctx.guild).dj_enabled()
        )
        if dj_enabled:
            if not await self._can_instaskip(ctx, ctx.author):
                await self._embed_msg(
                    ctx,
                    title=_("Unable To Play Tracks"),
                    description=_("You need the DJ role to start playing playlists."),
                )
                return False

        try:
            playlist_id, playlist_arg = await self._get_correct_playlist_id(
                ctx, playlist_matches, scope, author, guild, specified_user
            )
        except TooManyMatches as e:
            return await self._embed_msg(ctx, title=str(e))
        if playlist_id is None:
            return await self._embed_msg(
                ctx,
                title=_("Playlist Not Found"),
                description=_("Could not match '{arg}' to a playlist").format(arg=playlist_arg),
            )

        if not await self._playlist_check(ctx):
            return
        jukebox_price = await self.config.guild(ctx.guild).jukebox_price()
        if not await self._currency_check(ctx, jukebox_price):
            return
        maxlength = await self.config.guild(ctx.guild).maxlength()
        author_obj = self.bot.get_user(ctx.author.id)
        track_len = 0
        playlist = None
        try:
            playlist = await get_playlist(playlist_id, scope, self.bot, guild, author)
            player = lavalink.get_player(ctx.guild.id)
            tracks = playlist.tracks_obj
            empty_queue = not player.queue
            for track in tracks:
                if not await is_allowed(
                    ctx.guild,
                    (
                        f"{track.title} {track.author} {track.uri} "
                        f"{str(audio_dataclasses.Query.process_input(track))}"
                    ),
                ):
                    log.debug(f"Query is not allowed in {ctx.guild} ({ctx.guild.id})")
                    continue
                query = audio_dataclasses.Query.process_input(track.uri)
                if query.is_local:
                    local_path = audio_dataclasses.LocalPath(track.uri)
                    if not await self._localtracks_check(ctx):
                        pass
                    if not local_path.exists() and not local_path.is_file():
                        continue
                if maxlength > 0:
                    if not track_limit(track.length, maxlength):
                        continue

                player.add(author_obj, track)
                self.bot.dispatch(
                    "red_audio_track_enqueue", player.channel.guild, track, ctx.author
                )
                track_len += 1
            player.maybe_shuffle(0 if empty_queue else 1)
            if len(tracks) > track_len:
                maxlength_msg = " {bad_tracks} tracks cannot be queued.".format(
                    bad_tracks=(len(tracks) - track_len)
                )
            else:
                maxlength_msg = ""
            if scope == PlaylistScope.GUILD.value:
                scope_name = f"{guild.name}"
            elif scope == PlaylistScope.USER.value:
                scope_name = f"{author}"
            else:
                scope_name = "the global scope"

            embed = discord.Embed(
                colour=await ctx.embed_colour(),
                title=_("Playlist Enqueued"),
                description=_(
                    "{name} - (`{id}`) [**{scope}**]\nAdded {num} "
                    "tracks to the queue.{maxlength_msg}"
                ).format(
                    num=track_len,
                    maxlength_msg=maxlength_msg,
                    name=playlist.name,
                    id=playlist.id,
                    scope=scope_name,
                ),
            )
            await self._embed_msg(ctx, embed=embed)
            if not player.current:
                await player.play()
            return
        except RuntimeError:
            return await self._embed_msg(
                ctx,
                title=_("Playlist Not Found"),
                description=_("Playlist {id} does not exist in {scope} scope.").format(
                    id=playlist_id, scope=humanize_scope(scope, the=True)
                ),
            )
        except MissingGuild:
            return await self._embed_msg(
                ctx,
                title=_("Missing Arguments"),
                description=_("You need to specify the Guild ID for the guild to lookup."),
            )
        except TypeError:
            if playlist:
                return await ctx.invoke(self.play, query=playlist.url)

    @playlist.command(name="update", usage="<playlist_name_OR_id> [args]")
    async def _playlist_update(
        self,
        ctx: commands.Context,
        playlist_matches: PlaylistConverter,
        *,
        scope_data: ScopeParser = None,
    ):
        """Updates all tracks in a playlist.

        **Usage**:
        ​ ​ ​ ​ [p]playlist update playlist_name_OR_id args

        **Args**:
        ​ ​ ​ ​ The following are all optional:
        ​ ​ ​ ​ ​ ​ ​ ​ --scope <scope>
        ​ ​ ​ ​ ​ ​ ​ ​ --author [user]
        ​ ​ ​ ​ ​ ​ ​ ​ --guild [guild] **Only the bot owner can use this**

        **Scope** is one of the following:
        ​ ​ ​ ​ Global
        ​ ​ ​ ​ Guild
        ​ ​ ​ ​ User

        **Author** can be one of the following:
        ​ ​ ​ ​ User ID
        ​ ​ ​ ​ User Mention
        ​ ​ ​ ​ User Name#123

        **Guild** can be one of the following:
        ​ ​ ​ ​ Guild ID
        ​ ​ ​ ​ Exact guild name

        Example use:
        ​ ​ ​ ​ [p]playlist update MyGuildPlaylist
        ​ ​ ​ ​ [p]playlist update MyGlobalPlaylist --scope Global
        ​ ​ ​ ​ [p]playlist update MyPersonalPlaylist --scope User
        """

        if scope_data is None:
            scope_data = [PlaylistScope.GUILD.value, ctx.author, ctx.guild, False]
        scope, author, guild, specified_user = scope_data
        try:
            playlist_id, playlist_arg = await self._get_correct_playlist_id(
                ctx, playlist_matches, scope, author, guild, specified_user
            )
        except TooManyMatches as e:
            return await self._embed_msg(ctx, title=str(e))

        if playlist_id is None:
            return await self._embed_msg(
                ctx,
                title=_("Playlist Not Found"),
                description=_("Could not match '{arg}' to a playlist.").format(arg=playlist_arg),
            )

        if not await self._playlist_check(ctx):
            return
        try:
            playlist = await get_playlist(playlist_id, scope, self.bot, guild, author)
            if not await self.can_manage_playlist(scope, playlist, ctx, author, guild):
                return
            if playlist.url:
                player = lavalink.get_player(ctx.guild.id)
                added, removed, playlist = await self._maybe_update_playlist(ctx, player, playlist)
            else:
                return await self._embed_msg(
                    ctx,
                    title=_("Invalid Playlist"),
                    description=_("Custom playlists cannot be updated."),
                )
        except RuntimeError:
            return await self._embed_msg(
                ctx,
                title=_("Playlist Not Found"),
                description=_("Playlist {id} does not exist in {scope} scope.").format(
                    id=playlist_id, scope=humanize_scope(scope, the=True)
                ),
            )
        except MissingGuild:
            return await self._embed_msg(
                ctx,
                title=_("Missing Arguments"),
                description=_("You need to specify the Guild ID for the guild to lookup."),
            )
        else:
            scope_name = humanize_scope(
                scope, ctx=guild if scope == PlaylistScope.GUILD.value else author
            )
            if added or removed:
                _colour = await ctx.embed_colour()
                removed_embeds = []
                added_embeds = []
                total_added = len(added)
                total_removed = len(removed)
                total_pages = math.ceil(total_removed / 10) + math.ceil(total_added / 10)
                page_count = 0
                if removed:
                    removed_text = ""
                    for i, track in enumerate(removed, 1):
                        if len(track.title) > 40:
                            track_title = str(track.title).replace("[", "")
                            track_title = "{}...".format((track_title[:40]).rstrip(" "))
                        else:
                            track_title = track.title
                        removed_text += f"`{i}.` **[{track_title}]({track.uri})**\n"
                        if i % 10 == 0 or i == total_removed:
                            page_count += 1
                            embed = discord.Embed(
                                title=_("Tracks removed"), colour=_colour, description=removed_text
                            )
                            text = _("Page {page_num}/{total_pages}").format(
                                page_num=page_count, total_pages=total_pages
                            )
                            embed.set_footer(text=text)
                            removed_embeds.append(embed)
                            removed_text = ""
                if added:
                    added_text = ""
                    for i, track in enumerate(added, 1):
                        if len(track.title) > 40:
                            track_title = str(track.title).replace("[", "")
                            track_title = "{}...".format((track_title[:40]).rstrip(" "))
                        else:
                            track_title = track.title
                        added_text += f"`{i}.` **[{track_title}]({track.uri})**\n"
                        if i % 10 == 0 or i == total_added:
                            page_count += 1
                            embed = discord.Embed(
                                title=_("Tracks added"), colour=_colour, description=added_text
                            )
                            text = _("Page {page_num}/{total_pages}").format(
                                page_num=page_count, total_pages=total_pages
                            )
                            embed.set_footer(text=text)
                            added_embeds.append(embed)
                            added_text = ""
                embeds = removed_embeds + added_embeds
                await menu(ctx, embeds, DEFAULT_CONTROLS)
            else:
                return await self._embed_msg(
                    ctx,
                    title=_("Playlist Has Not Been Modified"),
                    description=_("No changes for {name} (`{id}`) [**{scope}**].").format(
                        id=playlist.id, name=playlist.name, scope=scope_name
                    ),
                )

    @checks.is_owner()
    @playlist.command(name="upload", usage="[args]")
    async def _playlist_upload(self, ctx: commands.Context, *, scope_data: ScopeParser = None):
        """Uploads a playlist file as a playlist for the bot.

        V2 and old V3 playlist will be slow.
        V3 Playlist made with [p]playlist download will load a lot faster.

        **Usage**:
        ​ ​ ​ ​ [p]playlist upload args

        **Args**:
        ​ ​ ​ ​ The following are all optional:
        ​ ​ ​ ​ ​ ​ ​ ​ --scope <scope>
        ​ ​ ​ ​ ​ ​ ​ ​ --author [user]
        ​ ​ ​ ​ ​ ​ ​ ​ --guild [guild] **Only the bot owner can use this**

        **Scope** is one of the following:
        ​ ​ ​ ​ Global
        ​ ​ ​ ​ Guild
        ​ ​ ​ ​ User

        **Author** can be one of the following:
        ​ ​ ​ ​ User ID
        ​ ​ ​ ​ User Mention
        ​ ​ ​ ​ User Name#123

        **Guild** can be one of the following:
        ​ ​ ​ ​ Guild ID
        ​ ​ ​ ​ Exact guild name

        Example use:
        ​ ​ ​ ​ [p]playlist upload
        ​ ​ ​ ​ [p]playlist upload --scope Global
        ​ ​ ​ ​ [p]playlist upload --scope User
        """
        if scope_data is None:
            scope_data = [PlaylistScope.GUILD.value, ctx.author, ctx.guild, False]
        scope, author, guild, specified_user = scope_data
        temp_playlist = FakePlaylist(author.id, scope)
        if not await self.can_manage_playlist(scope, temp_playlist, ctx, author, guild):
            return

        if not await self._playlist_check(ctx):
            return
        player = lavalink.get_player(ctx.guild.id)

        await self._embed_msg(
            ctx,
            title=_(
                "Please upload the playlist file. Any other message will cancel this operation."
            ),
        )

        try:
            file_message = await ctx.bot.wait_for(
                "message", timeout=30.0, check=MessagePredicate.same_context(ctx)
            )
        except asyncio.TimeoutError:
            return await self._embed_msg(ctx, title=_("No file detected, try again later."))
        try:
            file_url = file_message.attachments[0].url
        except IndexError:
            return await self._embed_msg(ctx, title=_("Upload cancelled."))
        file_suffix = file_url.rsplit(".", 1)[1]
        if file_suffix != "txt":
            return await self._embed_msg(ctx, title=_("Only Red playlist files can be uploaded."))
        try:
            async with self.session.request("GET", file_url) as r:
                uploaded_playlist = await r.json(content_type="text/plain")
        except UnicodeDecodeError:
            return await self._embed_msg(ctx, title=_("Not a valid playlist file."))

        new_schema = uploaded_playlist.get("schema", 1) >= 2
        version = uploaded_playlist.get("version", "v2")

        if new_schema and version == "v3":
            uploaded_playlist_url = uploaded_playlist.get("playlist_url", None)
            track_list = uploaded_playlist.get("tracks", [])
        else:
            uploaded_playlist_url = uploaded_playlist.get("link", None)
            track_list = uploaded_playlist.get("playlist", [])

        uploaded_playlist_name = uploaded_playlist.get(
            "name", (file_url.split("/")[6]).split(".")[0]
        )
        if (
            not uploaded_playlist_url
            or not match_yt_playlist(uploaded_playlist_url)
            or not (
                await self.music_cache.lavalink_query(
                    ctx, player, audio_dataclasses.Query.process_input(uploaded_playlist_url)
                )
            )[0].tracks
        ):
            if version == "v3":
                return await self._load_v3_playlist(
                    ctx,
                    scope,
                    uploaded_playlist_name,
                    uploaded_playlist_url,
                    track_list,
                    author,
                    guild,
                )
            return await self._load_v2_playlist(
                ctx,
                track_list,
                player,
                uploaded_playlist_url,
                uploaded_playlist_name,
                scope,
                author,
                guild,
            )
        return await ctx.invoke(
            self._playlist_save,
            playlist_name=uploaded_playlist_name,
            playlist_url=uploaded_playlist_url,
            scope_data=(scope, author, guild, specified_user),
        )

    @playlist.command(name="rename", usage="<playlist_name_OR_id> <new_name> [args]")
    async def _playlist_rename(
        self,
        ctx: commands.Context,
        playlist_matches: PlaylistConverter,
        new_name: str,
        *,
        scope_data: ScopeParser = None,
    ):
        """Rename an existing playlist.

        **Usage**:
        ​ ​ ​ ​ [p]playlist rename playlist_name_OR_id new_name args

        **Args**:
        ​ ​ ​ ​ The following are all optional:
        ​ ​ ​ ​ ​ ​ ​ ​ --scope <scope>
        ​ ​ ​ ​ ​ ​ ​ ​ --author [user]
        ​ ​ ​ ​ ​ ​ ​ ​ --guild [guild] **Only the bot owner can use this**

        **Scope** is one of the following:
        ​ ​ ​ ​ Global
        ​ ​ ​ ​ Guild
        ​ ​ ​ ​ User

        **Author** can be one of the following:
        ​ ​ ​ ​ User ID
        ​ ​ ​ ​ User Mention
        ​ ​ ​ ​ User Name#123

        **Guild** can be one of the following:
        ​ ​ ​ ​ Guild ID
        ​ ​ ​ ​ Exact guild name

        Example use:
        ​ ​ ​ ​ [p]playlist rename MyGuildPlaylist RenamedGuildPlaylist
        ​ ​ ​ ​ [p]playlist rename MyGlobalPlaylist RenamedGlobalPlaylist --scope Global
        ​ ​ ​ ​ [p]playlist rename MyPersonalPlaylist RenamedPersonalPlaylist --scope User
        """
        if scope_data is None:
            scope_data = [PlaylistScope.GUILD.value, ctx.author, ctx.guild, False]
        scope, author, guild, specified_user = scope_data

        new_name = new_name.split(" ")[0].strip('"')[:32]
        if new_name.isnumeric():
            return await self._embed_msg(
                ctx,
                title=_("Invalid Playlist Name"),
                description=_(
                    "Playlist names must be a single word (up to 32 "
                    "characters) and not numbers only."
                ),
            )

        try:
            playlist_id, playlist_arg = await self._get_correct_playlist_id(
                ctx, playlist_matches, scope, author, guild, specified_user
            )
        except TooManyMatches as e:
            return await self._embed_msg(ctx, title=str(e))
        if playlist_id is None:
            return await self._embed_msg(
                ctx,
                title=_("Playlist Not Found"),
                description=_("Could not match '{arg}' to a playlist.").format(arg=playlist_arg),
            )

        try:
            playlist = await get_playlist(playlist_id, scope, self.bot, guild, author)
        except RuntimeError:
            return await self._embed_msg(
                ctx,
                title=_("Playlist Not Found"),
                description=_("Playlist does not exist in {scope} scope.").format(
                    scope=humanize_scope(scope, the=True)
                ),
            )
        except MissingGuild:
            return await self._embed_msg(
                ctx,
                title=_("Missing Arguments"),
                description=_("You need to specify the Guild ID for the guild to lookup."),
            )

        if not await self.can_manage_playlist(scope, playlist, ctx, author, guild):
            return
        scope_name = humanize_scope(
            scope, ctx=guild if scope == PlaylistScope.GUILD.value else author
        )
        old_name = playlist.name
        update = {"name": new_name}
        await playlist.edit(update)
        msg = _("'{old}' playlist has been renamed to '{new}' (`{id}`) [**{scope}**]").format(
            old=bold(old_name), new=bold(playlist.name), id=playlist.id, scope=scope_name
        )
        await self._embed_msg(ctx, title=_("Playlist Modified"), description=msg)

    async def _load_v3_playlist(
        self,
        ctx: commands.Context,
        scope: str,
        uploaded_playlist_name: str,
        uploaded_playlist_url: str,
        track_list,
        author: Union[discord.User, discord.Member],
        guild: Union[discord.Guild],
    ):
        embed1 = discord.Embed(
            colour=await ctx.embed_colour(), title=_("Please wait, adding tracks...")
        )
        playlist_msg = await self._embed_msg(ctx, embed=embed1)
        track_count = len(track_list)
        uploaded_track_count = len(track_list)
        await asyncio.sleep(1)
        embed2 = discord.Embed(
            colour=await ctx.embed_colour(),
            title=_("Loading track {num}/{total}...").format(
                num=track_count, total=uploaded_track_count
            ),
        )
        await playlist_msg.edit(embed=embed2)
        playlist = await create_playlist(
            ctx, scope, uploaded_playlist_name, uploaded_playlist_url, track_list, author, guild
        )
        scope_name = humanize_scope(
            scope, ctx=guild if scope == PlaylistScope.GUILD.value else author
        )
        if not track_count:
            msg = _("Empty playlist {name} (`{id}`) [**{scope}**] created.").format(
                name=playlist.name, id=playlist.id, scope=scope_name
            )
        elif uploaded_track_count != track_count:
            bad_tracks = uploaded_track_count - track_count
            msg = _(
                "Added {num} tracks from the {playlist_name} playlist. {num_bad} track(s) "
                "could not be loaded."
            ).format(num=track_count, playlist_name=playlist.name, num_bad=bad_tracks)
        else:
            msg = _("Added {num} tracks from the {playlist_name} playlist.").format(
                num=track_count, playlist_name=playlist.name
            )
        embed3 = discord.Embed(
            colour=await ctx.embed_colour(), title=_("Playlist Saved"), description=msg
        )
        await playlist_msg.edit(embed=embed3)
        database_entries = []
        time_now = str(datetime.datetime.now(datetime.timezone.utc))
        for t in track_list:
            uri = t.get("info", {}).get("uri")
            if uri:
                t = {"loadType": "V2_COMPACT", "tracks": [t], "query": uri}
                database_entries.append(
                    {
                        "query": uri,
                        "data": json.dumps(t),
                        "last_updated": time_now,
                        "last_fetched": time_now,
                    }
                )
        if database_entries and HAS_SQL:
            await self.music_cache.insert("lavalink", database_entries)

    async def _load_v2_playlist(
        self,
        ctx: commands.Context,
        uploaded_track_list,
        player: lavalink.player_manager.Player,
        playlist_url: str,
        uploaded_playlist_name: str,
        scope: str,
        author: Union[discord.User, discord.Member],
        guild: Union[discord.Guild],
    ):
        track_list = []
        track_count = 0
        successful_count = 0
        uploaded_track_count = len(uploaded_track_list)

        embed1 = discord.Embed(
            colour=await ctx.embed_colour(), title=_("Please wait, adding tracks...")
        )
        playlist_msg = await self._embed_msg(ctx, embed=embed1)
        notifier = Notifier(ctx, playlist_msg, {"playlist": _("Loading track {num}/{total}...")})
        for song_url in uploaded_track_list:
            track_count += 1
            try:
                result, called_api = await self.music_cache.lavalink_query(
                    ctx, player, audio_dataclasses.Query.process_input(song_url)
                )
                track = result.tracks
            except Exception:
                continue
            try:
                track_obj = track_creator(player, other_track=track[0])
                track_list.append(track_obj)
                successful_count += 1
            except Exception:
                continue
            if (track_count % 2 == 0) or (track_count == len(uploaded_track_list)):
                await notifier.notify_user(
                    current=track_count, total=len(uploaded_track_list), key="playlist"
                )

        playlist = await create_playlist(
            ctx, scope, uploaded_playlist_name, playlist_url, track_list, author, guild
        )
        scope_name = humanize_scope(
            scope, ctx=guild if scope == PlaylistScope.GUILD.value else author
        )
        if not successful_count:
            msg = _("Empty playlist {name} (`{id}`) [**{scope}**] created.").format(
                name=playlist.name, id=playlist.id, scope=scope_name
            )
        elif uploaded_track_count != successful_count:
            bad_tracks = uploaded_track_count - successful_count
            msg = _(
                "Added {num} tracks from the {playlist_name} playlist. {num_bad} track(s) "
                "could not be loaded."
            ).format(num=successful_count, playlist_name=playlist.name, num_bad=bad_tracks)
        else:
            msg = _("Added {num} tracks from the {playlist_name} playlist.").format(
                num=successful_count, playlist_name=playlist.name
            )
        embed3 = discord.Embed(
            colour=await ctx.embed_colour(), title=_("Playlist Saved"), description=msg
        )
        await playlist_msg.edit(embed=embed3)

    async def _maybe_update_playlist(
        self, ctx: commands.Context, player: lavalink.player_manager.Player, playlist: Playlist
    ) -> Tuple[List[lavalink.Track], List[lavalink.Track], Playlist]:
        if playlist.url is None:
            return [], [], playlist
        results = {}
        updated_tracks = await self._playlist_tracks(
            ctx, player, audio_dataclasses.Query.process_input(playlist.url)
        )
        if isinstance(updated_tracks, discord.Message):
            return [], [], playlist
        if not updated_tracks:
            # No Tracks available on url Lets set it to none to avoid repeated calls here
            results["url"] = None
        if updated_tracks:  # Tracks have been updated
            results["tracks"] = updated_tracks

        old_tracks = playlist.tracks_obj
        new_tracks = [lavalink.Track(data=track) for track in updated_tracks]
        removed = list(set(old_tracks) - set(new_tracks))
        added = list(set(new_tracks) - set(old_tracks))
        if removed or added:
            await playlist.edit(results)

        return added, removed, playlist

    async def _playlist_check(self, ctx: commands.Context):
        if not self._player_check(ctx):
            if self._connection_aborted:
                msg = _("Connection to Lavalink has failed")
                desc = EmptyEmbed
                if await ctx.bot.is_owner(ctx.author):
                    desc = _("Please check your console or logs for details.")
                await self._embed_msg(ctx, title=msg, description=desc)
                return False
            try:
                if (
                    not ctx.author.voice.channel.permissions_for(ctx.me).connect
                    or not ctx.author.voice.channel.permissions_for(ctx.me).move_members
                    and userlimit(ctx.author.voice.channel)
                ):
                    await self._embed_msg(
                        ctx,
                        title=_("Unable To Get Playlists"),
                        description=_("I don't have permission to connect to your channel."),
                    )
                    return False
                await lavalink.connect(ctx.author.voice.channel)
                player = lavalink.get_player(ctx.guild.id)
                player.store("connect", datetime.datetime.utcnow())
            except IndexError:
                await self._embed_msg(
                    ctx,
                    title=_("Unable To Get Playlists"),
                    description=_("Connection to Lavalink has not yet been established."),
                )
                return False
            except AttributeError:
                await self._embed_msg(
                    ctx,
                    title=_("Unable To Get Playlists"),
                    description=_("Connect to a voice channel first."),
                )
                return False

        player = lavalink.get_player(ctx.guild.id)
        player.store("channel", ctx.channel.id)
        player.store("guild", ctx.guild.id)
        if (
            not ctx.author.voice or ctx.author.voice.channel != player.channel
        ) and not await self._can_instaskip(ctx, ctx.author):
            await self._embed_msg(
                ctx,
                title=_("Unable To Get Playlists"),
                description=_("You must be in the voice channel to use the playlist command."),
            )
            return False
        await self._eq_check(ctx, player)
        await self._data_check(ctx)
        return True

    async def _playlist_tracks(
        self,
        ctx: commands.Context,
        player: lavalink.player_manager.Player,
        query: audio_dataclasses.Query,
    ):
        search = query.is_search
        tracklist = []

        if query.is_spotify:
            try:
                if self.play_lock[ctx.message.guild.id]:
                    return await self._embed_msg(
                        ctx,
                        title=_("Unable To Get Tracks"),
                        description=_("Wait until the playlist has finished loading."),
                    )
            except KeyError:
                pass
            tracks = await self._get_spotify_tracks(ctx, query)

            if isinstance(tracks, discord.Message):
                return None

            if not tracks:
                colour = await ctx.embed_colour()
                embed = discord.Embed(title=_("Nothing found."), colour=colour)
                if (
                    query.is_local
                    and query.suffix in audio_dataclasses._PARTIALLY_SUPPORTED_MUSIC_EXT
                ):
                    embed = discord.Embed(title=_("Track is not playable."), colour=colour)
                    embed.description = _(
                        "**{suffix}** is not a fully supported format and some "
                        "tracks may not play."
                    ).format(suffix=query.suffix)
                return await self._embed_msg(ctx, embed=embed)
            for track in tracks:
                track_obj = track_creator(player, other_track=track)
                tracklist.append(track_obj)
            self._play_lock(ctx, False)
        elif query.is_search:
            result, called_api = await self.music_cache.lavalink_query(ctx, player, query)
            tracks = result.tracks
            if not tracks:
                colour = await ctx.embed_colour()
                embed = discord.Embed(title=_("Nothing found."), colour=colour)
                if (
                    query.is_local
                    and query.suffix in audio_dataclasses._PARTIALLY_SUPPORTED_MUSIC_EXT
                ):
                    embed = discord.Embed(title=_("Track is not playable."), colour=colour)
                    embed.description = _(
                        "**{suffix}** is not a fully supported format and some "
                        "tracks may not play."
                    ).format(suffix=query.suffix)
                return await self._embed_msg(ctx, embed=embed)
        else:
            result, called_api = await self.music_cache.lavalink_query(ctx, player, query)
            tracks = result.tracks

        if not search and len(tracklist) == 0:
            for track in tracks:
                track_obj = track_creator(player, other_track=track)
                tracklist.append(track_obj)
        elif len(tracklist) == 0:
            track_obj = track_creator(player, other_track=tracks[0])
            tracklist.append(track_obj)
        return tracklist

    @commands.command()
    @commands.guild_only()
    @commands.bot_has_permissions(embed_links=True)
    async def prev(self, ctx: commands.Context):
        """Skip to the start of the previously played track."""
        if not self._player_check(ctx):
            return await self._embed_msg(ctx, title=_("Nothing playing."))
        dj_enabled = self._dj_status_cache.setdefault(
            ctx.guild.id, await self.config.guild(ctx.guild).dj_enabled()
        )
        player = lavalink.get_player(ctx.guild.id)
        if dj_enabled:
            if not await self._can_instaskip(ctx, ctx.author) and not await self._is_alone(ctx):
                return await self._embed_msg(
                    ctx,
                    title=_("Unable To Play Tracks"),
                    description=_("You need the DJ role to skip tracks."),
                )
        if (
            not ctx.author.voice or ctx.author.voice.channel != player.channel
        ) and not await self._can_instaskip(ctx, ctx.author):
            return await self._embed_msg(
                ctx,
                title=_("Unable To Play Tracks"),
                description=_("You must be in the voice channel to skip the music."),
            )
        if player.fetch("prev_song") is None:
            return await self._embed_msg(
                ctx, title=_("Unable To Play Tracks"), description=_("No previous track.")
            )
        else:
            track = player.fetch("prev_song")
            player.add(player.fetch("prev_requester"), track)
            self.bot.dispatch("red_audio_track_enqueue", player.channel.guild, track, ctx.author)
            queue_len = len(player.queue)
            bump_song = player.queue[-1]
            player.queue.insert(0, bump_song)
            player.queue.pop(queue_len)
            await player.skip()
            description = get_track_description(player.current)
            embed = discord.Embed(
                colour=await ctx.embed_colour(),
                title=_("Replaying Track"),
                description=description,
            )
            await self._embed_msg(ctx, embed=embed)

    @commands.group(invoke_without_command=True)
    @commands.guild_only()
    @commands.bot_has_permissions(embed_links=True, add_reactions=True)
    async def queue(self, ctx: commands.Context, *, page: int = 1):
        """List the songs in the queue."""

        async def _queue_menu(
            ctx: commands.Context,
            pages: list,
            controls: dict,
            message: discord.Message,
            page: int,
            timeout: float,
            emoji: str,
        ):
            if message:
                await ctx.send_help(self.queue)
                with contextlib.suppress(discord.HTTPException):
                    await message.delete()
                return None

        queue_controls = {
            "\N{LEFTWARDS BLACK ARROW}": prev_page,
            "\N{CROSS MARK}": close_menu,
            "\N{BLACK RIGHTWARDS ARROW}": next_page,
            "\N{INFORMATION SOURCE}": _queue_menu,
        }

        if not self._player_check(ctx):
            return await self._embed_msg(ctx, title=_("There's nothing in the queue."))
        player = lavalink.get_player(ctx.guild.id)
        if not player.queue:
            if player.current:
                arrow = await draw_time(ctx)
                pos = lavalink.utils.format_time(player.position)
                if player.current.is_stream:
                    dur = "LIVE"
                else:
                    dur = lavalink.utils.format_time(player.current.length)
                song = get_track_description(player.current)
                song += _("\n Requested by: **{track.requester}**")
                song += "\n\n{arrow}`{pos}`/`{dur}`"
                song = song.format(track=player.current, arrow=arrow, pos=pos, dur=dur)
                embed = discord.Embed(
                    colour=await ctx.embed_colour(), title=_("Now Playing"), description=song
                )
                if await self.config.guild(ctx.guild).thumbnail() and player.current:
                    if player.current.thumbnail:
                        embed.set_thumbnail(url=player.current.thumbnail)

                shuffle = await self.config.guild(ctx.guild).shuffle()
                repeat = await self.config.guild(ctx.guild).repeat()
                autoplay = await self.config.guild(ctx.guild).auto_play()
                text = ""
                text += (
                    _("Auto-Play")
                    + ": "
                    + ("\N{WHITE HEAVY CHECK MARK}" if autoplay else "\N{CROSS MARK}")
                )
                text += (
                    (" | " if text else "")
                    + _("Shuffle")
                    + ": "
                    + ("\N{WHITE HEAVY CHECK MARK}" if shuffle else "\N{CROSS MARK}")
                )
                text += (
                    (" | " if text else "")
                    + _("Repeat")
                    + ": "
                    + ("\N{WHITE HEAVY CHECK MARK}" if repeat else "\N{CROSS MARK}")
                )
                embed.set_footer(text=text)
                message = await self._embed_msg(ctx, embed=embed)
                dj_enabled = self._dj_status_cache.setdefault(
                    ctx.guild.id, await self.config.guild(ctx.guild).dj_enabled()
                )
                vote_enabled = await self.config.guild(ctx.guild).vote_enabled()
                if dj_enabled or vote_enabled:
                    if not await self._can_instaskip(ctx, ctx.author) and not await self._is_alone(
                        ctx
                    ):
                        return

                expected = ("⏹", "⏯")
                emoji = {"stop": "⏹", "pause": "⏯"}
                if player.current:
                    task = start_adding_reactions(message, expected[:4], ctx.bot.loop)
                else:
                    task = None

                try:
                    (r, u) = await self.bot.wait_for(
                        "reaction_add",
                        check=ReactionPredicate.with_emojis(expected, message, ctx.author),
                        timeout=30.0,
                    )
                except asyncio.TimeoutError:
                    return await self._clear_react(message, emoji)
                else:
                    if task is not None:
                        task.cancel()
                reacts = {v: k for k, v in emoji.items()}
                react = reacts[r.emoji]
                if react == "stop":
                    await self._clear_react(message, emoji)
                    return await ctx.invoke(self.stop)
                elif react == "pause":
                    await self._clear_react(message, emoji)
                    return await ctx.invoke(self.pause)
                return
            return await self._embed_msg(ctx, title=_("There's nothing in the queue."))

        async with ctx.typing():
            len_queue_pages = math.ceil(len(player.queue) / 10)
            queue_page_list = []
            for page_num in range(1, len_queue_pages + 1):
                embed = await self._build_queue_page(ctx, player, page_num)
                queue_page_list.append(embed)
            if page > len_queue_pages:
                page = len_queue_pages
        return await menu(ctx, queue_page_list, queue_controls, page=(page - 1))

    async def _build_queue_page(
        self, ctx: commands.Context, player: lavalink.player_manager.Player, page_num
    ):
        shuffle = await self.config.guild(ctx.guild).shuffle()
        repeat = await self.config.guild(ctx.guild).repeat()
        autoplay = await self.config.guild(ctx.guild).auto_play()

        queue_num_pages = math.ceil(len(player.queue) / 10)
        queue_idx_start = (page_num - 1) * 10
        queue_idx_end = queue_idx_start + 10
        queue_list = ""
        try:
            arrow = await draw_time(ctx)
        except AttributeError:
            return await self._embed_msg(ctx, title=_("There's nothing in the queue."))
        pos = lavalink.utils.format_time(player.position)

        if player.current.is_stream:
            dur = "LIVE"
        else:
            dur = lavalink.utils.format_time(player.current.length)

        query = audio_dataclasses.Query.process_input(player.current)

        if query.is_stream:
            queue_list += _("**Currently livestreaming:**\n")
            queue_list += "**[{current.title}]({current.uri})**\n".format(current=player.current)
            queue_list += _("Requested by: **{user}**").format(user=player.current.requester)
            queue_list += f"\n\n{arrow}`{pos}`/`{dur}`\n\n"

        elif query.is_local:
            if player.current.title != "Unknown title":
                queue_list += "\n".join(
                    (
                        _("Playing: ")
                        + "**{current.author} - {current.title}**".format(current=player.current),
                        audio_dataclasses.LocalPath(player.current.uri).to_string_user(),
                        _("Requested by: **{user}**\n").format(user=player.current.requester),
                        f"{arrow}`{pos}`/`{dur}`\n\n",
                    )
                )
            else:
                queue_list += "\n".join(
                    (
                        _("Playing: ")
                        + audio_dataclasses.LocalPath(player.current.uri).to_string_user(),
                        _("Requested by: **{user}**\n").format(user=player.current.requester),
                        f"{arrow}`{pos}`/`{dur}`\n\n",
                    )
                )
        else:
            queue_list += _("Playing: ")
            queue_list += "**[{current.title}]({current.uri})**\n".format(current=player.current)
            queue_list += _("Requested by: **{user}**").format(user=player.current.requester)
            queue_list += f"\n\n{arrow}`{pos}`/`{dur}`\n\n"

        for i, track in enumerate(
            player.queue[queue_idx_start:queue_idx_end], start=queue_idx_start
        ):
            if len(track.title) > 40:
                track_title = str(track.title).replace("[", "")
                track_title = "{}...".format((track_title[:40]).rstrip(" "))
            else:
                track_title = track.title
            req_user = track.requester
            track_idx = i + 1
            query = audio_dataclasses.Query.process_input(track)

            if query.is_local:
                if track.title == "Unknown title":
                    queue_list += f"`{track_idx}.` " + ", ".join(
                        (
                            bold(audio_dataclasses.LocalPath(track.uri).to_string_user()),
                            _("requested by **{user}**\n").format(user=req_user),
                        )
                    )
                else:
                    queue_list += f"`{track_idx}.` **{track.author} - {track_title}**, " + _(
                        "requested by **{user}**\n"
                    ).format(user=req_user)
            else:
                queue_list += f"`{track_idx}.` **[{track_title}]({track.uri})**, "
                queue_list += _("requested by **{user}**\n").format(user=req_user)

        embed = discord.Embed(
            colour=await ctx.embed_colour(),
            title="Queue for " + ctx.guild.name,
            description=queue_list,
        )
        if await self.config.guild(ctx.guild).thumbnail() and player.current.thumbnail:
            embed.set_thumbnail(url=player.current.thumbnail)
        queue_dur = await queue_duration(ctx)
        queue_total_duration = lavalink.utils.format_time(queue_dur)
        text = _(
            "Page {page_num}/{total_pages} | {num_tracks} " "tracks, {num_remaining} remaining\n"
        ).format(
            page_num=page_num,
            total_pages=queue_num_pages,
            num_tracks=len(player.queue) + 1,
            num_remaining=queue_total_duration,
        )
        text += (
            _("Auto-Play")
            + ": "
            + ("\N{WHITE HEAVY CHECK MARK}" if autoplay else "\N{CROSS MARK}")
        )
        text += (
            (" | " if text else "")
            + _("Shuffle")
            + ": "
            + ("\N{WHITE HEAVY CHECK MARK}" if shuffle else "\N{CROSS MARK}")
        )
        text += (
            (" | " if text else "")
            + _("Repeat")
            + ": "
            + ("\N{WHITE HEAVY CHECK MARK}" if repeat else "\N{CROSS MARK}")
        )
        embed.set_footer(text=text)
        return embed

    @staticmethod
    async def _build_queue_search_list(queue_list, search_words):
        track_list = []
        queue_idx = 0
        for track in queue_list:
            queue_idx = queue_idx + 1
            if not match_url(track.uri):
                query = audio_dataclasses.Query.process_input(track)
                if track.title == "Unknown title":
                    track_title = query.track.to_string_user()
                else:
                    track_title = "{} - {}".format(track.author, track.title)
            else:
                track_title = track.title

            song_info = {str(queue_idx): track_title}
            track_list.append(song_info)
        search_results = process.extract(search_words, track_list, limit=50)
        search_list = []
        for search, percent_match in search_results:
            for queue_position, title in search.items():
                if percent_match > 89:
                    search_list.append([queue_position, title])
        return search_list

    @staticmethod
    async def _build_queue_search_page(ctx: commands.Context, page_num, search_list):
        search_num_pages = math.ceil(len(search_list) / 10)
        search_idx_start = (page_num - 1) * 10
        search_idx_end = search_idx_start + 10
        track_match = ""
        for i, track in enumerate(
            search_list[search_idx_start:search_idx_end], start=search_idx_start
        ):
            track_idx = i + 1
            if type(track) is str:
                track_location = audio_dataclasses.LocalPath(track).to_string_user()
                track_match += "`{}.` **{}**\n".format(track_idx, track_location)
            else:
                track_match += "`{}.` **{}**\n".format(track[0], track[1])
        embed = discord.Embed(
            colour=await ctx.embed_colour(), title=_("Matching Tracks:"), description=track_match
        )
        embed.set_footer(
            text=(_("Page {page_num}/{total_pages}") + " | {num_tracks} tracks").format(
                page_num=page_num, total_pages=search_num_pages, num_tracks=len(search_list)
            )
        )
        return embed

    @queue.command(name="clear")
    @commands.guild_only()
    async def _queue_clear(self, ctx: commands.Context):
        """Clears the queue."""
        try:
            player = lavalink.get_player(ctx.guild.id)
        except KeyError:
            return await self._embed_msg(ctx, title=_("There's nothing in the queue."))
        dj_enabled = self._dj_status_cache.setdefault(
            ctx.guild.id, await self.config.guild(ctx.guild).dj_enabled()
        )
        if not self._player_check(ctx) or not player.queue:
            return await self._embed_msg(ctx, title=_("There's nothing in the queue."))
        if dj_enabled:
            if not await self._can_instaskip(ctx, ctx.author) and not await self._is_alone(ctx):
                return await self._embed_msg(
                    ctx,
                    title=_("Unable To Clear Queue"),
                    description=_("You need the DJ role to clear the queue."),
                )
        player.queue.clear()
        await self._embed_msg(
            ctx, title=_("Queue Modified"), description=_("The queue has been cleared.")
        )

    @queue.command(name="clean")
    @commands.guild_only()
    async def _queue_clean(self, ctx: commands.Context):
        """Removes songs from the queue if the requester is not in the voice channel."""
        try:
            player = lavalink.get_player(ctx.guild.id)
        except KeyError:
            return await self._embed_msg(ctx, title=_("There's nothing in the queue."))
        dj_enabled = self._dj_status_cache.setdefault(
            ctx.guild.id, await self.config.guild(ctx.guild).dj_enabled()
        )
        if not self._player_check(ctx) or not player.queue:
            return await self._embed_msg(ctx, title=_("There's nothing in the queue."))
        if dj_enabled:
            if not await self._can_instaskip(ctx, ctx.author) and not await self._is_alone(ctx):
                return await self._embed_msg(
                    ctx,
                    title=_("Unable To Clean Queue"),
                    description=_("You need the DJ role to clean the queue."),
                )
        clean_tracks = []
        removed_tracks = 0
        listeners = player.channel.members
        for track in player.queue:
            if track.requester in listeners:
                clean_tracks.append(track)
            else:
                removed_tracks += 1
        player.queue = clean_tracks
        if removed_tracks == 0:
            await self._embed_msg(ctx, title=_("Removed 0 tracks."))
        else:
            await self._embed_msg(
                ctx,
                title=_("Removed racks from the queue"),
                description=_(
                    "Removed {removed_tracks} tracks queued by members "
                    "outside of the voice channel."
                ).format(removed_tracks=removed_tracks),
            )

    @queue.command(name="cleanself")
    @commands.guild_only()
    async def _queue_cleanself(self, ctx: commands.Context):
        """Removes all tracks you requested from the queue."""

        try:
            player = lavalink.get_player(ctx.guild.id)
        except KeyError:
            return await self._embed_msg(ctx, title=_("There's nothing in the queue."))
        if not self._player_check(ctx) or not player.queue:
            return await self._embed_msg(ctx, title=_("There's nothing in the queue."))

        clean_tracks = []
        removed_tracks = 0
        for track in player.queue:
            if track.requester != ctx.author:
                clean_tracks.append(track)
            else:
                removed_tracks += 1
        player.queue = clean_tracks
        if removed_tracks == 0:
            await self._embed_msg(ctx, title=_("Removed 0 tracks."))
        else:
            await self._embed_msg(
                ctx,
                title=_("Removed tracks from the queue"),
                description=_(
                    "Removed {removed_tracks} tracks queued by {member.display_name}."
                ).format(removed_tracks=removed_tracks, member=ctx.author),
            )

    @queue.command(name="search")
    @commands.guild_only()
    async def _queue_search(self, ctx: commands.Context, *, search_words: str):
        """Search the queue."""
        try:
            player = lavalink.get_player(ctx.guild.id)
        except KeyError:
            return await self._embed_msg(ctx, title=_("There's nothing in the queue."))
        if not self._player_check(ctx) or not player.queue:
            return await self._embed_msg(ctx, title=_("There's nothing in the queue."))

        search_list = await self._build_queue_search_list(player.queue, search_words)
        if not search_list:
            return await self._embed_msg(ctx, title=_("No matches."))

        len_search_pages = math.ceil(len(search_list) / 10)
        search_page_list = []
        for page_num in range(1, len_search_pages + 1):
            embed = await self._build_queue_search_page(ctx, page_num, search_list)
            search_page_list.append(embed)
        await menu(ctx, search_page_list, DEFAULT_CONTROLS)

    @queue.command(name="shuffle")
    @commands.guild_only()
    @commands.cooldown(1, 30, commands.BucketType.guild)
    async def _queue_shuffle(self, ctx: commands.Context):
        """Shuffles the queue."""
        dj_enabled = self._dj_status_cache.setdefault(
            ctx.guild.id, await self.config.guild(ctx.guild).dj_enabled()
        )
        if dj_enabled:
            if not await self._can_instaskip(ctx, ctx.author) and not await self._is_alone(ctx):
                ctx.command.reset_cooldown(ctx)
                return await self._embed_msg(
                    ctx,
                    title=_("Unable To Shuffle Queue"),
                    description=_("You need the DJ role to shuffle the queue."),
                )
        if not self._player_check(ctx):
            ctx.command.reset_cooldown(ctx)
            return await self._embed_msg(
                ctx,
                title=_("Unable To Shuffle Queue"),
                description=_("There's nothing in the queue."),
            )
        try:
            if (
                not ctx.author.voice.channel.permissions_for(ctx.me).connect
                or not ctx.author.voice.channel.permissions_for(ctx.me).move_members
                and userlimit(ctx.author.voice.channel)
            ):
                ctx.command.reset_cooldown(ctx)
                return await self._embed_msg(
                    ctx,
                    title=_("Unable To Shuffle Queue"),
                    description=_("I don't have permission to connect to your channel."),
                )
            await lavalink.connect(ctx.author.voice.channel)
            player = lavalink.get_player(ctx.guild.id)
            player.store("connect", datetime.datetime.utcnow())
        except AttributeError:
            ctx.command.reset_cooldown(ctx)
            return await self._embed_msg(
                ctx,
                title=_("Unable To Shuffle Queue"),
                description=_("Connect to a voice channel first."),
            )
        except IndexError:
            ctx.command.reset_cooldown(ctx)
            return await self._embed_msg(
                ctx,
                title=_("Unable To Shuffle Queue"),
                description=_("Connection to Lavalink has not yet been established."),
            )
        except KeyError:
            ctx.command.reset_cooldown(ctx)
            return await self._embed_msg(
                ctx,
                title=_("Unable To Shuffle Queue"),
                description=_("There's nothing in the queue."),
            )

        if not self._player_check(ctx) or not player.queue:
            ctx.command.reset_cooldown(ctx)
            return await self._embed_msg(
                ctx,
                title=_("Unable To Shuffle Queue"),
                description=_("There's nothing in the queue."),
            )

        player.force_shuffle(0)
        return await self._embed_msg(ctx, title=_("Queue has been shuffled."))

    @commands.command()
    @commands.guild_only()
    @commands.bot_has_permissions(embed_links=True)
    async def repeat(self, ctx: commands.Context):
        """Toggle repeat."""
        dj_enabled = self._dj_status_cache.setdefault(
            ctx.guild.id, await self.config.guild(ctx.guild).dj_enabled()
        )
        if dj_enabled:
            if not await self._can_instaskip(ctx, ctx.author) and not await self._has_dj_role(
                ctx, ctx.author
            ):
                return await self._embed_msg(
                    ctx,
                    title=_("Unable To Toggle Repeat"),
                    description=_("You need the DJ role to toggle repeat."),
                )
        if self._player_check(ctx):
            await self._data_check(ctx)
            player = lavalink.get_player(ctx.guild.id)
            if (
                not ctx.author.voice or ctx.author.voice.channel != player.channel
            ) and not await self._can_instaskip(ctx, ctx.author):
                return await self._embed_msg(
                    ctx,
                    title=_("Unable To Toggle Repeat"),
                    description=_("You must be in the voice channel to toggle repeat."),
                )

        autoplay = await self.config.guild(ctx.guild).auto_play()
        repeat = await self.config.guild(ctx.guild).repeat()
        msg = ""
        msg += _("Repeat tracks: {true_or_false}.").format(
            true_or_false=_("Enabled") if not repeat else _("Disabled")
        )
        await self.config.guild(ctx.guild).repeat.set(not repeat)
        if repeat is not True and autoplay is True:
            msg += _("\nAuto-play has been disabled.")
            await self.config.guild(ctx.guild).auto_play.set(False)

        embed = discord.Embed(
            title=_("Setting Changed"), description=msg, colour=await ctx.embed_colour()
        )
        await self._embed_msg(ctx, embed=embed)
        if self._player_check(ctx):
            await self._data_check(ctx)

    @commands.command()
    @commands.guild_only()
    @commands.bot_has_permissions(embed_links=True)
    async def remove(self, ctx: commands.Context, index: int):
        """Remove a specific track number from the queue."""
        dj_enabled = self._dj_status_cache.setdefault(
            ctx.guild.id, await self.config.guild(ctx.guild).dj_enabled()
        )
        if not self._player_check(ctx):
            return await self._embed_msg(ctx, title=_("Nothing playing."))
        player = lavalink.get_player(ctx.guild.id)
        if not player.queue:
            return await self._embed_msg(ctx, title=_("Nothing queued."))
        if dj_enabled:
            if not await self._can_instaskip(ctx, ctx.author):
                return await self._embed_msg(
                    ctx,
                    title=_("Unable To Modify Queue"),
                    description=_("You need the DJ role to remove tracks."),
                )
        if (
            not ctx.author.voice or ctx.author.voice.channel != player.channel
        ) and not await self._can_instaskip(ctx, ctx.author):
            return await self._embed_msg(
                ctx,
                title=_("Unable To Modify Queue"),
                description=_("You must be in the voice channel to manage the queue."),
            )
        if index > len(player.queue) or index < 1:
            return await self._embed_msg(
                ctx,
                title=_("Unable To Modify Queue"),
                description=_("Song number must be greater than 1 and within the queue limit."),
            )
        index -= 1
        removed = player.queue.pop(index)
        removed_title = get_track_description(removed)
        await self._embed_msg(
            ctx,
            title=_("Removed track from queue"),
            description=_("Removed {track} from the queue.").format(track=removed_title),
        )

    @commands.command()
    @commands.guild_only()
    @commands.bot_has_permissions(embed_links=True, add_reactions=True)
    async def search(self, ctx: commands.Context, *, query: str):
        """Pick a track with a search.

        Use `[p]search list <search term>` to queue all tracks found on YouTube. `[p]search sc
        <search term>` will search SoundCloud instead of YouTube.
        """

        async def _search_menu(
            ctx: commands.Context,
            pages: list,
            controls: dict,
            message: discord.Message,
            page: int,
            timeout: float,
            emoji: str,
        ):
            if message:
                await self._search_button_action(ctx, tracks, emoji, page)
                with contextlib.suppress(discord.HTTPException):
                    await message.delete()
                return None

        search_controls = {
            "\N{DIGIT ONE}\N{COMBINING ENCLOSING KEYCAP}": _search_menu,
            "\N{DIGIT TWO}\N{COMBINING ENCLOSING KEYCAP}": _search_menu,
            "\N{DIGIT THREE}\N{COMBINING ENCLOSING KEYCAP}": _search_menu,
            "\N{DIGIT FOUR}\N{COMBINING ENCLOSING KEYCAP}": _search_menu,
            "\N{DIGIT FIVE}\N{COMBINING ENCLOSING KEYCAP}": _search_menu,
            "\N{LEFTWARDS BLACK ARROW}": prev_page,
            "\N{CROSS MARK}": close_menu,
            "\N{BLACK RIGHTWARDS ARROW}": next_page,
        }

        if not self._player_check(ctx):
            if self._connection_aborted:
                msg = _("Connection to Lavalink has failed")
                desc = EmptyEmbed
                if await ctx.bot.is_owner(ctx.author):
                    desc = _("Please check your console or logs for details.")
                return await self._embed_msg(ctx, title=msg, description=desc)
            try:
                if (
                    not ctx.author.voice.channel.permissions_for(ctx.me).connect
                    or not ctx.author.voice.channel.permissions_for(ctx.me).move_members
                    and userlimit(ctx.author.voice.channel)
                ):
                    return await self._embed_msg(
                        ctx,
                        title=_("Unable To Search For Tracks"),
                        description=_("I don't have permission to connect to your channel."),
                    )
                await lavalink.connect(ctx.author.voice.channel)
                player = lavalink.get_player(ctx.guild.id)
                player.store("connect", datetime.datetime.utcnow())
            except AttributeError:
                return await self._embed_msg(
                    ctx,
                    title=_("Unable To Search For Tracks"),
                    description=_("Connect to a voice channel first."),
                )
            except IndexError:
                return await self._embed_msg(
                    ctx,
                    title=_("Unable To Search For Tracks"),
                    description=_("Connection to Lavalink has not yet been established."),
                )
        player = lavalink.get_player(ctx.guild.id)
        guild_data = await self.config.guild(ctx.guild).all()
        player.store("channel", ctx.channel.id)
        player.store("guild", ctx.guild.id)
        if (
            not ctx.author.voice or ctx.author.voice.channel != player.channel
        ) and not await self._can_instaskip(ctx, ctx.author):
            return await self._embed_msg(
                ctx,
                title=_("Unable To Search For Tracks"),
                description=_("You must be in the voice channel to enqueue tracks."),
            )
        await self._eq_check(ctx, player)
        await self._data_check(ctx)

        before_queue_length = len(player.queue)

        if not isinstance(query, list):
            query = audio_dataclasses.Query.process_input(query)
            restrict = await self.config.restrict()
            if restrict and match_url(query):
                valid_url = url_check(query)
                if not valid_url:
                    return await self._embed_msg(
                        ctx,
                        title=_("Unable To Play Tracks"),
                        description=_("That URL is not allowed."),
                    )
            elif not await is_allowed(ctx.guild, f"{query}", query_obj=query):
                return await self._embed_msg(
                    ctx,
                    title=_("Unable To Play Tracks"),
                    description=_("That track is not allowed."),
                )
            if query.invoked_from == "search list" or query.invoked_from == "local folder":
                if query.invoked_from == "search list" and not query.is_local:
                    result, called_api = await self.music_cache.lavalink_query(ctx, player, query)
                    tracks = result.tracks
                else:
                    tracks = await self._folder_tracks(ctx, player, query)
                if not tracks:
                    colour = await ctx.embed_colour()
                    embed = discord.Embed(title=_("Nothing found."), colour=colour)
                    if await self.config.use_external_lavalink() and query.is_local:
                        embed.description = _(
                            "Local tracks will not work "
                            "if the `Lavalink.jar` cannot see the track.\n"
                            "This may be due to permissions or because Lavalink.jar is being run "
                            "in a different machine than the local tracks."
                        )
                    elif (
                        query.is_local
                        and query.suffix in audio_dataclasses._PARTIALLY_SUPPORTED_MUSIC_EXT
                    ):
                        embed = discord.Embed(title=_("Track is not playable."), colour=colour)
                        embed.description = _(
                            "**{suffix}** is not a fully supported format and some "
                            "tracks may not play."
                        ).format(suffix=query.suffix)
                    return await self._embed_msg(ctx, embed=embed)
                queue_dur = await queue_duration(ctx)
                queue_total_duration = lavalink.utils.format_time(queue_dur)

                track_len = 0
                empty_queue = not player.queue
                for track in tracks:
                    if not await is_allowed(
                        ctx.guild,
                        (
                            f"{track.title} {track.author} {track.uri} "
                            f"{str(audio_dataclasses.Query.process_input(track))}"
                        ),
                    ):
                        log.debug(f"Query is not allowed in {ctx.guild} ({ctx.guild.id})")
                        continue
                    elif guild_data["maxlength"] > 0:
                        if track_limit(track, guild_data["maxlength"]):
                            track_len += 1
                            player.add(ctx.author, track)
                            self.bot.dispatch(
                                "red_audio_track_enqueue", player.channel.guild, track, ctx.author
                            )
                    else:
                        track_len += 1
                        player.add(ctx.author, track)
                        self.bot.dispatch(
                            "red_audio_track_enqueue", player.channel.guild, track, ctx.author
                        )
                    if not player.current:
                        await player.play()
                player.maybe_shuffle(0 if empty_queue else 1)
                if len(tracks) > track_len:
                    maxlength_msg = " {bad_tracks} tracks cannot be queued.".format(
                        bad_tracks=(len(tracks) - track_len)
                    )
                else:
                    maxlength_msg = ""
                songembed = discord.Embed(
                    colour=await ctx.embed_colour(),
                    title=_("Queued {num} track(s).{maxlength_msg}").format(
                        num=track_len, maxlength_msg=maxlength_msg
                    ),
                )
                if not guild_data["shuffle"] and queue_dur > 0:
                    songembed.set_footer(
                        text=_(
                            "{time} until start of search playback: starts at #{position} in queue"
                        ).format(time=queue_total_duration, position=before_queue_length + 1)
                    )
                return await self._embed_msg(ctx, embed=songembed)
            elif query.is_local and query.single_track:
                tracks = await self._folder_list(ctx, query)
            elif query.is_local and query.is_album:
                if ctx.invoked_with == "folder":
                    return await self._local_play_all(ctx, query, from_search=True)
                else:
                    tracks = await self._folder_list(ctx, query)
            else:
                result, called_api = await self.music_cache.lavalink_query(ctx, player, query)
                tracks = result.tracks
            if not tracks:
                colour = await ctx.embed_colour()
                embed = discord.Embed(title=_("Nothing found."), colour=colour)
                if await self.config.use_external_lavalink() and query.is_local:
                    embed.description = _(
                        "Local tracks will not work "
                        "if the `Lavalink.jar` cannot see the track.\n"
                        "This may be due to permissions or because Lavalink.jar is being run "
                        "in a different machine than the local tracks."
                    )
                elif (
                    query.is_local
                    and query.suffix in audio_dataclasses._PARTIALLY_SUPPORTED_MUSIC_EXT
                ):
                    embed = discord.Embed(title=_("Track is not playable."), colour=colour)
                    embed.description = _(
                        "**{suffix}** is not a fully supported format and some "
                        "tracks may not play."
                    ).format(suffix=query.suffix)
                return await self._embed_msg(ctx, embed=embed)
        else:
            tracks = query

        dj_enabled = self._dj_status_cache.setdefault(
            ctx.guild.id, await self.config.guild(ctx.guild).dj_enabled()
        )

        len_search_pages = math.ceil(len(tracks) / 5)
        search_page_list = []
        for page_num in range(1, len_search_pages + 1):
            embed = await self._build_search_page(ctx, tracks, page_num)
            search_page_list.append(embed)

        if dj_enabled:
            if not await self._can_instaskip(ctx, ctx.author):
                return await menu(ctx, search_page_list, DEFAULT_CONTROLS)

        await menu(ctx, search_page_list, search_controls)

    async def _search_button_action(self, ctx: commands.Context, tracks, emoji, page):
        if not self._player_check(ctx):
            if self._connection_aborted:
                msg = _("Connection to Lavalink has failed.")
                if await ctx.bot.is_owner(ctx.author):
                    msg += " " + _("Please check your console or logs for details.")
                return await self._embed_msg(ctx, title=msg)
            try:
                await lavalink.connect(ctx.author.voice.channel)
                player = lavalink.get_player(ctx.guild.id)
                player.store("connect", datetime.datetime.utcnow())
            except AttributeError:
                return await self._embed_msg(ctx, title=_("Connect to a voice channel first."))
            except IndexError:
                return await self._embed_msg(
                    ctx, title=_("Connection to Lavalink has not yet been established.")
                )
        player = lavalink.get_player(ctx.guild.id)
        guild_data = await self.config.guild(ctx.guild).all()
        if not await self._currency_check(ctx, guild_data["jukebox_price"]):
            return
        try:
            if emoji == "\N{DIGIT ONE}\N{COMBINING ENCLOSING KEYCAP}":
                search_choice = tracks[0 + (page * 5)]
            elif emoji == "\N{DIGIT TWO}\N{COMBINING ENCLOSING KEYCAP}":
                search_choice = tracks[1 + (page * 5)]
            elif emoji == "\N{DIGIT THREE}\N{COMBINING ENCLOSING KEYCAP}":
                search_choice = tracks[2 + (page * 5)]
            elif emoji == "\N{DIGIT FOUR}\N{COMBINING ENCLOSING KEYCAP}":
                search_choice = tracks[3 + (page * 5)]
            elif emoji == "\N{DIGIT FIVE}\N{COMBINING ENCLOSING KEYCAP}":
                search_choice = tracks[4 + (page * 5)]
            else:
                search_choice = tracks[0 + (page * 5)]
        except IndexError:
            search_choice = tracks[-1]
        try:
            query = audio_dataclasses.Query.process_input(search_choice.uri)
            if query.is_local:
                localtrack = audio_dataclasses.LocalPath(search_choice.uri)
                if search_choice.title != "Unknown title":
                    description = "**{} - {}**\n{}".format(
                        search_choice.author, search_choice.title, localtrack.to_string_user()
                    )
                else:
                    description = localtrack.to_string_user()
            else:
                description = "**[{}]({})**".format(search_choice.title, search_choice.uri)
        except AttributeError:
            search_choice = audio_dataclasses.Query.process_input(search_choice)
            if search_choice.track.exists() and search_choice.track.is_dir():
                return await ctx.invoke(self.search, query=search_choice)
            elif search_choice.track.exists() and search_choice.track.is_file():
                search_choice.invoked_from = "localtrack"
            return await ctx.invoke(self.play, query=search_choice)

        songembed = discord.Embed(
            colour=await ctx.embed_colour(), title=_("Track Enqueued"), description=description
        )
        queue_dur = await queue_duration(ctx)
        queue_total_duration = lavalink.utils.format_time(queue_dur)
        before_queue_length = len(player.queue)

        if not await is_allowed(
            ctx.guild,
            (
                f"{search_choice.title} {search_choice.author} {search_choice.uri} "
                f"{str(audio_dataclasses.Query.process_input(search_choice))}"
            ),
        ):
            log.debug(f"Query is not allowed in {ctx.guild} ({ctx.guild.id})")
            self._play_lock(ctx, False)
            return await self._embed_msg(ctx, title=_("This track is not allowed in this server."))
        elif guild_data["maxlength"] > 0:

            if track_limit(search_choice.length, guild_data["maxlength"]):
                player.add(ctx.author, search_choice)
                player.maybe_shuffle()
                self.bot.dispatch(
                    "red_audio_track_enqueue", player.channel.guild, search_choice, ctx.author
                )
            else:
                return await self._embed_msg(ctx, title=_("Track exceeds maximum length."))
        else:
            player.add(ctx.author, search_choice)
            player.maybe_shuffle()
            self.bot.dispatch(
                "red_audio_track_enqueue", player.channel.guild, search_choice, ctx.author
            )

        if not guild_data["shuffle"] and queue_dur > 0:
            songembed.set_footer(
                text=_("{time} until track playback: #{position} in queue").format(
                    time=queue_total_duration, position=before_queue_length + 1
                )
            )

        if not player.current:
            await player.play()
        return await self._embed_msg(ctx, embed=songembed)

    @staticmethod
    def _format_search_options(search_choice):
        query = audio_dataclasses.Query.process_input(search_choice)
        description = get_track_description(search_choice)
        return description, query

    @staticmethod
    async def _build_search_page(ctx: commands.Context, tracks, page_num):
        search_num_pages = math.ceil(len(tracks) / 5)
        search_idx_start = (page_num - 1) * 5
        search_idx_end = search_idx_start + 5
        search_list = ""
        command = ctx.invoked_with
        folder = False
        for i, track in enumerate(tracks[search_idx_start:search_idx_end], start=search_idx_start):
            search_track_num = i + 1
            if search_track_num > 5:
                search_track_num = search_track_num % 5
            if search_track_num == 0:
                search_track_num = 5
            try:
                query = audio_dataclasses.Query.process_input(track.uri)
                if query.is_local:
                    search_list += "`{0}.` **{1}**\n[{2}]\n".format(
                        search_track_num,
                        track.title,
                        audio_dataclasses.LocalPath(track.uri).to_string_user(),
                    )
                else:
                    search_list += "`{0}.` **[{1}]({2})**\n".format(
                        search_track_num, track.title, track.uri
                    )
            except AttributeError:
                track = audio_dataclasses.Query.process_input(track)
                if track.is_local and command != "search":
                    search_list += "`{}.` **{}**\n".format(
                        search_track_num, track.to_string_user()
                    )
                    if track.is_album:
                        folder = True
                elif command == "search":
                    search_list += "`{}.` **{}**\n".format(
                        search_track_num, track.to_string_user()
                    )
                else:
                    search_list += "`{}.` **{}**\n".format(
                        search_track_num, track.to_string_user()
                    )
        if hasattr(tracks[0], "uri") and hasattr(tracks[0], "track_identifier"):
            title = _("Tracks Found:")
            footer = _("search results")
        elif folder:
            title = _("Folders Found:")
            footer = _("local folders")
        else:
            title = _("Files Found:")
            footer = _("local tracks")
        embed = discord.Embed(
            colour=await ctx.embed_colour(), title=title, description=search_list
        )
        embed.set_footer(
            text=(_("Page {page_num}/{total_pages}") + " | {num_results} {footer}").format(
                page_num=page_num,
                total_pages=search_num_pages,
                num_results=len(tracks),
                footer=footer,
            )
        )
        return embed

    @commands.command()
    @commands.guild_only()
    @commands.bot_has_permissions(embed_links=True)
    async def seek(self, ctx: commands.Context, seconds: Union[int, str]):
        """Seek ahead or behind on a track by seconds or a to a specific time.

        Accepts seconds or a value formatted like 00:00:00 (`hh:mm:ss`) or 00:00 (`mm:ss`).
        """
        dj_enabled = self._dj_status_cache.setdefault(
            ctx.guild.id, await self.config.guild(ctx.guild).dj_enabled()
        )
        vote_enabled = await self.config.guild(ctx.guild).vote_enabled()
        is_alone = await self._is_alone(ctx)
        is_requester = await self.is_requester(ctx, ctx.author)
        can_skip = await self._can_instaskip(ctx, ctx.author)

        if not self._player_check(ctx):
            return await self._embed_msg(ctx, title=_("Nothing playing."))
        player = lavalink.get_player(ctx.guild.id)
        if (not ctx.author.voice or ctx.author.voice.channel != player.channel) and not can_skip:
            return await self._embed_msg(
                ctx,
                title=_("Unable To Seek Tracks"),
                description=_("You must be in the voice channel to use seek."),
            )

        if vote_enabled and not can_skip and not is_alone:
            return await self._embed_msg(
                ctx,
                title=_("Unable To Seek Tracks"),
                description=_("There are other people listening - vote to skip instead."),
            )

        if dj_enabled and not (can_skip or is_requester) and not is_alone:
            return await self._embed_msg(
                ctx,
                title=_("Unable To Seek Tracks"),
                description=_("You need the DJ role or be the track requester to use seek."),
            )

        if player.current:
            if player.current.is_stream:
                return await self._embed_msg(
                    ctx, title=_("Unable To Seek Tracks"), description=_("Can't seek on a stream.")
                )
            else:
                try:
                    int(seconds)
                    abs_position = False
                except ValueError:
                    abs_position = True
                    seconds = time_convert(seconds)
                if seconds == 0:
                    return await self._embed_msg(
                        ctx,
                        title=_("Unable To Seek Tracks"),
                        description=_("Invalid input for the time to seek."),
                    )
                if not abs_position:
                    time_sec = int(seconds) * 1000
                    seek = player.position + time_sec
                    if seek <= 0:
                        await self._embed_msg(
                            ctx,
                            title=_("Moved {num_seconds}s to 00:00:00").format(
                                num_seconds=seconds
                            ),
                        )
                    else:
                        await self._embed_msg(
                            ctx,
                            title=_("Moved {num_seconds}s to {time}").format(
                                num_seconds=seconds, time=lavalink.utils.format_time(seek)
                            ),
                        )
                    await player.seek(seek)
                else:
                    await self._embed_msg(
                        ctx,
                        title=_("Moved to {time}").format(
                            time=lavalink.utils.format_time(seconds * 1000)
                        ),
                    )
                    await player.seek(seconds * 1000)
        else:
            await self._embed_msg(ctx, title=_("Nothing playing."))

    @commands.group(autohelp=False)
    @commands.guild_only()
    @commands.bot_has_permissions(embed_links=True)
    async def shuffle(self, ctx: commands.Context):
        """Toggle shuffle."""
        if ctx.invoked_subcommand is None:
            dj_enabled = self._dj_status_cache.setdefault(
                ctx.guild.id, await self.config.guild(ctx.guild).dj_enabled()
            )
            if dj_enabled:
                if not await self._can_instaskip(ctx, ctx.author):
                    return await self._embed_msg(
                        ctx,
                        title=_("Unable To Toggle Shuffle"),
                        description=_("You need the DJ role to toggle shuffle."),
                    )
            if self._player_check(ctx):
                await self._data_check(ctx)
                player = lavalink.get_player(ctx.guild.id)
                if (
                    not ctx.author.voice or ctx.author.voice.channel != player.channel
                ) and not await self._can_instaskip(ctx, ctx.author):
                    return await self._embed_msg(
                        ctx,
                        title=_("Unable To Toggle Shuffle"),
                        description=_("You must be in the voice channel to toggle shuffle."),
                    )

            shuffle = await self.config.guild(ctx.guild).shuffle()
            await self.config.guild(ctx.guild).shuffle.set(not shuffle)
            await self._embed_msg(
                ctx,
                title=_("Setting Changed"),
                description=_("Shuffle tracks: {true_or_false}.").format(
                    true_or_false=_("Enabled") if not shuffle else _("Disabled")
                ),
            )
            if self._player_check(ctx):
                await self._data_check(ctx)

    @shuffle.command(name="bumped")
    @commands.guild_only()
    @commands.bot_has_permissions(embed_links=True)
    async def _shuffle_bumpped(self, ctx: commands.Context):
        """Toggle bumped track shuffle.

        Set this to disabled if you wish to avoid bumped songs being shuffled.
        This takes priority over `[p]shuffle`.
        """
        dj_enabled = self._dj_status_cache.setdefault(
            ctx.guild.id, await self.config.guild(ctx.guild).dj_enabled()
        )
        if dj_enabled:
            if not await self._can_instaskip(ctx, ctx.author):
                return await self._embed_msg(
                    ctx,
                    title=_("Unable To Toggle Shuffle"),
                    description=_("You need the DJ role to toggle shuffle."),
                )
        if self._player_check(ctx):
            await self._data_check(ctx)
            player = lavalink.get_player(ctx.guild.id)
            if (
                not ctx.author.voice or ctx.author.voice.channel != player.channel
            ) and not await self._can_instaskip(ctx, ctx.author):
                return await self._embed_msg(
                    ctx,
                    title=_("Unable To Toggle Shuffle"),
                    description=_("You must be in the voice channel to toggle shuffle."),
                )

        bumped = await self.config.guild(ctx.guild).shuffle_bumped()
        await self.config.guild(ctx.guild).shuffle_bumped.set(not bumped)
        await self._embed_msg(
            ctx,
            title=_("Setting Changed"),
            description=_("Shuffle bumped tracks: {true_or_false}.").format(
                true_or_false=_("Enabled") if not bumped else _("Disabled")
            ),
        )
        if self._player_check(ctx):
            await self._data_check(ctx)

    @commands.command()
    @commands.guild_only()
    @commands.bot_has_permissions(embed_links=True)
    async def sing(self, ctx: commands.Context):
        """Make Red sing one of her songs."""
        ids = (
            "zGTkAVsrfg8",
            "cGMWL8cOeAU",
            "vFrjMq4aL-g",
            "WROI5WYBU_A",
            "41tIUr_ex3g",
            "f9O2Rjn1azc",
        )
        url = f"https://www.youtube.com/watch?v={random.choice(ids)}"
        await ctx.invoke(self.play, query=url)

    @commands.command()
    @commands.guild_only()
    @commands.bot_has_permissions(embed_links=True)
    async def skip(self, ctx: commands.Context, skip_to_track: int = None):
        """Skip to the next track, or to a given track number."""
        if not self._player_check(ctx):
            return await self._embed_msg(ctx, title=_("Nothing playing."))
        player = lavalink.get_player(ctx.guild.id)
        if (
            not ctx.author.voice or ctx.author.voice.channel != player.channel
        ) and not await self._can_instaskip(ctx, ctx.author):
            return await self._embed_msg(
                ctx,
                title=_("Unable To Skip Tracks"),
                description=_("You must be in the voice channel to skip the music."),
            )
        if not player.current:
            return await self._embed_msg(ctx, title=_("Nothing playing."))
        dj_enabled = self._dj_status_cache.setdefault(
            ctx.guild.id, await self.config.guild(ctx.guild).dj_enabled()
        )
        vote_enabled = await self.config.guild(ctx.guild).vote_enabled()
        is_alone = await self._is_alone(ctx)
        is_requester = await self.is_requester(ctx, ctx.author)
        can_skip = await self._can_instaskip(ctx, ctx.author)
        if dj_enabled and not vote_enabled:
            if not (can_skip or is_requester) and not is_alone:
                return await self._embed_msg(
                    ctx,
                    title=_("Unable To Skip Tracks"),
                    description=_(
                        "You need the DJ role or be the track requester to skip tracks."
                    ),
                )
            if (
                is_requester
                and not can_skip
                and isinstance(skip_to_track, int)
                and skip_to_track > 1
            ):
                return await self._embed_msg(
                    ctx,
                    title=_("Unable To Skip Tracks"),
                    description=_("You can only skip the current track."),
                )

        if vote_enabled:
            if not can_skip:
                if skip_to_track is not None:
                    return await self._embed_msg(
                        ctx,
                        title=_("Unable To Skip Tracks"),
                        description=_(
                            "Can't skip to a specific track in vote mode without the DJ role."
                        ),
                    )
                if ctx.author.id in self.skip_votes[ctx.message.guild]:
                    self.skip_votes[ctx.message.guild].remove(ctx.author.id)
                    reply = _("I removed your vote to skip.")
                else:
                    self.skip_votes[ctx.message.guild].append(ctx.author.id)
                    reply = _("You voted to skip.")

                num_votes = len(self.skip_votes[ctx.message.guild])
                vote_mods = []
                for member in player.channel.members:
                    can_skip = await self._can_instaskip(ctx, member)
                    if can_skip:
                        vote_mods.append(member)
                num_members = len(player.channel.members) - len(vote_mods)
                vote = int(100 * num_votes / num_members)
                percent = await self.config.guild(ctx.guild).vote_percent()
                if vote >= percent:
                    self.skip_votes[ctx.message.guild] = []
                    await self._embed_msg(ctx, title=_("Vote threshold met."))
                    return await self._skip_action(ctx)
                else:
                    reply += _(
                        " Votes: {num_votes}/{num_members}"
                        " ({cur_percent}% out of {required_percent}% needed)"
                    ).format(
                        num_votes=humanize_number(num_votes),
                        num_members=humanize_number(num_members),
                        cur_percent=vote,
                        required_percent=percent,
                    )
                    return await self._embed_msg(ctx, title=reply)
            else:
                return await self._skip_action(ctx, skip_to_track)
        else:
            return await self._skip_action(ctx, skip_to_track)

    async def _can_instaskip(self, ctx: commands.Context, member: discord.Member):

        dj_enabled = self._dj_status_cache.setdefault(
            ctx.guild.id, await self.config.guild(ctx.guild).dj_enabled()
        )

        if member.bot:
            return True

        if member.id == ctx.guild.owner_id:
            return True

        if dj_enabled:
            if await self._has_dj_role(ctx, member):
                return True

        if await ctx.bot.is_owner(member):
            return True

        if await ctx.bot.is_mod(member):
            return True

        if await self._channel_check(ctx):
            return True

        return False

    @staticmethod
    async def _is_alone(ctx: commands.Context):
        channel_members = rgetattr(ctx, "guild.me.voice.channel.members", [])
        nonbots = sum(m.id != ctx.author.id for m in channel_members if not m.bot)
        return nonbots < 1

    async def _has_dj_role(self, ctx: commands.Context, member: discord.Member):
        dj_role = self._dj_role_cache.setdefault(
            ctx.guild.id, await self.config.guild(ctx.guild).dj_role()
        )
        dj_role_obj = ctx.guild.get_role(dj_role)
        return dj_role_obj in ctx.guild.get_member(member.id).roles

    @staticmethod
    async def is_requester(ctx: commands.Context, member: discord.Member):
        try:
            player = lavalink.get_player(ctx.guild.id)
            log.debug(f"Current requester is {player.current}")
            return player.current.requester.id == member.id
        except Exception as e:
            log.error(e)
        return False

    async def _skip_action(self, ctx: commands.Context, skip_to_track: int = None):
        player = lavalink.get_player(ctx.guild.id)
        autoplay = await self.config.guild(player.channel.guild).auto_play()
        if not player.current or (not player.queue and not autoplay):
            try:
                pos, dur = player.position, player.current.length
            except AttributeError:
                return await self._embed_msg(ctx, title=_("There's nothing in the queue."))
            time_remain = lavalink.utils.format_time(dur - pos)
            if player.current.is_stream:
                embed = discord.Embed(
                    colour=await ctx.embed_colour(), title=_("There's nothing in the queue.")
                )
                embed.set_footer(
                    text=_("Currently livestreaming {track}").format(track=player.current.title)
                )
            else:
                embed = discord.Embed(
                    colour=await ctx.embed_colour(), title=_("There's nothing in the queue.")
                )
                embed.set_footer(
                    text=_("{time} left on {track}").format(
                        time=time_remain, track=player.current.title
                    )
                )
            return await self._embed_msg(ctx, embed=embed)
        elif autoplay and not player.queue:
            embed = discord.Embed(
                colour=await ctx.embed_colour(),
                title=_("Track Skipped"),
                description=get_track_description(player.current),
            )
            await self._embed_msg(ctx, embed=embed)
            return await player.skip()

        queue_to_append = []
        if skip_to_track is not None and skip_to_track != 1:
            if skip_to_track < 1:
                return await self._embed_msg(
                    ctx, title=_("Track number must be equal to or greater than 1.")
                )
            elif skip_to_track > len(player.queue):
                return await self._embed_msg(
                    ctx,
                    title=_(
                        "There are only {queuelen} songs currently queued.".format(
                            queuelen=len(player.queue)
                        )
                    ),
                )
            embed = discord.Embed(
                colour=await ctx.embed_colour(),
                title=_("{skip_to_track} Tracks Skipped".format(skip_to_track=skip_to_track)),
            )
            await self._embed_msg(ctx, embed=embed)
            if player.repeat:
                queue_to_append = player.queue[0 : min(skip_to_track - 1, len(player.queue) - 1)]
            player.queue = player.queue[
                min(skip_to_track - 1, len(player.queue) - 1) : len(player.queue)
            ]
        else:
            embed = discord.Embed(
                colour=await ctx.embed_colour(),
                title=_("Track Skipped"),
                description=get_track_description(player.current),
            )
            await self._embed_msg(ctx, embed=embed)
        self.bot.dispatch("red_audio_skip_track", player.channel.guild, player.current, ctx.author)
        await player.play()
        player.queue += queue_to_append

    @commands.command()
    @commands.guild_only()
    @commands.bot_has_permissions(embed_links=True)
    async def stop(self, ctx: commands.Context):
        """Stop playback and clear the queue."""
        dj_enabled = self._dj_status_cache.setdefault(
            ctx.guild.id, await self.config.guild(ctx.guild).dj_enabled()
        )
        vote_enabled = await self.config.guild(ctx.guild).vote_enabled()
        if not self._player_check(ctx):
            return await self._embed_msg(ctx, title=_("Nothing playing."))
        player = lavalink.get_player(ctx.guild.id)
        if (
            not ctx.author.voice or ctx.author.voice.channel != player.channel
        ) and not await self._can_instaskip(ctx, ctx.author):
            return await self._embed_msg(
                ctx,
                title=_("Unable To Stop Player"),
                description=_("You must be in the voice channel to stop the music."),
            )
        if vote_enabled or vote_enabled and dj_enabled:
            if not await self._can_instaskip(ctx, ctx.author) and not await self._is_alone(ctx):
                return await self._embed_msg(
                    ctx,
                    title=_("Unable To Stop Player"),
                    description=_("There are other people listening - vote to skip instead."),
                )
        if dj_enabled and not vote_enabled:
            if not await self._can_instaskip(ctx, ctx.author):
                return await self._embed_msg(
                    ctx,
                    title=_("Unable To Stop Player"),
                    description=_("You need the DJ role to stop the music."),
                )
        if (
            player.is_playing
            or (not player.is_playing and player.paused)
            or player.queue
            or getattr(player.current, "extras", {}).get("autoplay")
        ):
            eq = player.fetch("eq")
            if eq:
                await self.config.custom("EQUALIZER", ctx.guild.id).eq_bands.set(eq.bands)
            player.queue = []
            player.store("playing_song", None)
            player.store("prev_requester", None)
            player.store("prev_song", None)
            player.store("requester", None)
            await player.stop()
            await self._embed_msg(ctx, title=_("Stopping..."))

    @commands.command()
    @commands.guild_only()
    @commands.cooldown(1, 15, commands.BucketType.guild)
    @commands.bot_has_permissions(embed_links=True)
    async def summon(self, ctx: commands.Context):
        """Summon the bot to a voice channel."""
        dj_enabled = self._dj_status_cache.setdefault(
            ctx.guild.id, await self.config.guild(ctx.guild).dj_enabled()
        )
        if dj_enabled:
            if not await self._can_instaskip(ctx, ctx.author):
                ctx.command.reset_cooldown(ctx)
                return await self._embed_msg(
                    ctx,
                    title=_("Unable To Join Voice Channel"),
                    description=_("You need the DJ role to summon the bot."),
                )
        try:
            if (
                not ctx.author.voice.channel.permissions_for(ctx.me).connect
                or not ctx.author.voice.channel.permissions_for(ctx.me).move_members
                and userlimit(ctx.author.voice.channel)
            ):
                ctx.command.reset_cooldown(ctx)
                return await self._embed_msg(
                    ctx,
                    title=_("Unable To Join Voice Channel"),
                    description=_("I don't have permission to connect to your channel."),
                )
            if not self._player_check(ctx):
                await lavalink.connect(ctx.author.voice.channel)
                player = lavalink.get_player(ctx.guild.id)
                player.store("connect", datetime.datetime.utcnow())
            else:
                player = lavalink.get_player(ctx.guild.id)
                if ctx.author.voice.channel == player.channel:
                    ctx.command.reset_cooldown(ctx)
                    return
                await player.move_to(ctx.author.voice.channel)
        except AttributeError:
            ctx.command.reset_cooldown(ctx)
            return await self._embed_msg(
                ctx,
                title=_("Unable To Join Voice Channel"),
                description=_("Connect to a voice channel first."),
            )
        except IndexError:
            ctx.command.reset_cooldown(ctx)
            return await self._embed_msg(
                ctx,
                title=_("Unable To Join Voice Channel"),
                description=_("Connection to Lavalink has not yet been established."),
            )

    @commands.command()
    @commands.guild_only()
    @commands.bot_has_permissions(embed_links=True)
    async def volume(self, ctx: commands.Context, vol: int = None):
        """Set the volume, 1% - 150%."""
        dj_enabled = self._dj_status_cache.setdefault(
            ctx.guild.id, await self.config.guild(ctx.guild).dj_enabled()
        )
        if not vol:
            vol = await self.config.guild(ctx.guild).volume()
            embed = discord.Embed(
                colour=await ctx.embed_colour(),
                title=_("Current Volume:"),
                description=str(vol) + "%",
            )
            if not self._player_check(ctx):
                embed.set_footer(text=_("Nothing playing."))
            return await self._embed_msg(ctx, embed=embed)
        if self._player_check(ctx):
            player = lavalink.get_player(ctx.guild.id)
            if (
                not ctx.author.voice or ctx.author.voice.channel != player.channel
            ) and not await self._can_instaskip(ctx, ctx.author):
                return await self._embed_msg(
                    ctx,
                    title=_("Unable To Change Volume"),
                    description=_("You must be in the voice channel to change the volume."),
                )
        if dj_enabled:
            if not await self._can_instaskip(ctx, ctx.author) and not await self._has_dj_role(
                ctx, ctx.author
            ):
                return await self._embed_msg(
                    ctx,
                    title=_("Unable To Change Volume"),
                    description=_("You need the DJ role to change the volume."),
                )
        if vol < 0:
            vol = 0
        if vol > 150:
            vol = 150
            await self.config.guild(ctx.guild).volume.set(vol)
            if self._player_check(ctx):
                await lavalink.get_player(ctx.guild.id).set_volume(vol)
        else:
            await self.config.guild(ctx.guild).volume.set(vol)
            if self._player_check(ctx):
                await lavalink.get_player(ctx.guild.id).set_volume(vol)
        embed = discord.Embed(
            colour=await ctx.embed_colour(), title=_("Volume:"), description=str(vol) + "%"
        )
        if not self._player_check(ctx):
            embed.set_footer(text=_("Nothing playing."))
        await self._embed_msg(ctx, embed=embed)

    @commands.group(aliases=["llset"])
    @commands.guild_only()
    @commands.bot_has_permissions(embed_links=True)
    @checks.is_owner()
    async def llsetup(self, ctx: commands.Context):
        """Lavalink server configuration options."""

    @llsetup.command()
    async def external(self, ctx: commands.Context):
        """Toggle using external lavalink servers."""
        external = await self.config.use_external_lavalink()
        await self.config.use_external_lavalink.set(not external)

        if external:
            embed = discord.Embed(
                title=_("Setting Changed"),
                description=_("External lavalink server: {true_or_false}.").format(
                    true_or_false=_("Enabled") if not external else _("Disabled")
                ),
            )
            await self._embed_msg(ctx, embed=embed)
        else:
            if self._manager is not None:
                await self._manager.shutdown()
            await self._embed_msg(
                ctx,
                title=_("Setting Changed"),
                description=_("External lavalink server: {true_or_false}.").format(
                    true_or_false=_("Enabled") if not external else _("Disabled")
                ),
            )

        self._restart_connect()

    @llsetup.command()
    async def host(self, ctx: commands.Context, host: str):
        """Set the lavalink server host."""
        await self.config.host.set(host)
        footer = None
        if await self._check_external():
            footer = _("External lavalink server set to True.")
        await self._embed_msg(
            ctx,
            title=_("Setting Changed"),
            description=_("Host set to {host}.").format(host=host),
            footer=footer,
        )
        self._restart_connect()

    @llsetup.command()
    async def password(self, ctx: commands.Context, password: str):
        """Set the lavalink server password."""
        await self.config.password.set(str(password))
        footer = None
        if await self._check_external():
            footer = _("External lavalink server set to True.")
        await self._embed_msg(
            ctx,
            title=_("Setting Changed"),
            description=_("Server password set to {password}.").format(password=password),
            footer=footer,
        )

        self._restart_connect()

    @llsetup.command()
    async def restport(self, ctx: commands.Context, rest_port: int):
        """Set the lavalink REST server port."""
        await self.config.rest_port.set(rest_port)
        footer = None
        if await self._check_external():
            footer = _("External lavalink server set to True.")
        await self._embed_msg(
            ctx,
            title=_("Setting Changed"),
            description=_("REST port set to {port}.").format(port=rest_port),
            footer=footer,
        )

        self._restart_connect()

    @llsetup.command()
    async def wsport(self, ctx: commands.Context, ws_port: int):
        """Set the lavalink websocket server port."""
        await self.config.ws_port.set(ws_port)
        footer = None
        if await self._check_external():
            footer = _("External lavalink server set to True.")
        await self._embed_msg(
            ctx,
            title=_("Setting Changed"),
            description=_("Websocket port set to {port}.").format(port=ws_port),
            footer=footer,
        )

        self._restart_connect()

    @staticmethod
    async def _apply_gain(guild_id: int, band, gain):
        const = {
            "op": "equalizer",
            "guildId": str(guild_id),
            "bands": [{"band": band, "gain": gain}],
        }

        try:
            await lavalink.get_player(guild_id).node.send({**const})
        except (KeyError, IndexError):
            pass

    @staticmethod
    async def _apply_gains(guild_id: int, gains):
        const = {
            "op": "equalizer",
            "guildId": str(guild_id),
            "bands": [{"band": x, "gain": y} for x, y in enumerate(gains)],
        }

        try:
            await lavalink.get_player(guild_id).node.send({**const})
        except (KeyError, IndexError):
            pass

    async def _channel_check(self, ctx: commands.Context):
        try:
            player = lavalink.get_player(ctx.guild.id)
        except KeyError:
            return False
        try:
            in_channel = sum(
                not m.bot for m in ctx.guild.get_member(self.bot.user.id).voice.channel.members
            )
        except AttributeError:
            return False

        if not ctx.author.voice:
            user_channel = None
        else:
            user_channel = ctx.author.voice.channel

        if in_channel == 0 and user_channel:
            if (
                (player.channel != user_channel)
                and not player.current
                and player.position == 0
                and len(player.queue) == 0
            ):
                await player.move_to(user_channel)
                return True
        else:
            return False

    async def _check_api_tokens(self):
        spotify = await self.bot.get_shared_api_tokens("spotify")
        youtube = await self.bot.get_shared_api_tokens("youtube")
        return {
            "spotify_client_id": spotify.get("client_id", ""),
            "spotify_client_secret": spotify.get("client_secret", ""),
            "youtube_api": youtube.get("api_key", ""),
        }

    async def _check_external(self):
        external = await self.config.use_external_lavalink()
        if not external:
            if self._manager is not None:
                await self._manager.shutdown()
            await self.config.use_external_lavalink.set(True)
            return True
        else:
            return False

    async def _clear_react(self, message: discord.Message, emoji: dict = None):
        """Non blocking version of clear_react."""
        return self.bot.loop.create_task(clear_react(self.bot, message, emoji))

    async def _currency_check(self, ctx: commands.Context, jukebox_price: int):
        jukebox = await self.config.guild(ctx.guild).jukebox()
        if jukebox and not await self._can_instaskip(ctx, ctx.author):
            can_spend = bank.can_spend(ctx.author, jukebox_price)
            if can_spend:
                await bank.withdraw_credits(ctx.author, jukebox_price)
            else:
                credits_name = await bank.get_currency_name(ctx.guild)
                bal = await bank.get_balance(ctx.author)
                await self._embed_msg(
                    ctx,
                    title=_("Not enough {currency}").format(currency=credits_name),
                    description=_(
                        "{required_credits} {currency} required, but you have {bal}."
                    ).format(
                        currency=credits_name,
                        required_credits=humanize_number(jukebox_price),
                        bal=humanize_number(bal),
                    ),
                )
            return can_spend
        else:
            return True

    async def _data_check(self, ctx: commands.Context):
        player = lavalink.get_player(ctx.guild.id)
        shuffle = await self.config.guild(ctx.guild).shuffle()
        repeat = await self.config.guild(ctx.guild).repeat()
        volume = await self.config.guild(ctx.guild).volume()
        shuffle_bumped = await self.config.guild(ctx.guild).shuffle_bumped()
        player.repeat = repeat
        player.shuffle = shuffle
        player.shuffle_bumped = shuffle_bumped
        if player.volume != volume:
            await player.set_volume(volume)

    async def disconnect_timer(self):
        stop_times = {}
        pause_times = {}
        while True:
            for p in lavalink.all_players():
                server = p.channel.guild

                if [self.bot.user] == p.channel.members:
                    stop_times.setdefault(server.id, time.time())
                    pause_times.setdefault(server.id, time.time())
                else:
                    stop_times.pop(server.id, None)
                    if p.paused and server.id in pause_times:
                        try:
                            await p.pause(False)
                        except Exception:
                            log.error(
                                "Exception raised in Audio's emptypause_timer.", exc_info=True
                            )
                    pause_times.pop(server.id, None)
            servers = stop_times.copy()
            servers.update(pause_times)
            for sid in servers:
                server_obj = self.bot.get_guild(sid)
                if sid in stop_times and await self.config.guild(server_obj).emptydc_enabled():
                    emptydc_timer = await self.config.guild(server_obj).emptydc_timer()
                    if (time.time() - stop_times[sid]) >= emptydc_timer:
                        stop_times.pop(sid)
                        try:
                            player = lavalink.get_player(sid)
                            await player.stop()
                            await player.disconnect()
                        except Exception as err:
                            log.error("Exception raised in Audio's emptydc_timer.", exc_info=True)
                            if "No such player for that guild" in str(err):
                                stop_times.pop(sid, None)
                            pass
                elif (
                    sid in pause_times and await self.config.guild(server_obj).emptypause_enabled()
                ):
                    emptypause_timer = await self.config.guild(server_obj).emptypause_timer()
                    if (time.time() - pause_times.get(sid)) >= emptypause_timer:
                        try:
                            await lavalink.get_player(sid).pause()
                        except Exception as err:
                            if "No such player for that guild" in str(err):
                                pause_times.pop(sid, None)
                            log.error(
                                "Exception raised in Audio's emptypause_timer.", exc_info=True
                            )
            await asyncio.sleep(5)

    async def _embed_msg(self, ctx: commands.Context, **kwargs):
        colour = await self.bot.get_embed_color(ctx)
        title = kwargs.get("title", EmptyEmbed) or EmptyEmbed
        _type = kwargs.get("type", "rich") or "rich"
        url = kwargs.get("url", EmptyEmbed) or EmptyEmbed
        description = kwargs.get("description", EmptyEmbed) or EmptyEmbed
        timestamp = kwargs.get("timestamp")
        footer = kwargs.get("footer")
        thumbnail = kwargs.get("thumbnail")
        contents = dict(title=title, type=_type, url=url, description=description)
        if timestamp and isinstance(timestamp, datetime.datetime):
            contents["timestamp"] = timestamp
        embed = kwargs.get("embed") or discord.Embed(**contents)
        embed.color = colour
        if footer:
            embed.set_footer(text=footer)
        if thumbnail:
            embed.set_thumbnail(url=thumbnail)
        return await ctx.send(embed=embed)

    async def _eq_check(self, ctx: commands.Context, player: lavalink.Player):
        eq = player.fetch("eq", Equalizer())

        config_bands = await self.config.custom("EQUALIZER", ctx.guild.id).eq_bands()
        if not config_bands:
            config_bands = eq.bands
            await self.config.custom("EQUALIZER", ctx.guild.id).eq_bands.set(eq.bands)

        if eq.bands != config_bands:
            band_num = list(range(0, eq._band_count))
            band_value = config_bands
            eq_dict = {}
            for k, v in zip(band_num, band_value):
                eq_dict[k] = v
            for band, value in eq_dict.items():
                eq.set_gain(band, value)
            player.store("eq", eq)
            await self._apply_gains(ctx.guild.id, config_bands)

    async def _eq_interact(
        self, ctx: commands.Context, player: lavalink.Player, eq, message, selected
    ):
        player.store("eq", eq)
        emoji = {
            "far_left": "\N{BLACK LEFT-POINTING TRIANGLE}",
            "one_left": "\N{LEFTWARDS BLACK ARROW}",
            "max_output": "\N{BLACK UP-POINTING DOUBLE TRIANGLE}",
            "output_up": "\N{UP-POINTING SMALL RED TRIANGLE}",
            "output_down": "\N{DOWN-POINTING SMALL RED TRIANGLE}",
            "min_output": "\N{BLACK DOWN-POINTING DOUBLE TRIANGLE}",
            "one_right": "\N{BLACK RIGHTWARDS ARROW}",
            "far_right": "\N{BLACK RIGHT-POINTING TRIANGLE}",
            "reset": "\N{BLACK CIRCLE FOR RECORD}",
            "info": "\N{INFORMATION SOURCE}",
        }
        selector = f'{" " * 8}{"   " * selected}^^'
        try:
            await message.edit(content=box(f"{eq.visualise()}\n{selector}", lang="ini"))
        except discord.errors.NotFound:
            return
        try:
            (react_emoji, react_user) = await self._get_eq_reaction(ctx, message, emoji)
        except TypeError:
            return

        if not react_emoji:
            await self.config.custom("EQUALIZER", ctx.guild.id).eq_bands.set(eq.bands)
            await self._clear_react(message, emoji)

        if react_emoji == "\N{LEFTWARDS BLACK ARROW}":
            await remove_react(message, react_emoji, react_user)
            await self._eq_interact(ctx, player, eq, message, max(selected - 1, 0))

        if react_emoji == "\N{BLACK RIGHTWARDS ARROW}":
            await remove_react(message, react_emoji, react_user)
            await self._eq_interact(ctx, player, eq, message, min(selected + 1, 14))

        if react_emoji == "\N{UP-POINTING SMALL RED TRIANGLE}":
            await remove_react(message, react_emoji, react_user)
            _max = "{:.2f}".format(min(eq.get_gain(selected) + 0.1, 1.0))
            eq.set_gain(selected, float(_max))
            await self._apply_gain(ctx.guild.id, selected, _max)
            await self._eq_interact(ctx, player, eq, message, selected)

        if react_emoji == "\N{DOWN-POINTING SMALL RED TRIANGLE}":
            await remove_react(message, react_emoji, react_user)
            _min = "{:.2f}".format(max(eq.get_gain(selected) - 0.1, -0.25))
            eq.set_gain(selected, float(_min))
            await self._apply_gain(ctx.guild.id, selected, _min)
            await self._eq_interact(ctx, player, eq, message, selected)

        if react_emoji == "\N{BLACK UP-POINTING DOUBLE TRIANGLE}":
            await remove_react(message, react_emoji, react_user)
            _max = 1.0
            eq.set_gain(selected, _max)
            await self._apply_gain(ctx.guild.id, selected, _max)
            await self._eq_interact(ctx, player, eq, message, selected)

        if react_emoji == "\N{BLACK DOWN-POINTING DOUBLE TRIANGLE}":
            await remove_react(message, react_emoji, react_user)
            _min = -0.25
            eq.set_gain(selected, _min)
            await self._apply_gain(ctx.guild.id, selected, _min)
            await self._eq_interact(ctx, player, eq, message, selected)

        if react_emoji == "\N{BLACK LEFT-POINTING TRIANGLE}":
            await remove_react(message, react_emoji, react_user)
            selected = 0
            await self._eq_interact(ctx, player, eq, message, selected)

        if react_emoji == "\N{BLACK RIGHT-POINTING TRIANGLE}":
            await remove_react(message, react_emoji, react_user)
            selected = 14
            await self._eq_interact(ctx, player, eq, message, selected)

        if react_emoji == "\N{BLACK CIRCLE FOR RECORD}":
            await remove_react(message, react_emoji, react_user)
            for band in range(eq._band_count):
                eq.set_gain(band, 0.0)
            await self._apply_gains(ctx.guild.id, eq.bands)
            await self._eq_interact(ctx, player, eq, message, selected)

        if react_emoji == "\N{INFORMATION SOURCE}":
            await remove_react(message, react_emoji, react_user)
            await ctx.send_help(self.eq)
            await self._eq_interact(ctx, player, eq, message, selected)

    @staticmethod
    async def _eq_msg_clear(eq_message: discord.Message):
        if eq_message is not None:
            with contextlib.suppress(discord.HTTPException):
                await eq_message.delete()

    async def _get_eq_reaction(self, ctx: commands.Context, message: discord.Message, emoji):
        try:
            reaction, user = await self.bot.wait_for(
                "reaction_add",
                check=lambda r, u: r.message.id == message.id
                and u.id == ctx.author.id
                and r.emoji in emoji.values(),
                timeout=30,
            )
        except asyncio.TimeoutError:
            await self._clear_react(message, emoji)
            return None
        else:
            return reaction.emoji, user

    def _play_lock(self, ctx: commands.Context, tf):
        if tf:
            self.play_lock[ctx.message.guild.id] = True
        else:
            self.play_lock[ctx.message.guild.id] = False

    def _player_check(self, ctx: commands.Context):
        if self._connection_aborted:
            return False
        try:
            lavalink.get_player(ctx.guild.id)
            return True
        except IndexError:
            return False
        except KeyError:
            return False

    @commands.Cog.listener()
    async def on_voice_state_update(
        self, member: discord.Member, before: discord.VoiceState, after: discord.VoiceState
    ):
        await self._ready_event.wait()
        if after.channel != before.channel:
            try:
                self.skip_votes[before.channel.guild].remove(member.id)
            except (ValueError, KeyError, AttributeError):
                pass

    def cog_unload(self):
        if not self._cleaned_up:
            self.bot.dispatch("red_audio_unload", self)
            self.session.detach()
            self.bot.loop.create_task(self._close_database())
            if self._disconnect_task:
                self._disconnect_task.cancel()

            if self._connect_task:
                self._connect_task.cancel()

            if self._init_task:
                self._init_task.cancel()

            lavalink.unregister_event_listener(self.event_handler)
            self.bot.loop.create_task(lavalink.close())
            if self._manager is not None:
                self.bot.loop.create_task(self._manager.shutdown())

            self._cleaned_up = True

    @bump.error
    @disconnect.error
    @genre.error
    @local_folder.error
    @local_play.error
    @local_search.error
    @play.error
    @prev.error
    @search.error
    @_playlist_append.error
    @_playlist_save.error
    @_playlist_update.error
    @_playlist_upload.error
    async def _clear_lock_on_error(self, ctx: commands.Context, error):
        # TODO: Change this in a future PR
        # FIXME: This seems to be consuming tracebacks and not adding them to last traceback
        # which is handled by on_command_error
        # Make it so that this can be used to show user friendly errors
        if not isinstance(
            getattr(error, "original", error),
            (
                commands.CheckFailure,
                commands.UserInputError,
                commands.DisabledCommand,
                commands.CommandOnCooldown,
            ),
        ):
            self._play_lock(ctx, False)
            await self.music_cache.run_tasks(ctx)
            message = "Error in command '{}'. Check your console or logs for details.".format(
                ctx.command.qualified_name
            )
            await ctx.send(inline(message))
            exception_log = "Exception in command '{}'\n" "".format(ctx.command.qualified_name)
            exception_log += "".join(
                traceback.format_exception(type(error), error, error.__traceback__)
            )
            self.bot._last_exception = exception_log

        await ctx.bot.on_command_error(
            ctx, getattr(error, "original", error), unhandled_by_cog=True
        )

    async def cog_after_invoke(self, ctx: commands.Context):
        await self._process_db(ctx)

    async def _process_db(self, ctx: commands.Context):
        await self.music_cache.run_tasks(ctx)

    async def _close_database(self):
        await self.music_cache.run_all_pending_tasks()
        await self.music_cache.close()

    __del__ = cog_unload<|MERGE_RESOLUTION|>--- conflicted
+++ resolved
@@ -365,32 +365,26 @@
                 "tracebacks for details."
             )
 
-<<<<<<< HEAD
     async def error_reset(self, player: lavalink.Player):
-        guild = rgetattr(player, "channel.guild", None)
+        guild = rgetattr(player, "channel.guild.id", None)
         if not guild:
             return
         now = time.time()
         seconds_allowed = 10
-        last_error = self._error_timer.setdefault(guild.id, now)
+        last_error = self._error_timer.setdefault(guild, now)
         if now - seconds_allowed > last_error:
-            self._error_timer[guild.id] = 0
-            self._error_counter[guild.id] = 0
+            self._error_timer[guild] = 0
+            self._error_counter[guild] = 0
 
     async def increase_error_counter(self, player: lavalink.Player) -> bool:
-        guild = player.channel.guild
+        guild = rgetattr(player, "channel.guild.id", None)
+        if not guild:
+            return False
         now = time.time()
-        self._error_counter[guild.id] += 1
-        self._error_timer[guild.id] = now
-        return self._error_counter[guild.id] >= 5
-
-    @staticmethod
-    async def _players_check():
-        try:
-            get_single_title = get_track_description_unformatted(
-                lavalink.active_players()[0].current
-            )
-=======
+        self._error_counter[guild] += 1
+        self._error_timer[guild] = now
+        return self._error_counter[guild] >= 5
+
     @staticmethod
     async def _players_check():
         try:
@@ -402,24 +396,13 @@
                 ),
                 None,
             )
-            get_single_title = getattr(current, "title")
-            uri = getattr(current, "uri")
-            query = audio_dataclasses.Query.process_input(uri)
-            if get_single_title and uri:
-                if get_single_title == "Unknown title":
-                    get_single_title = uri
-                    if not get_single_title.startswith("http"):
-                        get_single_title = get_single_title.rsplit("/", 1)[-1]
-                elif query.is_local:
-                    get_single_title = "{} - {}".format(current.author, current.title)
->>>>>>> f01dfc2d
+            get_single_title = get_track_description_unformatted(current)
             playing_servers = len(lavalink.active_players())
         except IndexError:
             get_single_title = None
             playing_servers = 0
         return get_single_title, playing_servers
 
-<<<<<<< HEAD
     async def _status_check(self, track, playing_servers):
         if playing_servers == 0:
             await self.bot.change_presence(activity=None)
@@ -428,59 +411,34 @@
                 activity=discord.Activity(name=track, type=discord.ActivityType.listening)
             )
         elif playing_servers > 1:
-=======
-    async def _status_check(self, playing_servers):
-        if playing_servers > 1:
->>>>>>> f01dfc2d
             await self.bot.change_presence(
                 activity=discord.Activity(
                     name=_("music in {} servers").format(playing_servers),
                     type=discord.ActivityType.playing,
                 )
             )
-<<<<<<< HEAD
-=======
-        elif playing_servers == 1:
-            single_title = await self._players_check()
-            await self.bot.change_presence(
-                activity=discord.Activity(
-                    name=single_title[0], type=discord.ActivityType.listening
-                )
-            )
-        elif playing_servers == 0:
-            await self.bot.change_presence(activity=None)
->>>>>>> f01dfc2d
 
     async def event_handler(
         self, player: lavalink.Player, event_type: lavalink.LavalinkEvents, extra
     ):
-<<<<<<< HEAD
-        disconnect = await self.config.guild(player.channel.guild).disconnect()
-        autoplay = await self.config.guild(player.channel.guild).auto_play()
-        notify = await self.config.guild(player.channel.guild).notify()
-        status = await self.config.status()
-        repeat = await self.config.guild(player.channel.guild).repeat()
-
-        await self.error_reset(player)
-=======
         current_track = player.current
         current_channel = player.channel
         guild = rgetattr(current_channel, "guild", None)
-        current_uri = rgetattr(current_track, "uri", None)
+        guild_id = rgetattr(guild, "id", None)
         current_requester = rgetattr(current_track, "requester", None)
-        current_title = rgetattr(current_track, "title", None)
-        current_author = rgetattr(current_track, "author", None)
         current_stream = rgetattr(current_track, "is_stream", None)
         current_length = rgetattr(current_track, "length", None)
         current_thumbnail = rgetattr(current_track, "thumbnail", None)
         current_extras = rgetattr(current_track, "extras", {})
-
-        disconnect = await self.config.guild(guild).disconnect()
-        autoplay = await self.config.guild(guild).auto_play() or self.owns_autoplay
-        notify = await self.config.guild(guild).notify()
+        guild_data = await self.config.guild(guild).all()
+        repeat = guild_data["repeat"]
+        notify = guild_data["notify"]
+        disconnect = guild_data["disconnect"]
+        autoplay = guild_data["auto_play"]
+        description = get_track_description(current_track)
         status = await self.config.status()
-        repeat = await self.config.guild(guild).repeat()
->>>>>>> f01dfc2d
+
+        await self.error_reset(player)
 
         if event_type == lavalink.LavalinkEvents.TRACK_START:
             self.skip_votes[guild] = []
@@ -500,7 +458,6 @@
             prev_requester = player.fetch("prev_requester")
             self.bot.dispatch("red_audio_queue_end", guild, prev_song, prev_requester)
             if autoplay and not player.queue and player.fetch("playing_song") is not None:
-<<<<<<< HEAD
                 try:
                     await self.music_cache.autoplay(player)
                 except DatabaseError:
@@ -512,27 +469,6 @@
                         )
                     return
 
-=======
-                if self.owns_autoplay is None:
-                    try:
-                        await self.music_cache.autoplay(player)
-                    except DatabaseError:
-                        notify_channel = player.fetch("channel")
-                        if notify_channel:
-                            notify_channel = self.bot.get_channel(notify_channel)
-                            await self._embed_msg(
-                                notify_channel, _("Autoplay: Couldn't get a valid track.")
-                            )
-                        return
-                else:
-                    self.bot.dispatch(
-                        "red_audio_should_auto_play",
-                        player,
-                        guild,
-                        current_channel,
-                        self.play_query,
-                    )
->>>>>>> f01dfc2d
         if event_type == lavalink.LavalinkEvents.TRACK_START and notify:
             notify_channel = player.fetch("channel")
             prev_song = player.fetch("prev_song")
@@ -544,8 +480,7 @@
 
                 if (
                     autoplay
-<<<<<<< HEAD
-                    and player.current.extras.get("autoplay")
+                    and current_extras.get("autoplay")
                     and (
                         prev_song is None
                         or (hasattr(prev_song, "extras") and not prev_song.extras.get("autoplay"))
@@ -553,27 +488,23 @@
                 ):
                     await self._embed_msg(notify_channel, title=_("Auto Play Started."))
 
-                description = get_track_description(player.current)
                 if not description:
                     return
-                if player.current.is_stream:
+                if current_stream:
                     dur = "LIVE"
                 else:
-                    dur = lavalink.utils.format_time(player.current.length)
+                    dur = lavalink.utils.format_time(current_length)
 
                 thumb = None
-                if (
-                    await self.config.guild(player.channel.guild).thumbnail()
-                    and player.current.thumbnail
-                ):
-                    thumb = player.current.thumbnail
+                if await self.config.guild(guild).thumbnail() and current_thumbnail:
+                    thumb = current_thumbnail
 
                 notify_message = await self._embed_msg(
                     notify_channel,
                     title=_("Now Playing"),
                     description=description,
                     footer=_("Track length: {length} | Requested by: {user}").format(
-                        length=dur, user=player.current.requester
+                        length=dur, user=current_requester
                     ),
                     thumbnail=thumb,
                 )
@@ -583,139 +514,55 @@
             player_check = await self._players_check()
             await self._status_check(*player_check)
 
-=======
-                    and current_extras.get("autoplay")
-                    and (prev_song is None or not prev_song.extras.get("autoplay"))
-                ):
-                    embed = discord.Embed(
-                        colour=(await self.bot.get_embed_colour(notify_channel)),
-                        title=_("Auto play started."),
-                    )
-                    await notify_channel.send(embed=embed)
-
-                query = audio_dataclasses.Query.process_input(current_uri)
-                if query.valid:
-                    if query.is_local if player.current else False:
-                        if current_title != "Unknown title":
-                            description = f"**{current_author} - {current_title}**\n{audio_dataclasses.LocalPath(current_uri).to_string_hidden()}"
-                        else:
-                            description = (
-                                f"{audio_dataclasses.LocalPath(current_uri).to_string_hidden()}"
-                            )
-                    else:
-                        description = f"**[{current_title}]({current_uri})**"
-                    if current_stream:
-                        dur = "LIVE"
-                    else:
-                        dur = lavalink.utils.format_time(current_length)
-                    embed = discord.Embed(
-                        colour=(await self.bot.get_embed_color(notify_channel)),
-                        title=_("Now Playing"),
-                        description=description,
-                    )
-                    embed.set_footer(
-                        text=_("Track length: {length} | Requested by: {user}").format(
-                            length=dur, user=current_requester
-                        )
-                    )
-                    if await self.config.guild(guild).thumbnail() and current_thumbnail:
-                        embed.set_thumbnail(url=current_thumbnail)
-                    notify_message = await notify_channel.send(embed=embed)
-                    player.store("notify_message", notify_message)
-        if event_type == lavalink.LavalinkEvents.TRACK_START and status:
-            player_check = await self._players_check()
-            await self._status_check(player_check[1])
->>>>>>> f01dfc2d
         if event_type == lavalink.LavalinkEvents.TRACK_END and status:
             await asyncio.sleep(1)
             if not player.is_playing:
                 player_check = await self._players_check()
-<<<<<<< HEAD
                 await self._status_check(*player_check)
-=======
-                await self._status_check(player_check[1])
->>>>>>> f01dfc2d
 
         if not autoplay and event_type == lavalink.LavalinkEvents.QUEUE_END and notify:
             notify_channel = player.fetch("channel")
             if notify_channel:
                 notify_channel = self.bot.get_channel(notify_channel)
-<<<<<<< HEAD
                 await self._embed_msg(notify_channel, title=_("Queue Ended."))
 
         elif not autoplay and event_type == lavalink.LavalinkEvents.QUEUE_END and disconnect:
-            self.bot.dispatch("red_audio_audio_disconnect", player.channel.guild)
-=======
-                embed = discord.Embed(
-                    colour=(await self.bot.get_embed_colour(notify_channel)),
-                    title=_("Queue ended."),
-                )
-                await notify_channel.send(embed=embed)
-        elif event_type == lavalink.LavalinkEvents.QUEUE_END and disconnect and not autoplay:
             self.bot.dispatch("red_audio_audio_disconnect", guild)
->>>>>>> f01dfc2d
             await player.disconnect()
+
         if event_type == lavalink.LavalinkEvents.QUEUE_END and status:
             player_check = await self._players_check()
-<<<<<<< HEAD
             await self._status_check(*player_check)
-=======
-            await self._status_check(player_check[1])
->>>>>>> f01dfc2d
 
         if event_type in [
             lavalink.LavalinkEvents.TRACK_EXCEPTION,
             lavalink.LavalinkEvents.TRACK_STUCK,
         ]:
             message_channel = player.fetch("channel")
-<<<<<<< HEAD
-=======
-            if message_channel:
-                message_channel = self.bot.get_channel(message_channel)
-                query = audio_dataclasses.Query.process_input(current_uri)
-                if query.valid:
-                    if player.current and query.is_local:
-                        query = audio_dataclasses.Query.process_input(current_uri)
-                        if player.current.title == "Unknown title":
-                            description = "{}".format(query.track.to_string_hidden())
-                        else:
-                            song = bold("{} - {}").format(current_author, current_title)
-                            description = "{}\n{}".format(song, query.track.to_string_hidden())
-                    else:
-                        description = bold("[{}]({})").format(current_title, current_uri)
-
-                    embed = discord.Embed(
-                        colour=(await self.bot.get_embed_color(message_channel)),
-                        title=_("Track Error"),
-                        description="{}\n{}".format(extra, description),
-                    )
-                    embed.set_footer(text=_("Skipping..."))
-                    await message_channel.send(embed=embed)
->>>>>>> f01dfc2d
             while True:
-                if player.current in player.queue:
-                    player.queue.remove(player.current)
+                if current_track in player.queue:
+                    player.queue.remove(current_track)
                 else:
                     break
             if repeat:
                 player.current = None
-            self._error_counter.setdefault(player.channel.guild.id, 0)
-            if player.channel.guild.id not in self._error_counter:
-                self._error_counter[player.channel.guild.id] = 0
+            if not guild_id:
+                return
+            self._error_counter.setdefault(guild_id, 0)
+            if guild_id not in self._error_counter:
+                self._error_counter[guild_id] = 0
             early_exit = await self.increase_error_counter(player)
             if early_exit:
-                self._disconnected_players[player.channel.guild.id] = True
-                self.play_lock[player.channel.guild.id] = False
+                self._disconnected_players[guild_id] = True
+                self.play_lock[guild_id] = False
                 eq = player.fetch("eq")
                 player.queue = []
                 player.store("playing_song", None)
                 if eq:
-                    await self.config.custom("EQUALIZER", player.channel.guild.id).eq_bands.set(
-                        eq.bands
-                    )
+                    await self.config.custom("EQUALIZER", guild_id).eq_bands.set(eq.bands)
                 await player.stop()
                 await player.disconnect()
-                self.bot.dispatch("red_audio_audio_disconnect", player.channel.guild)
+                self.bot.dispatch("red_audio_audio_disconnect", guild)
             if message_channel:
                 message_channel = self.bot.get_channel(message_channel)
                 if early_exit:
@@ -731,7 +578,7 @@
                     )
                     return await message_channel.send(embed=embed)
                 else:
-                    description = get_track_description(player.current) or ""
+                    description = description or ""
                     if event_type == lavalink.LavalinkEvents.TRACK_STUCK:
                         embed = discord.Embed(
                             title=_("Track Stuck"), description="{}".format(description)
