--- conflicted
+++ resolved
@@ -42,15 +42,10 @@
 from .converters import ComplexScopeParser, ScopeParser, get_lazy_converter, get_playlist_converter
 from .equalizer import Equalizer
 from .errors import (
-<<<<<<< HEAD
+    DatabaseError,
     LavalinkDownloadFailed,
     MissingGuild,
     QueryUnauthorized,
-=======
-    DatabaseError,
-    LavalinkDownloadFailed,
-    MissingGuild,
->>>>>>> c67b6cd4
     SpotifyFetchError,
     TooManyMatches,
 )
@@ -465,7 +460,7 @@
                         if notify_channel:
                             notify_channel = self.bot.get_channel(notify_channel)
                             await self._embed_msg(
-                                notify_channel, _("Autoplay: Couldn't get a valid track.")
+                                notify_channel, title=_("Couldn't get a valid track.")
                             )
                         return
                 else:
@@ -3305,7 +3300,7 @@
                 if notify_channel:
                     notify_channel = self.bot.get_channel(notify_channel)
                     await self._embed_msg(
-                        notify_channel, _("Autoplay: Couldn't get a valid track.")
+                        notify_channel, title=_("Couldn't get a valid track.")
                     )
                 return
         else:
