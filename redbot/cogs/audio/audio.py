--- conflicted
+++ resolved
@@ -424,13 +424,10 @@
         jarbuild = redbot.core.__version__
         maxlength = data["maxlength"]
         vote_percent = data["vote_percent"]
-<<<<<<< HEAD
-        msg = "----" + _("Server Settings") + "----\n"
+        msg = "----" + _("Server Settings") + "----        \n"
         if dc:
             msg += _("Auto-disconnect:  [{dc}]\n").format(dc=dc)
-=======
-        msg = "----" + _("Server Settings") + "----        \n"
->>>>>>> 5a15939f
+
         if emptydc_enabled:
             msg += _("Disconnect timer: [{num_seconds}]\n").format(
                 num_seconds=self._dynamic_time(emptydc_timer)
