import asyncio
import datetime
import discord
import heapq
import lavalink
import math
from discord.ext import commands
from redbot.core import Config, checks, bank

from .manager import shutdown_lavalink_server

__version__ = "0.0.5"
__author__ = ["aikaterna", "billy/bollo/ati"]


class Audio:
    def __init__(self, bot):
        self.bot = bot
        self.config = Config.get_conf(self, 2711759130, force_registration=True)

        default_global = {
            "host": 'localhost',
            "rest_port": '2333',
            "ws_port": '2332',
            "password": 'youshallnotpass',
            "status": False,
            "current_build": [3, 0, 0, 'alpha', 0],
            "use_external_lavalink": False
        }

        default_guild = {
            "dj_enabled": False,
            "dj_role": None,
            "jukebox": False,
            "jukebox_price": 0,
            "playlists": {},
            "notify": False,
            "repeat": False,
            "shuffle": False,
            "volume": 100,
            "vote_enabled": False,
            "vote_percent": 0
        }

        self.config.register_guild(**default_guild)
        self.config.register_global(**default_global)
        self.skip_votes = {}

    async def init_config(self):
        host = await self.config.host()
        password = await self.config.password()
        rest_port = await self.config.rest_port()
        ws_port = await self.config.ws_port()

        await lavalink.initialize(
            bot=self.bot, host=host, password=password, rest_port=rest_port, ws_port=ws_port, timeout=60
        )
        lavalink.register_event_listener(self.event_handler)

    async def event_handler(self, player, event_type, extra):
        notify = await self.config.guild(player.channel.guild).notify()
        status = await self.config.status()
        try:
            get_players = [p for p in lavalink.players if p.current is not None]
            get_single_title = get_players[0].current.title
            playing_servers = len(get_players)
        except IndexError:
            playing_servers = 0

        if event_type == lavalink.LavalinkEvents.TRACK_START:
            playing_song = player.fetch('playing_song')
            requester = player.fetch('requester')
            player.store('prev_song', playing_song)
            player.store('prev_requester', requester)
            player.store('playing_song', player.current.uri)
            player.store('requester', player.current.requester)
            self.skip_votes[player.channel.guild] = []

        if event_type == lavalink.LavalinkEvents.TRACK_START and notify:
            notify_channel = player.fetch('channel')
            if notify_channel:
                notify_channel = self.bot.get_channel(notify_channel)
                if player.fetch('notify_message') is not None:
                    try:
                        await player.fetch('notify_message').delete()
                    except discord.errors.NotFound:
                        pass
                embed = discord.Embed(colour=notify_channel.guild.me.top_role.colour, title='Now Playing',
                                      description='**[{}]({})**'.format(player.current.title, player.current.uri))
                notify_message = await notify_channel.send(embed=embed)
                player.store('notify_message', notify_message)

        if event_type == lavalink.LavalinkEvents.TRACK_START and status:
            if playing_servers == 0:
                await self.bot.change_presence(activity=None)
            if playing_servers == 1:
                await self.bot.change_presence(activity=discord.Activity(name=get_single_title,
                                               type=discord.ActivityType.listening))
            if playing_servers > 1:
                await self.bot.change_presence(activity=discord.Activity(name='music in {} servers'.format(playing_servers),
                                               type=discord.ActivityType.playing))

        if event_type == lavalink.LavalinkEvents.QUEUE_END and notify:
            notify_channel = player.fetch('channel')
            if notify_channel:
                notify_channel = self.bot.get_channel(notify_channel)
                embed = discord.Embed(colour=notify_channel.guild.me.top_role.colour, title='Queue ended.')
                await notify_channel.send(embed=embed)

        if event_type == lavalink.LavalinkEvents.QUEUE_END and status:
            if playing_servers == 0:
                await self.bot.change_presence(activity=None)
            if playing_servers == 1:
                await self.bot.change_presence(activity=discord.Activity(name=get_single_title,
                                               type=discord.ActivityType.listening))
            if playing_servers > 1:
                await self.bot.change_presence(activity=discord.Activity(name='music in {} servers'.format(playing_servers),
                                               type=discord.ActivityType.playing))

        if event_type == lavalink.LavalinkEvents.TRACK_EXCEPTION:
            message_channel = player.fetch('channel')
            if message_channel:
                message_channel = self.bot.get_channel(message_channel)
                embed = discord.Embed(colour=message_channel.guild.me.top_role.colour, title='Track Error',
                                      description='{}\n**[{}]({})**'.format(extra, player.current.title,
                                      player.current.uri))
                embed.set_footer(text='Skipping...')
                await message_channel.send(embed=embed)
                await player.skip()

    @commands.group()
    @commands.guild_only()
    async def audioset(self, ctx):
        """Music configuration options."""
        if ctx.invoked_subcommand is None:
            await ctx.send_help()

    @audioset.command()
    @checks.admin_or_permissions(manage_roles=True)
    async def dj(self, ctx):
        """Toggle DJ mode (users need a role to use audio commands)."""
        dj_role_id = await self.config.guild(ctx.guild).dj_role()
        if dj_role_id is None:
            await self._embed_msg(ctx, 'Please set a role to use with DJ mode. Enter the role name now.')

            def check(m):
                return m.author == ctx.author
            try:
                dj_role = await ctx.bot.wait_for('message', timeout=15.0, check=check)
                dj_role_obj = discord.utils.get(ctx.guild.roles, name=dj_role.content)
                if dj_role_obj is None:
                    return await self._embed_msg(ctx, 'No role with that name.')
                await ctx.invoke(self.role, dj_role_obj)
            except asyncio.TimeoutError:
                return await self._embed_msg(ctx, 'No role entered, try again later.')

        dj_enabled = await self.config.guild(ctx.guild).dj_enabled()
        await self.config.guild(ctx.guild).dj_enabled.set(not dj_enabled)
        await self._embed_msg(ctx, 'DJ role enabled: {}.'.format(not dj_enabled))

    @audioset.command()
    @checks.admin_or_permissions(manage_roles=True)
    async def role(self, ctx, role_name: discord.Role):
        """Sets the role to use for DJ mode."""
        await self.config.guild(ctx.guild).dj_role.set(role_name.id)
        dj_role_id = await self.config.guild(ctx.guild).dj_role()
        dj_role_obj = discord.utils.get(ctx.guild.roles, id=dj_role_id)
        await self._embed_msg(ctx, 'DJ role set to: {}.'.format(dj_role_obj.name))

    @audioset.command()
    @checks.mod_or_permissions(administrator=True)
    async def jukebox(self, ctx, price: int):
        """Set a price for queueing songs for non-mods. 0 to disable."""
        jukebox = await self.config.guild(ctx.guild).jukebox()
        jukebox_price = await self.config.guild(ctx.guild).jukebox_price()
        if price < 0:
            return await self._embed_msg(ctx, 'Can\'t be less than zero.')
        if price == 0:
            jukebox = False
            await self._embed_msg(ctx, 'Jukebox mode disabled.')
        else:
            jukebox = True
            await self._embed_msg(ctx, 'Track queueing command price set to {} {}.'.format(
                                  price, await bank.get_currency_name(ctx.guild)))

        await self.config.guild(ctx.guild).jukebox_price.set(price)
        await self.config.guild(ctx.guild).jukebox.set(jukebox)

    @audioset.command()
    @checks.mod_or_permissions(manage_messages=True)
    async def notify(self, ctx):
        """Toggle song announcement and other bot messages."""
        notify = await self.config.guild(ctx.guild).notify()
        await self.config.guild(ctx.guild).notify.set(not notify)
        await self._embed_msg(ctx, 'Verbose mode on: {}.'.format(not notify))

    @audioset.command()
    async def settings(self, ctx):
        """Show the current settings."""
<<<<<<< HEAD
        notify = await self.config.guild(ctx.guild).notify()
        status = await self.config.status()
        shuffle = await self.config.guild(ctx.guild).shuffle()
        repeat = await self.config.guild(ctx.guild).repeat()
        jarbuild = await self.config.current_build()

        msg = '```ini\n'
        msg += '----Guild Settings----\n'
        msg += 'audioset notify: [{}]\n'.format(notify)
        msg += 'audioset status: [{}]\n'.format(status)
        msg += 'Repeat:          [{}]\n'.format(repeat)
        msg += 'Shuffle:         [{}]\n'.format(shuffle)
        msg += '---Lavalink Settings---\n'
        msg += 'Cog version: {}\n'.format(__version__)
        msg += 'Pip version: {}\n'.format(lavalink.__version__)
        msg += 'Jar build:   {}\n```'.format(jarbuild)
=======
        data = await self.config.guild(ctx.guild).all()
        global_data = await self.config.all()
        dj_role_obj = discord.utils.get(ctx.guild.roles, id=data['dj_role'])
        dj_enabled = data['dj_enabled']
        jukebox = data['jukebox']
        jukebox_price = data['jukebox_price']

        vote_percent = data['vote_percent']
        msg = ('```ini\n'
               '----Server Settings----\n')
        if dj_enabled:
            msg += 'DJ Role:          [{}]\n'.format(dj_role_obj.name)
        if jukebox:
            msg += 'Jukebox:          [{0}]\n'.format(jukebox)
            msg += 'Command price:    [{0}]\n'.format(jukebox_price)
        msg += ('Repeat:           [{repeat}]\n'
                'Shuffle:          [{shuffle}]\n'
                'Song notify msgs: [{notify}]\n'
                'Songs as status:  [{status}]\n'.format(**global_data, **data))
        if vote_percent > 0:
            msg += ('Vote skip:        [{vote_enabled}]\n'
                    'Skip percentage:  [{vote_percent}%]\n').format(**data)
        msg += ('---Lavalink Settings---\n'
                'Cog version:      [{}]\n'
                'External server:  [{use_external_lavalink}]```').format(__version__, **global_data)
>>>>>>> 59276ce2

        embed = discord.Embed(colour=ctx.guild.me.top_role.colour, description=msg)
        return await ctx.send(embed=embed)

    @audioset.command()
    @checks.mod_or_permissions(administrator=True)
    async def vote(self, ctx, percent: int):
        """Percentage needed for non-mods to skip songs. 0 to disable."""
        if percent < 0:
            return await self._embed_msg(ctx, 'Can\'t be less than zero.')
        elif percent > 100:
            percent = 100
        if percent == 0:
            enabled = False
            await self._embed_msg(ctx, 'Voting disabled. All users can use queue management commands.')
        else:
            enabled = True
            await self._embed_msg(ctx, 'Vote percentage set to {}%.'.format(percent))

        await self.config.guild(ctx.guild).vote_percent.set(percent)
        await self.config.guild(ctx.guild).vote_enabled.set(enabled)

    @checks.is_owner()
    @audioset.command()
    async def status(self, ctx):
        """Enables/disables songs' titles as status."""
        status = await self.config.status()
        await self.config.status.set(not status)
        await self._embed_msg(ctx, 'Song titles as status: {}.'.format(not status))

    @commands.command()
    async def audiostats(self, ctx):
        """Audio stats."""
        server_num = len([p for p in lavalink.players if p.current is not None])
        server_list = []

        for p in lavalink.players:
            connect_start = p.fetch('connect')
            connect_dur = self._dynamic_time(int((datetime.datetime.utcnow() - connect_start).total_seconds()))
            try:
                server_list.append('{} [`{}`]: **[{}]({})**'.format(p.channel.guild.name, connect_dur,
                                   p.current.title, p.current.uri))
            except AttributeError:
                server_list.append('{} [`{}`]: **{}**'.format(p.channel.guild.name, connect_dur,
                                   'Nothing playing.'))
        if server_num == 0:
            servers = 'Not connected anywhere.'
        else:
            servers = '\n'.join(server_list)
        embed = discord.Embed(colour=ctx.guild.me.top_role.colour, title='Connected in {} servers:'.format(server_num),
                              description=servers)
        await ctx.send(embed=embed)

    @commands.command()
    async def bump(self, ctx, index: int):
        """Bump a song number to the top of the queue."""
        dj_enabled = await self.config.guild(ctx.guild).dj_enabled()
        if not self._player_check(ctx):
            return await self._embed_msg(ctx, 'Nothing playing.')
        player = lavalink.get_player(ctx.guild.id)
        if ((not ctx.author.voice or ctx.author.voice.channel != player.channel) and not
            await self._can_instaskip(ctx, ctx.author)):
            return await self._embed_msg(ctx, 'You must be in the voice channel to bump a song.')
        if dj_enabled:
            if not await self._can_instaskip(ctx, ctx.author):
                return await self._embed_msg(ctx, 'You need the DJ role to bump songs.')
        if index > len(player.queue) or index < 1:
            return await self._embed_msg(ctx, 'Song number must be greater than 1 and within the queue limit.')

        bump_index = index - 1
        bump_song = player.queue[bump_index]
        player.queue.insert(0, bump_song)
        removed = player.queue.pop(index)
        await self._embed_msg(ctx, 'Moved **' + removed.title + '** to the top of the queue.')

    @commands.command(aliases=['dc'])
    async def disconnect(self, ctx):
        """Disconnect from the voice channel."""
        dj_enabled = await self.config.guild(ctx.guild).dj_enabled()
        if self._player_check(ctx):
            if dj_enabled:
                if not await self._can_instaskip(ctx, ctx.author):
                    return await self._embed_msg(ctx, 'You need the DJ role to disconnect.')
            if not await self._can_instaskip(ctx, ctx.author) and not await self._is_alone(ctx, ctx.author):
                return await self._embed_msg(ctx, 'There are other people listening to music.')
            else:
                await lavalink.get_player(ctx.guild.id).stop()
                return await lavalink.get_player(ctx.guild.id).disconnect()

    @commands.command(aliases=['np', 'n', 'song'])
    async def now(self, ctx):
        """Now playing."""
        if not self._player_check(ctx):
            return await self._embed_msg(ctx, 'Nothing playing.')
        expected = ('⏮', '⏹', '⏸', '⏭')
        emoji = {
            'prev': '⏮',
            'stop': '⏹',
            'pause': '⏸',
            'next': '⏭'
        }
        player = lavalink.get_player(ctx.guild.id)
        if player.current:
            arrow = await self._draw_time(ctx)
            pos = lavalink.utils.format_time(player.position)
            if player.current.is_stream:
                dur = 'LIVE'
            else:
                dur = lavalink.utils.format_time(player.current.length)
            song = '**[{}]({})**\nRequested by: **{}**\n\n{}`{}`/`{}`'.format(
                player.current.title, player.current.uri,
                player.current.requester, arrow, pos, dur
            )
        else:
            song = 'Nothing.'

        if player.fetch('np_message') is not None:
            try:
                await player.fetch('np_message').delete()
            except discord.errors.NotFound:
                pass

        embed = discord.Embed(colour=ctx.guild.me.top_role.colour, title='Now Playing', description=song)
        message = await ctx.send(embed=embed)
        player.store('np_message', message)

        dj_enabled = await self.config.guild(ctx.guild).dj_enabled()
        vote_enabled = await self.config.guild(ctx.guild).vote_enabled()
        if dj_enabled or vote_enabled:
            if not await self._can_instaskip(ctx, ctx.author) and not await self._is_alone(ctx, ctx.author):
                return

        if player.current:
            for i in range(4):
                await message.add_reaction(expected[i])

        def check(r, u):
            return r.message.id == message.id and u == ctx.message.author
        try:
            (r, u) = await self.bot.wait_for('reaction_add', check=check, timeout=10.0)
        except asyncio.TimeoutError:
            return await self._clear_react(message)
        reacts = {v: k for k, v in emoji.items()}
        react = reacts[r.emoji]
        if react == 'prev':
            await self._clear_react(message)
            await ctx.invoke(self.prev)
        elif react == 'stop':
            await self._clear_react(message)
            await ctx.invoke(self.stop)
        elif react == 'pause':
            await self._clear_react(message)
            await ctx.invoke(self.pause)
        elif react == 'next':
            await self._clear_react(message)
            await ctx.invoke(self.skip)

    @commands.command(aliases=['resume'])
    async def pause(self, ctx):
        """Pause and resume."""
        dj_enabled = await self.config.guild(ctx.guild).dj_enabled()
        if not self._player_check(ctx):
            return await self._embed_msg(ctx, 'Nothing playing.')
        player = lavalink.get_player(ctx.guild.id)
        if ((not ctx.author.voice or ctx.author.voice.channel != player.channel) and not
            await self._can_instaskip(ctx, ctx.author)):
            return await self._embed_msg(ctx, 'You must be in the voice channel to pause the music.')
        if dj_enabled:
            if not await self._can_instaskip(ctx, ctx.author) and not await self._is_alone(ctx, ctx.author):
                return await self._embed_msg(ctx, 'You need the DJ role to pause songs.')

        command = ctx.invoked_with
        if player.current and not player.paused and command != 'resume':
            await player.pause()
            embed = discord.Embed(
                colour=ctx.guild.me.top_role.colour, title='Track Paused',
                description='**[{}]({})**'.format(
                    player.current.title,
                    player.current.uri
                )
            )
            return await ctx.send(embed=embed)

        if player.paused and command != 'pause':
            await player.pause(False)
            embed = discord.Embed(
                colour=ctx.guild.me.top_role.colour,
                title='Track Resumed',
                description='**[{}]({})**'.format(
                    player.current.title,
                    player.current.uri
                )
            )
            return await ctx.send(embed=embed)

        if player.paused and command == 'pause':
            return await self._embed_msg(ctx, 'Track is paused.')
        if player.current and command == 'resume':
            return await self._embed_msg(ctx, 'Track is playing.')
        await self._embed_msg(ctx, 'Nothing playing.')

    @commands.command()
    async def percent(self, ctx):
        """Queue percentage."""
        if not self._player_check(ctx):
            return await self._embed_msg(ctx, 'Nothing playing.')
        player = lavalink.get_player(ctx.guild.id)
        queue_tracks = player.queue
        requesters = {'total': 0, 'users': {}}

        async def _usercount(req_username):
            if req_username in requesters['users']:
                requesters['users'][req_username]['songcount'] += 1
                requesters['total'] += 1
            else:
                requesters['users'][req_username] = {}
                requesters['users'][req_username]['songcount'] = 1
                requesters['total'] += 1

        for track in queue_tracks:
            req_username = '{}#{}'.format(track.requester.name, track.requester.discriminator)
            await _usercount(req_username)

        try:
            req_username = '{}#{}'.format(player.current.requester.name, player.current.requester.discriminator)
            await _usercount(req_username)
        except AttributeError:
            return await self._embed_msg(ctx, 'Nothing in the queue.')

        for req_username in requesters['users']:
            percentage = float(requesters['users'][req_username]['songcount']) / float(requesters['total'])
            requesters['users'][req_username]['percent'] = round(percentage * 100, 1)

        top_queue_users = heapq.nlargest(20, [(x, requesters['users'][x][y]) for x in requesters['users'] for y in
                                              requesters['users'][x] if y == 'percent'], key=lambda x: x[1])
        queue_user = ["{}: {:g}%".format(x[0], x[1]) for x in top_queue_users]
        queue_user_list = '\n'.join(queue_user)
        embed = discord.Embed(colour=ctx.guild.me.top_role.colour, title='Queued and playing songs:',
                              description=queue_user_list)
        await ctx.send(embed=embed)

    @commands.command()
    async def play(self, ctx, *, query):
        """Play a URL or search for a song."""
        dj_enabled = await self.config.guild(ctx.guild).dj_enabled()
        jukebox_price = await self.config.guild(ctx.guild).jukebox_price()
        shuffle = await self.config.guild(ctx.guild).shuffle()
        if not self._player_check(ctx):
            try:
                await lavalink.connect(ctx.author.voice.channel)
                player = lavalink.get_player(ctx.guild.id)
                player.store('connect', datetime.datetime.utcnow())
            except AttributeError:
                return await self._embed_msg(ctx, 'Connect to a voice channel first.')
        if dj_enabled:
            if not await self._can_instaskip(ctx, ctx.author):
                return await self._embed_msg(ctx, 'You need the DJ role to queue songs.')
        player = lavalink.get_player(ctx.guild.id)
        player.store('channel', ctx.channel.id)
        player.store('guild', ctx.guild.id)
        await self._data_check(ctx)
        if ((not ctx.author.voice or ctx.author.voice.channel != player.channel) and not
            await self._can_instaskip(ctx, ctx.author)):
            return await self._embed_msg(ctx, 'You must be in the voice channel to use the play command.')
        if not await self._currency_check(ctx, jukebox_price):
            return

        query = query.strip('<>')
        if not query.startswith('http'):
            query = 'ytsearch:{}'.format(query)

        tracks = await player.get_tracks(query)
        if not tracks:
            return await self._embed_msg(ctx, 'Nothing found.')

        queue_duration = await self._queue_duration(ctx)
        queue_total_duration = lavalink.utils.format_time(queue_duration)
        before_queue_length = len(player.queue) + 1

        if 'list' in query and 'ytsearch:' not in query:
            for track in tracks:
                player.add(ctx.author, track)
            embed = discord.Embed(colour=ctx.guild.me.top_role.colour, title='Playlist Enqueued',
                                  description='Added {} tracks to the queue.'.format(len(tracks)))
            if not shuffle and queue_duration > 0:
                embed.set_footer(text='{} until start of playlist playback: starts at #{} in queue'.format(queue_total_duration, before_queue_length))
            if not player.current:
                await player.play()
        else:
            single_track = tracks[0]
            player.add(ctx.author, single_track)
            embed = discord.Embed(colour=ctx.guild.me.top_role.colour, title='Track Enqueued',
                                  description='**[{}]({})**'.format(single_track.title, single_track.uri))
            if not shuffle and queue_duration > 0:
                embed.set_footer(text='{} until track playback: #{} in queue'.format(queue_total_duration, before_queue_length))
            if not player.current:
                await player.play()
        await ctx.send(embed=embed)

    @commands.group()
    @commands.guild_only()
    async def playlist(self, ctx):
        """Playlist configuration options."""
        if ctx.invoked_subcommand is None:
            await ctx.send_help()

    @playlist.command(name='delete')
    async def _playlist_delete(self, ctx, playlist_name):
        """Delete a saved playlist."""
        async with self.config.guild(ctx.guild).playlists() as playlists:
            try:
                if playlists[playlist_name]['author'] != ctx.author.id and not await self._can_instaskip(ctx, ctx.author):
                    return await self._embed_msg(ctx, 'You are not the author of that playlist.')
                del playlists[playlist_name]
            except KeyError:
                return await self._embed_msg(ctx, 'No playlist with that name.')
        await self._embed_msg(ctx, '{} playlist removed.'.format(playlist_name))

    @playlist.command(name='info')
    async def _playlist_info(self, ctx, playlist_name):
        """Retrieve information from a saved playlist."""
        playlists = await self.config.guild(ctx.guild).playlists.get_raw()
        try:
            author_id = playlists[playlist_name]['author']
        except KeyError:
            return await self._embed_msg(ctx, 'No playlist with that name.')
        author_obj = self.bot.get_user(author_id)
        playlist_url = playlists[playlist_name]['playlist_url']
        try:
            track_len = len(playlists[playlist_name]['tracks'])
        except TypeError:
            track_len = 1
        if playlist_url is None:
            playlist_url = '**Not generated from a URL.**'
        else:
            playlist_url = 'URL: <{}>'.format(playlist_url)
        embed = discord.Embed(colour=ctx.guild.me.top_role.colour, title='Playlist info for {}:'.format(playlist_name),
                              description='Author: **{}**\n{}'.format(author_obj, 
                              playlist_url))
        if track_len > 1:
            embed.set_footer(text='{} tracks'.format(track_len))
        if track_len == 1:
            embed.set_footer(text='{} track'.format(track_len))
        await ctx.send(embed=embed)

    @playlist.command(name='list')
    async def _playlist_list(self, ctx):
        """List saved playlists."""
        playlists = await self.config.guild(ctx.guild).playlists.get_raw()
        playlist_list = []
        for playlist_name in playlists:
            playlist_list.append(playlist_name)
        abc_names = sorted(playlist_list, key=str.lower)
        all_playlists = ', '.join(abc_names)
        embed = discord.Embed(colour=ctx.guild.me.top_role.colour, title='Playlists for {}:'.format(ctx.guild.name),
                              description=all_playlists)
        await ctx.send(embed=embed)

    @playlist.command(name='queue')
    async def _playlist_queue(self, ctx, playlist_name=None):
        """Save the queue to a playlist."""
        dj_enabled = await self.config.guild(ctx.guild).dj_enabled()
        if dj_enabled:
            if not await self._can_instaskip(ctx, ctx.author):
                return await self._embed_msg(ctx, 'You need the DJ role to save playlists.')
        async with self.config.guild(ctx.guild).playlists() as playlists:
            if playlist_name in playlists:
                return await self._embed_msg(ctx, 'Playlist name already exists, try again with a different name.')
            if not self._player_check(ctx):
                return await self._embed_msg(ctx, 'Nothing playing.')
        player = lavalink.get_player(ctx.guild.id)
        tracklist = []
        np_song = self._track_creator(ctx, player, 'np', None)
        tracklist.append(np_song)
        for track in player.queue:
            queue_idx = player.queue.index(track)
            track_obj = self._track_creator(ctx, player, queue_idx, None)
            tracklist.append(track_obj)
        if not playlist_name:
            await self._embed_msg(ctx, 'Please enter a name for this playlist.')
            def check(m):
                return m.author == ctx.author
            try:
                playlist_name_msg = await ctx.bot.wait_for('message', timeout=15.0, check=check)
                playlist_name = str(playlist_name_msg.content)
                if len(playlist_name) > 20:
                    return await self._embed_msg(ctx, 'Try the command again with a shorter name.')
                if playlist_name in playlists:
                    return await self._embed_msg(ctx, 'Playlist name already exists, try again with a different name.')
            except asyncio.TimeoutError:
                return await self._embed_msg(ctx, 'No playlist name entered, try again later.')

        playlist_list = self._to_json(ctx, None, tracklist, playlist_name)
        async with self.config.guild(ctx.guild).playlists() as playlists:
            playlists[playlist_name] = playlist_list
        await self._embed_msg(ctx, 'Playlist {} saved from current queue: {} tracks added.'.format(playlist_name, len(tracklist)))

    @playlist.command(name='save')
    async def _playlist_save(self, ctx, playlist_name, playlist_url):
        """Save a playlist from a url."""
        if not await self._playlist_check(ctx):
            return
        player = lavalink.get_player(ctx.guild.id)
        tracks = await player.get_tracks(playlist_url)
        if not tracks:
            return await self._embed_msg(ctx, 'Nothing found.')
        tracklist = []
        for track in tracks:
            track_obj = self._track_creator(ctx, player, None, track)
            tracklist.append(track_obj)
        playlist_list = self._to_json(ctx, playlist_url, tracklist, playlist_name)

        async with self.config.guild(ctx.guild).playlists() as playlists:
            playlists[playlist_name] = playlist_list
            return await self._embed_msg(ctx, 'Playlist {} saved: {} tracks added.'.format(playlist_name, len(tracks)))

    @playlist.command(name='start')
    async def _playlist_start(self, ctx, playlist_name=None):
        """Load a playlist into the queue."""
        if not await self._playlist_check(ctx):
            return
        playlists = await self.config.guild(ctx.guild).playlists.get_raw()
        try:
            author_id = playlists[playlist_name]["author"]
        except KeyError:
            return await self._embed_msg(ctx, 'That playlist doesn\'t exist.')
        author_obj = self.bot.get_user(author_id)
        track_count = 0
        try:
            playlist_len = len(playlists[playlist_name]["tracks"])
            player = lavalink.get_player(ctx.guild.id)
            for track in playlists[playlist_name]["tracks"]:
                player.add(author_obj, lavalink.rest_api.Track(data=track))
                track_count = track_count + 1
            embed = discord.Embed(colour=ctx.guild.me.top_role.colour, title='Playlist Enqueued',
                                   description='Added {} tracks to the queue.'.format(track_count))
            await ctx.send(embed=embed)
            if not player.current:
                await player.play()
        except TypeError:
            await ctx.invoke(self.play, query=playlists[playlist_name]["playlist_url"])

    async def _playlist_check(self, ctx):
        dj_enabled = await self.config.guild(ctx.guild).dj_enabled()
        jukebox_price = await self.config.guild(ctx.guild).jukebox_price()
        if dj_enabled:
            if not await self._can_instaskip(ctx, ctx.author):
                await self._embed_msg(ctx, 'You need the DJ role to use playlists.')
                return False
        if not self._player_check(ctx):
            try:
                await lavalink.connect(ctx.author.voice.channel)
                player = lavalink.get_player(ctx.guild.id)
                player.store('connect', datetime.datetime.utcnow())
            except AttributeError:
                await self._embed_msg(ctx, 'Connect to a voice channel first.')
                return False
        player = lavalink.get_player(ctx.guild.id)
        player.store('channel', ctx.channel.id)
        player.store('guild', ctx.guild.id)
        if ((not ctx.author.voice or ctx.author.voice.channel != player.channel) and not
            await self._can_instaskip(ctx, ctx.author)):
            await self._embed_msg(ctx, 'You must be in the voice channel to use the playlist command.')
            return False
        if not await self._currency_check(ctx, jukebox_price):
            return False
        await self._data_check(ctx)
        return True

    @commands.command()
    async def prev(self, ctx):
        """Skips to the start of the previously played track."""
        if not self._player_check(ctx):
            return await self._embed_msg(ctx, 'Nothing playing.')
        dj_enabled = await self.config.guild(ctx.guild).dj_enabled()
        player = lavalink.get_player(ctx.guild.id)
        shuffle = await self.config.guild(ctx.guild).shuffle()
        if dj_enabled:
            if not await self._can_instaskip(ctx, ctx.author) and not await self._is_alone(ctx, ctx.author):
                return await self._embed_msg(ctx, 'You need the DJ role to skip songs.')
        if ((not ctx.author.voice or ctx.author.voice.channel != player.channel) and not
            await self._can_instaskip(ctx, ctx.author)):
            return await self._embed_msg(ctx, 'You must be in the voice channel to skip the music.')
        if shuffle:
            return await self._embed_msg(ctx, 'Turn shuffle off to use this command.')
        if player.fetch('prev_song') is None:
            return await self._embed_msg(ctx, 'No previous track.')
        else:
            last_track = await player.get_tracks(player.fetch('prev_song'))
            player.add(player.fetch('prev_requester'), last_track[0])
            queue_len = len(player.queue)
            bump_song = player.queue[-1]
            player.queue.insert(0, bump_song)
            player.queue.pop(queue_len)
            await player.skip()
            embed = discord.Embed(
                colour=ctx.guild.me.top_role.colour,
                title='Replaying Track', description='**[{}]({})**'.format(
                    player.current.title, player.current.uri
                )
            )
            await ctx.send(embed=embed)

    @commands.command(aliases=['q'])
    async def queue(self, ctx, page: int=1):
        """Lists the queue."""
        if not self._player_check(ctx):
            return await self._embed_msg(ctx, 'There\'s nothing in the queue.')
        shuffle = await self.config.guild(ctx.guild).shuffle()
        repeat = await self.config.guild(ctx.guild).repeat()
        player = lavalink.get_player(ctx.guild.id)
        if not player.queue:
            return await self._embed_msg(ctx, 'There\'s nothing in the queue.')

        items_per_page = 10
        pages = math.ceil(len(player.queue) / items_per_page)
        start = (page - 1) * items_per_page
        end = start + items_per_page

        queue_list = ''
        try:
            arrow = await self._draw_time(ctx)
        except AttributeError:
            return await self._embed_msg(ctx, 'There\'s nothing in the queue.')
        pos = lavalink.utils.format_time(player.position)

        if player.current.is_stream:
            dur = 'LIVE'
        else:
            dur = lavalink.utils.format_time(player.current.length)

        if player.current.is_stream:
            queue_list += '**Currently livestreaming:** **[{}]({})**\nRequested by: **{}**\n\n{}`{}`/`{}`\n\n'.format(
                player.current.title,
                player.current.uri,
                player.current.requester,
                arrow, pos, dur
            )
        else:
            queue_list += 'Playing: **[{}]({})**\nRequested by: **{}**\n\n{}`{}`/`{}`\n\n'.format(
                player.current.title,
                player.current.uri,
                player.current.requester,
                arrow, pos, dur
            )

        for i, track in enumerate(player.queue[start:end], start=start):
            req_user = track.requester
            next = i + 1
            queue_list += '`{}.` **[{}]({})**, requested by **{}**\n'.format(next, track.title, track.uri, req_user)

        embed = discord.Embed(colour=ctx.guild.me.top_role.colour, title='Queue for ' + ctx.guild.name,
                              description=queue_list)
        queue_duration = await self._queue_duration(ctx)
        queue_total_duration = lavalink.utils.format_time(queue_duration)
        text = 'Page {}/{} | {} tracks, {} remaining'.format(page, pages, len(player.queue) + 1, queue_total_duration)
        if repeat:
            text += ' | Repeat: \N{WHITE HEAVY CHECK MARK}'
        if shuffle:
            text += ' | Shuffle: \N{WHITE HEAVY CHECK MARK}'
        embed.set_footer(text=text)
        await ctx.send(embed=embed)

    @commands.command()
    async def repeat(self, ctx):
        """Toggles repeat."""
        dj_enabled = await self.config.guild(ctx.guild).dj_enabled()
        if dj_enabled:
            if not await self._can_instaskip(ctx, ctx.author) and not await self._has_dj_role(ctx, ctx.author):
                return await self._embed_msg(ctx, 'You need the DJ role to toggle repeat.')
        repeat = await self.config.guild(ctx.guild).repeat()
        await self.config.guild(ctx.guild).repeat.set(not repeat)
        repeat = await self.config.guild(ctx.guild).repeat()
        if self._player_check(ctx):
            await self._data_check(ctx)
            player = lavalink.get_player(ctx.guild.id)
            if ((not ctx.author.voice or ctx.author.voice.channel != player.channel) and not
                await self._can_instaskip(ctx, ctx.author)):
                return await self._embed_msg(ctx, 'You must be in the voice channel to toggle repeat.')
        await self._embed_msg(ctx, 'Repeat songs: {}.'.format(repeat))

    @commands.command()
    async def remove(self, ctx, index: int):
        """Remove a specific song number from the queue."""
        dj_enabled = await self.config.guild(ctx.guild).dj_enabled()
        if not self._player_check(ctx):
            return await self._embed_msg(ctx, 'Nothing playing.')
        player = lavalink.get_player(ctx.guild.id)
        if not player.queue:
            return await self._embed_msg(ctx, 'Nothing queued.')
        if dj_enabled:
            if not await self._can_instaskip(ctx, ctx.author):
                return await self._embed_msg(ctx, 'You need the DJ role to remove songs.')
        if ((not ctx.author.voice or ctx.author.voice.channel != player.channel) and not
            await self._can_instaskip(ctx, ctx.author)):
            return await self._embed_msg(ctx, 'You must be in the voice channel to manage the queue.')
        if index > len(player.queue) or index < 1:
            return await self._embed_msg(ctx, 'Song number must be greater than 1 and within the queue limit.')
        index -= 1
        removed = player.queue.pop(index)
        await self._embed_msg(ctx, 'Removed **' + removed.title + '** from the queue.')

    @commands.command()
    async def search(self, ctx, *, query):
        """Pick a song with a search.
        Use [p]search list <search term> to queue all songs.
        """
        expected = ("1⃣", "2⃣", "3⃣", "4⃣", "5⃣")
        emoji = {
            "one": "1⃣",
            "two": "2⃣",
            "three": "3⃣",
            "four": "4⃣",
            "five": "5⃣"
        }
        if not self._player_check(ctx):
            try:
                await lavalink.connect(ctx.author.voice.channel)
                player = lavalink.get_player(ctx.guild.id)
                player.store('connect', datetime.datetime.utcnow())
            except AttributeError:
                return await self._embed_msg(ctx, 'Connect to a voice channel first.')
        player = lavalink.get_player(ctx.guild.id)
        shuffle = await self.config.guild(ctx.guild).shuffle()
        player.store('channel', ctx.channel.id)
        player.store('guild', ctx.guild.id)
        if ((not ctx.author.voice or ctx.author.voice.channel != player.channel) and not
            await self._can_instaskip(ctx, ctx.author)):
            return await self._embed_msg(ctx, 'You must be in the voice channel to enqueue songs.')

        query = query.strip('<>')
        if query.startswith('sc '):
            query = 'scsearch:{}'.format(query.strip('sc '))
        elif not query.startswith('http') or query.startswith('sc '):
            query = 'ytsearch:{}'.format(query)

        tracks = await player.get_tracks(query)
        if not tracks:
            return await self._embed_msg(ctx, 'Nothing found 👀')
        if 'list' not in query and 'ytsearch:' or 'scsearch:' in query:
            page = 1
            items_per_page = 5
            pages = math.ceil(len(tracks) / items_per_page)
            start = (page - 1) * items_per_page
            end = start + items_per_page
            search_list = ''
            for i, track in enumerate(tracks[start:end], start=start):
                next = i + 1
                search_list += '`{0}.` [**{1}**]({2})\n'.format(next, track.title,
                                                                track.uri)

            embed = discord.Embed(colour=ctx.guild.me.top_role.colour, title='Tracks Found:', description=search_list)
            embed.set_footer(text='Page {}/{} | {} search results'.format(page, pages, len(tracks)))
            message = await ctx.send(embed=embed)
            dj_enabled = await self.config.guild(ctx.guild).dj_enabled()
            if dj_enabled:
                if not await self._can_instaskip(ctx, ctx.author):
                    return

            def check(r, u):
                return r.message.id == message.id and u == ctx.message.author

            for i in range(5):
                await message.add_reaction(expected[i])
            try:
                (r, u) = await self.bot.wait_for('reaction_add', check=check, timeout=30.0)
            except asyncio.TimeoutError:
                await self._clear_react(message)
                return
            reacts = {v: k for k, v in emoji.items()}
            react = reacts[r.emoji]
            choice = {'one': 0, 'two': 1, 'three': 2, 'four': 3, 'five': 4}
            await self._search_button(ctx, message, tracks, entry=choice[react])

        else:
            await self._data_check(ctx)
            songembed = discord.Embed(colour=ctx.guild.me.top_role.colour,
                                      title='Queued {} track(s).'.format(len(tracks)))
            queue_duration = await self._queue_duration(ctx)
            queue_total_duration = lavalink.utils.format_time(queue_duration)
            if not shuffle and queue_duration > 0:
                songembed.set_footer(text='{} until start of search playback: starts at #{} in queue'.format(queue_total_duration, (len(player.queue) + 1)))
            for track in tracks:
                player.add(ctx.author, track)
                if not player.current:
                    await player.play()
            message = await ctx.send(embed=songembed)

    async def _search_button(self, ctx, message, tracks, entry: int):
        player = lavalink.get_player(ctx.guild.id)
        jukebox_price = await self.config.guild(ctx.guild).jukebox_price()
        shuffle = await self.config.guild(ctx.guild).shuffle()
        await self._clear_react(message)
        if not await self._currency_check(ctx, jukebox_price):
            return
        search_choice = tracks[entry]
        embed = discord.Embed(colour=ctx.guild.me.top_role.colour, title='Track Enqueued',
                              description='**[{}]({})**'.format(search_choice.title, search_choice.uri))
        queue_duration = await self._queue_duration(ctx)
        queue_total_duration = lavalink.utils.format_time(queue_duration)
        if not shuffle and queue_duration > 0:
            embed.set_footer(text='{} until track playback: #{} in queue'.format(queue_total_duration, (len(player.queue) + 1)))
        player.add(ctx.author, search_choice)
        if not player.current:
            await player.play()
        return await ctx.send(embed=embed)

    @commands.command()
    async def seek(self, ctx, seconds: int=30):
        """Seeks ahead or behind on a track by seconds."""
        dj_enabled = await self.config.guild(ctx.guild).dj_enabled()
        if not self._player_check(ctx):
            return await self._embed_msg(ctx, 'Nothing playing.')
        player = lavalink.get_player(ctx.guild.id)
        if ((not ctx.author.voice or ctx.author.voice.channel != player.channel) and not
            await self._can_instaskip(ctx, ctx.author)):
            return await self._embed_msg(ctx, 'You must be in the voice channel to use seek.')
        if dj_enabled:
            if not await self._can_instaskip(ctx, ctx.author) and not await self._is_alone(ctx, ctx.author):
                return await self._embed_msg(ctx, 'You need the DJ role to use seek.')
        if player.current:
            if player.current.is_stream:
                return await self._embed_msg(ctx, 'Can\'t seek on a stream.')
            else:
                time_sec = seconds * 1000
                seek = player.position + time_sec
                if seek <= 0:
                    await self._embed_msg(ctx, 'Moved {}s to 00:00:00'.format(seconds))
                else:
                    await self._embed_msg(ctx, 'Moved {}s to {}'.format(seconds, lavalink.utils.format_time(seek)))
                return await player.seek(seek)
        else:
            await self._embed_msg(ctx, 'Nothing playing.')

    @commands.command()
    async def shuffle(self, ctx):
        """Toggles shuffle."""
        dj_enabled = await self.config.guild(ctx.guild).dj_enabled()
        if dj_enabled:
            if not await self._can_instaskip(ctx, ctx.author):
                return await self._embed_msg(ctx, 'You need the DJ role to toggle shuffle.')
        shuffle = await self.config.guild(ctx.guild).shuffle()
        await self.config.guild(ctx.guild).shuffle.set(not shuffle)
        shuffle = await self.config.guild(ctx.guild).shuffle()
        if self._player_check(ctx):
            await self._data_check(ctx)
            player = lavalink.get_player(ctx.guild.id)
            if ((not ctx.author.voice or ctx.author.voice.channel != player.channel) and not
                await self._can_instaskip(ctx, ctx.author)):
                return await self._embed_msg(ctx, 'You must be in the voice channel to toggle shuffle.')
        await self._embed_msg(ctx, 'Shuffle songs: {}.'.format(shuffle))

    @commands.command(aliases=['forceskip', 'fs'])
    async def skip(self, ctx):
        """Skips to the next track."""
        if not self._player_check(ctx):
            return await self._embed_msg(ctx, 'Nothing playing.')
        player = lavalink.get_player(ctx.guild.id)
        if ((not ctx.author.voice or ctx.author.voice.channel != player.channel) and not
            await self._can_instaskip(ctx, ctx.author)):
            return await self._embed_msg(ctx, 'You must be in the voice channel to skip the music.')
        dj_enabled = await self.config.guild(ctx.guild).dj_enabled()
        vote_enabled = await self.config.guild(ctx.guild).vote_enabled()
        if dj_enabled and not vote_enabled and not await self._can_instaskip(ctx, ctx.author):
            if not await self._is_alone(ctx, ctx.author):
                return await self._embed_msg(ctx, 'You need the DJ role to skip songs.')
        if vote_enabled:
            if not await self._can_instaskip(ctx, ctx.author):
                if ctx.author.id in self.skip_votes[ctx.message.guild]:
                    self.skip_votes[ctx.message.guild].remove(ctx.author.id)
                    reply = "I removed your vote to skip."
                else:
                    self.skip_votes[ctx.message.guild].append(ctx.author.id)
                    reply = "You voted to skip."

                num_votes = len(self.skip_votes[ctx.message.guild])
                vote_mods = []
                for member in player.channel.members:
                    can_skip = await self._can_instaskip(ctx, member)
                    if can_skip:
                        vote_mods.append(member)
                num_members = len(player.channel.members) - len(vote_mods)
                vote = int(100 * num_votes / num_members)
                percent = await self.config.guild(ctx.guild).vote_percent()
                if vote >= percent:
                    self.skip_votes[ctx.message.guild] = []
                    await self._embed_msg(ctx, "Vote threshold met.")
                    return await self._skip_action(ctx)
                else:
                    reply += " Votes: %d/%d" % (num_votes, num_members)
                    reply += " (%d%% out of %d%% needed)" % (vote, percent)
                    return await self._embed_msg(ctx, reply)
            else:
                return await self._skip_action(ctx)
        else:
            return await self._skip_action(ctx)

    async def _can_instaskip(self, ctx, member):
        mod_role = await ctx.bot.db.guild(ctx.guild).mod_role()
        admin_role = await ctx.bot.db.guild(ctx.guild).admin_role()
        dj_enabled = await self.config.guild(ctx.guild).dj_enabled()

        if dj_enabled:
            is_active_dj = await self._has_dj_role(ctx, member)
        else:
            is_active_dj = False
        is_owner = member.id == self.bot.owner_id
        is_server_owner = member.id == ctx.guild.owner_id
        is_coowner = any(x == member.id for x in self.bot._co_owners)
        is_admin = discord.utils.get(ctx.guild.get_member(member.id).roles, id=admin_role) is not None
        is_mod = discord.utils.get(ctx.guild.get_member(member.id).roles, id=mod_role) is not None
        is_bot = member.bot is True

        return is_active_dj or is_owner or is_server_owner or is_coowner or is_admin or is_mod or is_bot

    async def _is_alone(self, ctx, member):
        try:
            user_voice = ctx.guild.get_member(member.id).voice
            bot_voice = ctx.guild.get_member(self.bot.user.id).voice
            nonbots = sum(not m.bot for m in user_voice.channel.members)
            if user_voice.channel != bot_voice.channel:
                nonbots = nonbots + 1
        except AttributeError:
            if ctx.guild.get_member(self.bot.user.id).voice is not None:
                nonbots = sum(not m.bot for m in ctx.guild.get_member(self.bot.user.id).voice.channel.members)
                if nonbots == 1:
                    nonbots = 2
            else:
                if ctx.guild.get_member(member.id).voice.channel.members == 1:
                    nonbots = 1
        alone = nonbots <= 1
        return alone

    async def _has_dj_role(self, ctx, member):
        dj_role_id = await self.config.guild(ctx.guild).dj_role()
        dj_role_obj = discord.utils.get(ctx.guild.roles, id=dj_role_id)
        if dj_role_obj in ctx.guild.get_member(member.id).roles:
            return True
        else:
            return False

    @staticmethod
    async def _skip_action(ctx):
        player = lavalink.get_player(ctx.guild.id)
        if not player.queue:
            pos, dur = player.position, player.current.length
            time_remain = lavalink.utils.format_time(dur - pos)
            if player.current.is_stream:
                embed = discord.Embed(colour=ctx.guild.me.top_role.colour, title='There\'s nothing in the queue.')
                embed.set_footer(text='Currently livestreaming {}'.format(player.current.title))
            else:
                embed = discord.Embed(colour=ctx.guild.me.top_role.colour, title='There\'s nothing in the queue.')
                embed.set_footer(text='{} left on {}'.format(time_remain, player.current.title))
            return await ctx.send(embed=embed)

        embed = discord.Embed(
            colour=ctx.guild.me.top_role.colour, title='Track Skipped',
            description='**[{}]({})**'.format(
                player.current.title, player.current.uri
            )
        )
        await ctx.send(embed=embed)
        await player.skip()

    @commands.command(aliases=['s'])
    async def stop(self, ctx):
        """Stops playback and clears the queue."""
        dj_enabled = await self.config.guild(ctx.guild).dj_enabled()
        vote_enabled = await self.config.guild(ctx.guild).vote_enabled()
        if not self._player_check(ctx):
            return await self._embed_msg(ctx, 'Nothing playing.')
        player = lavalink.get_player(ctx.guild.id)
        if ((not ctx.author.voice or ctx.author.voice.channel != player.channel) and not
            await self._can_instaskip(ctx, ctx.author)):
            return await self._embed_msg(ctx, 'You must be in the voice channel to stop the music.')
        if vote_enabled or vote_enabled and dj_enabled:
            if not await self._can_instaskip(ctx, ctx.author) and not await self._is_alone(ctx, ctx.author):
                return await self._embed_msg(ctx, 'There are other people listening - vote to skip instead.')
        if dj_enabled and not vote_enabled:
            if not await self._can_instaskip(ctx, ctx.author):
                return await self._embed_msg(ctx, 'You need the DJ role to stop the music.')
        if player.is_playing:
            await self._embed_msg(ctx, 'Stopping...')
            await player.stop()
            player.store('prev_requester', None)
            player.store('prev_song', None)
            player.store('playing_song', None)
            player.store('requester', None)

    @commands.command()
    async def volume(self, ctx, vol: int=None):
        """Sets the volume, 1% - 150%."""
        dj_enabled = await self.config.guild(ctx.guild).dj_enabled()
        if not vol:
            vol = await self.config.guild(ctx.guild).volume()
            embed = discord.Embed(colour=ctx.guild.me.top_role.colour, title='Current Volume:',
                                  description=str(vol) + '%')
            if not self._player_check(ctx):
                embed.set_footer(text='Nothing playing.')
            return await ctx.send(embed=embed)
        if self._player_check(ctx):
            player = lavalink.get_player(ctx.guild.id)
            if ((not ctx.author.voice or ctx.author.voice.channel != player.channel) and not
                await self._can_instaskip(ctx, ctx.author)):
                return await self._embed_msg(ctx, 'You must be in the voice channel to change the volume.')
        if dj_enabled:
            if not await self._can_instaskip(ctx, ctx.author) and not await self._has_dj_role(ctx, ctx.author):
                return await self._embed_msg(ctx, 'You need the DJ role to change the volume.')
        if vol > 150:
            vol = 150
            await self.config.guild(ctx.guild).volume.set(vol)
            if self._player_check(ctx):
                await lavalink.get_player(ctx.guild.id).set_volume(vol)
        else:
            await self.config.guild(ctx.guild).volume.set(vol)
            if self._player_check(ctx):
                await lavalink.get_player(ctx.guild.id).set_volume(vol)
        embed = discord.Embed(colour=ctx.guild.me.top_role.colour, title='Volume:',
                              description=str(vol) + '%')
        if not self._player_check(ctx):
            embed.set_footer(text='Nothing playing.')
        await ctx.send(embed=embed)

    @commands.group(aliases=['llset'])
    @checks.is_owner()
    async def llsetup(self, ctx):
        """Lavalink server configuration options."""
        if ctx.invoked_subcommand is None:
            await ctx.send_help()

    @llsetup.command()
    async def external(self, ctx):
        """Toggles using external lavalink servers."""
        external = await self.config.use_external_lavalink()
        await self.config.use_external_lavalink.set(not external)
        if external:
            await self.config.host.set('localhost')
            await self.config.password.set('youshallnotpass')
            await self.config.rest_port.set(2333)
            await self.config.ws_port.set(2332)
            embed = discord.Embed(colour=ctx.guild.me.top_role.colour, title='External lavalink server: {}.'.format(not external))
            embed.set_footer(text='Defaults reset.')
            return await ctx.send(embed=embed)
        else:
            await self._embed_msg(ctx, 'External lavalink server: {}.'.format(not external))

    @llsetup.command()
    async def host(self, ctx, host):
        """Set the lavalink server host."""
        await self.config.host.set(host)
        if await self._check_external():
            embed = discord.Embed(colour=ctx.guild.me.top_role.colour, title='Host set to {}.'.format(host))
            embed.set_footer(text='External lavalink server set to True.')
            await ctx.send(embed=embed)
        else:
            await self._embed_msg(ctx, 'Host set to {}.'.format(host))

    @llsetup.command()
    async def password(self, ctx, password):
        """Set the lavalink server password."""
        await self.config.password.set(str(password))
        if await self._check_external():
            embed = discord.Embed(colour=ctx.guild.me.top_role.colour, title='Server password set to {}.'.format(password))
            embed.set_footer(text='External lavalink server set to True.')
            await ctx.send(embed=embed)
        else:
            await self._embed_msg(ctx, 'Server password set to {}.'.format(password))

    @llsetup.command()
    async def restport(self, ctx, rest_port):
        """Set the lavalink REST server port."""
        await self.config.rest_port.set(rest_port)
        if await self._check_external():
            embed = discord.Embed(colour=ctx.guild.me.top_role.colour, title='REST port set to {}.'.format(rest_port))
            embed.set_footer(text='External lavalink server set to True.')
            await ctx.send(embed=embed)
        else:
            await self._embed_msg(ctx, 'REST port set to {}.'.format(rest_port))

    @llsetup.command()
    async def wsport(self, ctx, ws_port):
        """Set the lavalink websocket server port."""
        await self.config.rest_port.set(ws_port)
        if await self._check_external():
            embed = discord.Embed(colour=ctx.guild.me.top_role.colour, title='Websocket port set to {}.'.format(ws_port))
            embed.set_footer(text='External lavalink server set to True.')
            await ctx.send(embed=embed)
        else:
            await self._embed_msg(ctx, 'Websocket port set to {}.'.format(ws_port))

    async def _check_external(self):
        external = await self.config.use_external_lavalink()
        if not external:
            await self.config.use_external_lavalink.set(True)
            return True
        else:
            return False

    @staticmethod
    async def _clear_react(message):
        try:
            await message.clear_reactions()
        except (discord.Forbidden, discord.HTTPException):
            return

    async def _currency_check(self, ctx, jukebox_price: int):
        jukebox = await self.config.guild(ctx.guild).jukebox()
        if jukebox and not await self._can_instaskip(ctx, ctx.author):
            try:
                await bank.withdraw_credits(ctx.author, jukebox_price)
                return True
            except ValueError:
                credits_name = await bank.get_currency_name(ctx.guild)
                await self._embed_msg(ctx, 'Not enough {} ({} required).'.format(credits_name, jukebox_price))
                return False
        else:
            return True

    async def _data_check(self, ctx):
        player = lavalink.get_player(ctx.guild.id)
        shuffle = await self.config.guild(ctx.guild).shuffle()
        repeat = await self.config.guild(ctx.guild).repeat()
        volume = await self.config.guild(ctx.guild).volume()
        if player.repeat != repeat:
            player.repeat = repeat
        if player.shuffle != shuffle:
            player.shuffle = shuffle
        if player.volume != volume:
            await player.set_volume(volume)

    async def _draw_time(self, ctx):
        player = lavalink.get_player(ctx.guild.id)
        paused = player.paused
        pos = player.position
        dur = player.current.length
        sections = 12
        loc_time = round((pos / dur) * sections)
        bar = '\N{BOX DRAWINGS HEAVY HORIZONTAL}'
        seek = '\N{RADIO BUTTON}'
        if paused:
            msg = '\N{DOUBLE VERTICAL BAR}'
        else:
            msg = '\N{BLACK RIGHT-POINTING TRIANGLE}'
        for i in range(sections):
            if i == loc_time:
                msg += seek
            else:
                msg += bar
        return msg

    @staticmethod
    def _dynamic_time(time):
        m, s = divmod(time, 60)
        h, m = divmod(m, 60)
        d, h = divmod(h, 24)

        if d > 0:
            msg = "{0}d {1}h"
        elif d == 0 and h > 0:
            msg = "{1}h {2}m"
        elif d == 0 and h == 0 and m > 0:
            msg = "{2}m {3}s"
        elif d == 0 and h == 0 and m == 0 and s > 0:
            msg = "{3}s"
        else:
            msg = ""
        return msg.format(d, h, m, s)

    @staticmethod
    async def _embed_msg(ctx, title):
        embed = discord.Embed(colour=ctx.guild.me.top_role.colour, title=title)
        await ctx.send(embed=embed)

    async def _get_playing(self, ctx):
        if self._player_check(ctx):
            player = lavalink.get_player(ctx.guild.id)
            return len([player for p in lavalink.players if p.is_playing])
        else:
            return 0

    @staticmethod
    async def _queue_duration(ctx):
        player = lavalink.get_player(ctx.guild.id)
        duration = []
        for i in range(len(player.queue)):
            if not player.queue[i].is_stream:
                duration.append(player.queue[i].length)
            queue_duration = sum(duration)
        if not player.queue:
            queue_duration = 0
        try:
            if not player.current.is_stream:
                remain = player.current.length - player.position
            else:
                remain = 0
        except AttributeError:
            remain = 0
        queue_total_duration = remain + queue_duration
        return queue_total_duration

    @staticmethod
    def _player_check(ctx):
        try:
            lavalink.get_player(ctx.guild.id)
            return True
        except KeyError:
            return False

    def _to_json(self, ctx, playlist_url, tracklist, playlist_name):
        playlist = {"author": ctx.author.id, "playlist_url": playlist_url, "tracks": tracklist}
        return playlist

    def _track_creator(self, ctx, player, position, other_track=None):
        if position == 'np':
            queued_track = player.current
        elif position == None:
            queued_track = other_track
        else:
            queued_track = player.queue[position]
        track_keys = queued_track._info.keys()
        track_values = queued_track._info.values()
        track_id = queued_track.track_identifier
        track_info = {}
        for k, v in zip(track_keys, track_values):
            track_info[k] = v
        keys = ['track', 'info']
        values = [track_id, track_info]
        track_obj = {}
        for key, value in zip(keys, values):
            track_obj[key] = value
        return track_obj

    async def on_voice_state_update(self, member, before, after):
        if after.channel != before.channel:
            try:
                self.skip_votes[before.channel.guild].remove(member.id)
            except (ValueError, KeyError, AttributeError):
                pass

    def __unload(self):
        lavalink.unregister_event_listener(self.event_handler)
        self.bot.loop.create_task(lavalink.close())
        shutdown_lavalink_server()<|MERGE_RESOLUTION|>--- conflicted
+++ resolved
@@ -197,30 +197,13 @@
     @audioset.command()
     async def settings(self, ctx):
         """Show the current settings."""
-<<<<<<< HEAD
-        notify = await self.config.guild(ctx.guild).notify()
-        status = await self.config.status()
-        shuffle = await self.config.guild(ctx.guild).shuffle()
-        repeat = await self.config.guild(ctx.guild).repeat()
-        jarbuild = await self.config.current_build()
-
-        msg = '```ini\n'
-        msg += '----Guild Settings----\n'
-        msg += 'audioset notify: [{}]\n'.format(notify)
-        msg += 'audioset status: [{}]\n'.format(status)
-        msg += 'Repeat:          [{}]\n'.format(repeat)
-        msg += 'Shuffle:         [{}]\n'.format(shuffle)
-        msg += '---Lavalink Settings---\n'
-        msg += 'Cog version: {}\n'.format(__version__)
-        msg += 'Pip version: {}\n'.format(lavalink.__version__)
-        msg += 'Jar build:   {}\n```'.format(jarbuild)
-=======
         data = await self.config.guild(ctx.guild).all()
         global_data = await self.config.all()
         dj_role_obj = discord.utils.get(ctx.guild.roles, id=data['dj_role'])
         dj_enabled = data['dj_enabled']
         jukebox = data['jukebox']
         jukebox_price = data['jukebox_price']
+        jarbuild = redbot.core.__version__
 
         vote_percent = data['vote_percent']
         msg = ('```ini\n'
@@ -239,8 +222,8 @@
                     'Skip percentage:  [{vote_percent}%]\n').format(**data)
         msg += ('---Lavalink Settings---\n'
                 'Cog version:      [{}]\n'
-                'External server:  [{use_external_lavalink}]```').format(__version__, **global_data)
->>>>>>> 59276ce2
+                'Jar build:     [{}]\n'
+                'External server:  [{use_external_lavalink}]```').format(__version__, jarbuild, **global_data)
 
         embed = discord.Embed(colour=ctx.guild.me.top_role.colour, description=msg)
         return await ctx.send(embed=embed)
