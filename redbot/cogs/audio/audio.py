# -*- coding: utf-8 -*-
import asyncio
import contextlib
import datetime
import heapq
import json
import logging
import os
import random
import re
import time
import traceback
from collections import namedtuple
from io import StringIO
from typing import List, Optional, Tuple, Union, cast

import aiohttp
import discord
import lavalink
import math
from fuzzywuzzy import process

import redbot.core
from redbot.core import Config, bank, checks, commands
from redbot.core.data_manager import cog_data_path
from redbot.core.i18n import Translator, cog_i18n
from redbot.core.utils.chat_formatting import bold, box, humanize_number, inline, pagify
from redbot.core.utils.menus import (
    DEFAULT_CONTROLS,
    close_menu,
    menu,
    next_page,
    prev_page,
    start_adding_reactions,
)
from redbot.core.utils.predicates import MessagePredicate, ReactionPredicate
from . import audio_dataclasses
from .apis import MusicCache, HAS_SQL, _ERROR
from .checks import can_have_caching
from .converters import ComplexScopeParser, ScopeParser, get_lazy_converter, get_playlist_converter
from .equalizer import Equalizer
from .errors import LavalinkDownloadFailed, MissingGuild, SpotifyFetchError, TooManyMatches
from .manager import ServerManager
from .playlists import (
    FakePlaylist,
    Playlist,
    PlaylistScope,
    create_playlist,
    delete_playlist,
    get_all_playlist,
    get_playlist,
    humanize_scope,
)
from .utils import *


_ = Translator("Audio", __file__)

__version__ = "1.0.0"
__author__ = ["aikaterna", "Draper"]

log = logging.getLogger("red.audio")

_SCHEMA_VERSION = 2
LazyGreedyConverter = get_lazy_converter("--")
PlaylistConverter = get_playlist_converter()


@cog_i18n(_)
class Audio(commands.Cog):
    """Play audio through voice channels."""

    _default_lavalink_settings = {
        "host": "localhost",
        "rest_port": 2333,
        "ws_port": 2333,
        "password": "youshallnotpass",
    }

    def __init__(self, bot):
        super().__init__()
        self.bot = bot
        self.config = Config.get_conf(self, 2711759130, force_registration=True)
        self.skip_votes = {}
        self.session = aiohttp.ClientSession()
        self._connect_task = None
        self._disconnect_task = None
        self._cleaned_up = False
        self._connection_aborted = False
        self.play_lock = {}
        self._manager: Optional[ServerManager] = None
        self._cog_name = None
        self._cog_id = None
        default_global = dict(
            schema_version=1,
            cache_level=0,
            cache_age=365,
            status=False,
            use_external_lavalink=False,
            restrict=True,
            current_version=redbot.core.VersionInfo.from_str("3.0.0a0").to_json(),
            localpath=str(cog_data_path(raw_name="Audio")),
            **self._default_lavalink_settings,
        )

        default_guild = dict(
            auto_play=False,
            autoplaylist=dict(enabled=False, id=None, name=None, scope=None),
            disconnect=False,
            dj_enabled=False,
            dj_role=None,
            emptydc_enabled=False,
            emptydc_timer=0,
            emptypause_enabled=False,
            emptypause_timer=0,
            jukebox=False,
            jukebox_price=0,
            maxlength=0,
            notify=False,
            repeat=False,
            shuffle=False,
            thumbnail=False,
            volume=100,
            vote_enabled=False,
            vote_percent=0,
            room_lock=None,
            url_keyword_blacklist=[],
            url_keyword_whitelist=[],
        )
        _playlist = dict(id=None, author=None, name=None, playlist_url=None, tracks=[])
        self.config.init_custom("EQUALIZER", 1)
        self.config.register_custom("EQUALIZER", eq_bands=[], eq_presets={})
        self.config.init_custom(PlaylistScope.GLOBAL.value, 1)
        self.config.register_custom(PlaylistScope.GLOBAL.value, **_playlist)
        self.config.init_custom(PlaylistScope.GUILD.value, 2)
        self.config.register_custom(PlaylistScope.GUILD.value, **_playlist)
        self.config.init_custom(PlaylistScope.USER.value, 2)
        self.config.register_custom(PlaylistScope.USER.value, **_playlist)
        self.config.register_guild(**default_guild)
        self.config.register_global(**default_global)
        self.music_cache = MusicCache(bot, self.session, path=str(cog_data_path(raw_name="Audio")))
        self.play_lock = {}

        self._manager: Optional[ServerManager] = None
        # These has to be a task since this requires the bot to be ready
        # If it waits for ready in startup, we cause a deadlock during initial load
        # as initial load happens before the bot can ever be ready.
        self._init_task = self.bot.loop.create_task(self.initialize())
        self._ready_event = asyncio.Event()

    @property
    def owns_autoplay(self):
        c = self.bot.get_cog(self._cog_name)
        if c and id(c) == self._cog_id:
            return c

    @owns_autoplay.setter
    def owns_autoplay(self, value: commands.Cog):
        if self.owns_autoplay:
            raise RuntimeError(
                f"`{self._cog_name}` already has ownership of autoplay, "
                f"please unload it if you wish to load `{value.qualified_name}`."
            )
        self._cog_name = value.qualified_name
        self._cog_id = id(value)

    @owns_autoplay.deleter
    def owns_autoplay(self):
        self._cog_name = None
        self._cog_id = None

    async def cog_before_invoke(self, ctx: commands.Context):
        await self._ready_event.wait()
        # check for unsupported arch
        # Check on this needs refactoring at a later date
        # so that we have a better way to handle the tasks
        if self.llsetup in [ctx.command, ctx.command.root_parent]:
            pass

        elif self._connect_task and self._connect_task.cancelled():
            await ctx.send(
                "You have attempted to run Audio's Lavalink server on an unsupported"
                " architecture. Only settings related commands will be available."
            )
            raise RuntimeError(
                "Not running audio command due to invalid machine architecture for Lavalink."
            )

        dj_enabled = await self.config.guild(ctx.guild).dj_enabled()
        if dj_enabled:
            dj_role_obj = ctx.guild.get_role(await self.config.guild(ctx.guild).dj_role())
            if not dj_role_obj:
                await self.config.guild(ctx.guild).dj_enabled.set(None)
                await self.config.guild(ctx.guild).dj_role.set(None)
                await self._embed_msg(ctx, _("No DJ role found. Disabling DJ mode."))

    async def initialize(self):
        await self.bot.wait_until_ready()
        # Unlike most cases, we want the cache to exit before migration.
        await self.music_cache.initialize(self.config)
        await self._migrate_config(
            from_version=await self.config.schema_version(), to_version=_SCHEMA_VERSION
        )
        pass_config_to_dependencies(self.config, self.bot, await self.config.localpath())
        self._restart_connect()
        self._disconnect_task = self.bot.loop.create_task(self.disconnect_timer())
        lavalink.register_event_listener(self.event_handler)
        if not HAS_SQL:
            error_message = (
                "Audio version: {version}\nThis version requires some SQL dependencies to "
                "access the caching features, "
                "your Python install is missing some of them.\n\n"
                "For instructions on how to fix it Google "
                f"`{_ERROR}`.\n"
                "You will need to install the missing SQL dependency.\n\n"
            ).format(version=__version__)
            with contextlib.suppress(discord.HTTPException):
                for page in pagify(error_message):
                    await self.bot.send_to_owners(page)
            log.critical(error_message)

        self._ready_event.set()
        self.bot.dispatch("red_audio_initialized", self)

    async def _migrate_config(self, from_version: int, to_version: int):
        database_entries = []
        time_now = str(datetime.datetime.now(datetime.timezone.utc))
        if from_version == to_version:
            return
        elif from_version < to_version:
            all_guild_data = await self.config.all_guilds()
            all_playlist = {}
            for guild_id, guild_data in all_guild_data.items():
                temp_guild_playlist = guild_data.pop("playlists", None)
                if temp_guild_playlist:
                    guild_playlist = {}
                    for count, (name, data) in enumerate(temp_guild_playlist.items(), 1):
                        if not data or not name:
                            continue
                        playlist = {"id": count, "name": name, "guild": int(guild_id)}
                        playlist.update(data)
                        guild_playlist[str(count)] = playlist

                        tracks_in_playlist = data.get("tracks", []) or []
                        for t in tracks_in_playlist:
                            uri = t.get("info", {}).get("uri")
                            if uri:
                                t = {"loadType": "V2_COMPAT", "tracks": [t], "query": uri}
                                database_entries.append(
                                    {
                                        "query": uri,
                                        "data": json.dumps(t),
                                        "last_updated": time_now,
                                        "last_fetched": time_now,
                                    }
                                )
                    if guild_playlist:
                        all_playlist[str(guild_id)] = guild_playlist
            await self.config.custom(PlaylistScope.GUILD.value).set(all_playlist)
            # new schema is now in place
            await self.config.schema_version.set(_SCHEMA_VERSION)

            # migration done, now let's delete all the old stuff
            for guild_id in all_guild_data:
                await self.config.guild(
                    cast(discord.Guild, discord.Object(id=guild_id))
                ).clear_raw("playlists")
        if database_entries and HAS_SQL:
            await self.music_cache.insert("lavalink", database_entries)

    def _restart_connect(self):
        if self._connect_task:
            self._connect_task.cancel()

        self._connect_task = self.bot.loop.create_task(self.attempt_connect())

    async def attempt_connect(self, timeout: int = 50):
        self._connection_aborted = False
        max_retries = 5
        retry_count = 0
        while retry_count < max_retries:
            external = await self.config.use_external_lavalink()
            if external is False:
                settings = self._default_lavalink_settings
                host = settings["host"]
                password = settings["password"]
                rest_port = settings["rest_port"]
                ws_port = settings["ws_port"]
                if self._manager is not None:
                    await self._manager.shutdown()
                self._manager = ServerManager()
                try:
                    await self._manager.start()
                except LavalinkDownloadFailed as exc:
                    await asyncio.sleep(1)
                    if exc.should_retry:
                        log.exception(
                            "Exception whilst starting internal Lavalink server, retrying...",
                            exc_info=exc,
                        )
                        retry_count += 1
                        continue
                    else:
                        log.exception(
                            "Fatal exception whilst starting internal Lavalink server, "
                            "aborting...",
                            exc_info=exc,
                        )
                        self._connection_aborted = True
                        raise
                except asyncio.CancelledError:
                    log.exception("Invalid machine architecture, cannot run Lavalink.")
                    raise
                except Exception as exc:
                    log.exception(
                        "Unhandled exception whilst starting internal Lavalink server, "
                        "aborting...",
                        exc_info=exc,
                    )
                    self._connection_aborted = True
                    raise
                else:
                    break
            else:
                host = await self.config.host()
                password = await self.config.password()
                rest_port = await self.config.rest_port()
                ws_port = await self.config.ws_port()
                break
        else:
            log.critical(
                "Setting up the Lavalink server failed after multiple attempts. See above "
                "tracebacks for details."
            )
            self._connection_aborted = True
            return

        retry_count = 0
        while retry_count < max_retries:
            try:
                await lavalink.initialize(
                    bot=self.bot,
                    host=host,
                    password=password,
                    rest_port=rest_port,
                    ws_port=ws_port,
                    timeout=timeout,
                )
            except asyncio.TimeoutError:
                log.error("Connecting to Lavalink server timed out, retrying...")
                if external is False and self._manager is not None:
                    await self._manager.shutdown()
                retry_count += 1
                await asyncio.sleep(1)  # prevent busylooping
            except Exception as exc:
                log.exception(
                    "Unhandled exception whilst connecting to Lavalink, aborting...", exc_info=exc
                )
                self._connection_aborted = True
                raise
            else:
                break
        else:
            self._connection_aborted = True
            log.critical(
                "Connecting to the Lavalink server failed after multiple attempts. See above "
                "tracebacks for details."
            )

    async def event_handler(
        self, player: lavalink.Player, event_type: lavalink.LavalinkEvents, extra
    ):
        disconnect = await self.config.guild(player.channel.guild).disconnect()
        autoplay = await self.config.guild(player.channel.guild).auto_play() or self.owns_autoplay
        notify = await self.config.guild(player.channel.guild).notify()
        status = await self.config.status()
        repeat = await self.config.guild(player.channel.guild).repeat()

        async def _players_check():
            try:
                get_single_title = lavalink.active_players()[0].current.title
                query = audio_dataclasses.Query.process_input(
                    lavalink.active_players()[0].current.uri
                )
                if get_single_title == "Unknown title":
                    get_single_title = lavalink.active_players()[0].current.uri
                    if not get_single_title.startswith("http"):
                        get_single_title = get_single_title.rsplit("/", 1)[-1]
                elif query.is_local:
                    get_single_title = "{} - {}".format(
                        lavalink.active_players()[0].current.author,
                        lavalink.active_players()[0].current.title,
                    )
                else:
                    get_single_title = lavalink.active_players()[0].current.title
                playing_servers = len(lavalink.active_players())
            except IndexError:
                get_single_title = None
                playing_servers = 0
            return get_single_title, playing_servers

        async def _status_check(playing_servers):
            if playing_servers == 0:
                await self.bot.change_presence(activity=None)
            if playing_servers == 1:
                single_title = await _players_check()
                await self.bot.change_presence(
                    activity=discord.Activity(
                        name=single_title[0], type=discord.ActivityType.listening
                    )
                )
            if playing_servers > 1:
                await self.bot.change_presence(
                    activity=discord.Activity(
                        name=_("music in {} servers").format(playing_servers),
                        type=discord.ActivityType.playing,
                    )
                )

        if event_type == lavalink.LavalinkEvents.TRACK_START:
            self.skip_votes[player.channel.guild] = []
            playing_song = player.fetch("playing_song")
            requester = player.fetch("requester")
            player.store("prev_song", playing_song)
            player.store("prev_requester", requester)
            player.store("playing_song", player.current)
            player.store(
                "requester", player.current.requester if player.current else player.current
            )
            self.bot.dispatch(
                "red_audio_track_start",
                player.channel.guild,
                player.current,
                player.current.requester,
            )
        if event_type == lavalink.LavalinkEvents.TRACK_END:
            prev_song = player.fetch("prev_song")
            prev_requester = player.fetch("prev_requester")
            self.bot.dispatch(
                "red_audio_track_end", player.channel.guild, prev_song, prev_requester
            )

        if event_type == lavalink.LavalinkEvents.QUEUE_END:
            prev_song = player.fetch("prev_song")
            prev_requester = player.fetch("prev_requester")
            self.bot.dispatch(
                "red_audio_queue_end", player.channel.guild, prev_song, prev_requester
            )
            if autoplay and not player.queue and player.fetch("playing_song") is not None:
                if self.owns_autoplay is None:
                    await self.music_cache.autoplay(player)
                else:
                    self.bot.dispatch(
                        "red_audio_should_auto_play",
                        player,
                        player.channel.guild,
                        player.channel,
                        self.play_query,
                    )

        if event_type == lavalink.LavalinkEvents.TRACK_START and notify:
            notify_channel = player.fetch("channel")
            prev_song = player.fetch("prev_song")
            if notify_channel:
                notify_channel = self.bot.get_channel(notify_channel)
                if player.fetch("notify_message") is not None:
                    with contextlib.suppress(discord.HTTPException):
                        await player.fetch("notify_message").delete()

                if (
                    autoplay
                    and player.current.extras.get("autoplay")
                    and (prev_song is None or not prev_song.extras.get("autoplay"))
                ):
                    embed = discord.Embed(
                        colour=(await self.bot.get_embed_colour(notify_channel)),
                        title=_("Auto play started."),
                    )
                    await notify_channel.send(embed=embed)

                query = audio_dataclasses.Query.process_input(player.current.uri)

                if query.is_local if player.current else False:
                    if player.current.title != "Unknown title":
                        description = "**{} - {}**\n{}".format(
                            player.current.author,
                            player.current.title,
                            audio_dataclasses.LocalPath(player.current.uri).to_string_hidden(),
                        )
                    else:
                        description = "{}".format(
                            audio_dataclasses.LocalPath(player.current.uri).to_string_hidden()
                        )
                else:
                    description = "**[{}]({})**".format(player.current.title, player.current.uri)
                if player.current.is_stream:
                    dur = "LIVE"
                else:
                    dur = lavalink.utils.format_time(player.current.length)
                embed = discord.Embed(
                    colour=(await self.bot.get_embed_color(notify_channel)),
                    title=_("Now Playing"),
                    description=description,
                )
                embed.set_footer(
                    text=_("Track length: {length} | Requested by: {user}").format(
                        length=dur, user=player.current.requester
                    )
                )
                if (
                    await self.config.guild(player.channel.guild).thumbnail()
                    and player.current.thumbnail
                ):
                    embed.set_thumbnail(url=player.current.thumbnail)
                notify_message = await notify_channel.send(embed=embed)
                player.store("notify_message", notify_message)

        if event_type == lavalink.LavalinkEvents.TRACK_START and status:
            player_check = await _players_check()
            await _status_check(player_check[1])

        if event_type == lavalink.LavalinkEvents.TRACK_END and status:
            await asyncio.sleep(1)
            if not player.is_playing:
                player_check = await _players_check()
                await _status_check(player_check[1])

        if event_type == lavalink.LavalinkEvents.QUEUE_END and notify and not autoplay:
            notify_channel = player.fetch("channel")
            if notify_channel:
                notify_channel = self.bot.get_channel(notify_channel)
                embed = discord.Embed(
                    colour=(await self.bot.get_embed_colour(notify_channel)),
                    title=_("Queue ended."),
                )
                await notify_channel.send(embed=embed)

        elif event_type == lavalink.LavalinkEvents.QUEUE_END and disconnect and not autoplay:
            self.bot.dispatch("red_audio_audio_disconnect", player.channel.guild)
            await player.disconnect()

        if event_type == lavalink.LavalinkEvents.QUEUE_END and status:
            player_check = await _players_check()
            await _status_check(player_check[1])

        if event_type == lavalink.LavalinkEvents.TRACK_EXCEPTION:
            message_channel = player.fetch("channel")
            if message_channel:
                message_channel = self.bot.get_channel(message_channel)
                query = audio_dataclasses.Query.process_input(player.current.uri)
                if player.current and query.is_local:
                    query = audio_dataclasses.Query.process_input(player.current.uri)
                    if player.current.title == "Unknown title":
                        description = "{}".format(query.track.to_string_hidden())
                    else:
                        song = bold("{} - {}").format(player.current.author, player.current.title)
                        description = "{}\n{}".format(song, query.track.to_string_hidden())
                else:
                    description = bold("[{}]({})").format(player.current.title, player.current.uri)

                embed = discord.Embed(
                    colour=(await self.bot.get_embed_color(message_channel)),
                    title=_("Track Error"),
                    description="{}\n{}".format(extra, description),
                )
                embed.set_footer(text=_("Skipping..."))
                await message_channel.send(embed=embed)
            while True:
                if player.current in player.queue:
                    player.queue.remove(player.current)
                else:
                    break
            if repeat:
                player.current = None
            await player.skip()

    async def play_query(
        self,
        query: str,
        guild: discord.Guild,
        channel: discord.VoiceChannel,
        is_autoplay: bool = True,
    ):
        if not self._player_check(guild.me):
            try:
                if (
                    not channel.permissions_for(guild.me).connect
                    or not channel.permissions_for(guild.me).move_members
                    and userlimit(channel)
                ):
                    log.error(f"I don't have permission to connect to {channel} in {guild}.")

                await lavalink.connect(channel)
                player = lavalink.get_player(guild.id)
                player.store("connect", datetime.datetime.utcnow())
            except IndexError:
                log.debug(
                    f"Connection to Lavalink has not yet been established"
                    f" while trying to connect to to {channel} in {guild}."
                )
                return

        player = lavalink.get_player(guild.id)

        player.store("channel", channel.id)
        player.store("guild", guild.id)
        await self._data_check(guild.me)
        query = audio_dataclasses.Query.process_input(query)
        ctx = namedtuple("Context", "message")
        results, called_api = await self.music_cache.lavalink_query(ctx(guild), player, query)

        if not results.tracks:
            log.debug(f"Query returned no tracks.")
            return
        track = results.tracks[0]

        if not await is_allowed(
            guild, f"{track.title} {track.author} {track.uri} {str(query._raw)}"
        ):
            log.debug(f"Query is not allowed in {guild} ({guild.id})")
            return
        track.extras = {"autoplay": is_autoplay}
        player.add(player.channel.guild.me, track)
        self.bot.dispatch(
            "red_audio_track_auto_play", player.channel.guild, track, player.channel.guild.me
        )
        if not player.current:
            await player.play()

    async def delegate_autoplay(self, cog: commands.Cog = None):
        """
        Parameters
        ----------
        cog: Optional[commands.Cog]
            The Cog who is taking ownership of Audio's autoplay.
            If :code:`None` gives ownership back to Audio
        """
        if isinstance(cog, commands.Cog):
            self.owns_autoplay = cog
        else:
            del self.owns_autoplay

    @commands.group()
    @commands.guild_only()
    @commands.bot_has_permissions(embed_links=True)
    async def audioset(self, ctx: commands.Context):
        """Music configuration options."""
        pass

    @audioset.command()
    @checks.mod_or_permissions(manage_messages=True)
    async def dc(self, ctx: commands.Context):
        """Toggle the bot auto-disconnecting when done playing.

        This setting takes precedence over [p]audioset emptydisconnect.
        """

        disconnect = await self.config.guild(ctx.guild).disconnect()
        autoplay = await self.config.guild(ctx.guild).auto_play()
        msg = ""
        msg += _("Auto-disconnection at queue end: {true_or_false}.").format(
            true_or_false=_("Enabled") if not disconnect else _("Disabled")
        )
        await self.config.guild(ctx.guild).repeat.set(not disconnect)
        if disconnect is not True and autoplay is True:
            msg += _("\nAuto-play has been disabled.")
            await self.config.guild(ctx.guild).auto_play.set(False)

        await self.config.guild(ctx.guild).disconnect.set(not disconnect)

        embed = discord.Embed(
            title=_("Auto-disconnection settings changed"),
            description=msg,
            colour=await ctx.embed_colour(),
        )
        await ctx.send(embed=embed)

    @audioset.group(name="restrictions")
    @checks.mod_or_permissions(manage_messages=True)
    async def _perms(self, ctx: commands.Context):
        """Manages the keyword whitelist and blacklist."""
        pass

    @_perms.group(name="whitelist")
    async def _perms_whitelist(self, ctx: commands.Context):
        """Manages the keyword whitelist."""
        pass

    @_perms.group(name="blacklist")
    async def _perms_blacklist(self, ctx: commands.Context):
        """Manages the keyword blacklist."""
        pass

    @_perms_blacklist.command(name="add")
    async def _perms_blacklist_add(self, ctx: commands.Context, *, keyword: str):
        """Adds a keyword to the blacklist."""
        keyword = keyword.lower().strip()
        if not keyword:
            return await ctx.send_help()
        exists = False
        async with self.config.guild(ctx.guild).url_keyword_blacklist() as blacklist:
            if keyword in blacklist:
                exists = True
            else:
                blacklist.append(keyword)
        if exists:
            return await self._embed_msg(ctx, _("Keyword already in the blacklist."))
        else:
            embed = discord.Embed(title=_("Blacklist modified"), colour=await ctx.embed_colour())
            embed.description = _("Added: `{blacklisted}` to the blacklist.").format(
                blacklisted=keyword
            )
            await ctx.send(embed=embed)

    @_perms_whitelist.command(name="add")
    async def _perms_whitelist_add(self, ctx: commands.Context, *, keyword: str):
        """Adds a keyword to the whitelist.

        If anything is added to whitelist, it will blacklist everything else.
        """
        keyword = keyword.lower().strip()
        if not keyword:
            return await ctx.send_help()
        exists = False
        async with self.config.guild(ctx.guild).url_keyword_whitelist() as whitelist:
            if keyword in whitelist:
                exists = True
            else:
                whitelist.append(keyword)
        if exists:
            return await self._embed_msg(ctx, _("Keyword already in the whitelist."))
        else:
            embed = discord.Embed(title=_("Whitelist modified"), colour=await ctx.embed_colour())
            embed.description = _("Added: `{whitelisted}` to the whitelist.").format(
                whitelisted=keyword
            )
            await ctx.send(embed=embed)

    @_perms_blacklist.command(name="delete", aliases=["del", "remove"])
    async def _perms_blacklist_delete(self, ctx: commands.Context, *, keyword: str):
        """Removes a keyword from the blacklist."""
        keyword = keyword.lower().strip()
        if not keyword:
            return await ctx.send_help()
        exists = True
        async with self.config.guild(ctx.guild).url_keyword_blacklist() as blacklist:
            if keyword not in blacklist:
                exists = False
            else:
                blacklist.remove(keyword)
        if not exists:
            return await self._embed_msg(ctx, _("Keyword is not in the blacklist."))
        else:
            embed = discord.Embed(title=_("Blacklist modified"), colour=await ctx.embed_colour())
            embed.description = _("Removed: `{blacklisted}` from the blacklist.").format(
                blacklisted=keyword
            )
            await ctx.send(embed=embed)

    @_perms_whitelist.command(name="delete", aliases=["del", "remove"])
    async def _perms_whitelist_delete(self, ctx: commands.Context, *, keyword: str):
        """Removes a keyword from the whitelist."""
        keyword = keyword.lower().strip()
        if not keyword:
            return await ctx.send_help()
        exists = True
        async with self.config.guild(ctx.guild).url_keyword_whitelist() as whitelist:
            if keyword not in whitelist:
                exists = False
            else:
                whitelist.remove(keyword)
        if not exists:
            return await self._embed_msg(ctx, _("Keyword already in the whitelist."))
        else:
            embed = discord.Embed(title=_("Whitelist modified"), colour=await ctx.embed_colour())
            embed.description = _("Removed: `{whitelisted}` from the whitelist.").format(
                whitelisted=keyword
            )
            await ctx.send(embed=embed)

    @_perms_whitelist.command(name="list")
    async def _perms_whitelist_list(self, ctx: commands.Context):
        """List all keywords added to the whitelist."""
        whitelist = await self.config.guild(ctx.guild).url_keyword_whitelist()
        if not whitelist:
            return await self._embed_msg(ctx, _("Nothing in the whitelist."))
        whitelist.sort()
        text = ""
        total = len(whitelist)
        pages = []
        for i, entry in enumerate(whitelist, 1):
            text += f"{i}. [{entry}]"
            if i != total:
                text += "\n"
                if i % 10 == 0:
                    pages.append(box(text, lang="ini"))
                    text = ""
            else:
                pages.append(box(text, lang="ini"))
        embed_colour = await ctx.embed_colour()
        pages = list(
            discord.Embed(title="Whitelist", description=page, colour=embed_colour)
            for page in pages
        )
        await menu(ctx, pages, DEFAULT_CONTROLS)

    @_perms_blacklist.command(name="list")
    async def _perms_blacklist_list(self, ctx: commands.Context):
        """List all keywords added to the blacklist."""
        blacklist = await self.config.guild(ctx.guild).url_keyword_blacklist()
        if not blacklist:
            return await self._embed_msg(ctx, _("Nothing in the blacklist."))
        blacklist.sort()
        text = ""
        total = len(blacklist)
        pages = []
        for i, entry in enumerate(blacklist, 1):
            text += f"{i}. [{entry}]"
            if i != total:
                text += "\n"
                if i % 10 == 0:
                    pages.append(box(text, lang="ini"))
                    text = ""
            else:
                pages.append(box(text, lang="ini"))
        embed_colour = await ctx.embed_colour()
        pages = list(
            discord.Embed(title="Whitelist", description=page, colour=embed_colour)
            for page in pages
        )
        await menu(ctx, pages, DEFAULT_CONTROLS)

    @_perms_whitelist.command(name="clear")
    async def _perms_whitelist_clear(self, ctx: commands.Context):
        """Clear all keywords from the whitelist."""
        whitelist = await self.config.guild(ctx.guild).url_keyword_whitelist()
        if not whitelist:
            return await self._embed_msg(ctx, _("Nothing in the whitelist."))
        await self.config.guild(ctx.guild).url_keyword_whitelist.clear()
        return await self._embed_msg(ctx, _("All entries have been removed from the whitelist."))

    @_perms_blacklist.command(name="clear")
    async def _perms_blacklist_clear(self, ctx: commands.Context):
        """Clear all keywords added to the blacklist."""
        blacklist = await self.config.guild(ctx.guild).url_keyword_blacklist()
        if not blacklist:
            return await self._embed_msg(ctx, _("Nothing in the blacklist."))
        await self.config.guild(ctx.guild).url_keyword_blacklist.clear()
        return await self._embed_msg(ctx, _("All entries have been removed from the blacklist."))

    @audioset.group(name="autoplay")
    @checks.mod_or_permissions(manage_messages=True)
    async def _autoplay(self, ctx: commands.Context):
        """Change auto-play setting."""

    @_autoplay.command(name="toggle")
    async def _autoplay_toggle(self, ctx: commands.Context):
        """Toggle auto-play when there no songs in queue."""
        autoplay = await self.config.guild(ctx.guild).auto_play()
        repeat = await self.config.guild(ctx.guild).repeat()
        disconnect = await self.config.guild(ctx.guild).disconnect()
        msg = _("Auto-play when queue ends: {true_or_false}.").format(
            true_or_false=_("Enabled") if not autoplay else _("Disabled")
        )
        await self.config.guild(ctx.guild).auto_play.set(not autoplay)
        if autoplay is not True and repeat is True:
            msg += _("\nRepeat has been disabled.")
            await self.config.guild(ctx.guild).repeat.set(False)
        if autoplay is not True and disconnect is True:
            msg += _("\nAuto-disconnecting at queue end has been disabled.")
            await self.config.guild(ctx.guild).disconnect.set(False)

        embed = discord.Embed(
            title=_("Auto-play settings changed"), description=msg, colour=await ctx.embed_colour()
        )
        await ctx.send(embed=embed)
        if self._player_check(ctx):
            await self._data_check(ctx)

    @_autoplay.command(name="playlist", usage="<playlist_name_OR_id> [args]")
    async def __autoplay_playlist(
        self,
        ctx: commands.Context,
        playlist_matches: PlaylistConverter,
        *,
        scope_data: ScopeParser = None,
    ):
        """Set a playlist to auto-play songs from.

        **Usage**:
        ​ ​ ​ ​ [p]audioset autoplay playlist_name_OR_id args

        **Args**:
        ​ ​ ​ ​ The following are all optional:
        ​ ​ ​ ​ ​ ​ ​ ​ --scope <scope>
        ​ ​ ​ ​ ​ ​ ​ ​ --author [user]
        ​ ​ ​ ​ ​ ​ ​ ​ --guild [guild] **Only the bot owner can use this**

        Scope is one of the following:
        ​ ​ ​ ​ Global
        ​ ​ ​ ​ Guild
        ​ ​ ​ ​ User

        Author can be one of the following:
        ​ ​ ​ ​ User ID
        ​ ​ ​ ​ User Mention
        ​ ​ ​ ​ User Name#123

        Guild can be one of the following:
        ​ ​ ​ ​ Guild ID
        ​ ​ ​ ​ Exact guild name

        Example use:
        ​ ​ ​ ​ [p]audioset autoplay MyGuildPlaylist
        ​ ​ ​ ​ [p]audioset autoplay MyGlobalPlaylist --scope Global
        ​ ​ ​ ​ [p]audioset autoplay PersonalPlaylist --scope User --author Draper
        """
        if scope_data is None:
            scope_data = [PlaylistScope.GUILD.value, ctx.author, ctx.guild, False]

        scope, author, guild, specified_user = scope_data
        try:
            playlist_id, playlist_arg = await self._get_correct_playlist_id(
                ctx, playlist_matches, scope, author, guild, specified_user
            )
        except TooManyMatches as e:
            return await self._embed_msg(ctx, str(e))
        if playlist_id is None:
            return await self._embed_msg(
                ctx, _("Could not match '{arg}' to a playlist").format(arg=playlist_arg)
            )
        try:
            playlist = await get_playlist(playlist_id, scope, self.bot, guild, author)
            tracks = playlist.tracks
            if not tracks:
                return await self._embed_msg(
                    ctx, _("Playlist {name} has no tracks.").format(name=playlist.name)
                )
            playlist_data = dict(enabled=True, id=playlist.id, name=playlist.name, scope=scope)
            await self.config.guild(ctx.guild).autoplaylist.set(playlist_data)
        except RuntimeError:
            return await self._embed_msg(
                ctx,
                _("Playlist {id} does not exist in {scope} scope.").format(
                    id=playlist_id, scope=humanize_scope(scope, the=True)
                ),
            )
        except MissingGuild:
            return await self._embed_msg(
                ctx, _("You need to specify the Guild ID for the guild to lookup.")
            )
        else:
            return await self._embed_msg(
                ctx,
                _("Playlist {name} (`{id}`) [**{scope}**] will be used for autoplay.").format(
                    name=playlist.name,
                    id=playlist.id,
                    scope=humanize_scope(
                        scope, ctx=guild if scope == PlaylistScope.GUILD.value else author
                    ),
                ),
            )

    @_autoplay.command(name="reset")
    async def _autoplay_reset(self, ctx: commands.Context):
        """Resets auto-play to the default playlist."""
        playlist_data = dict(enabled=False, id=None, name=None, scope=None)
        await self.config.guild(ctx.guild).autoplaylist.set(playlist_data)
        return await self._embed_msg(ctx, _("Set auto-play playlist to default value."))

    @audioset.command()
    @checks.admin_or_permissions(manage_roles=True)
    async def dj(self, ctx: commands.Context):
        """Toggle DJ mode.

        DJ mode allows users with the DJ role to use audio commands.
        """
        dj_role = ctx.guild.get_role(await self.config.guild(ctx.guild).dj_role())
        if dj_role is None:
            await self._embed_msg(
                ctx, _("Please set a role to use with DJ mode. Enter the role name or ID now.")
            )

            try:
                pred = MessagePredicate.valid_role(ctx)
                await ctx.bot.wait_for("message", timeout=15.0, check=pred)
                await ctx.invoke(self.role, pred.result)
            except asyncio.TimeoutError:
                return await self._embed_msg(ctx, _("Response timed out, try again later."))

        dj_enabled = await self.config.guild(ctx.guild).dj_enabled()
        await self.config.guild(ctx.guild).dj_enabled.set(not dj_enabled)
        await self._embed_msg(
            ctx,
            _("DJ role: {true_or_false}.").format(
                true_or_false=_("Enabled") if not dj_enabled else _("Disabled")
            ),
        )

    @audioset.command()
    @checks.mod_or_permissions(administrator=True)
    async def emptydisconnect(self, ctx: commands.Context, seconds: int):
        """Auto-disconnection after x seconds while stopped. 0 to disable."""
        if seconds < 0:
            return await self._embed_msg(ctx, _("Can't be less than zero."))
        if 10 > seconds > 0:
            seconds = 10
        if seconds == 0:
            enabled = False
            await self._embed_msg(ctx, _("Empty disconnect disabled."))
        else:
            enabled = True
            await self._embed_msg(
                ctx,
                _("Empty disconnect timer set to {num_seconds}.").format(
                    num_seconds=dynamic_time(seconds)
                ),
            )

        await self.config.guild(ctx.guild).emptydc_timer.set(seconds)
        await self.config.guild(ctx.guild).emptydc_enabled.set(enabled)

    @audioset.command()
    @checks.mod_or_permissions(administrator=True)
    async def emptypause(self, ctx: commands.Context, seconds: int):
        """Auto-pause after x seconds when room is empty. 0 to disable."""
        if seconds < 0:
            return await self._embed_msg(ctx, _("Can't be less than zero."))
        if 10 > seconds > 0:
            seconds = 10
        if seconds == 0:
            enabled = False
            await self._embed_msg(ctx, _("Empty pause disabled."))
        else:
            enabled = True
            await self._embed_msg(
                ctx,
                _("Empty pause timer set to {num_seconds}.").format(
                    num_seconds=dynamic_time(seconds)
                ),
            )
        await self.config.guild(ctx.guild).emptypause_timer.set(seconds)
        await self.config.guild(ctx.guild).emptypause_enabled.set(enabled)

    @audioset.command()
    @checks.mod_or_permissions(administrator=True)
    async def jukebox(self, ctx: commands.Context, price: int):
        """Set a price for queueing tracks for non-mods. 0 to disable."""
        if price < 0:
            return await self._embed_msg(ctx, _("Can't be less than zero."))
        if price == 0:
            jukebox = False
            await self._embed_msg(ctx, _("Jukebox mode disabled."))
        else:
            jukebox = True
            await self._embed_msg(
                ctx,
                _("Track queueing command price set to {price} {currency}.").format(
                    price=humanize_number(price), currency=await bank.get_currency_name(ctx.guild)
                ),
            )

        await self.config.guild(ctx.guild).jukebox_price.set(price)
        await self.config.guild(ctx.guild).jukebox.set(jukebox)

    @audioset.command()
    @checks.is_owner()
    async def localpath(self, ctx: commands.Context, *, local_path=None):
        """Set the localtracks path if the Lavalink.jar is not run from the Audio data folder.

        Leave the path blank to reset the path to the default, the Audio data directory.
        """

        if not local_path:
            await self.config.localpath.set(str(cog_data_path(raw_name="Audio")))
            pass_config_to_dependencies(
                self.config, self.bot, str(cog_data_path(raw_name="Audio"))
            )
            return await self._embed_msg(
                ctx, _("The localtracks path location has been reset to the default location.")
            )

        info_msg = _(
            "This setting is only for bot owners to set a localtracks folder location "
            "In the example below, the full path for 'ParentDirectory' "
            "must be passed to this command.\n"
            "The path must not contain spaces.\n"
            "```\n"
            "ParentDirectory\n"
            "  |__ localtracks  (folder)\n"
            "  |     |__ Awesome Album Name  (folder)\n"
            "  |           |__01 Cool Song.mp3\n"
            "  |           |__02 Groovy Song.mp3\n"
            "```\n"
            "The folder path given to this command must contain the localtracks folder.\n"
            "**This folder and files need to be visible to the user where `"
            "Lavalink.jar` is being run from.**\n"
            "Use this command with no path given to reset it to the default, "
            "the Audio data directory for this bot.\n"
            "Do you want to continue to set the provided path for local tracks?"
        )
        info = await ctx.maybe_send_embed(info_msg)

        start_adding_reactions(info, ReactionPredicate.YES_OR_NO_EMOJIS)
        pred = ReactionPredicate.yes_or_no(info, ctx.author)
        await ctx.bot.wait_for("reaction_add", check=pred)

        if not pred.result:
            with contextlib.suppress(discord.HTTPException):
                await info.delete()
            return
        temp = audio_dataclasses.LocalPath(local_path, forced=True)
        if not temp.exists() or not temp.is_dir():
            return await self._embed_msg(
                ctx,
                _("{local_path} does not seem like a valid path.").format(local_path=local_path),
            )

        if not temp.localtrack_folder.exists():
            warn_msg = _(
                "`{localtracks}` does not exist. "
                "The path will still be saved, but please check the path and "
                "create a localtracks folder in `{localfolder}` before attempting "
                "to play local tracks."
            ).format(localfolder=temp.absolute(), localtracks=temp.localtrack_folder.absolute())
            await ctx.send(
                embed=discord.Embed(
                    title=_("Incorrect environment."),
                    description=warn_msg,
                    colour=await ctx.embed_colour(),
                )
            )
        local_path = str(temp.localtrack_folder.absolute())
        await self.config.localpath.set(local_path)
        pass_config_to_dependencies(self.config, self.bot, local_path)
        await self._embed_msg(
            ctx, _("Localtracks path set to: {local_path}.").format(local_path=local_path)
        )

    @audioset.command()
    @checks.mod_or_permissions(administrator=True)
    async def maxlength(self, ctx: commands.Context, seconds: Union[int, str]):
        """Max length of a track to queue in seconds. 0 to disable.

        Accepts seconds or a value formatted like 00:00:00 (`hh:mm:ss`) or 00:00 (`mm:ss`).
        Invalid input will turn the max length setting off."""
        if not isinstance(seconds, int):
            seconds = time_convert(seconds)
        if seconds < 0:
            return await self._embed_msg(ctx, _("Can't be less than zero."))
        if seconds == 0:
            await self._embed_msg(ctx, _("Track max length disabled."))
        else:
            await self._embed_msg(
                ctx, _("Track max length set to {seconds}.").format(seconds=dynamic_time(seconds))
            )

        await self.config.guild(ctx.guild).maxlength.set(seconds)

    @audioset.command()
    @checks.mod_or_permissions(manage_messages=True)
    async def notify(self, ctx: commands.Context):
        """Toggle track announcement and other bot messages."""
        notify = await self.config.guild(ctx.guild).notify()
        await self.config.guild(ctx.guild).notify.set(not notify)
        await self._embed_msg(
            ctx,
            _("Verbose mode: {true_or_false}.").format(
                true_or_false=_("Enabled") if not notify else _("Disabled")
            ),
        )

    @audioset.command()
    @checks.is_owner()
    async def restrict(self, ctx: commands.Context):
        """Toggle the domain restriction on Audio.

        When toggled off, users will be able to play songs from non-commercial websites and links.
        When toggled on, users are restricted to YouTube, SoundCloud,
        Mixer, Vimeo, Twitch, and Bandcamp links."""
        restrict = await self.config.restrict()
        await self.config.restrict.set(not restrict)
        await self._embed_msg(
            ctx,
            _("Commercial links only: {true_or_false}.").format(
                true_or_false=_("Enabled") if not restrict else _("Disabled")
            ),
        )

    @audioset.command()
    @checks.admin_or_permissions(manage_roles=True)
    async def role(self, ctx: commands.Context, role_name: discord.Role):
        """Set the role to use for DJ mode."""
        await self.config.guild(ctx.guild).dj_role.set(role_name.id)
        dj_role_obj = ctx.guild.get_role(await self.config.guild(ctx.guild).dj_role())
        await self._embed_msg(ctx, _("DJ role set to: {role.name}.").format(role=dj_role_obj))

    @audioset.command()
    async def settings(self, ctx: commands.Context):
        """Show the current settings."""
        is_owner = await ctx.bot.is_owner(ctx.author)
        global_data = await self.config.all()
        data = await self.config.guild(ctx.guild).all()
        dj_role_obj = ctx.guild.get_role(data["dj_role"])
        dj_enabled = data["dj_enabled"]
        emptydc_enabled = data["emptydc_enabled"]
        emptydc_timer = data["emptydc_timer"]
        emptypause_enabled = data["emptypause_enabled"]
        emptypause_timer = data["emptypause_timer"]
        jukebox = data["jukebox"]
        jukebox_price = data["jukebox_price"]
        thumbnail = data["thumbnail"]
        dc = data["disconnect"]
        autoplay = data["auto_play"]
        maxlength = data["maxlength"]
        vote_percent = data["vote_percent"]
        current_level = CacheLevel(global_data["cache_level"])
        song_repeat = _("Enabled") if data["repeat"] else _("Disabled")
        song_shuffle = _("Enabled") if data["shuffle"] else _("Disabled")
        song_notify = _("Enabled") if data["notify"] else _("Disabled")
        song_status = _("Enabled") if global_data["status"] else _("Disabled")

        spotify_cache = CacheLevel.set_spotify()
        youtube_cache = CacheLevel.set_youtube()
        lavalink_cache = CacheLevel.set_lavalink()
        has_spotify_cache = current_level.is_superset(spotify_cache)
        has_youtube_cache = current_level.is_superset(youtube_cache)
        has_lavalink_cache = current_level.is_superset(lavalink_cache)
        autoplaylist = data["autoplaylist"]
        vote_enabled = data["vote_enabled"]
        msg = "----" + _("Server Settings") + "----        \n"
        msg += _("Auto-disconnect:  [{dc}]\n").format(dc=_("Enabled") if dc else _("Disabled"))
        msg += _("Auto-play:        [{autoplay}]\n").format(
            autoplay=_("Enabled") if autoplay else _("Disabled")
        )
        if emptydc_enabled:
            msg += _("Disconnect timer: [{num_seconds}]\n").format(
                num_seconds=dynamic_time(emptydc_timer)
            )
        if emptypause_enabled:
            msg += _("Auto Pause timer: [{num_seconds}]\n").format(
                num_seconds=dynamic_time(emptypause_timer)
            )
        if dj_enabled and dj_role_obj:
            msg += _("DJ Role:          [{role.name}]\n").format(role=dj_role_obj)
        if jukebox:
            msg += _("Jukebox:          [{jukebox_name}]\n").format(jukebox_name=jukebox)
            msg += _("Command price:    [{jukebox_price}]\n").format(
                jukebox_price=humanize_number(jukebox_price)
            )
        if maxlength > 0:
            msg += _("Max track length: [{tracklength}]\n").format(
                tracklength=dynamic_time(maxlength)
            )
        msg += _(
            "Repeat:           [{repeat}]\n"
            "Shuffle:          [{shuffle}]\n"
            "Song notify msgs: [{notify}]\n"
            "Songs as status:  [{status}]\n"
        ).format(repeat=song_repeat, shuffle=song_shuffle, notify=song_notify, status=song_status)
        if thumbnail:
            msg += _("Thumbnails:       [{0}]\n").format(
                _("Enabled") if thumbnail else _("Disabled")
            )
        if vote_percent > 0:
            msg += _(
                "Vote skip:        [{vote_enabled}]\nSkip percentage:  [{vote_percent}%]\n"
            ).format(
                vote_percent=vote_percent,
                vote_enabled=_("Enabled") if vote_enabled else _("Disabled"),
            )

        if self.owns_autoplay is not None:
            msg += (
                "\n---"
                + _("Auto-play Settings")
                + "---        \n"
                + _("Owning Cog:       [{name}]\n").format(name=self._cog_name)
            )
        elif autoplay or autoplaylist["enabled"]:
            if autoplaylist["enabled"]:
                pname = autoplaylist["name"]
                pid = autoplaylist["id"]
                pscope = autoplaylist["scope"]
                if pscope == PlaylistScope.GUILD.value:
                    pscope = f"Server"
                elif pscope == PlaylistScope.USER.value:
                    pscope = f"User"
                else:
                    pscope = "Global"
            else:
                pname = _("Cached")
                pid = _("Cached")
                pscope = _("Cached")
            msg += (
                "\n---"
                + _("Auto-play Settings")
                + "---        \n"
                + _("Playlist name:    [{pname}]\n")
                + _("Playlist ID:      [{pid}]\n")
                + _("Playlist scope:   [{pscope}]\n")
            ).format(pname=pname, pid=pid, pscope=pscope)

        if is_owner:
            msg += (
                "\n---"
                + _("Cache Settings")
                + "---        \n"
                + _("Max age:          [{max_age}]\n")
                + _("Spotify cache:    [{spotify_status}]\n")
                + _("Youtube cache:    [{youtube_status}]\n")
                + _("Lavalink cache:   [{lavalink_status}]\n")
            ).format(
                max_age=str(await self.config.cache_age()) + " " + _("days"),
                spotify_status=_("Enabled") if has_spotify_cache else _("Disabled"),
                youtube_status=_("Enabled") if has_youtube_cache else _("Disabled"),
                lavalink_status=_("Enabled") if has_lavalink_cache else _("Disabled"),
            )

        msg += _(
            "\n---" + _("Lavalink Settings") + "---        \n"
            "Cog version:      [{version}]\n"
            "Red-Lavalink:     [{redlava}]\n"
            "External server:  [{use_external_lavalink}]\n"
        ).format(
            version=__version__,
            redlava=lavalink.__version__,
            use_external_lavalink=_("Enabled")
            if global_data["use_external_lavalink"]
            else _("Disabled"),
        )
        if is_owner:
            msg += _("Localtracks path: [{localpath}]\n").format(**global_data)

        embed = discord.Embed(colour=await ctx.embed_colour(), description=box(msg, lang="ini"))
        return await ctx.send(embed=embed)

    @audioset.command()
    @checks.is_owner()
    async def spotifyapi(self, ctx: commands.Context):
        """Instructions to set the Spotify API tokens."""
        message = _(
            "1. Go to Spotify developers and log in with your Spotify account.\n"
            "(https://developer.spotify.com/dashboard/applications)\n"
            '2. Click "Create An App".\n'
            "3. Fill out the form provided with your app name, etc.\n"
            '4. When asked if you\'re developing commercial integration select "No".\n'
            "5. Accept the terms and conditions.\n"
            "6. Copy your client ID and your client secret into:\n"
            "`{prefix}set api spotify client_id <your_client_id_here> "
            "client_secret <your_client_secret_here>`"
        ).format(prefix=ctx.prefix)
        await ctx.maybe_send_embed(message)

    @checks.is_owner()
    @audioset.command()
    async def status(self, ctx: commands.Context):
        """Enable/disable tracks' titles as status."""
        status = await self.config.status()
        await self.config.status.set(not status)
        await self._embed_msg(
            ctx,
            _("Song titles as status: {true_or_false}.").format(
                true_or_false=_("Enabled") if not status else _("Disabled")
            ),
        )

    @audioset.command()
    @checks.mod_or_permissions(administrator=True)
    async def thumbnail(self, ctx: commands.Context):
        """Toggle displaying a thumbnail on audio messages."""
        thumbnail = await self.config.guild(ctx.guild).thumbnail()
        await self.config.guild(ctx.guild).thumbnail.set(not thumbnail)
        await self._embed_msg(
            ctx,
            _("Thumbnail display: {true_or_false}.").format(
                true_or_false=_("Enabled") if not thumbnail else _("Disabled")
            ),
        )

    @audioset.command()
    @checks.mod_or_permissions(administrator=True)
    async def vote(self, ctx: commands.Context, percent: int):
        """Percentage needed for non-mods to skip tracks. 0 to disable."""
        if percent < 0:
            return await self._embed_msg(ctx, _("Can't be less than zero."))
        elif percent > 100:
            percent = 100
        if percent == 0:
            enabled = False
            await self._embed_msg(
                ctx, _("Voting disabled. All users can use queue management commands.")
            )
        else:
            enabled = True
            await self._embed_msg(
                ctx, _("Vote percentage set to {percent}%.").format(percent=percent)
            )

        await self.config.guild(ctx.guild).vote_percent.set(percent)
        await self.config.guild(ctx.guild).vote_enabled.set(enabled)

    @audioset.command()
    @checks.is_owner()
    async def youtubeapi(self, ctx: commands.Context):
        """Instructions to set the YouTube API key."""
        message = _(
            f"1. Go to Google Developers Console and log in with your Google account.\n"
            "(https://console.developers.google.com/)\n"
            "2. You should be prompted to create a new project (name does not matter).\n"
            "3. Click on Enable APIs and Services at the top.\n"
            "4. In the list of APIs choose or search for YouTube Data API v3 and "
            "click on it. Choose Enable.\n"
            "5. Click on Credentials on the left navigation bar.\n"
            "6. Click on Create Credential at the top.\n"
            '7. At the top click the link for "API key".\n'
            "8. No application restrictions are needed. Click Create at the bottom.\n"
            "9. You now have a key to add to `{prefix}set api youtube api_key <your_api_key_here>`"
        ).format(prefix=ctx.prefix)
        await ctx.maybe_send_embed(message)

    @audioset.command(name="cache", usage="level=[5, 3, 2, 1, 0, -1, -2, -3]")
    @checks.is_owner()
    @can_have_caching()
    async def _storage(self, ctx: commands.Context, *, level: int = None):
        """Sets the caching level.

        Level can be one of the following:

        0: Disables all caching
        1: Enables Spotify Cache
        2: Enables YouTube Cache
        3: Enables Lavalink Cache
        5: Enables all Caches

        If you wish to disable a specific cache use a negative number.

        """
        current_level = CacheLevel(await self.config.cache_level())
        spotify_cache = CacheLevel.set_spotify()
        youtube_cache = CacheLevel.set_youtube()
        lavalink_cache = CacheLevel.set_lavalink()
        has_spotify_cache = current_level.is_superset(spotify_cache)
        has_youtube_cache = current_level.is_superset(youtube_cache)
        has_lavalink_cache = current_level.is_superset(lavalink_cache)

        if level is None:
            msg = (
                "---"
                + _("Cache Settings")
                + "---        \n"
                + _("Max age:          [{max_age}]\n")
                + _("Spotify cache:    [{spotify_status}]\n")
                + _("Youtube cache:    [{youtube_status}]\n")
                + _("Lavalink cache:   [{lavalink_status}]\n")
            ).format(
                max_age=str(await self.config.cache_age()) + " " + _("days"),
                spotify_status=_("Enabled") if has_spotify_cache else _("Disabled"),
                youtube_status=_("Enabled") if has_youtube_cache else _("Disabled"),
                lavalink_status=_("Enabled") if has_lavalink_cache else _("Disabled"),
            )
            await ctx.send(
                embed=discord.Embed(
                    colour=await ctx.embed_colour(), description=box(msg, lang="ini")
                )
            )
            return await ctx.send_help()
        if level not in [5, 3, 2, 1, 0, -1, -2, -3]:
            return await ctx.send_help()

        removing = level < 0

        if level == 5:
            newcache = CacheLevel.all()
        elif level == 0:
            newcache = CacheLevel.none()
        elif level in [-3, 3]:
            if removing:
                newcache = current_level - lavalink_cache
            else:
                newcache = current_level + lavalink_cache
        elif level in [-2, 2]:
            if removing:
                newcache = current_level - youtube_cache
            else:
                newcache = current_level + youtube_cache
        elif level in [-1, 1]:
            if removing:
                newcache = current_level - spotify_cache
            else:
                newcache = current_level + spotify_cache
        else:
            return await ctx.send_help()

        has_spotify_cache = newcache.is_superset(spotify_cache)
        has_youtube_cache = newcache.is_superset(youtube_cache)
        has_lavalink_cache = newcache.is_superset(lavalink_cache)
        msg = (
            "---"
            + _("Cache Settings")
            + "---        \n"
            + _("Max age:          [{max_age}]\n")
            + _("Spotify cache:    [{spotify_status}]\n")
            + _("Youtube cache:    [{youtube_status}]\n")
            + _("Lavalink cache:   [{lavalink_status}]\n")
        ).format(
            max_age=str(await self.config.cache_age()) + " " + _("days"),
            spotify_status=_("Enabled") if has_spotify_cache else _("Disabled"),
            youtube_status=_("Enabled") if has_youtube_cache else _("Disabled"),
            lavalink_status=_("Enabled") if has_lavalink_cache else _("Disabled"),
        )
        await ctx.send(
            embed=discord.Embed(colour=await ctx.embed_colour(), description=box(msg, lang="ini"))
        )

        await self.config.cache_level.set(newcache.value)

    @audioset.command(name="cacheage")
    @checks.is_owner()
    @can_have_caching()
    async def _cacheage(self, ctx: commands.Context, age: int):
        """Sets the cache max age.

        This commands allows you to set the max number of days
        before an entry in the cache becomes invalid.
        """
        msg = ""
        if age < 7:
            msg = _(
                "Cache age cannot be less than 7 days. If you wish to disable it run "
                "{prefix}audioset cache.\n"
            ).format(prefix=ctx.prefix)
            age = 7
        msg += _("I've set the cache age to {age} days").format(age=age)
        await self.config.cache_age.set(age)
        await self._embed_msg(ctx, msg)

    @commands.command()
    @commands.guild_only()
    @commands.bot_has_permissions(embed_links=True, add_reactions=True)
    async def audiostats(self, ctx: commands.Context):
        """Audio stats."""
        server_num = len(lavalink.active_players())
        total_num = len(lavalink.all_players())
        localtracks = await self.config.localpath()

        msg = ""
        for p in lavalink.all_players():
            connect_start = p.fetch("connect")
            connect_dur = dynamic_time(
                int((datetime.datetime.utcnow() - connect_start).total_seconds())
            )
            try:
                query = audio_dataclasses.Query.process_input(p.current.uri)
                if query.is_local:
                    if p.current.title == "Unknown title":
                        current_title = localtracks.LocalPath(p.current.uri).to_string_hidden()
                        msg += "{} [`{}`]: **{}**\n".format(
                            p.channel.guild.name, connect_dur, current_title
                        )
                    else:
                        current_title = p.current.title
                        msg += "{} [`{}`]: **{} - {}**\n".format(
                            p.channel.guild.name, connect_dur, p.current.author, current_title
                        )
                else:
                    msg += "{} [`{}`]: **[{}]({})**\n".format(
                        p.channel.guild.name, connect_dur, p.current.title, p.current.uri
                    )
            except AttributeError:
                msg += "{} [`{}`]: **{}**\n".format(
                    p.channel.guild.name, connect_dur, _("Nothing playing.")
                )

        if total_num == 0:
            return await self._embed_msg(ctx, _("Not connected anywhere."))
        servers_embed = []
        pages = 1
        for page in pagify(msg, delims=["\n"], page_length=1500):
            em = discord.Embed(
                colour=await ctx.embed_colour(),
                title=_("Playing in {num}/{total} servers:").format(
                    num=humanize_number(server_num), total=humanize_number(total_num)
                ),
                description=page,
            )
            em.set_footer(
                text="Page {}/{}".format(
                    humanize_number(pages), humanize_number((math.ceil(len(msg) / 1500)))
                )
            )
            pages += 1
            servers_embed.append(em)

        await menu(ctx, servers_embed, DEFAULT_CONTROLS)

    @commands.command()
    @commands.guild_only()
    @commands.bot_has_permissions(embed_links=True)
    async def bump(self, ctx: commands.Context, index: int):
        """Bump a track number to the top of the queue."""
        dj_enabled = await self.config.guild(ctx.guild).dj_enabled()
        if not self._player_check(ctx):
            return await self._embed_msg(ctx, _("Nothing playing."))
        player = lavalink.get_player(ctx.guild.id)
        if (
            not ctx.author.voice or ctx.author.voice.channel != player.channel
        ) and not await self._can_instaskip(ctx, ctx.author):
            return await self._embed_msg(
                ctx, _("You must be in the voice channel to bump a track.")
            )
        if dj_enabled:
            if not await self._can_instaskip(ctx, ctx.author):
                return await self._embed_msg(ctx, _("You need the DJ role to bump tracks."))
        if index > len(player.queue) or index < 1:
            return await self._embed_msg(
                ctx, _("Song number must be greater than 1 and within the queue limit.")
            )

        bump_index = index - 1
        bump_song = player.queue[bump_index]
        player.queue.insert(0, bump_song)
        removed = player.queue.pop(index)
        query = audio_dataclasses.Query.process_input(removed.uri)
        if query.is_local:
            localtrack = audio_dataclasses.LocalPath(removed.uri)
            if removed.title != "Unknown title":
                description = "**{} - {}**\n{}".format(
                    removed.author, removed.title, localtrack.to_string_hidden()
                )
            else:
                description = localtrack.to_string_hidden()
        else:
            description = "**[{}]({})**".format(removed.title, removed.uri)
        await ctx.send(
            embed=discord.Embed(
                title=_("Moved track to the top of the queue."),
                colour=await ctx.embed_colour(),
                description=description,
            )
        )

    @commands.command()
    @commands.guild_only()
    @commands.bot_has_permissions(embed_links=True)
    async def disconnect(self, ctx: commands.Context):
        """Disconnect from the voice channel."""
        if not self._player_check(ctx):
            return await self._embed_msg(ctx, _("Nothing playing."))
        else:
            dj_enabled = await self.config.guild(ctx.guild).dj_enabled()
            player = lavalink.get_player(ctx.guild.id)

            if dj_enabled:
                if not await self._can_instaskip(ctx, ctx.author):
                    return await self._embed_msg(ctx, _("You need the DJ role to disconnect."))
            if not await self._can_instaskip(ctx, ctx.author) and not await self._is_alone(
                ctx, ctx.author
            ):
                return await self._embed_msg(ctx, _("There are other people listening to music."))
            else:
                await self._embed_msg(ctx, _("Disconnecting..."))
                self.bot.dispatch("red_audio_audio_disconnect", ctx.guild)
                self._play_lock(ctx, False)
                eq = player.fetch("eq")
                player.queue = []
                player.store("playing_song", None)
                if eq:
                    await self.config.custom("EQUALIZER", ctx.guild.id).eq_bands.set(eq.bands)
                await player.stop()
                await player.disconnect()

    @commands.group(invoke_without_command=True)
    @commands.guild_only()
    @commands.cooldown(1, 15, commands.BucketType.guild)
    @commands.bot_has_permissions(embed_links=True, add_reactions=True)
    async def eq(self, ctx: commands.Context):
        """Equalizer management."""
        if not self._player_check(ctx):
            ctx.command.reset_cooldown(ctx)
            return await self._embed_msg(ctx, _("Nothing playing."))
        dj_enabled = await self.config.guild(ctx.guild).dj_enabled()
        player = lavalink.get_player(ctx.guild.id)
        eq = player.fetch("eq", Equalizer())
        reactions = ["◀", "⬅", "⏫", "🔼", "🔽", "⏬", "➡", "▶", "⏺", "ℹ"]
        await self._eq_msg_clear(player.fetch("eq_message"))
        eq_message = await ctx.send(box(eq.visualise(), lang="ini"))

        if dj_enabled and not await self._can_instaskip(ctx, ctx.author):
            try:
                await eq_message.add_reaction("ℹ")
            except discord.errors.NotFound:
                pass
        else:
            start_adding_reactions(eq_message, reactions, self.bot.loop)

        eq_msg_with_reacts = await ctx.fetch_message(eq_message.id)
        player.store("eq_message", eq_msg_with_reacts)
        await self._eq_interact(ctx, player, eq, eq_msg_with_reacts, 0)

    @eq.command(name="delete", aliases=["del", "remove"])
    async def _eq_delete(self, ctx: commands.Context, eq_preset: str):
        """Delete a saved eq preset."""
        async with self.config.custom("EQUALIZER", ctx.guild.id).eq_presets() as eq_presets:
            eq_preset = eq_preset.lower()
            try:
                if eq_presets[eq_preset][
                    "author"
                ] != ctx.author.id and not await self._can_instaskip(ctx, ctx.author):
                    return await self._embed_msg(
                        ctx, _("You are not the author of that preset setting.")
                    )
                del eq_presets[eq_preset]
            except KeyError:
                return await self._embed_msg(
                    ctx,
                    _(
                        "{eq_preset} is not in the eq preset list.".format(
                            eq_preset=eq_preset.capitalize()
                        )
                    ),
                )
            except TypeError:
                if await self._can_instaskip(ctx, ctx.author):
                    del eq_presets[eq_preset]
                else:
                    return await self._embed_msg(
                        ctx, _("You are not the author of that preset setting.")
                    )

        await self._embed_msg(
            ctx, _("The {preset_name} preset was deleted.".format(preset_name=eq_preset))
        )

    @eq.command(name="list")
    async def _eq_list(self, ctx: commands.Context):
        """List saved eq presets."""
        eq_presets = await self.config.custom("EQUALIZER", ctx.guild.id).eq_presets()
        if not eq_presets.keys():
            return await self._embed_msg(ctx, _("No saved equalizer presets."))

        space = "\N{EN SPACE}"
        header_name = _("Preset Name")
        header_author = _("Author")
        header = box(
            "[{header_name}]{space}[{header_author}]\n".format(
                header_name=header_name, space=space * 9, header_author=header_author
            ),
            lang="ini",
        )
        preset_list = ""
        for preset, bands in eq_presets.items():
            try:
                author = self.bot.get_user(bands["author"])
            except TypeError:
                author = "None"
            msg = f"{preset}{space * (22 - len(preset))}{author}\n"
            preset_list += msg

        page_list = []
        for page in pagify(preset_list, delims=[", "], page_length=1000):
            formatted_page = box(page, lang="ini")
            embed = discord.Embed(
                colour=await ctx.embed_colour(), description=f"{header}\n{formatted_page}"
            )
            embed.set_footer(
                text=_("{num} preset(s)").format(num=humanize_number(len(list(eq_presets.keys()))))
            )
            page_list.append(embed)
        if len(page_list) == 1:
            return await ctx.send(embed=page_list[0])
        await menu(ctx, page_list, DEFAULT_CONTROLS)

    @eq.command(name="load")
    async def _eq_load(self, ctx: commands.Context, eq_preset: str):
        """Load a saved eq preset."""
        eq_preset = eq_preset.lower()
        eq_presets = await self.config.custom("EQUALIZER", ctx.guild.id).eq_presets()
        try:
            eq_values = eq_presets[eq_preset]["bands"]
        except KeyError:
            return await self._embed_msg(
                ctx, _("No preset named {eq_preset}.".format(eq_preset=eq_preset))
            )
        except TypeError:
            eq_values = eq_presets[eq_preset]

        if not self._player_check(ctx):
            return await self._embed_msg(ctx, _("Nothing playing."))

        dj_enabled = await self.config.guild(ctx.guild).dj_enabled()
        player = lavalink.get_player(ctx.guild.id)
        if dj_enabled:
            if not await self._can_instaskip(ctx, ctx.author):
                return await self._embed_msg(
                    ctx, _("You need the DJ role to load equalizer presets.")
                )

        await self.config.custom("EQUALIZER", ctx.guild.id).eq_bands.set(eq_values)
        await self._eq_check(ctx, player)
        eq = player.fetch("eq", Equalizer())
        await self._eq_msg_clear(player.fetch("eq_message"))
        message = await ctx.send(
            content=box(eq.visualise(), lang="ini"),
            embed=discord.Embed(
                colour=await ctx.embed_colour(),
                title=_("The {eq_preset} preset was loaded.".format(eq_preset=eq_preset)),
            ),
        )
        player.store("eq_message", message)

    @eq.command(name="reset")
    async def _eq_reset(self, ctx: commands.Context):
        """Reset the eq to 0 across all bands."""
        if not self._player_check(ctx):
            return await self._embed_msg(ctx, _("Nothing playing."))
        dj_enabled = await self.config.guild(ctx.guild).dj_enabled()
        if dj_enabled:
            if not await self._can_instaskip(ctx, ctx.author):
                return await self._embed_msg(
                    ctx, _("You need the DJ role to reset the equalizer.")
                )
        player = lavalink.get_player(ctx.guild.id)
        eq = player.fetch("eq", Equalizer())

        for band in range(eq._band_count):
            eq.set_gain(band, 0.0)

        await self._apply_gains(ctx.guild.id, eq.bands)
        await self.config.custom("EQUALIZER", ctx.guild.id).eq_bands.set(eq.bands)
        player.store("eq", eq)
        await self._eq_msg_clear(player.fetch("eq_message"))
        message = await ctx.send(
            content=box(eq.visualise(), lang="ini"),
            embed=discord.Embed(
                colour=await ctx.embed_colour(), title=_("Equalizer values have been reset.")
            ),
        )
        player.store("eq_message", message)

    @eq.command(name="save")
    @commands.cooldown(1, 15, commands.BucketType.guild)
    async def _eq_save(self, ctx: commands.Context, eq_preset: str = None):
        """Save the current eq settings to a preset."""
        if not self._player_check(ctx):
            return await self._embed_msg(ctx, _("Nothing playing."))
        dj_enabled = await self.config.guild(ctx.guild).dj_enabled()
        if dj_enabled:
            if not await self._can_instaskip(ctx, ctx.author):
                return await self._embed_msg(
                    ctx, _("You need the DJ role to save equalizer presets.")
                )
        if not eq_preset:
            await self._embed_msg(ctx, _("Please enter a name for this equalizer preset."))
            try:
                eq_name_msg = await ctx.bot.wait_for(
                    "message",
                    timeout=15.0,
                    check=MessagePredicate.regex(fr"^(?!{re.escape(ctx.prefix)})", ctx),
                )
                eq_preset = eq_name_msg.content.split(" ")[0].strip('"').lower()
            except asyncio.TimeoutError:
                return await self._embed_msg(
                    ctx, _("No equalizer preset name entered, try the command again later.")
                )

        eq_exists_msg = None
        eq_preset = eq_preset.lower().lstrip(ctx.prefix)
        eq_presets = await self.config.custom("EQUALIZER", ctx.guild.id).eq_presets()
        eq_list = list(eq_presets.keys())

        if len(eq_preset) > 20:
            return await self._embed_msg(ctx, _("Try the command again with a shorter name."))
        if eq_preset in eq_list:
            embed = discord.Embed(
                colour=await ctx.embed_colour(),
                title=_("Preset name already exists, do you want to replace it?"),
            )
            eq_exists_msg = await ctx.send(embed=embed)
            start_adding_reactions(eq_exists_msg, ReactionPredicate.YES_OR_NO_EMOJIS)
            pred = ReactionPredicate.yes_or_no(eq_exists_msg, ctx.author)
            await ctx.bot.wait_for("reaction_add", check=pred)
            if not pred.result:
                await self._clear_react(eq_exists_msg)
                embed2 = discord.Embed(
                    colour=await ctx.embed_colour(), title=_("Not saving preset.")
                )
                return await eq_exists_msg.edit(embed=embed2)

        player = lavalink.get_player(ctx.guild.id)
        eq = player.fetch("eq", Equalizer())
        to_append = {eq_preset: {"author": ctx.author.id, "bands": eq.bands}}
        new_eq_presets = {**eq_presets, **to_append}
        await self.config.custom("EQUALIZER", ctx.guild.id).eq_presets.set(new_eq_presets)
        embed3 = discord.Embed(
            colour=await ctx.embed_colour(),
            title=_(
                "Current equalizer saved to the {preset_name} preset.".format(
                    preset_name=eq_preset
                )
            ),
        )
        if eq_exists_msg:
            await self._clear_react(eq_exists_msg)
            await eq_exists_msg.edit(embed=embed3)
        else:
            await ctx.send(embed=embed3)

    @eq.command(name="set")
    async def _eq_set(self, ctx: commands.Context, band_name_or_position, band_value: float):
        """Set an eq band with a band number or name and value.

        Band positions are 1-15 and values have a range of -0.25 to 1.0.
        Band names are 25, 40, 63, 100, 160, 250, 400, 630, 1k, 1.6k, 2.5k, 4k,
        6.3k, 10k, and 16k Hz.
        Setting a band value to -0.25 nullifies it while +0.25 is double.
        """
        if not self._player_check(ctx):
            return await self._embed_msg(ctx, _("Nothing playing."))

        dj_enabled = await self.config.guild(ctx.guild).dj_enabled()
        if dj_enabled:
            if not await self._can_instaskip(ctx, ctx.author):
                return await self._embed_msg(
                    ctx, _("You need the DJ role to set equalizer presets.")
                )

        player = lavalink.get_player(ctx.guild.id)
        band_names = [
            "25",
            "40",
            "63",
            "100",
            "160",
            "250",
            "400",
            "630",
            "1k",
            "1.6k",
            "2.5k",
            "4k",
            "6.3k",
            "10k",
            "16k",
        ]

        eq = player.fetch("eq", Equalizer())
        bands_num = eq._band_count
        if band_value > 1:
            band_value = 1
        elif band_value <= -0.25:
            band_value = -0.25
        else:
            band_value = round(band_value, 1)

        try:
            band_number = int(band_name_or_position) - 1
        except ValueError:
            band_number = None

        if band_number not in range(0, bands_num) and band_name_or_position not in band_names:
            return await self._embed_msg(
                ctx,
                _(
                    "Valid band numbers are 1-15 or the band names listed in "
                    "the help for this command."
                ),
            )

        if band_name_or_position in band_names:
            band_pos = band_names.index(band_name_or_position)
            band_int = False
            eq.set_gain(int(band_pos), band_value)
            await self._apply_gain(ctx.guild.id, int(band_pos), band_value)
        else:
            band_int = True
            eq.set_gain(band_number, band_value)
            await self._apply_gain(ctx.guild.id, band_number, band_value)

        await self._eq_msg_clear(player.fetch("eq_message"))
        await self.config.custom("EQUALIZER", ctx.guild.id).eq_bands.set(eq.bands)
        player.store("eq", eq)
        band_name = band_names[band_number] if band_int else band_name_or_position
        message = await ctx.send(
            content=box(eq.visualise(), lang="ini"),
            embed=discord.Embed(
                colour=await ctx.embed_colour(),
                title=_(
                    "The {band_name}Hz band has been set to {band_value}.".format(
                        band_name=band_name, band_value=band_value
                    )
                ),
            ),
        )
        player.store("eq_message", message)

    @commands.group()
    @commands.guild_only()
    @commands.bot_has_permissions(embed_links=True, add_reactions=True)
    async def local(self, ctx: commands.Context):
        """Local playback commands."""

    @local.command(name="folder", aliases=["start"])
    async def local_folder(
        self, ctx: commands.Context, play_subfolders: Optional[bool] = True, *, folder: str = None
    ):
        """Play all songs in a localtracks folder."""
        if not await self._localtracks_check(ctx):
            return

        if not folder:
            await ctx.invoke(self.local_play, play_subfolders=play_subfolders)
        else:
            folder = folder.strip()
            _dir = audio_dataclasses.LocalPath.joinpath(folder)
            if not _dir.exists():
                return await self._embed_msg(
                    ctx, _("No localtracks folder named {name}.").format(name=folder)
                )
            query = audio_dataclasses.Query.process_input(_dir, search_subfolders=play_subfolders)
            await self._local_play_all(ctx, query, from_search=False if not folder else True)

    @local.command(name="play")
    async def local_play(self, ctx: commands.Context, play_subfolders: Optional[bool] = True):
        """Play a local track."""
        if not await self._localtracks_check(ctx):
            return
        localtracks_folders = await self._localtracks_folders(
            ctx, search_subfolders=play_subfolders
        )
        if not localtracks_folders:
            return await self._embed_msg(ctx, _("No album folders found."))
        async with ctx.typing():
            len_folder_pages = math.ceil(len(localtracks_folders) / 5)
            folder_page_list = []
            for page_num in range(1, len_folder_pages + 1):
                embed = await self._build_search_page(ctx, localtracks_folders, page_num)
                folder_page_list.append(embed)

        async def _local_folder_menu(
            ctx: commands.Context,
            pages: list,
            controls: dict,
            message: discord.Message,
            page: int,
            timeout: float,
            emoji: str,
        ):
            if message:
                with contextlib.suppress(discord.HTTPException):
                    await message.delete()
                await self._search_button_action(ctx, localtracks_folders, emoji, page)
                return None

        local_folder_controls = {
            "1⃣": _local_folder_menu,
            "2⃣": _local_folder_menu,
            "3⃣": _local_folder_menu,
            "4⃣": _local_folder_menu,
            "5⃣": _local_folder_menu,
            "⬅": prev_page,
            "❌": close_menu,
            "➡": next_page,
        }

        dj_enabled = await self.config.guild(ctx.guild).dj_enabled()
        if dj_enabled and not await self._can_instaskip(ctx, ctx.author):
            return await menu(ctx, folder_page_list, DEFAULT_CONTROLS)
        else:
            await menu(ctx, folder_page_list, local_folder_controls)

    @local.command(name="search")
    async def local_search(
        self, ctx: commands.Context, play_subfolders: Optional[bool] = True, *, search_words
    ):
        """Search for songs across all localtracks folders."""
        if not await self._localtracks_check(ctx):
            return
        all_tracks = await self._folder_list(
            ctx,
            (
                audio_dataclasses.Query.process_input(
                    audio_dataclasses.LocalPath(
                        await self.config.localpath()
                    ).localtrack_folder.absolute(),
                    search_subfolders=play_subfolders,
                )
            ),
        )
        if not all_tracks:
            return await self._embed_msg(ctx, _("No album folders found."))
        async with ctx.typing():
            search_list = await self._build_local_search_list(all_tracks, search_words)
        if not search_list:
            return await self._embed_msg(ctx, _("No matches."))
        return await ctx.invoke(self.search, query=search_list)

    async def _localtracks_folders(self, ctx: commands.Context, search_subfolders=False):
        audio_data = audio_dataclasses.LocalPath(
            audio_dataclasses.LocalPath(None).localtrack_folder.absolute()
        )
        if not await self._localtracks_check(ctx):
            return

        return audio_data.subfolders_in_tree() if search_subfolders else audio_data.subfolders()

    async def _folder_list(self, ctx: commands.Context, query: audio_dataclasses.Query):
        if not await self._localtracks_check(ctx):
            return
        query = audio_dataclasses.Query.process_input(query)
        if not query.track.exists():
            return
        return (
            query.track.tracks_in_tree()
            if query.search_subfolders
            else query.track.tracks_in_folder()
        )

    async def _folder_tracks(
        self, ctx, player: lavalink.player_manager.Player, query: audio_dataclasses.Query
    ):
        if not await self._localtracks_check(ctx):
            return

        audio_data = audio_dataclasses.LocalPath(None)
        try:
            query.track.path.relative_to(audio_data.to_string())
        except ValueError:
            return
        local_tracks = []
        for local_file in await self._all_folder_tracks(ctx, query):
            trackdata, called_api = await self.music_cache.lavalink_query(ctx, player, local_file)
            with contextlib.suppress(IndexError):
                local_tracks.append(trackdata.tracks[0])
        return local_tracks

    async def _local_play_all(
        self, ctx: commands.Context, query: audio_dataclasses.Query, from_search=False
    ):
        if not await self._localtracks_check(ctx):
            return
        if from_search:
            query = audio_dataclasses.Query.process_input(
                query.track.to_string(), invoked_from="local folder"
            )
        await ctx.invoke(self.search, query=query)

    async def _all_folder_tracks(self, ctx: commands.Context, query: audio_dataclasses.Query):
        if not await self._localtracks_check(ctx):
            return

        return (
            query.track.tracks_in_tree()
            if query.search_subfolders
            else query.track.tracks_in_folder()
        )

    async def _localtracks_check(self, ctx: commands.Context):
        folder = audio_dataclasses.LocalPath(None)
        if folder.localtrack_folder.exists():
            return True
        if ctx.invoked_with != "start":
            await self._embed_msg(ctx, _("No localtracks folder."))
        return False

    @staticmethod
    async def _build_local_search_list(to_search, search_words):
        to_search_string = {i.track.name for i in to_search}
        search_results = process.extract(search_words, to_search_string, limit=50)
        search_list = []
        for track_match, percent_match in search_results:
            if percent_match > 60:
                search_list.extend(
                    [i.track.to_string_hidden() for i in to_search if i.track.name == track_match]
                )
        return search_list

    @commands.command()
    @commands.guild_only()
    @commands.bot_has_permissions(embed_links=True, add_reactions=True)
    async def now(self, ctx: commands.Context):
        """Now playing."""
        if not self._player_check(ctx):
            return await self._embed_msg(ctx, _("Nothing playing."))
        expected = ("⏮", "⏹", "⏯", "⏭")
        emoji = {"prev": "⏮", "stop": "⏹", "pause": "⏯", "next": "⏭"}
        player = lavalink.get_player(ctx.guild.id)
        if player.current:
            arrow = await draw_time(ctx)
            pos = lavalink.utils.format_time(player.position)
            if player.current.is_stream:
                dur = "LIVE"
            else:
                dur = lavalink.utils.format_time(player.current.length)
            query = audio_dataclasses.Query.process_input(player.current.uri)
            if query.is_local:
                if not player.current.title == "Unknown title":
                    song = "**{track.author} - {track.title}**\n{uri}\n"
                else:
                    song = "{uri}\n"
            else:
                song = "**[{track.title}]({track.uri})**\n"
            song += _("Requested by: **{track.requester}**")
            song += "\n\n{arrow}`{pos}`/`{dur}`"
            song = song.format(
                track=player.current,
                uri=audio_dataclasses.LocalPath(player.current.uri).to_string_hidden()
                if audio_dataclasses.Query.process_input(player.current.uri).is_local
                else player.current.uri,
                arrow=arrow,
                pos=pos,
                dur=dur,
            )
        else:
            song = _("Nothing.")

        if player.fetch("np_message") is not None:
            with contextlib.suppress(discord.HTTPException):
                await player.fetch("np_message").delete()

        embed = discord.Embed(
            colour=await ctx.embed_colour(), title=_("Now Playing"), description=song
        )
        if await self.config.guild(ctx.guild).thumbnail() and player.current:
            if player.current.thumbnail:
                embed.set_thumbnail(url=player.current.thumbnail)

        shuffle = await self.config.guild(ctx.guild).shuffle()
        repeat = await self.config.guild(ctx.guild).repeat()
        autoplay = await self.config.guild(ctx.guild).auto_play() or self.owns_autoplay
        text = ""
        text += (
            _("Auto-Play")
            + ": "
            + ("\N{WHITE HEAVY CHECK MARK}" if autoplay else "\N{CROSS MARK}")
        )
        text += (
            (" | " if text else "")
            + _("Shuffle")
            + ": "
            + ("\N{WHITE HEAVY CHECK MARK}" if shuffle else "\N{CROSS MARK}")
        )
        text += (
            (" | " if text else "")
            + _("Repeat")
            + ": "
            + ("\N{WHITE HEAVY CHECK MARK}" if repeat else "\N{CROSS MARK}")
        )
        embed.set_footer(text=text)

        message = await ctx.send(embed=embed)

        player.store("np_message", message)

        dj_enabled = await self.config.guild(ctx.guild).dj_enabled()
        vote_enabled = await self.config.guild(ctx.guild).vote_enabled()
        if dj_enabled or vote_enabled:
            if not await self._can_instaskip(ctx, ctx.author) and not await self._is_alone(
                ctx, ctx.author
            ):
                return

        if player.current:
            task = start_adding_reactions(message, expected[:4], ctx.bot.loop)
        else:
            task = None

        try:
            (r, u) = await self.bot.wait_for(
                "reaction_add",
                check=ReactionPredicate.with_emojis(expected, message, ctx.author),
                timeout=30.0,
            )
        except asyncio.TimeoutError:
            return await self._clear_react(message, emoji)
        else:
            if task is not None:
                task.cancel()
        reacts = {v: k for k, v in emoji.items()}
        react = reacts[r.emoji]
        if react == "prev":
            await self._clear_react(message, emoji)
            await ctx.invoke(self.prev)
        elif react == "stop":
            await self._clear_react(message, emoji)
            await ctx.invoke(self.stop)
        elif react == "pause":
            await self._clear_react(message, emoji)
            await ctx.invoke(self.pause)
        elif react == "next":
            await self._clear_react(message, emoji)
            await ctx.invoke(self.skip)

    @commands.command()
    @commands.guild_only()
    @commands.bot_has_permissions(embed_links=True)
    async def pause(self, ctx: commands.Context):
        """Pause or resume a playing track."""
        dj_enabled = await self.config.guild(ctx.guild).dj_enabled()
        if not self._player_check(ctx):
            return await self._embed_msg(ctx, _("Nothing playing."))
        player = lavalink.get_player(ctx.guild.id)
        if (
            not ctx.author.voice or ctx.author.voice.channel != player.channel
        ) and not await self._can_instaskip(ctx, ctx.author):
            return await self._embed_msg(
                ctx, _("You must be in the voice channel pause or resume.")
            )
        if dj_enabled:
            if not await self._can_instaskip(ctx, ctx.author) and not await self._is_alone(
                ctx, ctx.author
            ):
                return await self._embed_msg(
                    ctx, _("You need the DJ role to pause or resume tracks.")
                )

        if not player.current:
            return await self._embed_msg(ctx, _("Nothing playing."))
        query = audio_dataclasses.Query.process_input(player.current.uri)
        if query.is_local:
            query = audio_dataclasses.Query.process_input(player.current.uri)
            if player.current.title == "Unknown title":
                description = "{}".format(query.track.to_string_hidden())
            else:
                song = bold("{} - {}").format(player.current.author, player.current.title)
                description = "{}\n{}".format(song, query.track.to_string_hidden())
        else:
            description = bold("[{}]({})").format(player.current.title, player.current.uri)

        if player.current and not player.paused:
            await player.pause()
            embed = discord.Embed(
                colour=await ctx.embed_colour(), title=_("Track Paused"), description=description
            )
            return await ctx.send(embed=embed)
        if player.current and player.paused:
            await player.pause(False)
            embed = discord.Embed(
                colour=await ctx.embed_colour(), title=_("Track Resumed"), description=description
            )
            return await ctx.send(embed=embed)

        await self._embed_msg(ctx, _("Nothing playing."))

    @commands.command()
    @commands.guild_only()
    @commands.bot_has_permissions(embed_links=True)
    async def percent(self, ctx: commands.Context):
        """Queue percentage."""
        if not self._player_check(ctx):
            return await self._embed_msg(ctx, _("Nothing playing."))
        player = lavalink.get_player(ctx.guild.id)
        queue_tracks = player.queue
        requesters = {"total": 0, "users": {}}

        async def _usercount(req_username):
            if req_username in requesters["users"]:
                requesters["users"][req_username]["songcount"] += 1
                requesters["total"] += 1
            else:
                requesters["users"][req_username] = {}
                requesters["users"][req_username]["songcount"] = 1
                requesters["total"] += 1

        for track in queue_tracks:
            req_username = "{}#{}".format(track.requester.name, track.requester.discriminator)
            await _usercount(req_username)

        try:
            req_username = "{}#{}".format(
                player.current.requester.name, player.current.requester.discriminator
            )
            await _usercount(req_username)
        except AttributeError:
            return await self._embed_msg(ctx, _("There's  nothing in the queue."))

        for req_username in requesters["users"]:
            percentage = float(requesters["users"][req_username]["songcount"]) / float(
                requesters["total"]
            )
            requesters["users"][req_username]["percent"] = round(percentage * 100, 1)

        top_queue_users = heapq.nlargest(
            20,
            [
                (x, requesters["users"][x][y])
                for x in requesters["users"]
                for y in requesters["users"][x]
                if y == "percent"
            ],
            key=lambda x: x[1],
        )
        queue_user = ["{}: {:g}%".format(x[0], x[1]) for x in top_queue_users]
        queue_user_list = "\n".join(queue_user)
        embed = discord.Embed(
            colour=await ctx.embed_colour(),
            title=_("Queued and playing tracks:"),
            description=queue_user_list,
        )
        await ctx.send(embed=embed)

    @commands.command()
    @commands.guild_only()
    @commands.bot_has_permissions(embed_links=True)
    async def play(self, ctx: commands.Context, *, query: str):
        """Play a URL or search for a track."""
        guild_data = await self.config.guild(ctx.guild).all()
        restrict = await self.config.restrict()
        if restrict and match_url(query):
            valid_url = url_check(query)
            if not valid_url:
                return await self._embed_msg(ctx, _("That URL is not allowed."))
        if not self._player_check(ctx):
            if self._connection_aborted:
                msg = _("Connection to Lavalink has failed.")
                if await ctx.bot.is_owner(ctx.author):
                    msg += " " + _("Please check your console or logs for details.")
                return await self._embed_msg(ctx, msg)
            try:
                if (
                    not ctx.author.voice.channel.permissions_for(ctx.me).connect
                    or not ctx.author.voice.channel.permissions_for(ctx.me).move_members
                    and userlimit(ctx.author.voice.channel)
                ):
                    return await self._embed_msg(
                        ctx, _("I don't have permission to connect to your channel.")
                    )
                await lavalink.connect(ctx.author.voice.channel)
                player = lavalink.get_player(ctx.guild.id)
                player.store("connect", datetime.datetime.utcnow())
            except AttributeError:
                return await self._embed_msg(ctx, _("Connect to a voice channel first."))
            except IndexError:
                return await self._embed_msg(
                    ctx, _("Connection to Lavalink has not yet been established.")
                )
        if guild_data["dj_enabled"]:
            if not await self._can_instaskip(ctx, ctx.author):
                return await self._embed_msg(ctx, _("You need the DJ role to queue tracks."))
        player = lavalink.get_player(ctx.guild.id)

        player.store("channel", ctx.channel.id)
        player.store("guild", ctx.guild.id)
        await self._eq_check(ctx, player)
        await self._data_check(ctx)
        if (
            not ctx.author.voice or ctx.author.voice.channel != player.channel
        ) and not await self._can_instaskip(ctx, ctx.author):
            return await self._embed_msg(
                ctx, _("You must be in the voice channel to use the play command.")
            )
        if not await self._currency_check(ctx, guild_data["jukebox_price"]):
            return
        query = audio_dataclasses.Query.process_input(query)
        if not query.valid:
            return await self._embed_msg(ctx, _("No tracks to play."))
        if query.is_spotify:
            return await self._get_spotify_tracks(ctx, query)
        await self._enqueue_tracks(ctx, query)

    @commands.command()
    @commands.guild_only()
    @commands.bot_has_permissions(embed_links=True)
    async def genre(self, ctx: commands.Context):
        """Pick a Spotify playlist from a list of categories to start playing."""

        async def _category_search_menu(
            ctx: commands.Context,
            pages: list,
            controls: dict,
            message: discord.Message,
            page: int,
            timeout: float,
            emoji: str,
        ):
            if message:
                output = await self._genre_search_button_action(ctx, category_list, emoji, page)
                with contextlib.suppress(discord.HTTPException):
                    await message.delete()
                return output

        async def _playlist_search_menu(
            ctx: commands.Context,
            pages: list,
            controls: dict,
            message: discord.Message,
            page: int,
            timeout: float,
            emoji: str,
        ):
            if message:
                output = await self._genre_search_button_action(
                    ctx, playlists_list, emoji, page, playlist=True
                )
                with contextlib.suppress(discord.HTTPException):
                    await message.delete()
                return output

        category_search_controls = {
            "1⃣": _category_search_menu,
            "2⃣": _category_search_menu,
            "3⃣": _category_search_menu,
            "4⃣": _category_search_menu,
            "5⃣": _category_search_menu,
            "⬅": prev_page,
            "❌": close_menu,
            "➡": next_page,
        }
        playlist_search_controls = {
            "1⃣": _playlist_search_menu,
            "2⃣": _playlist_search_menu,
            "3⃣": _playlist_search_menu,
            "4⃣": _playlist_search_menu,
            "5⃣": _playlist_search_menu,
            "⬅": prev_page,
            "❌": close_menu,
            "➡": next_page,
        }

        api_data = await self._check_api_tokens()
        if any(
            [
                not api_data["spotify_client_id"],
                not api_data["spotify_client_secret"],
                not api_data["youtube_api"],
            ]
        ):
            return await self._embed_msg(
                ctx,
                _(
                    "The owner needs to set the Spotify client ID, Spotify client secret, "
                    "and YouTube API key before Spotify URLs or codes can be used. "
                    "\nSee `{prefix}audioset youtubeapi` and `{prefix}audioset spotifyapi` "
                    "for instructions."
                ).format(prefix=ctx.prefix),
            )
        guild_data = await self.config.guild(ctx.guild).all()
        if not self._player_check(ctx):
            if self._connection_aborted:
                msg = _("Connection to Lavalink has failed.")
                if await ctx.bot.is_owner(ctx.author):
                    msg += " " + _("Please check your console or logs for details.")
                return await self._embed_msg(ctx, msg)
            try:
                if (
                    not ctx.author.voice.channel.permissions_for(ctx.me).connect
                    or not ctx.author.voice.channel.permissions_for(ctx.me).move_members
                    and userlimit(ctx.author.voice.channel)
                ):
                    return await self._embed_msg(
                        ctx, _("I don't have permission to connect to your channel.")
                    )
                await lavalink.connect(ctx.author.voice.channel)
                player = lavalink.get_player(ctx.guild.id)
                player.store("connect", datetime.datetime.utcnow())
            except AttributeError:
                return await self._embed_msg(ctx, _("Connect to a voice channel first."))
            except IndexError:
                return await self._embed_msg(
                    ctx, _("Connection to Lavalink has not yet been established.")
                )
        if guild_data["dj_enabled"]:
            if not await self._can_instaskip(ctx, ctx.author):
                return await self._embed_msg(ctx, _("You need the DJ role to queue tracks."))
        player = lavalink.get_player(ctx.guild.id)

        player.store("channel", ctx.channel.id)
        player.store("guild", ctx.guild.id)
        await self._eq_check(ctx, player)
        await self._data_check(ctx)
        if (
            not ctx.author.voice or ctx.author.voice.channel != player.channel
        ) and not await self._can_instaskip(ctx, ctx.author):
            return await self._embed_msg(
                ctx, _("You must be in the voice channel to use the genre command.")
            )
        try:
            category_list = await self.music_cache.spotify_api.get_categories()
        except SpotifyFetchError as error:
            return await self._embed_msg(ctx, _(error.message).format(prefix=ctx.prefix))
        if not category_list:
            return await self._embed_msg(ctx, _("No categories found, try again later."))
        len_folder_pages = math.ceil(len(category_list) / 5)
        category_search_page_list = []
        for page_num in range(1, len_folder_pages + 1):
            embed = await self._build_genre_search_page(
                ctx, category_list, page_num, _("Categories")
            )
            category_search_page_list.append(embed)
        cat_menu_output = await menu(ctx, category_search_page_list, category_search_controls)
        if not cat_menu_output:
            return await self._embed_msg(ctx, _("No categories selected, try again later."))
        category_name, category_pick = cat_menu_output
        playlists_list = await self.music_cache.spotify_api.get_playlist_from_category(
            category_pick
        )
        if not playlists_list:
            return await self._embed_msg(ctx, _("No categories found, try again later."))
        len_folder_pages = math.ceil(len(playlists_list) / 5)
        playlists_search_page_list = []
        for page_num in range(1, len_folder_pages + 1):
            embed = await self._build_genre_search_page(
                ctx,
                playlists_list,
                page_num,
                _("Playlists for {friendly_name}").format(friendly_name=category_name),
                playlist=True,
            )
            playlists_search_page_list.append(embed)
        playlists_pick = await menu(ctx, playlists_search_page_list, playlist_search_controls)
        query = audio_dataclasses.Query.process_input(playlists_pick)
        if not query.valid:
            return await self._embed_msg(ctx, _("No tracks to play."))
        if not await self._currency_check(ctx, guild_data["jukebox_price"]):
            return
        if query.is_spotify:
            return await self._get_spotify_tracks(ctx, query)
        return await self._embed_msg(ctx, _("Couldn't find tracks for the selected playlist."))

    @staticmethod
    async def _genre_search_button_action(
        ctx: commands.Context, options, emoji, page, playlist=False
    ):
        try:
            if emoji == "1⃣":
                search_choice = options[0 + (page * 5)]
            elif emoji == "2⃣":
                search_choice = options[1 + (page * 5)]
            elif emoji == "3⃣":
                search_choice = options[2 + (page * 5)]
            elif emoji == "4⃣":
                search_choice = options[3 + (page * 5)]
            elif emoji == "5⃣":
                search_choice = options[4 + (page * 5)]
            else:
                search_choice = options[0 + (page * 5)]
                # TODO: Verify this doesn't break exit and arrows
        except IndexError:
            search_choice = options[-1]
        if not playlist:
            return list(search_choice.items())[0]
        else:
            return search_choice.get("uri")

    @staticmethod
    async def _build_genre_search_page(
        ctx: commands.Context, tracks, page_num, title, playlist=False
    ):
        search_num_pages = math.ceil(len(tracks) / 5)
        search_idx_start = (page_num - 1) * 5
        search_idx_end = search_idx_start + 5
        search_list = ""
        for i, entry in enumerate(tracks[search_idx_start:search_idx_end], start=search_idx_start):
            search_track_num = i + 1
            if search_track_num > 5:
                search_track_num = search_track_num % 5
            if search_track_num == 0:
                search_track_num = 5
            if playlist:
                name = "**[{}]({})** - {}".format(
                    entry.get("name"),
                    entry.get("url"),
                    str(entry.get("tracks")) + " " + _("tracks"),
                )
            else:
                name = f"{list(entry.keys())[0]}"
            search_list += "`{}.` {}\n".format(search_track_num, name)

        embed = discord.Embed(
            colour=await ctx.embed_colour(), title=title, description=search_list
        )
        embed.set_footer(
            text=_("Page {page_num}/{total_pages}").format(
                page_num=page_num, total_pages=search_num_pages
            )
        )
        return embed

    @commands.command()
    @commands.guild_only()
    @commands.bot_has_permissions(embed_links=True)
    @checks.mod_or_permissions(manage_messages=True)
    async def autoplay(self, ctx: commands.Context):
        """Starts auto play."""
        if not self._player_check(ctx):
            if self._connection_aborted:
                msg = _("Connection to Lavalink has failed.")
                if await ctx.bot.is_owner(ctx.author):
                    msg += " " + _("Please check your console or logs for details.")
                return await self._embed_msg(ctx, msg)
            try:
                if (
                    not ctx.author.voice.channel.permissions_for(ctx.me).connect
                    or not ctx.author.voice.channel.permissions_for(ctx.me).move_members
                    and userlimit(ctx.author.voice.channel)
                ):
                    return await self._embed_msg(
                        ctx, _("I don't have permission to connect to your channel.")
                    )
                await lavalink.connect(ctx.author.voice.channel)
                player = lavalink.get_player(ctx.guild.id)
                player.store("connect", datetime.datetime.utcnow())
            except AttributeError:
                return await self._embed_msg(ctx, _("Connect to a voice channel first."))
            except IndexError:
                return await self._embed_msg(
                    ctx, _("Connection to Lavalink has not yet been established.")
                )
        guild_data = await self.config.guild(ctx.guild).all()
        if guild_data["dj_enabled"]:
            if not await self._can_instaskip(ctx, ctx.author):
                return await self._embed_msg(ctx, _("You need the DJ role to queue tracks."))
        player = lavalink.get_player(ctx.guild.id)

        player.store("channel", ctx.channel.id)
        player.store("guild", ctx.guild.id)
        await self._eq_check(ctx, player)
        await self._data_check(ctx)
        if (
            not ctx.author.voice or ctx.author.voice.channel != player.channel
        ) and not await self._can_instaskip(ctx, ctx.author):
            return await self._embed_msg(
                ctx, _("You must be in the voice channel to use the autoplay command.")
            )
        if not await self._currency_check(ctx, guild_data["jukebox_price"]):
            return
        if self.owns_autoplay is None:
            await self.music_cache.autoplay(player)
        else:
            self.bot.dispatch(
                "red_audio_should_auto_play",
                player,
                player.channel.guild,
                player.channel,
                self.play_query,
            )
        if not guild_data["auto_play"]:
            await ctx.invoke(self._autoplay_toggle)
        if not guild_data["notify"] and (
            (player.current and not player.current.extras.get("autoplay")) or not player.current
        ):
            await self._embed_msg(ctx, _("Auto play started."))
        elif player.current:
            await self._embed_msg(ctx, _("Adding a track to queue."))

    async def _get_spotify_tracks(self, ctx: commands.Context, query: audio_dataclasses.Query):
        if ctx.invoked_with in ["play", "genre"]:
            enqueue_tracks = True
        else:
            enqueue_tracks = False
        player = lavalink.get_player(ctx.guild.id)
        api_data = await self._check_api_tokens()

        if (
            not api_data["spotify_client_id"]
            or not api_data["spotify_client_secret"]
            or not api_data["youtube_api"]
        ):
            return await self._embed_msg(
                ctx,
                _(
                    "The owner needs to set the Spotify client ID, Spotify client secret, "
                    "and YouTube API key before Spotify URLs or codes can be used. "
                    "\nSee `{prefix}audioset youtubeapi` and `{prefix}audioset spotifyapi` "
                    "for instructions."
                ).format(prefix=ctx.prefix),
            )
        try:
            if self.play_lock[ctx.message.guild.id]:
                return await self._embed_msg(
                    ctx, _("Wait until the playlist has finished loading.")
                )
        except KeyError:
            pass

        if query.single_track:
            try:
                res = await self.music_cache.spotify_query(
                    ctx, "track", query.id, skip_youtube=True, notifier=None
                )
                if not res:
                    return await self._embed_msg(ctx, _("Nothing found."))
            except SpotifyFetchError as error:
                self._play_lock(ctx, False)
                return await self._embed_msg(ctx, _(error.message).format(prefix=ctx.prefix))
            self._play_lock(ctx, False)
            try:
                if enqueue_tracks:
                    new_query = audio_dataclasses.Query.process_input(res[0])
                    new_query.start_time = query.start_time
                    return await self._enqueue_tracks(ctx, new_query)
                else:
                    result, called_api = await self.music_cache.lavalink_query(
                        ctx, player, audio_dataclasses.Query.process_input(res[0])
                    )
                    tracks = result.tracks
                    if not tracks:
                        return await self._embed_msg(ctx, _("Nothing found."))
                    single_track = tracks[0]
                    single_track.start_timestamp = query.start_time * 1000
                    single_track = [single_track]

                    return single_track

            except KeyError:
                self._play_lock(ctx, False)
                return await self._embed_msg(
                    ctx,
                    _(
                        "The Spotify API key or client secret has not been set properly. "
                        "\nUse `{prefix}audioset spotifyapi` for instructions."
                    ).format(prefix=ctx.prefix),
                )
        elif query.is_album or query.is_playlist:
            self._play_lock(ctx, True)
            track_list = await self._spotify_playlist(
                ctx, "album" if query.is_album else "playlist", query, enqueue_tracks
            )
            self._play_lock(ctx, False)
            return track_list
        else:
            return await self._embed_msg(
                ctx, _("This doesn't seem to be a supported Spotify URL or code.")
            )

    async def _enqueue_tracks(
        self, ctx: commands.Context, query: Union[audio_dataclasses.Query, list]
    ):
        player = lavalink.get_player(ctx.guild.id)
        try:
            if self.play_lock[ctx.message.guild.id]:
                return await self._embed_msg(
                    ctx, _("Wait until the playlist has finished loading.")
                )
        except KeyError:
            self._play_lock(ctx, True)
        guild_data = await self.config.guild(ctx.guild).all()
        first_track_only = False
        index = None
        playlist_data = None
        seek = 0
        if type(query) is not list:

            if query.single_track:
                first_track_only = True
                index = query.track_index
                if query.start_time:
                    seek = query.start_time
            result, called_api = await self.music_cache.lavalink_query(ctx, player, query)
            tracks = result.tracks
            playlist_data = result.playlist_info
            if not tracks:
                self._play_lock(ctx, False)
                embed = discord.Embed(title=_("Nothing found."), colour=await ctx.embed_colour())
                if result.exception_message:
                    embed.set_footer(text=result.exception_message)
                if await self.config.use_external_lavalink() and query.is_local:
                    embed.description = _(
                        "Local tracks will not work "
                        "if the `Lavalink.jar` cannot see the track.\n"
                        "This may be due to permissions or because Lavalink.jar is being run "
                        "in a different machine than the local tracks."
                    )
                return await ctx.send(embed=embed)
        else:
            tracks = query
        queue_dur = await queue_duration(ctx)
        queue_total_duration = lavalink.utils.format_time(queue_dur)
        before_queue_length = len(player.queue)

        if not first_track_only and len(tracks) > 1:
            # a list of Tracks where all should be enqueued
            # this is a Spotify playlist aleady made into a list of Tracks or a
            # url where Lavalink handles providing all Track objects to use, like a
            # YouTube or Soundcloud playlist
            track_len = 0
            empty_queue = not player.queue
            for track in tracks:
                if not await is_allowed(
                    ctx.guild,
                    (
                        f"{track.title} {track.author} {track.uri} "
                        f"{str(audio_dataclasses.Query.process_input(track))}"
                    ),
                ):
                    log.debug(f"Query is not allowed in {ctx.guild} ({ctx.guild.id})")
                    continue
                elif guild_data["maxlength"] > 0:
                    if track_limit(track, guild_data["maxlength"]):
                        track_len += 1
                        player.add(ctx.author, track)
                        self.bot.dispatch(
                            "red_audio_track_enqueue", player.channel.guild, track, ctx.author
                        )

                else:
                    track_len += 1
                    player.add(ctx.author, track)
                    self.bot.dispatch(
                        "red_audio_track_enqueue", player.channel.guild, track, ctx.author
                    )
            player.maybe_shuffle(0 if empty_queue else 1)

            if len(tracks) > track_len:
                maxlength_msg = " {bad_tracks} tracks cannot be queued.".format(
                    bad_tracks=(len(tracks) - track_len)
                )
            else:
                maxlength_msg = ""
            embed = discord.Embed(
                colour=await ctx.embed_colour(),
                description="{name}".format(
                    name=playlist_data.name if playlist_data else _("No Title")
                ),
                title=_("Playlist Enqueued"),
            )
            embed.set_footer(
                text=_("Added {num} tracks to the queue.{maxlength_msg}").format(
                    num=track_len, maxlength_msg=maxlength_msg
                )
            )
            if not guild_data["shuffle"] and queue_dur > 0:
                embed.set_footer(
                    text=_(
                        "{time} until start of playlist playback: starts at #{position} in queue"
                    ).format(time=queue_total_duration, position=before_queue_length + 1)
                )
            if not player.current:
                await player.play()
        else:
            # a ytsearch: prefixed item where we only need the first Track returned
            # this is in the case of [p]play <query>, a single Spotify url/code
            # or this is a localtrack item
            try:

                single_track = tracks[index] if index else tracks[0]
                if seek and seek > 0:
                    single_track.start_timestamp = seek * 1000
                if not await is_allowed(
                    ctx.guild,
                    (
                        f"{single_track.title} {single_track.author} {single_track.uri} "
                        f"{str(audio_dataclasses.Query.process_input(single_track))}"
                    ),
                ):
                    log.debug(f"Query is not allowed in {ctx.guild} ({ctx.guild.id})")
                    self._play_lock(ctx, False)
                    return await self._embed_msg(
                        ctx, _("This track is not allowed in this server.")
                    )
                elif guild_data["maxlength"] > 0:
                    if track_limit(single_track, guild_data["maxlength"]):
                        player.add(ctx.author, single_track)
                        player.maybe_shuffle()
                        self.bot.dispatch(
                            "red_audio_track_enqueue",
                            player.channel.guild,
                            single_track,
                            ctx.author,
                        )
                    else:
                        self._play_lock(ctx, False)
                        return await self._embed_msg(ctx, _("Track exceeds maximum length."))

                else:
                    player.add(ctx.author, single_track)
                    player.maybe_shuffle()
                    self.bot.dispatch(
                        "red_audio_track_enqueue", player.channel.guild, single_track, ctx.author
                    )
            except IndexError:
                self._play_lock(ctx, False)
                return await self._embed_msg(
                    ctx, _("Nothing found. Check your Lavalink logs for details.")
                )
            query = audio_dataclasses.Query.process_input(single_track.uri)
            if query.is_local:
                if single_track.title != "Unknown title":
                    description = "**{} - {}**\n{}".format(
                        single_track.author,
                        single_track.title,
                        audio_dataclasses.LocalPath(single_track.uri).to_string_hidden(),
                    )
                else:
                    description = "{}".format(
                        audio_dataclasses.LocalPath(single_track.uri).to_string_hidden()
                    )
            else:
                description = "**[{}]({})**".format(single_track.title, single_track.uri)
            embed = discord.Embed(
                colour=await ctx.embed_colour(), title=_("Track Enqueued"), description=description
            )
            if not guild_data["shuffle"] and queue_dur > 0:
                embed.set_footer(
                    text=_("{time} until track playback: #{position} in queue").format(
                        time=queue_total_duration, position=before_queue_length + 1
                    )
                )

        await ctx.send(embed=embed)
        if not player.current:
            await player.play()

        self._play_lock(ctx, False)

    async def _spotify_playlist(
        self,
        ctx: commands.Context,
        stype: str,
        query: audio_dataclasses.Query,
        enqueue: bool = False,
    ):

        player = lavalink.get_player(ctx.guild.id)
        try:
            embed1 = discord.Embed(
                colour=await ctx.embed_colour(), title=_("Please wait, finding tracks...")
            )
            playlist_msg = await ctx.send(embed=embed1)
            notifier = Notifier(
                ctx,
                playlist_msg,
                {
                    "spotify": _("Getting track {num}/{total}..."),
                    "youtube": _("Matching track {num}/{total}..."),
                    "lavalink": _("Loading track {num}/{total}..."),
                    "lavalink_time": _("Approximate time remaining: {seconds}"),
                },
            )
            track_list = await self.music_cache.spotify_enqueue(
                ctx,
                stype,
                query.id,
                enqueue=enqueue,
                player=player,
                lock=self._play_lock,
                notifier=notifier,
            )
        except SpotifyFetchError as error:
            self._play_lock(ctx, False)
            return await self._embed_msg(ctx, _(error.message).format(prefix=ctx.prefix))
        except (RuntimeError, aiohttp.ServerDisconnectedError):
            self._play_lock(ctx, False)
            error_embed = discord.Embed(
                colour=await ctx.embed_colour(),
                title=_("The connection was reset while loading the playlist."),
            )
            await ctx.send(embed=error_embed)
            return None
        except Exception as e:
            self._play_lock(ctx, False)
            raise e
        self._play_lock(ctx, False)
        return track_list

    async def can_manage_playlist(
        self, scope: str, playlist: Playlist, ctx: commands.Context, user, guild
    ):

        is_owner = await ctx.bot.is_owner(ctx.author)
        has_perms = False
        user_to_query = user
        guild_to_query = guild
        dj_enabled = None
        playlist_author = (
            guild.get_member(playlist.author)
            if guild
            else self.bot.get_user(playlist.author) or user
        )

        is_different_user = len({playlist.author, user_to_query.id, ctx.author.id}) != 1
        is_different_guild = True if guild_to_query is None else ctx.guild.id != guild_to_query.id

        if is_owner:
            has_perms = True
        elif playlist.scope == PlaylistScope.USER.value:
            if not is_different_user:
                has_perms = True
        elif playlist.scope == PlaylistScope.GUILD.value:
            if not is_different_guild:
                dj_enabled = await self.config.guild(ctx.guild).dj_enabled()
                if guild.owner_id == ctx.author.id:
                    has_perms = True
                elif dj_enabled and await self._has_dj_role(ctx, ctx.author):
                    has_perms = True
                elif await ctx.bot.is_mod(ctx.author):
                    has_perms = True
                elif not dj_enabled and not is_different_user:
                    has_perms = True

        if has_perms is False:
            if hasattr(playlist, "name"):
                msg = _(
                    "You do not have the permissions to manage {name} " "(`{id}`) [**{scope}**]."
                ).format(
                    user=playlist_author,
                    name=playlist.name,
                    id=playlist.id,
                    scope=humanize_scope(
                        playlist.scope,
                        ctx=guild_to_query
                        if playlist.scope == PlaylistScope.GUILD.value
                        else playlist_author
                        if playlist.scope == PlaylistScope.USER.value
                        else None,
                    ),
                )
            elif playlist.scope == PlaylistScope.GUILD.value and (
                is_different_guild or dj_enabled
            ):
                msg = _(
                    "You do not have the permissions to manage that playlist in {guild}."
                ).format(guild=guild_to_query)
            elif (
                playlist.scope in [PlaylistScope.GUILD.value, PlaylistScope.USER.value]
                and is_different_user
            ):
                msg = _(
                    "You do not have the permissions to manage playlist owned by {user}."
                ).format(user=playlist_author)
            else:
                msg = _(
                    "You do not have the permissions to manage "
                    "playlists in {scope} scope.".format(scope=humanize_scope(scope, the=True))
                )

            await self._embed_msg(ctx, msg)
            return False
        return True

    async def _get_correct_playlist_id(
        self,
        context: commands.Context,
        matches: dict,
        scope: str,
        author: discord.User,
        guild: discord.Guild,
        specified_user: bool = False,
    ) -> Tuple[Optional[int], str]:
        """
        Parameters
        ----------
        context: commands.Context
            The context in which this is being called.
        matches: dict
            A dict of the matches found where key is scope and value is matches.
        scope:str
            The custom config scope. A value from :code:`PlaylistScope`.
        author: discord.User
            The user.
        guild: discord.Guild
            The guild.
        specified_user: bool
            Whether or not a user ID was specified via argparse.
        Returns
        -------
        Tuple[Optional[int], str]
            Tuple of Playlist ID or None if none found and original user input.
        Raises
        ------
        `TooManyMatches`
            When more than 10 matches are found or
            When multiple matches are found but none is selected.

        """
        original_input = matches.get("arg")
        correct_scope_matches = matches.get(scope)
        guild_to_query = guild.id
        user_to_query = author.id
        if not correct_scope_matches:
            return None, original_input
        if scope == PlaylistScope.USER.value:
            correct_scope_matches = [
                (i[2]["id"], i[2]["name"], len(i[2]["tracks"]), i[2]["author"])
                for i in correct_scope_matches
                if str(user_to_query) == i[0]
            ]
        elif scope == PlaylistScope.GUILD.value:
            if specified_user:
                correct_scope_matches = [
                    (i[2]["id"], i[2]["name"], len(i[2]["tracks"]), i[2]["author"])
                    for i in correct_scope_matches
                    if str(guild_to_query) == i[0] and i[2]["author"] == user_to_query
                ]
            else:
                correct_scope_matches = [
                    (i[2]["id"], i[2]["name"], len(i[2]["tracks"]), i[2]["author"])
                    for i in correct_scope_matches
                    if str(guild_to_query) == i[0]
                ]
        else:
            if specified_user:
                correct_scope_matches = [
                    (i[2]["id"], i[2]["name"], len(i[2]["tracks"]), i[2]["author"])
                    for i in correct_scope_matches
                    if i[2]["author"] == user_to_query
                ]
            else:
                correct_scope_matches = [
                    (i[2]["id"], i[2]["name"], len(i[2]["tracks"]), i[2]["author"])
                    for i in correct_scope_matches
                ]
        match_count = len(correct_scope_matches)
        # We done all the trimming we can with the info available time to ask the user
        if match_count > 10:
            if original_input.isnumeric():
                arg = int(original_input)
                correct_scope_matches = [
                    (i, n, t, a) for i, n, t, a in correct_scope_matches if i == arg
                ]
            if match_count > 10:
                raise TooManyMatches(
                    f"{match_count} playlists match {original_input}: "
                    f"Please try to be more specific, or use the playlist ID."
                )
        elif match_count == 1:
            return correct_scope_matches[0][0], original_input
        elif match_count == 0:
            return None, original_input

        # TODO : Convert this section to a new paged reaction menu when Toby Menus are Merged
        pos_len = 3
        playlists = f"{'#':{pos_len}}\n"

        for number, (pid, pname, ptracks, pauthor) in enumerate(correct_scope_matches, 1):
            author = self.bot.get_user(pauthor) or "Unknown"
            line = (
                f"{number}."
                f"    <{pname}>\n"
                f" - Scope:  < {humanize_scope(scope)} >\n"
                f" - ID:     < {pid} >\n"
                f" - Tracks: < {ptracks} >\n"
                f" - Author: < {author} >\n\n"
            )
            playlists += line

        embed = discord.Embed(
            title="Playlists found, which one would you like?",
            description=box(playlists, lang="md"),
            colour=await context.embed_colour(),
        )
        msg = await context.send(embed=embed)
        avaliable_emojis = ReactionPredicate.NUMBER_EMOJIS[1:]
        avaliable_emojis.append("🔟")
        emojis = avaliable_emojis[: len(correct_scope_matches)]
        emojis.append("❌")
        start_adding_reactions(msg, emojis)
        pred = ReactionPredicate.with_emojis(emojis, msg, user=context.author)
        try:
            await context.bot.wait_for("reaction_add", check=pred, timeout=60)
        except asyncio.TimeoutError:
            with contextlib.suppress(discord.HTTPException):
                await msg.delete()
            raise TooManyMatches(
                "Too many matches found and you did not select which one you wanted."
            )
        if emojis[pred.result] == "❌":
            with contextlib.suppress(discord.HTTPException):
                await msg.delete()
            raise TooManyMatches(
                "Too many matches found and you did not select which one you wanted."
            )
        with contextlib.suppress(discord.HTTPException):
            await msg.delete()
        return correct_scope_matches[pred.result][0], original_input

    @commands.group()
    @commands.guild_only()
    @commands.bot_has_permissions(embed_links=True)
    async def playlist(self, ctx: commands.Context):
        """Playlist configuration options.

        Scope info:
        ​ ​ ​ ​ **Global**:
        ​ ​ ​ ​ ​ ​ ​ ​ Visible to all users of this bot.
        ​ ​ ​ ​ ​ ​ ​ ​ Only editable by bot owner.
        ​ ​ ​ ​ **Guild**:
        ​ ​ ​ ​ ​ ​ ​ ​ Visible to all users in this guild.
        ​ ​ ​ ​ ​ ​ ​ ​ Editable By Bot Owner, Guild Owner, Guild Admins,
        ​ ​ ​ ​ ​ ​ ​ ​ Guild Mods, DJ Role and playlist creator.
        ​ ​ ​ ​ **User**:
        ​ ​ ​ ​ ​ ​ ​ ​ Visible to all bot users, if --author is passed.
        ​ ​ ​ ​ ​ ​ ​ ​ Editable by bot owner and creator.

        """
        pass

    @playlist.command(name="append", usage="<playlist_name_OR_id> <track_name_OR_url> [args]")
    async def _playlist_append(
        self,
        ctx: commands.Context,
        playlist_matches: PlaylistConverter,
        query: LazyGreedyConverter,
        *,
        scope_data: ScopeParser = None,
    ):
        """Add a track URL, playlist link, or quick search to a playlist.

        The track(s) will be appended to the end of the playlist.

        **Usage**:
        ​ ​ ​ ​ [p]playlist append playlist_name_OR_id track_name_OR_url args

        **Args**:
        ​ ​ ​ ​ The following are all optional:
        ​ ​ ​ ​ ​ ​ ​ ​ --scope <scope>
        ​ ​ ​ ​ ​ ​ ​ ​ --author [user]
        ​ ​ ​ ​ ​ ​ ​ ​ --guild [guild] **Only the bot owner can use this**

        Scope is one of the following:
        ​ ​ ​ ​ Global
        ​ ​ ​ ​ Guild
        ​ ​ ​ ​ User

        Author can be one of the following:
        ​ ​ ​ ​ User ID
        ​ ​ ​ ​ User Mention
        ​ ​ ​ ​ User Name#123

        Guild can be one of the following:
        ​ ​ ​ ​ Guild ID
        ​ ​ ​ ​ Exact guild name

        Example use:
        ​ ​ ​ ​ [p]playlist append MyGuildPlaylist Hello by Adele
        ​ ​ ​ ​ [p]playlist append MyGlobalPlaylist Hello by Adele --scope Global
        ​ ​ ​ ​ [p]playlist append MyGlobalPlaylist Hello by Adele --scope Global
        --Author Draper#6666
        """
        if scope_data is None:
            scope_data = [PlaylistScope.GUILD.value, ctx.author, ctx.guild, False]
        scope, author, guild, specified_user = scope_data
        if not await self._playlist_check(ctx):
            return
        try:
            playlist_id, playlist_arg = await self._get_correct_playlist_id(
                ctx, playlist_matches, scope, author, guild, specified_user
            )
        except TooManyMatches as e:
            return await self._embed_msg(ctx, str(e))
        if playlist_id is None:
            return await self._embed_msg(
                ctx, _("Could not match '{arg}' to a playlist").format(arg=playlist_arg)
            )

        try:
            playlist = await get_playlist(playlist_id, scope, self.bot, guild, author)
        except RuntimeError:
            return await self._embed_msg(
                ctx,
                _("Playlist {id} does not exist in {scope} scope.").format(
                    id=playlist_id, scope=humanize_scope(scope, the=True)
                ),
            )
        except MissingGuild:
            return await self._embed_msg(
                ctx, _("You need to specify the Guild ID for the guild to lookup.")
            )

        if not await self.can_manage_playlist(scope, playlist, ctx, author, guild):
            return
        player = lavalink.get_player(ctx.guild.id)
        to_append = await self._playlist_tracks(
            ctx, player, audio_dataclasses.Query.process_input(query)
        )
        if not to_append:
            return await self._embed_msg(ctx, _("Could not find a track matching your query."))
        track_list = playlist.tracks
        tracks_obj_list = playlist.tracks_obj
        to_append_count = len(to_append)
        scope_name = humanize_scope(
            scope, ctx=guild if scope == PlaylistScope.GUILD.value else author
        )
        appended = 0

        if to_append and to_append_count == 1:
            to = lavalink.Track(to_append[0])
            if to in tracks_obj_list:
                return await self._embed_msg(
                    ctx,
                    _("{track} is already in {playlist} (`{id}`) [**{scope}**].").format(
                        track=to.title, playlist=playlist.name, id=playlist.id, scope=scope_name
                    ),
                )
            else:
                appended += 1
        if to_append and to_append_count > 1:
            to_append_temp = []
            for t in to_append:
                to = lavalink.Track(t)
                if to not in tracks_obj_list:
                    appended += 1
                    to_append_temp.append(t)
            to_append = to_append_temp
        if appended > 0:
            track_list.extend(to_append)
            update = {"tracks": track_list, "url": None}
            await playlist.edit(update)

        if to_append_count == 1 and appended == 1:
            track_title = to_append[0]["info"]["title"]
            return await self._embed_msg(
                ctx,
                _("{track} appended to {playlist} (`{id}`) [**{scope}**].").format(
                    track=track_title, playlist=playlist.name, id=playlist.id, scope=scope_name
                ),
            )

        desc = _("{num} tracks appended to {playlist} (`{id}`) [**{scope}**].").format(
            num=appended, playlist=playlist.name, id=playlist.id, scope=scope_name
        )
        if to_append_count > appended:
            diff = to_append_count - appended
            desc += _("\n{existing} {plural} already in the playlist and were skipped.").format(
                existing=diff, plural=_("tracks are") if diff != 1 else _("track is")
            )

        embed = discord.Embed(
            title=_("Playlist Modified"), colour=await ctx.embed_colour(), description=desc
        )
        await ctx.send(embed=embed)

    @playlist.command(name="copy", usage="<id_or_name> [args]")
    async def _playlist_copy(
        self,
        ctx: commands.Context,
        playlist_matches: PlaylistConverter,
        *,
        scope_data: ComplexScopeParser = None,
    ):

        """Copy a playlist from one scope to another.

        **Usage**:
        ​ ​ ​ ​ [p]playlist copy playlist_name_OR_id args

        **Args**:
        ​ ​ ​ ​ The following are all optional:
        ​ ​ ​ ​ ​ ​ ​ ​ --from-scope <scope>
        ​ ​ ​ ​ ​ ​ ​ ​ --from-author [user]
        ​ ​ ​ ​ ​ ​ ​ ​ --from-guild [guild] **Only the bot owner can use this**

        ​ ​ ​ ​ ​ ​ ​ ​ --to-scope <scope>
        ​ ​ ​ ​ ​ ​ ​ ​ --to-author [user]
        ​ ​ ​ ​ ​ ​ ​ ​ --to-guild [guild] **Only the bot owner can use this**

        Scope is one of the following:
        ​ ​ ​ ​ Global
        ​ ​ ​ ​ Guild
        ​ ​ ​ ​ User

        Author can be one of the following:
        ​ ​ ​ ​ User ID
        ​ ​ ​ ​ User Mention
        ​ ​ ​ ​ User Name#123

        Guild can be one of the following:
        ​ ​ ​ ​ Guild ID
        ​ ​ ​ ​ Exact guild name

        Example use:
        ​ ​ ​ ​ [p]playlist copy MyGuildPlaylist --from-scope Guild --to-scope Global
        ​ ​ ​ ​ [p]playlist copy MyGlobalPlaylist --from-scope Global --to-author Draper#6666
        --to-scope User
        ​ ​ ​ ​ [p]playlist copy MyPersonalPlaylist --from-scope user --to-author Draper#6666
        --to-scope Guild --to-guild Red - Discord Bot

        """

        if scope_data is None:
            scope_data = [
                PlaylistScope.GUILD.value,
                ctx.author,
                ctx.guild,
                False,
                PlaylistScope.GUILD.value,
                ctx.author,
                ctx.guild,
                False,
            ]
        (
            from_scope,
            from_author,
            from_guild,
            specified_from_user,
            to_scope,
            to_author,
            to_guild,
            specified_to_user,
        ) = scope_data

        try:
            playlist_id, playlist_arg = await self._get_correct_playlist_id(
                ctx, playlist_matches, from_scope, from_author, from_guild, specified_from_user
            )
        except TooManyMatches as e:
            return await self._embed_msg(ctx, str(e))

        if playlist_id is None:
            return await self._embed_msg(
                ctx, _("Could not match '{arg}' to a playlist.").format(arg=playlist_arg)
            )

        temp_playlist = FakePlaylist(to_author.id, to_scope)
        if not await self.can_manage_playlist(to_scope, temp_playlist, ctx, to_author, to_guild):
            return

        try:
            from_playlist = await get_playlist(
                playlist_id, from_scope, self.bot, from_guild, from_author.id
            )
        except RuntimeError:
            return await self._embed_msg(
                ctx,
                _("Playlist {id} does not exist in {scope} scope.").format(
                    id=playlist_id, scope=humanize_scope(to_scope, the=True)
                ),
            )
        except MissingGuild:
            return await self._embed_msg(
                ctx, _("You need to specify the Guild ID for the guild to lookup.")
            )

        to_playlist = await create_playlist(
            ctx,
            to_scope,
            from_playlist.name,
            from_playlist.url,
            from_playlist.tracks,
            to_author,
            to_guild,
        )
        if to_scope == PlaylistScope.GLOBAL.value:
            to_scope_name = "the Global"
        elif to_scope == PlaylistScope.USER.value:
            to_scope_name = to_author
        else:
            to_scope_name = to_guild

        if from_scope == PlaylistScope.GLOBAL.value:
            from_scope_name = "the Global"
        elif from_scope == PlaylistScope.USER.value:
            from_scope_name = from_author
        else:
            from_scope_name = from_guild

        return await self._embed_msg(
            ctx,
            _(
                "Playlist {name} (`{from_id}`) copied from {from_scope} to {to_scope} (`{to_id}`)."
            ).format(
                name=from_playlist.name,
                from_id=from_playlist.id,
                from_scope=humanize_scope(from_scope, ctx=from_scope_name, the=True),
                to_scope=humanize_scope(to_scope, ctx=to_scope_name, the=True),
                to_id=to_playlist.id,
            ),
        )

    @playlist.command(name="create", usage="<name> [args]")
    async def _playlist_create(
        self, ctx: commands.Context, playlist_name: str, *, scope_data: ScopeParser = None
    ):
        """Create an empty playlist.

        **Usage**:
        ​ ​ ​ ​ [p]playlist create playlist_name args

        **Args**:
        ​ ​ ​ ​ The following are all optional:
        ​ ​ ​ ​ ​ ​ ​ ​ --scope <scope>
        ​ ​ ​ ​ ​ ​ ​ ​ --author [user]
        ​ ​ ​ ​ ​ ​ ​ ​ --guild [guild] **Only the bot owner can use this**

        Scope is one of the following:
        ​ ​ ​ ​ Global
        ​ ​ ​ ​ Guild
        ​ ​ ​ ​ User

        Author can be one of the following:
        ​ ​ ​ ​ User ID
        ​ ​ ​ ​ User Mention
        ​ ​ ​ ​ User Name#123

        Guild can be one of the following:
        ​ ​ ​ ​ Guild ID
        ​ ​ ​ ​ Exact guild name

        Example use:
        ​ ​ ​ ​ [p]playlist create MyGuildPlaylist
        ​ ​ ​ ​ [p]playlist create MyGlobalPlaylist --scope Global
        ​ ​ ​ ​ [p]playlist create MyPersonalPlaylist --scope User
        """
        if scope_data is None:
            scope_data = [PlaylistScope.GUILD.value, ctx.author, ctx.guild, False]
        scope, author, guild, specified_user = scope_data

        temp_playlist = FakePlaylist(author.id, scope)
        scope_name = humanize_scope(
            scope, ctx=guild if scope == PlaylistScope.GUILD.value else author
        )
        if not await self.can_manage_playlist(scope, temp_playlist, ctx, author, guild):
            return
        playlist_name = playlist_name.split(" ")[0].strip('"')[:32]
        if playlist_name.isnumeric():
            return await self._embed_msg(
                ctx,
                _(
                    "Playlist names must be a single word (up to 32 "
                    "characters) and not numbers only."
                ),
            )
        playlist = await create_playlist(ctx, scope, playlist_name, None, None, author, guild)
        return await self._embed_msg(
            ctx,
            _("Empty playlist {name} (`{id}`) [**{scope}**] created.").format(
                name=playlist.name, id=playlist.id, scope=scope_name
            ),
        )

    @playlist.command(name="delete", aliases=["del"], usage="<playlist_name_OR_id> [args]")
    async def _playlist_delete(
        self,
        ctx: commands.Context,
        playlist_matches: PlaylistConverter,
        *,
        scope_data: ScopeParser = None,
    ):
        """Delete a saved playlist.

        **Usage**:
        ​ ​ ​ ​ [p]playlist delete playlist_name_OR_id args

        **Args**:
        ​ ​ ​ ​ The following are all optional:
        ​ ​ ​ ​ ​ ​ ​ ​ --scope <scope>
        ​ ​ ​ ​ ​ ​ ​ ​ --author [user]
        ​ ​ ​ ​ ​ ​ ​ ​ --guild [guild] **Only the bot owner can use this**

        Scope is one of the following:
        ​ ​ ​ ​ Global
        ​ ​ ​ ​ Guild
        ​ ​ ​ ​ User

        Author can be one of the following:
        ​ ​ ​ ​ User ID
        ​ ​ ​ ​ User Mention
        ​ ​ ​ ​ User Name#123

        Guild can be one of the following:
        ​ ​ ​ ​ Guild ID
        ​ ​ ​ ​ Exact guild name

        Example use:
        ​ ​ ​ ​ [p]playlist delete MyGuildPlaylist
        ​ ​ ​ ​ [p]playlist delete MyGlobalPlaylist --scope Global
        ​ ​ ​ ​ [p]playlist delete MyPersonalPlaylist --scope User
        """
        if scope_data is None:
            scope_data = [PlaylistScope.GUILD.value, ctx.author, ctx.guild, False]
        scope, author, guild, specified_user = scope_data

        try:
            playlist_id, playlist_arg = await self._get_correct_playlist_id(
                ctx, playlist_matches, scope, author, guild, specified_user
            )
        except TooManyMatches as e:
            return await self._embed_msg(ctx, str(e))
        if playlist_id is None:
            return await self._embed_msg(
                ctx, _("Could not match '{arg}' to a playlist.").format(arg=playlist_arg)
            )

        try:
            playlist = await get_playlist(playlist_id, scope, self.bot, guild, author)
        except RuntimeError:
            return await self._embed_msg(
                ctx,
                _("Playlist {id} does not exist in {scope} scope.").format(
                    id=playlist_id, scope=humanize_scope(scope, the=True)
                ),
            )
        except MissingGuild:
            return await self._embed_msg(
                ctx, _("You need to specify the Guild ID for the guild to lookup.")
            )

        if not await self.can_manage_playlist(scope, playlist, ctx, author, guild):
            return
        scope_name = humanize_scope(
            scope, ctx=guild if scope == PlaylistScope.GUILD.value else author
        )
        await delete_playlist(scope, playlist.id, guild or ctx.guild, author or ctx.author)

        await self._embed_msg(
            ctx,
            _("{name} (`{id}`) [**{scope}**] playlist deleted.").format(
                name=playlist.name, id=playlist.id, scope=scope_name
            ),
        )

    @playlist.command(name="dedupe", usage="<playlist_name_OR_id> [args]")
    async def _playlist_remdupe(
        self,
        ctx: commands.Context,
        playlist_matches: PlaylistConverter,
        *,
        scope_data: ScopeParser = None,
    ):
        """Remove duplicate tracks from a saved playlist.

        **Usage**:
        ​ ​ ​ ​ [p]playlist dedupe playlist_name_OR_id args

        **Args**:
        ​ ​ ​ ​ The following are all optional:
        ​ ​ ​ ​ ​ ​ ​ ​ --scope <scope>
        ​ ​ ​ ​ ​ ​ ​ ​ --author [user]
        ​ ​ ​ ​ ​ ​ ​ ​ --guild [guild] **Only the bot owner can use this**

        Scope is one of the following:
        ​ ​ ​ ​ Global
        ​ ​ ​ ​ Guild
        ​ ​ ​ ​ User

        Author can be one of the following:
        ​ ​ ​ ​ User ID
        ​ ​ ​ ​ User Mention
        ​ ​ ​ ​ User Name#123

        Guild can be one of the following:
        ​ ​ ​ ​ Guild ID
        ​ ​ ​ ​ Exact guild name

        Example use:
        ​ ​ ​ ​ [p]playlist dedupe MyGuildPlaylist
        ​ ​ ​ ​ [p]playlist dedupe MyGlobalPlaylist --scope Global
        ​ ​ ​ ​ [p]playlist dedupe MyPersonalPlaylist --scope User
        """
        if scope_data is None:
            scope_data = [PlaylistScope.GUILD.value, ctx.author, ctx.guild, False]
        scope, author, guild, specified_user = scope_data
        scope_name = humanize_scope(
            scope, ctx=guild if scope == PlaylistScope.GUILD.value else author
        )

        try:
            playlist_id, playlist_arg = await self._get_correct_playlist_id(
                ctx, playlist_matches, scope, author, guild, specified_user
            )
        except TooManyMatches as e:
            return await self._embed_msg(ctx, str(e))
        if playlist_id is None:
            return await self._embed_msg(
                ctx, _("Could not match '{arg}' to a playlist.").format(arg=playlist_arg)
            )

        try:
            playlist = await get_playlist(playlist_id, scope, self.bot, guild, author)
        except RuntimeError:
            return await self._embed_msg(
                ctx,
                _("Playlist {id} does not exist in {scope} scope.").format(
                    id=playlist_id, scope=humanize_scope(scope, the=True)
                ),
            )
        except MissingGuild:
            return await self._embed_msg(
                ctx, _("You need to specify the Guild ID for the guild to lookup.")
            )

        if not await self.can_manage_playlist(scope, playlist, ctx, author, guild):
            return

        track_objects = playlist.tracks_obj
        original_count = len(track_objects)
        unique_tracks = set()
        unique_tracks_add = unique_tracks.add
        track_objects = [
            x for x in track_objects if not (x in unique_tracks or unique_tracks_add(x))
        ]

        tracklist = []
        for track in track_objects:
            track_keys = track._info.keys()
            track_values = track._info.values()
            track_id = track.track_identifier
            track_info = {}
            for k, v in zip(track_keys, track_values):
                track_info[k] = v
            keys = ["track", "info"]
            values = [track_id, track_info]
            track_obj = {}
            for key, value in zip(keys, values):
                track_obj[key] = value
            tracklist.append(track_obj)

        final_count = len(tracklist)
        if original_count - final_count != 0:
            update = {"tracks": tracklist, "url": None}
            await playlist.edit(update)

        if original_count - final_count != 0:
            await self._embed_msg(
                ctx,
                _(
                    "Removed {track_diff} duplicated "
                    "tracks from {name} (`{id}`) [**{scope}**] playlist."
                ).format(
                    name=playlist.name,
                    id=playlist.id,
                    track_diff=original_count - final_count,
                    scope=scope_name,
                ),
            )
        else:
            await self._embed_msg(
                ctx,
                _("{name} (`{id}`) [**{scope}**] playlist has no duplicate tracks.").format(
                    name=playlist.name, id=playlist.id, scope=scope_name
                ),
            )

    @checks.is_owner()
    @playlist.command(name="download", usage="<playlist_name_OR_id> [v2=False] [args]")
    @commands.bot_has_permissions(attach_files=True)
    async def _playlist_download(
        self,
        ctx: commands.Context,
        playlist_matches: PlaylistConverter,
        v2: Optional[bool] = False,
        *,
        scope_data: ScopeParser = None,
    ):
        """Download a copy of a playlist.

        These files can be used with the [p]playlist upload command.
        Red v2-compatible playlists can be generated by passing True
        for the v2 variable.

        **Usage**:
        ​ ​ ​ ​ [p]playlist download playlist_name_OR_id [v2=True_OR_False] args

        **Args**:
        ​ ​ ​ ​ The following are all optional:
        ​ ​ ​ ​ ​ ​ ​ ​ --scope <scope>
        ​ ​ ​ ​ ​ ​ ​ ​ --author [user]
        ​ ​ ​ ​ ​ ​ ​ ​ --guild [guild] **Only the bot owner can use this**

        Scope is one of the following:
        ​ ​ ​ ​ Global
        ​ ​ ​ ​ Guild
        ​ ​ ​ ​ User

        Author can be one of the following:
        ​ ​ ​ ​ User ID
        ​ ​ ​ ​ User Mention
        ​ ​ ​ ​ User Name#123

        Guild can be one of the following:
        ​ ​ ​ ​ Guild ID
        ​ ​ ​ ​ Exact guild name

        Example use:
        ​ ​ ​ ​ [p]playlist download MyGuildPlaylist True
        ​ ​ ​ ​ [p]playlist download MyGlobalPlaylist False --scope Global
        ​ ​ ​ ​ [p]playlist download MyPersonalPlaylist --scope User
        """
        if scope_data is None:
            scope_data = [PlaylistScope.GUILD.value, ctx.author, ctx.guild, False]
        scope, author, guild, specified_user = scope_data

        try:
            playlist_id, playlist_arg = await self._get_correct_playlist_id(
                ctx, playlist_matches, scope, author, guild, specified_user
            )
        except TooManyMatches as e:
            return await self._embed_msg(ctx, str(e))
        if playlist_id is None:
            return await self._embed_msg(
                ctx, _("Could not match '{arg}' to a playlist.").format(arg=playlist_arg)
            )

        try:
            playlist = await get_playlist(playlist_id, scope, self.bot, guild, author)
        except RuntimeError:
            return await self._embed_msg(
                ctx,
                _("Playlist {id} does not exist in {scope} scope.").format(
                    id=playlist_id, scope=humanize_scope(scope, the=True)
                ),
            )
        except MissingGuild:
            return await self._embed_msg(
                ctx, _("You need to specify the Guild ID for the guild to lookup.")
            )

        schema = 2
        version = "v3" if v2 is False else "v2"

        if not playlist.tracks:
            return await self._embed_msg(ctx, _("That playlist has no tracks."))
        if version == "v2":
            v2_valid_urls = ["https://www.youtube.com/watch?v=", "https://soundcloud.com/"]
            song_list = []
            for track in playlist.tracks:
                if track["info"]["uri"].startswith(tuple(v2_valid_urls)):
                    song_list.append(track["info"]["uri"])
            playlist_data = {
                "author": playlist.author,
                "link": playlist.url,
                "playlist": song_list,
                "name": playlist.name,
            }
            file_name = playlist.name
        else:
            playlist_data = playlist.to_json()
            playlist_songs_backwards_compatible = [
                track["info"]["uri"] for track in playlist.tracks
            ]
            playlist_data[
                "playlist"
            ] = (
                playlist_songs_backwards_compatible
            )  # TODO: Keep new playlists backwards compatible, Remove me in a few releases
            playlist_data[
                "link"
            ] = (
                playlist.url
            )  # TODO: Keep new playlists backwards compatible, Remove me in a few releases
            file_name = playlist.id
        playlist_data.update({"schema": schema, "version": version})
        playlist_data = json.dumps(playlist_data)
        to_write = StringIO()
        to_write.write(playlist_data)
        to_write.seek(0)
        await ctx.send(file=discord.File(to_write, filename=f"{file_name}.txt"))
        to_write.close()

    @playlist.command(name="info", usage="<playlist_name_OR_id> [args]")
    async def _playlist_info(
        self,
        ctx: commands.Context,
        playlist_matches: PlaylistConverter,
        *,
        scope_data: ScopeParser = None,
    ):
        """Retrieve information from a saved playlist.

        **Usage**:
        ​ ​ ​ ​ [p]playlist info playlist_name_OR_id args

        **Args**:
        ​ ​ ​ ​ The following are all optional:
        ​ ​ ​ ​ ​ ​ ​ ​ --scope <scope>
        ​ ​ ​ ​ ​ ​ ​ ​ --author [user]
        ​ ​ ​ ​ ​ ​ ​ ​ --guild [guild] **Only the bot owner can use this**

        Scope is one of the following:
        ​ ​ ​ ​ Global
        ​ ​ ​ ​ Guild
        ​ ​ ​ ​ User

        Author can be one of the following:
        ​ ​ ​ ​ User ID
        ​ ​ ​ ​ User Mention
        ​ ​ ​ ​ User Name#123

        Guild can be one of the following:
        ​ ​ ​ ​ Guild ID
        ​ ​ ​ ​ Exact guild name

        Example use:
        ​ ​ ​ ​ [p]playlist info MyGuildPlaylist
        ​ ​ ​ ​ [p]playlist info MyGlobalPlaylist --scope Global
        ​ ​ ​ ​ [p]playlist info MyPersonalPlaylist --scope User
        """
        if scope_data is None:
            scope_data = [PlaylistScope.GUILD.value, ctx.author, ctx.guild, False]
        scope, author, guild, specified_user = scope_data
        scope_name = humanize_scope(
            scope, ctx=guild if scope == PlaylistScope.GUILD.value else author
        )

        try:
            playlist_id, playlist_arg = await self._get_correct_playlist_id(
                ctx, playlist_matches, scope, author, guild, specified_user
            )
        except TooManyMatches as e:
            return await self._embed_msg(ctx, str(e))
        if playlist_id is None:
            return await self._embed_msg(
                ctx, _("Could not match '{arg}' to a playlist.").format(arg=playlist_arg)
            )

        try:
            playlist = await get_playlist(playlist_id, scope, self.bot, guild, author)
        except RuntimeError:
            return await self._embed_msg(
                ctx,
                _("Playlist {id} does not exist in {scope} scope.").format(
                    id=playlist_id, scope=humanize_scope(scope, the=True)
                ),
            )
        except MissingGuild:
            return await self._embed_msg(
                ctx, _("You need to specify the Guild ID for the guild to lookup.")
            )
        track_len = len(playlist.tracks)

        msg = "​"
        track_idx = 0
        if track_len > 0:
            spaces = "\N{EN SPACE}" * (len(str(len(playlist.tracks))) + 2)
            for track in playlist.tracks:
                track_idx = track_idx + 1
                query = audio_dataclasses.Query.process_input(track["info"]["uri"])
                if query.is_local:
                    if track["info"]["title"] != "Unknown title":
                        msg += "`{}.` **{} - {}**\n{}{}\n".format(
                            track_idx,
                            track["info"]["author"],
                            track["info"]["title"],
                            spaces,
                            query.to_string_user(),
                        )
                    else:
                        msg += "`{}.` {}\n".format(track_idx, query.to_string_user())
                else:
                    msg += "`{}.` **[{}]({})**\n".format(
                        track_idx, track["info"]["title"], track["info"]["uri"]
                    )

        else:
            msg = "No tracks."

        if not playlist.url:
            embed_title = _("Playlist info for {playlist_name} (`{id}`) [**{scope}**]:\n").format(
                playlist_name=playlist.name, id=playlist.id, scope=scope_name
            )
        else:
            embed_title = _(
                "Playlist info for {playlist_name} (`{id}`) [**{scope}**]:\nURL: {url}"
            ).format(
                playlist_name=playlist.name, url=playlist.url, id=playlist.id, scope=scope_name
            )

        page_list = []
        pages = list(pagify(msg, delims=["\n"], page_length=2000))
        total_pages = len(pages)
        for numb, page in enumerate(pages, start=1):
            embed = discord.Embed(
                colour=await ctx.embed_colour(), title=embed_title, description=page
            )
            author_obj = self.bot.get_user(playlist.author)
            embed.set_footer(
                text=_("Page {page}/{pages} | Author: {author_name} | {num} track(s)").format(
                    author_name=author_obj, num=track_len, pages=total_pages, page=numb
                )
            )
            page_list.append(embed)
        await menu(ctx, page_list, DEFAULT_CONTROLS)

    @playlist.command(name="list", usage="[args]")
    @commands.bot_has_permissions(add_reactions=True)
    async def _playlist_list(self, ctx: commands.Context, *, scope_data: ScopeParser = None):
        """List saved playlists.

        **Usage**:
        ​ ​ ​ ​ [p]playlist list args

        **Args**:
        ​ ​ ​ ​ The following are all optional:
        ​ ​ ​ ​ ​ ​ ​ ​ --scope <scope>
        ​ ​ ​ ​ ​ ​ ​ ​ --author [user]
        ​ ​ ​ ​ ​ ​ ​ ​ --guild [guild] **Only the bot owner can use this**

        Scope is one of the following:
        ​ ​ ​ ​ Global
        ​ ​ ​ ​ Guild
        ​ ​ ​ ​ User

        Author can be one of the following:
        ​ ​ ​ ​ User ID
        ​ ​ ​ ​ User Mention
        ​ ​ ​ ​ User Name#123

        Guild can be one of the following:
        ​ ​ ​ ​ Guild ID
        ​ ​ ​ ​ Exact guild name

        Example use:
        ​ ​ ​ ​ [p]playlist list
        ​ ​ ​ ​ [p]playlist list --scope Global
        ​ ​ ​ ​ [p]playlist list --scope User
        """
        if scope_data is None:
            scope_data = [PlaylistScope.GUILD.value, ctx.author, ctx.guild, False]
        scope, author, guild, specified_user = scope_data

        try:
            playlists = await get_all_playlist(scope, self.bot, guild, author, specified_user)
        except MissingGuild:
            return await self._embed_msg(
                ctx, _("You need to specify the Guild ID for the guild to lookup.")
            )

        if scope == PlaylistScope.GUILD.value:
            name = f"{guild.name}"
        elif scope == PlaylistScope.USER.value:
            name = f"{author}"
        else:
            name = "the global scope"

        if not playlists and specified_user:
            return await self._embed_msg(
                ctx,
                _("No saved playlists for {scope} created by {author}.").format(
                    scope=name, author=author
                ),
            )
        elif not playlists:
            return await self._embed_msg(
                ctx, _("No saved playlists for {scope}.").format(scope=name)
            )

        playlist_list = []
        space = "\N{EN SPACE}"
        for playlist in playlists:
            playlist_list.append(
                ("\n" + space * 4).join(
                    (
                        bold(playlist.name),
                        _("ID: {id}").format(id=playlist.id),
                        _("Tracks: {num}").format(num=len(playlist.tracks)),
                        _("Author: {name}\n").format(name=self.bot.get_user(playlist.author)),
                    )
                )
            )
        abc_names = sorted(playlist_list, key=str.lower)
        len_playlist_list_pages = math.ceil(len(abc_names) / 5)
        playlist_embeds = []

        for page_num in range(1, len_playlist_list_pages + 1):
            embed = await self._build_playlist_list_page(ctx, page_num, abc_names, name)
            playlist_embeds.append(embed)
        await menu(ctx, playlist_embeds, DEFAULT_CONTROLS)

    @staticmethod
    async def _build_playlist_list_page(ctx: commands.Context, page_num, abc_names, scope):
        plist_num_pages = math.ceil(len(abc_names) / 5)
        plist_idx_start = (page_num - 1) * 5
        plist_idx_end = plist_idx_start + 5
        plist = ""
        for i, playlist_info in enumerate(
            abc_names[plist_idx_start:plist_idx_end], start=plist_idx_start
        ):
            item_idx = i + 1
            plist += "`{}.` {}".format(item_idx, playlist_info)
        embed = discord.Embed(
            colour=await ctx.embed_colour(),
            title=_("Playlists for {scope}:").format(scope=scope),
            description=plist,
        )
        embed.set_footer(
            text=_("Page {page_num}/{total_pages} | {num} playlists.").format(
                page_num=page_num, total_pages=plist_num_pages, num=len(abc_names)
            )
        )
        return embed

    @commands.cooldown(1, 15, commands.BucketType.guild)
    @playlist.command(name="queue", usage="<name> [args]")
    async def _playlist_queue(
        self, ctx: commands.Context, playlist_name: str, *, scope_data: ScopeParser = None
    ):
        """Save the queue to a playlist.

        **Usage**:
        ​ ​ ​ ​ [p]playlist queue playlist_name

        **Args**:
        ​ ​ ​ ​ The following are all optional:
        ​ ​ ​ ​ ​ ​ ​ ​ --scope <scope>
        ​ ​ ​ ​ ​ ​ ​ ​ --author [user]
        ​ ​ ​ ​ ​ ​ ​ ​ --guild [guild] **Only the bot owner can use this**

        Scope is one of the following:
        ​ ​ ​ ​ Global
        ​ ​ ​ ​ Guild
        ​ ​ ​ ​ User

        Author can be one of the following:
        ​ ​ ​ ​ User ID
        ​ ​ ​ ​ User Mention
        ​ ​ ​ ​ User Name#123

        Guild can be one of the following:
        ​ ​ ​ ​ Guild ID
        ​ ​ ​ ​ Exact guild name

        Example use:
        ​ ​ ​ ​ [p]playlist queue MyGuildPlaylist
        ​ ​ ​ ​ [p]playlist queue MyGlobalPlaylist --scope Global
        ​ ​ ​ ​ [p]playlist queue MyPersonalPlaylist --scope User
        """
        if scope_data is None:
            scope_data = [PlaylistScope.GUILD.value, ctx.author, ctx.guild, False]
        scope, author, guild, specified_user = scope_data
        scope_name = humanize_scope(
            scope, ctx=guild if scope == PlaylistScope.GUILD.value else author
        )
        temp_playlist = FakePlaylist(author.id, scope)
        if not await self.can_manage_playlist(scope, temp_playlist, ctx, author, guild):
            return
        playlist_name = playlist_name.split(" ")[0].strip('"')[:32]
        if playlist_name.isnumeric():
            return await self._embed_msg(
                ctx,
                _(
                    "Playlist names must be a single word "
                    "(up to 32 characters) and not numbers only."
                ),
            )
        if not self._player_check(ctx):
            return await self._embed_msg(ctx, _("Nothing playing."))

        player = lavalink.get_player(ctx.guild.id)
        if not player.queue:
            return await self._embed_msg(ctx, _("There's nothing in the queue."))
        tracklist = []
        np_song = track_creator(player, "np")
        tracklist.append(np_song)
        for track in player.queue:
            queue_idx = player.queue.index(track)
            track_obj = track_creator(player, queue_idx)
            tracklist.append(track_obj)

        playlist = await create_playlist(ctx, scope, playlist_name, None, tracklist, author, guild)
        await self._embed_msg(
            ctx,
            _(
                "Playlist {name} (`{id}`) [**{scope}**] saved "
                "from current queue: {num} tracks added."
            ).format(
                name=playlist.name, num=len(playlist.tracks), id=playlist.id, scope=scope_name
            ),
        )

    @playlist.command(name="remove", usage="<playlist_name_OR_id> <url> [args]")
    async def _playlist_remove(
        self,
        ctx: commands.Context,
        playlist_matches: PlaylistConverter,
        url: str,
        *,
        scope_data: ScopeParser = None,
    ):
        """Remove a track from a playlist by url.

         **Usage**:
        ​ ​ ​ ​ [p]playlist remove playlist_name_OR_id url args

        **Args**:
        ​ ​ ​ ​ The following are all optional:
        ​ ​ ​ ​ ​ ​ ​ ​ --scope <scope>
        ​ ​ ​ ​ ​ ​ ​ ​ --author [user]
        ​ ​ ​ ​ ​ ​ ​ ​ --guild [guild] **Only the bot owner can use this**

        Scope is one of the following:
        ​ ​ ​ ​ Global
        ​ ​ ​ ​ Guild
        ​ ​ ​ ​ User

        Author can be one of the following:
        ​ ​ ​ ​ User ID
        ​ ​ ​ ​ User Mention
        ​ ​ ​ ​ User Name#123

        Guild can be one of the following:
        ​ ​ ​ ​ Guild ID
        ​ ​ ​ ​ Exact guild name

        Example use:
        ​ ​ ​ ​ [p]playlist remove MyGuildPlaylist https://www.youtube.com/watch?v=MN3x-kAbgFU
        ​ ​ ​ ​ [p]playlist remove MyGlobalPlaylist https://www.youtube.com/watch?v=MN3x-kAbgFU
        --scope Global
        ​ ​ ​ ​ [p]playlist remove MyPersonalPlaylist https://www.youtube.com/watch?v=MN3x-kAbgFU
        --scope User
        """
        if scope_data is None:
            scope_data = [PlaylistScope.GUILD.value, ctx.author, ctx.guild, False]
        scope, author, guild, specified_user = scope_data
        scope_name = humanize_scope(
            scope, ctx=guild if scope == PlaylistScope.GUILD.value else author
        )

        try:
            playlist_id, playlist_arg = await self._get_correct_playlist_id(
                ctx, playlist_matches, scope, author, guild, specified_user
            )
        except TooManyMatches as e:
            return await self._embed_msg(ctx, str(e))
        if playlist_id is None:
            return await self._embed_msg(
                ctx, _("Could not match '{arg}' to a playlist.").format(arg=playlist_arg)
            )

        try:
            playlist = await get_playlist(playlist_id, scope, self.bot, guild, author)
        except RuntimeError:
            return await self._embed_msg(
                ctx,
                _("Playlist {id} does not exist in {scope} scope.").format(
                    id=playlist_id, scope=humanize_scope(scope, the=True)
                ),
            )
        except MissingGuild:
            return await self._embed_msg(
                ctx, _("You need to specify the Guild ID for the guild to lookup.")
            )

        if not await self.can_manage_playlist(scope, playlist, ctx, author, guild):
            return

        track_list = playlist.tracks
        clean_list = [track for track in track_list if url != track["info"]["uri"]]
        if len(track_list) == len(clean_list):
            return await self._embed_msg(ctx, _("URL not in playlist."))
        del_count = len(track_list) - len(clean_list)
        if not clean_list:
            await delete_playlist(
                scope=playlist.scope, playlist_id=playlist.id, guild=guild, author=playlist.author
            )
            return await self._embed_msg(ctx, _("No tracks left, removing playlist."))
        update = {"tracks": clean_list, "url": None}
        await playlist.edit(update)
        if del_count > 1:
            await self._embed_msg(
                ctx,
                _(
                    "{num} entries have been removed from the"
                    " playlist {playlist_name} (`{id}`) [**{scope}**]."
                ).format(
                    num=del_count, playlist_name=playlist.name, id=playlist.id, scope=scope_name
                ),
            )
        else:
            await self._embed_msg(
                ctx,
                _(
                    "The track has been removed from the"
                    " playlist: {playlist_name} (`{id}`) [**{scope}**]."
                ).format(playlist_name=playlist.name, id=playlist.id, scope=scope_name),
            )

    @playlist.command(name="save", usage="<name> <url> [args]")
    async def _playlist_save(
        self,
        ctx: commands.Context,
        playlist_name: str,
        playlist_url: str,
        *,
        scope_data: ScopeParser = None,
    ):
        """Save a playlist from a url.

        **Usage**:
        ​ ​ ​ ​ [p]playlist save name url args

        **Args**:
        ​ ​ ​ ​ The following are all optional:
        ​ ​ ​ ​ ​ ​ ​ ​ --scope <scope>
        ​ ​ ​ ​ ​ ​ ​ ​ --author [user]
        ​ ​ ​ ​ ​ ​ ​ ​ --guild [guild] **Only the bot owner can use this**

        Scope is one of the following:
        ​ ​ ​ ​ Global
        ​ ​ ​ ​ Guild
        ​ ​ ​ ​ User

        Author can be one of the following:
        ​ ​ ​ ​ User ID
        ​ ​ ​ ​ User Mention
        ​ ​ ​ ​ User Name#123

        Guild can be one of the following:
        ​ ​ ​ ​ Guild ID
        ​ ​ ​ ​ Exact guild name

        Example use:
        ​ ​ ​ ​ [p]playlist save MyGuildPlaylist
        https://www.youtube.com/playlist?list=PLx0sYbCqOb8Q_CLZC2BdBSKEEB59BOPUM
        ​ ​ ​ ​ [p]playlist save MyGlobalPlaylist
        https://www.youtube.com/playlist?list=PLx0sYbCqOb8Q_CLZC2BdBSKEEB59BOPUM --scope Global
        ​ ​ ​ ​ [p]playlist save MyPersonalPlaylist
        https://open.spotify.com/playlist/1RyeIbyFeIJVnNzlGr5KkR --scope User
        """
        if scope_data is None:
            scope_data = [PlaylistScope.GUILD.value, ctx.author, ctx.guild, False]
        scope, author, guild, specified_user = scope_data
        scope_name = humanize_scope(
            scope, ctx=guild if scope == PlaylistScope.GUILD.value else author
        )

        temp_playlist = FakePlaylist(author.id, scope)
        if not await self.can_manage_playlist(scope, temp_playlist, ctx, author, guild):
            return
        playlist_name = playlist_name.split(" ")[0].strip('"')[:32]
        if playlist_name.isnumeric():
            return await self._embed_msg(
                ctx,
                _(
                    "Playlist names must be a single word (up to 32 "
                    "characters) and not numbers only."
                ),
            )
        if not await self._playlist_check(ctx):
            return
        player = lavalink.get_player(ctx.guild.id)
        tracklist = await self._playlist_tracks(
            ctx, player, audio_dataclasses.Query.process_input(playlist_url)
        )
        if tracklist is not None:
            playlist = await create_playlist(
                ctx, scope, playlist_name, playlist_url, tracklist, author, guild
            )
            return await self._embed_msg(
                ctx,
                _("Playlist {name} (`{id}`) [**{scope}**] saved: {num} tracks added.").format(
                    name=playlist.name, num=len(tracklist), id=playlist.id, scope=scope_name
                ),
            )

    @playlist.command(name="start", usage="<playlist_name_OR_id> [args]")
    async def _playlist_start(
        self,
        ctx: commands.Context,
        playlist_matches: PlaylistConverter,
        *,
        scope_data: ScopeParser = None,
    ):
        """Load a playlist into the queue.

        **Usage**:
        ​ ​ ​ ​ [p]playlist start playlist_name_OR_id args

        **Args**:
        ​ ​ ​ ​ The following are all optional:
        ​ ​ ​ ​ ​ ​ ​ ​ --scope <scope>
        ​ ​ ​ ​ ​ ​ ​ ​ --author [user]
        ​ ​ ​ ​ ​ ​ ​ ​ --guild [guild] **Only the bot owner can use this**

        Scope is one of the following:
        ​ ​ ​ ​ Global
        ​ ​ ​ ​ Guild
        ​ ​ ​ ​ User

        Author can be one of the following:
        ​ ​ ​ ​ User ID
        ​ ​ ​ ​ User Mention
        ​ ​ ​ ​ User Name#123

        Guild can be one of the following:
        ​ ​ ​ ​ Guild ID
        ​ ​ ​ ​ Exact guild name

        Example use:
        ​ ​ ​ ​ [p]playlist start MyGuildPlaylist
        ​ ​ ​ ​ [p]playlist start MyGlobalPlaylist --scope Global
        ​ ​ ​ ​ [p]playlist start MyPersonalPlaylist --scope User
        """
        if scope_data is None:
            scope_data = [PlaylistScope.GUILD.value, ctx.author, ctx.guild, False]
        scope, author, guild, specified_user = scope_data
        dj_enabled = await self.config.guild(ctx.guild).dj_enabled()
        if dj_enabled:
            if not await self._can_instaskip(ctx, ctx.author):
                await self._embed_msg(ctx, _("You need the DJ role to start playing playlists."))
                return False

        try:
            playlist_id, playlist_arg = await self._get_correct_playlist_id(
                ctx, playlist_matches, scope, author, guild, specified_user
            )
        except TooManyMatches as e:
            return await self._embed_msg(ctx, str(e))
        if playlist_id is None:
            return await self._embed_msg(
                ctx, _("Could not match '{arg}' to a playlist").format(arg=playlist_arg)
            )

        if not await self._playlist_check(ctx):
            return
        jukebox_price = await self.config.guild(ctx.guild).jukebox_price()
        if not await self._currency_check(ctx, jukebox_price):
            return
        maxlength = await self.config.guild(ctx.guild).maxlength()
        author_obj = self.bot.get_user(ctx.author.id)
        track_len = 0
        playlist = None
        try:
            playlist = await get_playlist(playlist_id, scope, self.bot, guild, author)
            player = lavalink.get_player(ctx.guild.id)
            tracks = playlist.tracks_obj
            empty_queue = not player.queue
            for track in tracks:
                if not await is_allowed(
                    ctx.guild,
                    (
                        f"{track.title} {track.author} {track.uri} "
                        f"{str(audio_dataclasses.Query.process_input(track))}"
                    ),
                ):
                    log.debug(f"Query is not allowed in {ctx.guild} ({ctx.guild.id})")
                    continue
                query = audio_dataclasses.Query.process_input(track.uri)
                if query.is_local:
                    local_path = audio_dataclasses.LocalPath(track.uri)
                    if not await self._localtracks_check(ctx):
                        pass
                    if not local_path.exists() and not local_path.is_file():
                        continue
                if maxlength > 0:
                    if not track_limit(track.length, maxlength):
                        continue

                player.add(author_obj, track)
                self.bot.dispatch(
                    "red_audio_track_enqueue", player.channel.guild, track, ctx.author
                )
                track_len += 1
            player.maybe_shuffle(0 if empty_queue else 1)
            if len(tracks) > track_len:
                maxlength_msg = " {bad_tracks} tracks cannot be queued.".format(
                    bad_tracks=(len(tracks) - track_len)
                )
            else:
                maxlength_msg = ""
            if scope == PlaylistScope.GUILD.value:
                scope_name = f"{guild.name}"
            elif scope == PlaylistScope.USER.value:
                scope_name = f"{author}"
            else:
                scope_name = "the global scope"

            embed = discord.Embed(
                colour=await ctx.embed_colour(),
                title=_("Playlist Enqueued"),
                description=_(
                    "{name} - (`{id}`) [**{scope}**]\nAdded {num} "
                    "tracks to the queue.{maxlength_msg}"
                ).format(
                    num=track_len,
                    maxlength_msg=maxlength_msg,
                    name=playlist.name,
                    id=playlist.id,
                    scope=scope_name,
                ),
            )
            await ctx.send(embed=embed)
            if not player.current:
                await player.play()
            return
        except RuntimeError:
            return await self._embed_msg(
                ctx,
                _("Playlist {id} does not exist in {scope} scope.").format(
                    id=playlist_id, scope=humanize_scope(scope, the=True)
                ),
            )
        except MissingGuild:
            return await self._embed_msg(
                ctx, _("You need to specify the Guild ID for the guild to lookup.")
            )
        except TypeError:
            if playlist:
                return await ctx.invoke(self.play, query=playlist.url)

    @playlist.command(name="update", usage="<playlist_name_OR_id> [args]")
    async def _playlist_update(
        self,
        ctx: commands.Context,
        playlist_matches: PlaylistConverter,
        *,
        scope_data: ScopeParser = None,
    ):
        """Updates all tracks in a playlist.

        **Usage**:
        ​ ​ ​ ​ [p]playlist update playlist_name_OR_id args

        **Args**:
        ​ ​ ​ ​ The following are all optional:
        ​ ​ ​ ​ ​ ​ ​ ​ --scope <scope>
        ​ ​ ​ ​ ​ ​ ​ ​ --author [user]
        ​ ​ ​ ​ ​ ​ ​ ​ --guild [guild] **Only the bot owner can use this**

        Scope is one of the following:
        ​ ​ ​ ​ Global
        ​ ​ ​ ​ Guild
        ​ ​ ​ ​ User

        Author can be one of the following:
        ​ ​ ​ ​ User ID
        ​ ​ ​ ​ User Mention
        ​ ​ ​ ​ User Name#123

        Guild can be one of the following:
        ​ ​ ​ ​ Guild ID
        ​ ​ ​ ​ Exact guild name

        Example use:
        ​ ​ ​ ​ [p]playlist update MyGuildPlaylist
        ​ ​ ​ ​ [p]playlist update MyGlobalPlaylist --scope Global
        ​ ​ ​ ​ [p]playlist update MyPersonalPlaylist --scope User
        """

        if scope_data is None:
            scope_data = [PlaylistScope.GUILD.value, ctx.author, ctx.guild, False]
        scope, author, guild, specified_user = scope_data
        try:
            playlist_id, playlist_arg = await self._get_correct_playlist_id(
                ctx, playlist_matches, scope, author, guild, specified_user
            )
        except TooManyMatches as e:
            return await self._embed_msg(ctx, str(e))

        if playlist_id is None:
            return await self._embed_msg(
                ctx, _("Could not match '{arg}' to a playlist.").format(arg=playlist_arg)
            )

        if not await self._playlist_check(ctx):
            return
        try:
            playlist = await get_playlist(playlist_id, scope, self.bot, guild, author)
            if not await self.can_manage_playlist(scope, playlist, ctx, author, guild):
                return
            if playlist.url:
                player = lavalink.get_player(ctx.guild.id)
                added, removed, playlist = await self._maybe_update_playlist(ctx, player, playlist)
            else:
                return await self._embed_msg(ctx, _("Custom playlists cannot be updated."))
        except RuntimeError:
            return await self._embed_msg(
                ctx,
                _("Playlist {id} does not exist in {scope} scope.").format(
                    id=playlist_id, scope=humanize_scope(scope, the=True)
                ),
            )
        except MissingGuild:
            return await self._embed_msg(
                ctx, _("You need to specify the Guild ID for the guild to lookup.")
            )
        else:
            scope_name = humanize_scope(
                scope, ctx=guild if scope == PlaylistScope.GUILD.value else author
            )
            if added or removed:
                _colour = await ctx.embed_colour()
                embeds = []
                total_added = len(added)
                total_removed = len(removed)
                total_pages = math.ceil(total_removed / 10) + math.ceil(total_added / 10)
                page_count = 0
                if removed:
                    removed_text = ""
                    for i, track in enumerate(removed, 1):
                        if len(track.title) > 40:
                            track_title = str(track.title).replace("[", "")
                            track_title = "{}...".format((track_title[:40]).rstrip(" "))
                        else:
                            track_title = track.title
                        removed_text += f"`{i}.` **[{track_title}]({track.uri})**\n"
                        if i % 10 == 0 or i == total_removed:
                            page_count += 1
                            embed = discord.Embed(
                                title=_("Tracks removed"), colour=_colour, description=removed_text
                            )
                            text = _("Page {page_num}/{total_pages}").format(
                                page_num=page_count, total_pages=total_pages
                            )
                            embed.set_footer(text=text)
                            embeds.append(embed)
                            removed_text = ""
                if added:
                    added_text = ""
                    for i, track in enumerate(added, 1):
                        if len(track.title) > 40:
                            track_title = str(track.title).replace("[", "")
                            track_title = "{}...".format((track_title[:40]).rstrip(" "))
                        else:
                            track_title = track.title
                        added_text += f"`{i}.` **[{track_title}]({track.uri})**\n"
                        if i % 10 == 0 or i == total_added:
                            page_count += 1
                            embed = discord.Embed(
                                title=_("Tracks added"), colour=_colour, description=added_text
                            )
                            text = _("Page {page_num}/{total_pages}").format(
                                page_num=page_count, total_pages=total_pages
                            )
                            embed.set_footer(text=text)
                            embeds.append(embed)
                            added_text = ""
                await menu(ctx, embeds, DEFAULT_CONTROLS)
            else:
                return await self._embed_msg(
                    ctx,
                    _("No changes for {name} (`{id}`) [**{scope}**].").format(
                        id=playlist.id, name=playlist.name, scope=scope_name
                    ),
                )

    @checks.is_owner()
    @playlist.command(name="upload", usage="[args]")
    async def _playlist_upload(self, ctx: commands.Context, *, scope_data: ScopeParser = None):
        """Uploads a playlist file as a playlist for the bot.

        V2 and old V3 playlist will be slow.
        V3 Playlist made with [p]playlist download will load a lot faster.

        **Usage**:
        ​ ​ ​ ​ [p]playlist upload args

        **Args**:
        ​ ​ ​ ​ The following are all optional:
        ​ ​ ​ ​ ​ ​ ​ ​ --scope <scope>
        ​ ​ ​ ​ ​ ​ ​ ​ --author [user]
        ​ ​ ​ ​ ​ ​ ​ ​ --guild [guild] **Only the bot owner can use this**

        Scope is one of the following:
        ​ ​ ​ ​ Global
        ​ ​ ​ ​ Guild
        ​ ​ ​ ​ User

        Author can be one of the following:
        ​ ​ ​ ​ User ID
        ​ ​ ​ ​ User Mention
        ​ ​ ​ ​ User Name#123

        Guild can be one of the following:
        ​ ​ ​ ​ Guild ID
        ​ ​ ​ ​ Exact guild name

        Example use:
        ​ ​ ​ ​ [p]playlist upload
        ​ ​ ​ ​ [p]playlist upload --scope Global
        ​ ​ ​ ​ [p]playlist upload --scope User
        """
        if scope_data is None:
            scope_data = [PlaylistScope.GUILD.value, ctx.author, ctx.guild, False]
        scope, author, guild, specified_user = scope_data
        temp_playlist = FakePlaylist(author.id, scope)
        if not await self.can_manage_playlist(scope, temp_playlist, ctx, author, guild):
            return

        if not await self._playlist_check(ctx):
            return
        player = lavalink.get_player(ctx.guild.id)

        await self._embed_msg(
            ctx,
            _("Please upload the playlist file. Any other message will cancel this operation."),
        )

        try:
            file_message = await ctx.bot.wait_for(
                "message", timeout=30.0, check=MessagePredicate.same_context(ctx)
            )
        except asyncio.TimeoutError:
            return await self._embed_msg(ctx, _("No file detected, try again later."))
        try:
            file_url = file_message.attachments[0].url
        except IndexError:
            return await self._embed_msg(ctx, _("Upload cancelled."))
        file_suffix = file_url.rsplit(".", 1)[1]
        if file_suffix != "txt":
            return await self._embed_msg(ctx, _("Only playlist files can be uploaded."))
        try:
            async with self.session.request("GET", file_url) as r:
                uploaded_playlist = await r.json(content_type="text/plain")
        except UnicodeDecodeError:
            return await self._embed_msg(ctx, _("Not a valid playlist file."))

        new_schema = uploaded_playlist.get("schema", 1) >= 2
        version = uploaded_playlist.get("version", "v2")

        if new_schema and version == "v3":
            uploaded_playlist_url = uploaded_playlist.get("playlist_url", None)
            track_list = uploaded_playlist.get("tracks", [])
        else:
            uploaded_playlist_url = uploaded_playlist.get("link", None)
            track_list = uploaded_playlist.get("playlist", [])

        uploaded_playlist_name = uploaded_playlist.get(
            "name", (file_url.split("/")[6]).split(".")[0]
        )
        if (
            not uploaded_playlist_url
            or not match_yt_playlist(uploaded_playlist_url)
            or not (
                await self.music_cache.lavalink_query(
                    ctx, player, audio_dataclasses.Query.process_input(uploaded_playlist_url)
                )
            )[0].tracks
        ):
            if version == "v3":
                return await self._load_v3_playlist(
                    ctx,
                    scope,
                    uploaded_playlist_name,
                    uploaded_playlist_url,
                    track_list,
                    author,
                    guild,
                )
            return await self._load_v2_playlist(
                ctx,
                track_list,
                player,
                uploaded_playlist_url,
                uploaded_playlist_name,
                scope,
                author,
                guild,
            )
        return await ctx.invoke(
            self._playlist_save,
            playlist_name=uploaded_playlist_name,
            playlist_url=uploaded_playlist_url,
            scope_data=(scope, author, guild, specified_user),
        )

    @playlist.command(name="rename", usage="<playlist_name_OR_id> <new_name> [args]")
    async def _playlist_rename(
        self,
        ctx: commands.Context,
        playlist_matches: PlaylistConverter,
        new_name: str,
        *,
        scope_data: ScopeParser = None,
    ):
        """Rename an existing playlist.

        **Usage**:
        ​ ​ ​ ​ [p]playlist rename playlist_name_OR_id new_name args

        **Args**:
        ​ ​ ​ ​ The following are all optional:
        ​ ​ ​ ​ ​ ​ ​ ​ --scope <scope>
        ​ ​ ​ ​ ​ ​ ​ ​ --author [user]
        ​ ​ ​ ​ ​ ​ ​ ​ --guild [guild] **Only the bot owner can use this**

        Scope is one of the following:
        ​ ​ ​ ​ Global
        ​ ​ ​ ​ Guild
        ​ ​ ​ ​ User

        Author can be one of the following:
        ​ ​ ​ ​ User ID
        ​ ​ ​ ​ User Mention
        ​ ​ ​ ​ User Name#123

        Guild can be one of the following:
        ​ ​ ​ ​ Guild ID
        ​ ​ ​ ​ Exact guild name

        Example use:
        ​ ​ ​ ​ [p]playlist rename MyGuildPlaylist RenamedGuildPlaylist
        ​ ​ ​ ​ [p]playlist rename MyGlobalPlaylist RenamedGlobalPlaylist --scope Global
        ​ ​ ​ ​ [p]playlist rename MyPersonalPlaylist RenamedPersonalPlaylist --scope User
        """
        if scope_data is None:
            scope_data = [PlaylistScope.GUILD.value, ctx.author, ctx.guild, False]
        scope, author, guild, specified_user = scope_data

        new_name = new_name.split(" ")[0].strip('"')[:32]
        if new_name.isnumeric():
            return await self._embed_msg(
                ctx,
                _(
                    "Playlist names must be a single word (up to 32 "
                    "characters) and not numbers only."
                ),
            )

        try:
            playlist_id, playlist_arg = await self._get_correct_playlist_id(
                ctx, playlist_matches, scope, author, guild, specified_user
            )
        except TooManyMatches as e:
            return await self._embed_msg(ctx, str(e))
        if playlist_id is None:
            return await self._embed_msg(
                ctx, _("Could not match '{arg}' to a playlist.").format(arg=playlist_arg)
            )

        try:
            playlist = await get_playlist(playlist_id, scope, self.bot, guild, author)
        except RuntimeError:
            return await self._embed_msg(
                ctx,
                _("Playlist {id} does not exist in {scope} scope.").format(
                    id=playlist_id, scope=humanize_scope(scope, the=True)
                ),
            )
        except MissingGuild:
            return await self._embed_msg(
                ctx, _("You need to specify the Guild ID for the guild to lookup.")
            )

        if not await self.can_manage_playlist(scope, playlist, ctx, author, guild):
            return
        scope_name = humanize_scope(
            scope, ctx=guild if scope == PlaylistScope.GUILD.value else author
        )
        old_name = playlist.name
        update = {"name": new_name}
        await playlist.edit(update)
        msg = _("'{old}' playlist has been renamed to '{new}' (`{id}`) [**{scope}**]").format(
            old=bold(old_name), new=bold(playlist.name), id=playlist.id, scope=scope_name
        )
        await self._embed_msg(ctx, msg)

    async def _load_v3_playlist(
        self,
        ctx: commands.Context,
        scope: str,
        uploaded_playlist_name: str,
        uploaded_playlist_url: str,
        track_list,
        author: Union[discord.User, discord.Member],
        guild: Union[discord.Guild],
    ):
        embed1 = discord.Embed(
            colour=await ctx.embed_colour(), title=_("Please wait, adding tracks...")
        )
        playlist_msg = await ctx.send(embed=embed1)
        track_count = len(track_list)
        uploaded_track_count = len(track_list)
        await asyncio.sleep(1)
        embed2 = discord.Embed(
            colour=await ctx.embed_colour(),
            title=_("Loading track {num}/{total}...").format(
                num=track_count, total=uploaded_track_count
            ),
        )
        await playlist_msg.edit(embed=embed2)
        playlist = await create_playlist(
            ctx, scope, uploaded_playlist_name, uploaded_playlist_url, track_list, author, guild
        )
        scope_name = humanize_scope(
            scope, ctx=guild if scope == PlaylistScope.GUILD.value else author
        )
        if not track_count:
            msg = _("Empty playlist {name} (`{id}`) [**{scope}**] created.").format(
                name=playlist.name, id=playlist.id, scope=scope_name
            )
        elif uploaded_track_count != track_count:
            bad_tracks = uploaded_track_count - track_count
            msg = _(
                "Added {num} tracks from the {playlist_name} playlist. {num_bad} track(s) "
                "could not be loaded."
            ).format(num=track_count, playlist_name=playlist.name, num_bad=bad_tracks)
        else:
            msg = _("Added {num} tracks from the {playlist_name} playlist.").format(
                num=track_count, playlist_name=playlist.name
            )
        embed3 = discord.Embed(
            colour=await ctx.embed_colour(), title=_("Playlist Saved"), description=msg
        )
        await playlist_msg.edit(embed=embed3)
        database_entries = []
        time_now = str(datetime.datetime.now(datetime.timezone.utc))
        for t in track_list:
            uri = t.get("info", {}).get("uri")
            if uri:
                t = {"loadType": "V2_COMPAT", "tracks": [t], "query": uri}
                database_entries.append(
                    {
                        "query": uri,
                        "data": json.dumps(t),
                        "last_updated": time_now,
                        "last_fetched": time_now,
                    }
                )
        if database_entries and HAS_SQL:
            await self.music_cache.insert("lavalink", database_entries)

    async def _load_v2_playlist(
        self,
        ctx: commands.Context,
        uploaded_track_list,
        player: lavalink.player_manager.Player,
        playlist_url: str,
        uploaded_playlist_name: str,
        scope: str,
        author: Union[discord.User, discord.Member],
        guild: Union[discord.Guild],
    ):
        track_list = []
        track_count = 0
        successfull_count = 0
        uploaded_track_count = len(uploaded_track_list)

        embed1 = discord.Embed(
            colour=await ctx.embed_colour(), title=_("Please wait, adding tracks...")
        )
        playlist_msg = await ctx.send(embed=embed1)
        notifier = Notifier(ctx, playlist_msg, {"playlist": _("Loading track {num}/{total}...")})
        for song_url in uploaded_track_list:
            track_count += 1
            try:
                result, called_api = await self.music_cache.lavalink_query(
                    ctx, player, audio_dataclasses.Query.process_input(song_url)
                )
                track = result.tracks
            except Exception:
                continue
            try:
                track_obj = track_creator(player, other_track=track[0])
                track_list.append(track_obj)
                successfull_count += 1
            except Exception:
                continue
            if (track_count % 2 == 0) or (track_count == len(uploaded_track_list)):
                await notifier.notify_user(
                    current=track_count, total=len(uploaded_track_list), key="playlist"
                )

        playlist = await create_playlist(
            ctx, scope, uploaded_playlist_name, playlist_url, track_list, author, guild
        )
        scope_name = humanize_scope(
            scope, ctx=guild if scope == PlaylistScope.GUILD.value else author
        )
        if not successfull_count:
            msg = _("Empty playlist {name} (`{id}`) [**{scope}**] created.").format(
                name=playlist.name, id=playlist.id, scope=scope_name
            )
        elif uploaded_track_count != successfull_count:
            bad_tracks = uploaded_track_count - successfull_count
            msg = _(
                "Added {num} tracks from the {playlist_name} playlist. {num_bad} track(s) "
                "could not be loaded."
            ).format(num=successfull_count, playlist_name=playlist.name, num_bad=bad_tracks)
        else:
            msg = _("Added {num} tracks from the {playlist_name} playlist.").format(
                num=successfull_count, playlist_name=playlist.name
            )
        embed3 = discord.Embed(
            colour=await ctx.embed_colour(), title=_("Playlist Saved"), description=msg
        )
        await playlist_msg.edit(embed=embed3)

    async def _maybe_update_playlist(
        self, ctx: commands.Context, player: lavalink.player_manager.Player, playlist: Playlist
    ) -> Tuple[List[lavalink.Track], List[lavalink.Track], Playlist]:
        if playlist.url is None:
            return [], [], playlist
        results = {}
        updated_tracks = await self._playlist_tracks(
            ctx, player, audio_dataclasses.Query.process_input(playlist.url)
        )
        if not updated_tracks:
            # No Tracks available on url Lets set it to none to avoid repeated calls here
            results["url"] = None
        if updated_tracks:  # Tracks have been updated
            results["tracks"] = updated_tracks

        old_tracks = playlist.tracks_obj
        new_tracks = [lavalink.Track(data=track) for track in updated_tracks]
        removed = list(set(old_tracks) - set(new_tracks))
        added = list(set(new_tracks) - set(old_tracks))
        if removed or added:
            await playlist.edit(results)

        return added, removed, playlist

    async def _playlist_check(self, ctx: commands.Context):
        if not self._player_check(ctx):
            if self._connection_aborted:
                msg = _("Connection to Lavalink has failed.")
                if await ctx.bot.is_owner(ctx.author):
                    msg += " " + _("Please check your console or logs for details.")
                await self._embed_msg(ctx, msg)
                return False
            try:
                if (
                    not ctx.author.voice.channel.permissions_for(ctx.me).connect
                    or not ctx.author.voice.channel.permissions_for(ctx.me).move_members
                    and userlimit(ctx.author.voice.channel)
                ):
                    await self._embed_msg(
                        ctx, _("I don't have permission to connect to your channel.")
                    )
                    return False
                await lavalink.connect(ctx.author.voice.channel)
                player = lavalink.get_player(ctx.guild.id)
                player.store("connect", datetime.datetime.utcnow())
            except IndexError:
                await self._embed_msg(
                    ctx, _("Connection to Lavalink has not yet been established.")
                )
                return False
            except AttributeError:
                await self._embed_msg(ctx, _("Connect to a voice channel first."))
                return False

        player = lavalink.get_player(ctx.guild.id)
        player.store("channel", ctx.channel.id)
        player.store("guild", ctx.guild.id)
        if (
            not ctx.author.voice or ctx.author.voice.channel != player.channel
        ) and not await self._can_instaskip(ctx, ctx.author):
            await self._embed_msg(
                ctx, _("You must be in the voice channel to use the playlist command.")
            )
            return False
        await self._eq_check(ctx, player)
        await self._data_check(ctx)
        return True

    async def _playlist_tracks(
        self,
        ctx: commands.Context,
        player: lavalink.player_manager.Player,
        query: audio_dataclasses.Query,
    ):
        search = query.is_search
        tracklist = []

        if query.is_spotify:
            try:
                if self.play_lock[ctx.message.guild.id]:
                    return await self._embed_msg(
                        ctx, _("Wait until the playlist has finished loading.")
                    )
            except KeyError:
                pass
            tracks = await self._get_spotify_tracks(ctx, query)
            if not tracks:
                return await self._embed_msg(ctx, _("Nothing found."))
            for track in tracks:
                track_obj = track_creator(player, other_track=track)
                tracklist.append(track_obj)
            self._play_lock(ctx, False)
        elif query.is_search:
            result, called_api = await self.music_cache.lavalink_query(ctx, player, query)
            tracks = result.tracks
            if not tracks:
                return await self._embed_msg(ctx, _("Nothing found."))
        else:
            result, called_api = await self.music_cache.lavalink_query(ctx, player, query)
            tracks = result.tracks

        if not search and len(tracklist) == 0:
            for track in tracks:
                track_obj = track_creator(player, other_track=track)
                tracklist.append(track_obj)
        elif len(tracklist) == 0:
            track_obj = track_creator(player, other_track=tracks[0])
            tracklist.append(track_obj)
        return tracklist

    @commands.command()
    @commands.guild_only()
    @commands.bot_has_permissions(embed_links=True)
    async def prev(self, ctx: commands.Context):
        """Skip to the start of the previously played track."""
        if not self._player_check(ctx):
            return await self._embed_msg(ctx, _("Nothing playing."))
        dj_enabled = await self.config.guild(ctx.guild).dj_enabled()
        player = lavalink.get_player(ctx.guild.id)
        if dj_enabled:
            if not await self._can_instaskip(ctx, ctx.author) and not await self._is_alone(
                ctx, ctx.author
            ):
                return await self._embed_msg(ctx, _("You need the DJ role to skip tracks."))
        if (
            not ctx.author.voice or ctx.author.voice.channel != player.channel
        ) and not await self._can_instaskip(ctx, ctx.author):
            return await self._embed_msg(
                ctx, _("You must be in the voice channel to skip the music.")
            )
        if player.fetch("prev_song") is None:
            return await self._embed_msg(ctx, _("No previous track."))
        else:
            track = player.fetch("prev_song")
            player.add(player.fetch("prev_requester"), track)
            self.bot.dispatch("red_audio_track_enqueue", player.channel.guild, track, ctx.author)
            queue_len = len(player.queue)
            bump_song = player.queue[-1]
            player.queue.insert(0, bump_song)
            player.queue.pop(queue_len)
            await player.skip()
            query = audio_dataclasses.Query.process_input(player.current.uri)
            if query.is_local:

                if player.current.title == "Unknown title":
                    description = "{}".format(query.track.to_string_hidden())
                else:
                    song = bold("{} - {}").format(player.current.author, player.current.title)
                    description = "{}\n{}".format(song, query.track.to_string_hidden())
            else:
                description = f"**[{player.current.title}]({player.current.uri})**"
            embed = discord.Embed(
                colour=await ctx.embed_colour(),
                title=_("Replaying Track"),
                description=description,
            )
            await ctx.send(embed=embed)

    @commands.group(invoke_without_command=True)
    @commands.guild_only()
    @commands.bot_has_permissions(embed_links=True, add_reactions=True)
    async def queue(self, ctx: commands.Context, *, page: int = 1):
        """List the songs in the queue."""

        async def _queue_menu(
            ctx: commands.Context,
            pages: list,
            controls: dict,
            message: discord.Message,
            page: int,
            timeout: float,
            emoji: str,
        ):
            if message:
                await ctx.send_help(self.queue)
                with contextlib.suppress(discord.HTTPException):
                    await message.delete()
                return None

        queue_controls = {"⬅": prev_page, "❌": close_menu, "➡": next_page, "ℹ": _queue_menu}

        if not self._player_check(ctx):
            return await self._embed_msg(ctx, _("There's nothing in the queue."))
        player = lavalink.get_player(ctx.guild.id)
        if not player.queue:
            if player.current:
                arrow = await draw_time(ctx)
                pos = lavalink.utils.format_time(player.position)
                if player.current.is_stream:
                    dur = "LIVE"
                else:
                    dur = lavalink.utils.format_time(player.current.length)

                query = audio_dataclasses.Query.process_input(player.current)

                if query.is_local:
                    if player.current.title != "Unknown title":
                        song = "**{track.author} - {track.title}**\n{uri}\n"
                    else:
                        song = "{uri}\n"
                else:
                    song = "**[{track.title}]({track.uri})**\n"
                song += _("Requested by: **{track.requester}**")
                song += "\n\n{arrow}`{pos}`/`{dur}`"
                song = song.format(
                    track=player.current,
                    uri=audio_dataclasses.LocalPath(player.current.uri).to_string_hidden()
                    if audio_dataclasses.Query.process_input(player.current.uri).is_local
                    else player.current.uri,
                    arrow=arrow,
                    pos=pos,
                    dur=dur,
                )

                embed = discord.Embed(
                    colour=await ctx.embed_colour(), title=_("Now Playing"), description=song
                )
                if await self.config.guild(ctx.guild).thumbnail() and player.current:
                    if player.current.thumbnail:
                        embed.set_thumbnail(url=player.current.thumbnail)

                shuffle = await self.config.guild(ctx.guild).shuffle()
                repeat = await self.config.guild(ctx.guild).repeat()
                autoplay = await self.config.guild(ctx.guild).auto_play() or self.owns_autoplay
                text = ""
                text += (
                    _("Auto-Play")
                    + ": "
                    + ("\N{WHITE HEAVY CHECK MARK}" if autoplay else "\N{CROSS MARK}")
                )
                text += (
                    (" | " if text else "")
                    + _("Shuffle")
                    + ": "
                    + ("\N{WHITE HEAVY CHECK MARK}" if shuffle else "\N{CROSS MARK}")
                )
                text += (
                    (" | " if text else "")
                    + _("Repeat")
                    + ": "
                    + ("\N{WHITE HEAVY CHECK MARK}" if repeat else "\N{CROSS MARK}")
                )
                embed.set_footer(text=text)

                return await ctx.send(embed=embed)
            return await self._embed_msg(ctx, _("There's nothing in the queue."))

        async with ctx.typing():
            len_queue_pages = math.ceil(len(player.queue) / 10)
            queue_page_list = []
            for page_num in range(1, len_queue_pages + 1):
                embed = await self._build_queue_page(ctx, player, page_num)
                queue_page_list.append(embed)
            if page > len_queue_pages:
                page = len_queue_pages
        return await menu(ctx, queue_page_list, queue_controls, page=(page - 1))

    async def _build_queue_page(
        self, ctx: commands.Context, player: lavalink.player_manager.Player, page_num
    ):
        shuffle = await self.config.guild(ctx.guild).shuffle()
        repeat = await self.config.guild(ctx.guild).repeat()
        autoplay = await self.config.guild(ctx.guild).auto_play() or self.owns_autoplay

        queue_num_pages = math.ceil(len(player.queue) / 10)
        queue_idx_start = (page_num - 1) * 10
        queue_idx_end = queue_idx_start + 10
        queue_list = ""
        try:
            arrow = await draw_time(ctx)
        except AttributeError:
            return await self._embed_msg(ctx, _("There's nothing in the queue."))
        pos = lavalink.utils.format_time(player.position)

        if player.current.is_stream:
            dur = "LIVE"
        else:
            dur = lavalink.utils.format_time(player.current.length)

        query = audio_dataclasses.Query.process_input(player.current)

        if query.is_stream:
            queue_list += _("**Currently livestreaming:**\n")
            queue_list += "**[{current.title}]({current.uri})**\n".format(current=player.current)
            queue_list += _("Requested by: **{user}**").format(user=player.current.requester)
            queue_list += f"\n\n{arrow}`{pos}`/`{dur}`\n\n"

        elif query.is_local:
            if player.current.title != "Unknown title":
                queue_list += "\n".join(
                    (
                        _("Playing: ")
                        + "**{current.author} - {current.title}**".format(current=player.current),
                        audio_dataclasses.LocalPath(player.current.uri).to_string_hidden(),
                        _("Requested by: **{user}**\n").format(user=player.current.requester),
                        f"{arrow}`{pos}`/`{dur}`\n\n",
                    )
                )
            else:
                queue_list += "\n".join(
                    (
                        _("Playing: ")
                        + audio_dataclasses.LocalPath(player.current.uri).to_string_hidden(),
                        _("Requested by: **{user}**\n").format(user=player.current.requester),
                        f"{arrow}`{pos}`/`{dur}`\n\n",
                    )
                )
        else:
            queue_list += _("Playing: ")
            queue_list += "**[{current.title}]({current.uri})**\n".format(current=player.current)
            queue_list += _("Requested by: **{user}**").format(user=player.current.requester)
            queue_list += f"\n\n{arrow}`{pos}`/`{dur}`\n\n"

        for i, track in enumerate(
            player.queue[queue_idx_start:queue_idx_end], start=queue_idx_start
        ):
            if len(track.title) > 40:
                track_title = str(track.title).replace("[", "")
                track_title = "{}...".format((track_title[:40]).rstrip(" "))
            else:
                track_title = track.title
            req_user = track.requester
            track_idx = i + 1
            query = audio_dataclasses.Query.process_input(track)

            if query.is_local:
                if track.title == "Unknown title":
                    queue_list += f"`{track_idx}.` " + ", ".join(
                        (
                            bold(audio_dataclasses.LocalPath(track.uri).to_string_hidden()),
                            _("requested by **{user}**\n").format(user=req_user),
                        )
                    )
                else:
                    queue_list += f"`{track_idx}.` **{track.author} - {track_title}**, " + _(
                        "requested by **{user}**\n"
                    ).format(user=req_user)
            else:
                queue_list += f"`{track_idx}.` **[{track_title}]({track.uri})**, "
                queue_list += _("requested by **{user}**\n").format(user=req_user)

        embed = discord.Embed(
            colour=await ctx.embed_colour(),
            title="Queue for " + ctx.guild.name,
            description=queue_list,
        )
        if await self.config.guild(ctx.guild).thumbnail() and player.current.thumbnail:
            embed.set_thumbnail(url=player.current.thumbnail)
        queue_dur = await queue_duration(ctx)
        queue_total_duration = lavalink.utils.format_time(queue_dur)
        text = _(
            "Page {page_num}/{total_pages} | {num_tracks} "
            "tracks, {num_remaining} remaining  |  \n\n"
        ).format(
            page_num=page_num,
            total_pages=queue_num_pages,
            num_tracks=len(player.queue) + 1,
            num_remaining=queue_total_duration,
        )
        text += (
            _("Auto-Play")
            + ": "
            + ("\N{WHITE HEAVY CHECK MARK}" if autoplay else "\N{CROSS MARK}")
        )
        text += (
            (" | " if text else "")
            + _("Shuffle")
            + ": "
            + ("\N{WHITE HEAVY CHECK MARK}" if shuffle else "\N{CROSS MARK}")
        )
        text += (
            (" | " if text else "")
            + _("Repeat")
            + ": "
            + ("\N{WHITE HEAVY CHECK MARK}" if repeat else "\N{CROSS MARK}")
        )
        embed.set_footer(text=text)
        return embed

    @staticmethod
    async def _build_queue_search_list(queue_list, search_words):
        track_list = []
        queue_idx = 0
        for track in queue_list:
            queue_idx = queue_idx + 1
            if not match_url(track.uri):
                query = audio_dataclasses.Query.process_input(track)
                if track.title == "Unknown title":
                    track_title = query.track.to_string_hidden()
                else:
                    track_title = "{} - {}".format(track.author, track.title)
            else:
                track_title = track.title

            song_info = {str(queue_idx): track_title}
            track_list.append(song_info)
        search_results = process.extract(search_words, track_list, limit=50)
        search_list = []
        for search, percent_match in search_results:
            for queue_position, title in search.items():
                if percent_match > 89:
                    search_list.append([queue_position, title])
        return search_list

    @staticmethod
    async def _build_queue_search_page(ctx: commands.Context, page_num, search_list):
        search_num_pages = math.ceil(len(search_list) / 10)
        search_idx_start = (page_num - 1) * 10
        search_idx_end = search_idx_start + 10
        track_match = ""
        for i, track in enumerate(
            search_list[search_idx_start:search_idx_end], start=search_idx_start
        ):
            track_idx = i + 1
            if type(track) is str:
                track_location = audio_dataclasses.LocalPath(track).to_string_hidden()
                track_match += "`{}.` **{}**\n".format(track_idx, track_location)
            else:
                track_match += "`{}.` **{}**\n".format(track[0], track[1])
        embed = discord.Embed(
            colour=await ctx.embed_colour(), title=_("Matching Tracks:"), description=track_match
        )
        embed.set_footer(
            text=(_("Page {page_num}/{total_pages}") + " | {num_tracks} tracks").format(
                page_num=page_num, total_pages=search_num_pages, num_tracks=len(search_list)
            )
        )
        return embed

    @queue.command(name="clear")
    @commands.guild_only()
    async def _queue_clear(self, ctx: commands.Context):
        """Clears the queue."""
        try:
            player = lavalink.get_player(ctx.guild.id)
        except KeyError:
            return await self._embed_msg(ctx, _("There's nothing in the queue."))
        dj_enabled = await self.config.guild(ctx.guild).dj_enabled()
        if not self._player_check(ctx) or not player.queue:
            return await self._embed_msg(ctx, _("There's nothing in the queue."))
        if dj_enabled:
            if not await self._can_instaskip(ctx, ctx.author) and not await self._is_alone(
                ctx, ctx.author
            ):
                return await self._embed_msg(ctx, _("You need the DJ role to clear the queue."))
        player.queue.clear()
        await self._embed_msg(ctx, _("The queue has been cleared."))

    @queue.command(name="clean")
    @commands.guild_only()
    async def _queue_clean(self, ctx: commands.Context):
        """Removes songs from the queue if the requester is not in the voice channel."""
        try:
            player = lavalink.get_player(ctx.guild.id)
        except KeyError:
            return await self._embed_msg(ctx, _("There's nothing in the queue."))
        dj_enabled = await self.config.guild(ctx.guild).dj_enabled()
        if not self._player_check(ctx) or not player.queue:
            return await self._embed_msg(ctx, _("There's nothing in the queue."))
        if dj_enabled:
            if not await self._can_instaskip(ctx, ctx.author) and not await self._is_alone(
                ctx, ctx.author
            ):
                return await self._embed_msg(ctx, _("You need the DJ role to clean the queue."))
        clean_tracks = []
        removed_tracks = 0
        listeners = player.channel.members
        for track in player.queue:
            if track.requester in listeners:
                clean_tracks.append(track)
            else:
                removed_tracks += 1
        player.queue = clean_tracks
        if removed_tracks == 0:
            await self._embed_msg(ctx, _("Removed 0 tracks."))
        else:
            await self._embed_msg(
                ctx,
                _(
                    "Removed {removed_tracks} tracks queued by members o"
                    "utside of the voice channel."
                ).format(removed_tracks=removed_tracks),
            )

    @queue.command(name="cleanself")
    @commands.guild_only()
    async def _queue_cleanself(self, ctx: commands.Context):
        """Removes all tracks you requested from the queue."""

        try:
            player = lavalink.get_player(ctx.guild.id)
        except KeyError:
            return await self._embed_msg(ctx, _("There's nothing in the queue."))
        if not self._player_check(ctx) or not player.queue:
            return await self._embed_msg(ctx, _("There's nothing in the queue."))

        clean_tracks = []
        removed_tracks = 0
        for track in player.queue:
            if track.requester != ctx.author:
                clean_tracks.append(track)
            else:
                removed_tracks += 1
        player.queue = clean_tracks
        if removed_tracks == 0:
            await self._embed_msg(ctx, _("Removed 0 tracks."))
        else:
            await self._embed_msg(
                ctx,
                _("Removed {removed_tracks} tracks queued by {member.display_name}.").format(
                    removed_tracks=removed_tracks, member=ctx.author
                ),
            )

    @queue.command(name="search")
    @commands.guild_only()
    async def _queue_search(self, ctx: commands.Context, *, search_words: str):
        """Search the queue."""
        try:
            player = lavalink.get_player(ctx.guild.id)
        except KeyError:
            return await self._embed_msg(ctx, _("There's nothing in the queue."))
        if not self._player_check(ctx) or not player.queue:
            return await self._embed_msg(ctx, _("There's nothing in the queue."))

        search_list = await self._build_queue_search_list(player.queue, search_words)
        if not search_list:
            return await self._embed_msg(ctx, _("No matches."))

        len_search_pages = math.ceil(len(search_list) / 10)
        search_page_list = []
        for page_num in range(1, len_search_pages + 1):
            embed = await self._build_queue_search_page(ctx, page_num, search_list)
            search_page_list.append(embed)
        await menu(ctx, search_page_list, DEFAULT_CONTROLS)

    @queue.command(name="shuffle")
    @commands.guild_only()
    async def _queue_shuffle(self, ctx: commands.Context):
        """Shuffles the queue."""
        dj_enabled = await self.config.guild(ctx.guild).dj_enabled()
        if dj_enabled:
            if not await self._can_instaskip(ctx, ctx.author) and not await self._is_alone(
                ctx, ctx.author
            ):
                return await self._embed_msg(ctx, _("You need the DJ role to clean the queue."))
        if not self._player_check(ctx):
            return await self._embed_msg(ctx, _("There's nothing in the queue."))
        try:
            if (
                not ctx.author.voice.channel.permissions_for(ctx.me).connect
                or not ctx.author.voice.channel.permissions_for(ctx.me).move_members
                and userlimit(ctx.author.voice.channel)
            ):
                return await self._embed_msg(
                    ctx, _("I don't have permission to connect to your channel.")
                )
            await lavalink.connect(ctx.author.voice.channel)
            player = lavalink.get_player(ctx.guild.id)
            player.store("connect", datetime.datetime.utcnow())
        except AttributeError:
            return await self._embed_msg(ctx, _("Connect to a voice channel first."))
        except IndexError:
            return await self._embed_msg(
                ctx, _("Connection to Lavalink has not yet been established.")
            )
        except KeyError:
            return await self._embed_msg(ctx, _("There's nothing in the queue."))

        if not self._player_check(ctx) or not player.queue:
            return await self._embed_msg(ctx, _("There's nothing in the queue."))

        player.force_shuffle(0)
        return await self._embed_msg(ctx, _("Queue has been shuffled."))

    @commands.command()
    @commands.guild_only()
    @commands.bot_has_permissions(embed_links=True)
    async def repeat(self, ctx: commands.Context):
        """Toggle repeat."""
        dj_enabled = await self.config.guild(ctx.guild).dj_enabled()
        if dj_enabled:
            if not await self._can_instaskip(ctx, ctx.author) and not await self._has_dj_role(
                ctx, ctx.author
            ):
                return await self._embed_msg(ctx, _("You need the DJ role to toggle repeat."))
        if self._player_check(ctx):
            await self._data_check(ctx)
            player = lavalink.get_player(ctx.guild.id)
            if (
                not ctx.author.voice or ctx.author.voice.channel != player.channel
            ) and not await self._can_instaskip(ctx, ctx.author):
                return await self._embed_msg(
                    ctx, _("You must be in the voice channel to toggle repeat.")
                )

        autoplay = await self.config.guild(ctx.guild).auto_play()
        repeat = await self.config.guild(ctx.guild).repeat()
        msg = ""
        msg += _("Repeat tracks: {true_or_false}.").format(
            true_or_false=_("Enabled") if not repeat else _("Disabled")
        )
        await self.config.guild(ctx.guild).repeat.set(not repeat)
        if repeat is not True and autoplay is True:
            msg += _("\nAuto-play has been disabled.")
            await self.config.guild(ctx.guild).auto_play.set(False)

        embed = discord.Embed(
            title=_("Repeat settings changed"), description=msg, colour=await ctx.embed_colour()
        )
        await ctx.send(embed=embed)
        if self._player_check(ctx):
            await self._data_check(ctx)

    @commands.command()
    @commands.guild_only()
    @commands.bot_has_permissions(embed_links=True)
    async def remove(self, ctx: commands.Context, index: int):
        """Remove a specific track number from the queue."""
        dj_enabled = await self.config.guild(ctx.guild).dj_enabled()
        if not self._player_check(ctx):
            return await self._embed_msg(ctx, _("Nothing playing."))
        player = lavalink.get_player(ctx.guild.id)
        if not player.queue:
            return await self._embed_msg(ctx, _("Nothing queued."))
        if dj_enabled:
            if not await self._can_instaskip(ctx, ctx.author):
                return await self._embed_msg(ctx, _("You need the DJ role to remove tracks."))
        if (
            not ctx.author.voice or ctx.author.voice.channel != player.channel
        ) and not await self._can_instaskip(ctx, ctx.author):
            return await self._embed_msg(
                ctx, _("You must be in the voice channel to manage the queue.")
            )
        if index > len(player.queue) or index < 1:
            return await self._embed_msg(
                ctx, _("Song number must be greater than 1 and within the queue limit.")
            )
        index -= 1
        removed = player.queue.pop(index)
        query = audio_dataclasses.Query.process_input(removed.uri)
        if query.is_local:
            local_path = audio_dataclasses.LocalPath(removed.uri).to_string_hidden()
            if removed.title == "Unknown title":
                removed_title = local_path
            else:
                removed_title = "{} - {}\n{}".format(removed.author, removed.title, local_path)
        else:
            removed_title = removed.title
        await self._embed_msg(
            ctx, _("Removed {track} from the queue.").format(track=removed_title)
        )

    @commands.command()
    @commands.guild_only()
    @commands.bot_has_permissions(embed_links=True, add_reactions=True)
    async def search(self, ctx: commands.Context, *, query: str):
        """Pick a track with a search.

        Use `[p]search list <search term>` to queue all tracks found
        on YouTube. `[p]search sc <search term>` will search SoundCloud
        instead of YouTube.
        """

        async def _search_menu(
            ctx: commands.Context,
            pages: list,
            controls: dict,
            message: discord.Message,
            page: int,
            timeout: float,
            emoji: str,
        ):
            if message:
                await self._search_button_action(ctx, tracks, emoji, page)
                with contextlib.suppress(discord.HTTPException):
                    await message.delete()
                return None

        search_controls = {
            "1⃣": _search_menu,
            "2⃣": _search_menu,
            "3⃣": _search_menu,
            "4⃣": _search_menu,
            "5⃣": _search_menu,
            "⬅": prev_page,
            "❌": close_menu,
            "➡": next_page,
        }

        if not self._player_check(ctx):
            if self._connection_aborted:
                msg = _("Connection to Lavalink has failed.")
                if await ctx.bot.is_owner(ctx.author):
                    msg += " " + _("Please check your console or logs for details.")
                return await self._embed_msg(ctx, msg)
            try:
                if (
                    not ctx.author.voice.channel.permissions_for(ctx.me).connect
                    or not ctx.author.voice.channel.permissions_for(ctx.me).move_members
                    and userlimit(ctx.author.voice.channel)
                ):
                    return await self._embed_msg(
                        ctx, _("I don't have permission to connect to your channel.")
                    )
                await lavalink.connect(ctx.author.voice.channel)
                player = lavalink.get_player(ctx.guild.id)
                player.store("connect", datetime.datetime.utcnow())
            except AttributeError:
                return await self._embed_msg(ctx, _("Connect to a voice channel first."))
            except IndexError:
                return await self._embed_msg(
                    ctx, _("Connection to Lavalink has not yet been established.")
                )
        player = lavalink.get_player(ctx.guild.id)
        guild_data = await self.config.guild(ctx.guild).all()
        player.store("channel", ctx.channel.id)
        player.store("guild", ctx.guild.id)
        if (
            not ctx.author.voice or ctx.author.voice.channel != player.channel
        ) and not await self._can_instaskip(ctx, ctx.author):
            return await self._embed_msg(
                ctx, _("You must be in the voice channel to enqueue tracks.")
            )
        await self._eq_check(ctx, player)
        await self._data_check(ctx)

        if not isinstance(query, list):
            query = audio_dataclasses.Query.process_input(query)
            if query.invoked_from == "search list" or query.invoked_from == "local folder":
                if query.invoked_from == "search list":
                    result, called_api = await self.music_cache.lavalink_query(ctx, player, query)
                    tracks = result.tracks
                else:
                    tracks = await self._folder_tracks(ctx, player, query)
                if not tracks:
                    embed = discord.Embed(
                        title=_("Nothing found."), colour=await ctx.embed_colour()
                    )
                    if await self.config.use_external_lavalink() and query.is_local:
                        embed.description = _(
                            "Local tracks will not work "
                            "if the `Lavalink.jar` cannot see the track.\n"
                            "This may be due to permissions or because Lavalink.jar is being run "
                            "in a different machine than the local tracks."
                        )
                    return await ctx.send(embed=embed)
                queue_dur = await queue_duration(ctx)
                queue_total_duration = lavalink.utils.format_time(queue_dur)

                track_len = 0
                empty_queue = not player.queue
                for track in tracks:
                    if not await is_allowed(
                        ctx.guild,
                        (
                            f"{track.title} {track.author} {track.uri} "
                            f"{str(audio_dataclasses.Query.process_input(track))}"
                        ),
                    ):
                        log.debug(f"Query is not allowed in {ctx.guild} ({ctx.guild.id})")
                        continue
                    elif guild_data["maxlength"] > 0:
                        if track_limit(track, guild_data["maxlength"]):
                            track_len += 1
                            player.add(ctx.author, track)
                            self.bot.dispatch(
                                "red_audio_track_enqueue", player.channel.guild, track, ctx.author
                            )
                    else:
                        track_len += 1
                        player.add(ctx.author, track)
                        self.bot.dispatch(
                            "red_audio_track_enqueue", player.channel.guild, track, ctx.author
                        )
                    if not player.current:
                        await player.play()
                player.maybe_shuffle(0 if empty_queue else 1)
                if len(tracks) > track_len:
                    maxlength_msg = " {bad_tracks} tracks cannot be queued.".format(
                        bad_tracks=(len(tracks) - track_len)
                    )
                else:
                    maxlength_msg = ""
                songembed = discord.Embed(
                    colour=await ctx.embed_colour(),
                    title=_("Queued {num} track(s).{maxlength_msg}").format(
                        num=track_len, maxlength_msg=maxlength_msg
                    ),
                )
                if not guild_data["shuffle"] and queue_dur > 0:
                    songembed.set_footer(
                        text=_(
                            "{time} until start of search playback: starts at #{position} in queue"
                        ).format(time=queue_total_duration, position=len(player.queue) + 1)
                    )
                return await ctx.send(embed=songembed)
            elif query.is_local and query.single_track:
                tracks = await self._folder_list(ctx, query)
            elif query.is_local and query.is_album:
                if ctx.invoked_with == "folder":
                    return await self._local_play_all(ctx, query, from_search=True)
                else:
                    tracks = await self._folder_list(ctx, query)
            else:
                result, called_api = await self.music_cache.lavalink_query(ctx, player, query)
                tracks = result.tracks
            if not tracks:
                embed = discord.Embed(title=_("Nothing found."), colour=await ctx.embed_colour())
                if await self.config.use_external_lavalink() and query.is_local:
                    embed.description = _(
                        "Local tracks will not work "
                        "if the `Lavalink.jar` cannot see the track.\n"
                        "This may be due to permissions or because Lavalink.jar is being run "
                        "in a different machine than the local tracks."
                    )
                return await ctx.send(embed=embed)
        else:
            tracks = query

        len_search_pages = math.ceil(len(tracks) / 5)
        search_page_list = []
        for page_num in range(1, len_search_pages + 1):
            embed = await self._build_search_page(ctx, tracks, page_num)
            search_page_list.append(embed)

        dj_enabled = await self.config.guild(ctx.guild).dj_enabled()
        if dj_enabled:
            if not await self._can_instaskip(ctx, ctx.author):
                return await menu(ctx, search_page_list, DEFAULT_CONTROLS)

        await menu(ctx, search_page_list, search_controls)

    async def _search_button_action(self, ctx: commands.Context, tracks, emoji, page):
        if not self._player_check(ctx):
            if self._connection_aborted:
                msg = _("Connection to Lavalink has failed.")
                if await ctx.bot.is_owner(ctx.author):
                    msg += " " + _("Please check your console or logs for details.")
                return await self._embed_msg(ctx, msg)
            try:
                await lavalink.connect(ctx.author.voice.channel)
                player = lavalink.get_player(ctx.guild.id)
                player.store("connect", datetime.datetime.utcnow())
            except AttributeError:
                return await self._embed_msg(ctx, _("Connect to a voice channel first."))
            except IndexError:
                return await self._embed_msg(
                    ctx, _("Connection to Lavalink has not yet been established.")
                )
        player = lavalink.get_player(ctx.guild.id)
        guild_data = await self.config.guild(ctx.guild).all()
        if not await self._currency_check(ctx, guild_data["jukebox_price"]):
            return
        try:
            if emoji == "1⃣":
                search_choice = tracks[0 + (page * 5)]
            elif emoji == "2⃣":
                search_choice = tracks[1 + (page * 5)]
            elif emoji == "3⃣":
                search_choice = tracks[2 + (page * 5)]
            elif emoji == "4⃣":
                search_choice = tracks[3 + (page * 5)]
            elif emoji == "5⃣":
                search_choice = tracks[4 + (page * 5)]
            else:
                search_choice = tracks[0 + (page * 5)]
                # TODO: verify this does not break exit and arrows
        except IndexError:
            search_choice = tracks[-1]
        try:
            query = audio_dataclasses.Query.process_input(search_choice.uri)
            if query.is_local:

                localtrack = audio_dataclasses.LocalPath(search_choice.uri)
                if search_choice.title != "Unknown title":
                    description = "**{} - {}**\n{}".format(
                        search_choice.author, search_choice.title, localtrack.to_string_hidden()
                    )
                else:
                    description = localtrack.to_string_hidden()
            else:
                description = "**[{}]({})**".format(search_choice.title, search_choice.uri)

        except AttributeError:
            search_choice = audio_dataclasses.Query.process_input(search_choice)
            if search_choice.track.exists() and search_choice.track.is_dir():
                return await ctx.invoke(self.search, query=search_choice)
            elif search_choice.track.exists() and search_choice.track.is_file():
                search_choice.invoked_from = "localtrack"
            return await ctx.invoke(self.play, query=search_choice)

        embed = discord.Embed(
            colour=await ctx.embed_colour(), title=_("Track Enqueued"), description=description
        )
        queue_dur = await queue_duration(ctx)
        queue_total_duration = lavalink.utils.format_time(queue_dur)
        if not await is_allowed(
            ctx.guild,
            (
                f"{search_choice.title} {search_choice.author} {search_choice.uri} "
                f"{str(audio_dataclasses.Query.process_input(search_choice))}"
            ),
        ):
            log.debug(f"Query is not allowed in {ctx.guild} ({ctx.guild.id})")
            self._play_lock(ctx, False)
            return await self._embed_msg(ctx, _("This track is not allowed in this server."))
        elif guild_data["maxlength"] > 0:

            if track_limit(search_choice.length, guild_data["maxlength"]):
                player.add(ctx.author, search_choice)
                player.maybe_shuffle()
                self.bot.dispatch(
                    "red_audio_track_enqueue", player.channel.guild, search_choice, ctx.author
                )
            else:
                return await self._embed_msg(ctx, _("Track exceeds maximum length."))
        else:
            player.add(ctx.author, search_choice)
            player.maybe_shuffle()
            self.bot.dispatch(
                "red_audio_track_enqueue", player.channel.guild, search_choice, ctx.author
            )

        if not guild_data["shuffle"] and queue_dur > 0:
            embed.set_footer(
                text=_("{time} until track playback: #{position} in queue").format(
                    time=queue_total_duration, position=len(player.queue) + 1
                )
            )

        if not player.current:
            await player.play()
        await ctx.send(embed=embed)

    @staticmethod
    async def _build_search_page(ctx: commands.Context, tracks, page_num):
        search_num_pages = math.ceil(len(tracks) / 5)
        search_idx_start = (page_num - 1) * 5
        search_idx_end = search_idx_start + 5
        search_list = ""
        command = ctx.invoked_with
        folder = False
        for i, track in enumerate(tracks[search_idx_start:search_idx_end], start=search_idx_start):
            search_track_num = i + 1
            if search_track_num > 5:
                search_track_num = search_track_num % 5
            if search_track_num == 0:
                search_track_num = 5
            try:
                query = audio_dataclasses.Query.process_input(track.uri)
                if query.is_local:
                    search_list += "`{0}.` **{1}**\n[{2}]\n".format(
                        search_track_num,
                        track.title,
                        audio_dataclasses.LocalPath(track.uri).to_string_hidden(),
                    )
                else:
                    search_list += "`{0}.` **[{1}]({2})**\n".format(
                        search_track_num, track.title, track.uri
                    )
            except AttributeError:
                # query = Query.process_input(track)
                track = audio_dataclasses.Query.process_input(track)
                if track.is_local and command != "search":
                    search_list += "`{}.` **{}**\n".format(
                        search_track_num, track.to_string_user()
                    )
                    folder = True
                elif command == "search":
                    search_list += "`{}.` **{}**\n".format(
                        search_track_num, track.to_string_user()
                    )
                else:
                    search_list += "`{}.` **{}**\n".format(
                        search_track_num, track.to_string_user()
                    )
        if hasattr(tracks[0], "uri"):
            title = _("Tracks Found:")
            footer = _("search results")
        elif folder:
            title = _("Folders Found:")
            footer = _("local folders")
        else:
            title = _("Files Found:")
            footer = _("local tracks")
        embed = discord.Embed(
            colour=await ctx.embed_colour(), title=title, description=search_list
        )
        embed.set_footer(
            text=(_("Page {page_num}/{total_pages}") + " | {num_results} {footer}").format(
                page_num=page_num,
                total_pages=search_num_pages,
                num_results=len(tracks),
                footer=footer,
            )
        )
        return embed

    @commands.command()
    @commands.guild_only()
    @commands.bot_has_permissions(embed_links=True)
    async def seek(self, ctx: commands.Context, seconds: Union[int, str]):
        """Seek ahead or behind on a track by seconds or a to a specific time.

        Accepts seconds or a value formatted like 00:00:00 (`hh:mm:ss`) or 00:00 (`mm:ss`)."""
        dj_enabled = await self.config.guild(ctx.guild).dj_enabled()
        vote_enabled = await self.config.guild(ctx.guild).vote_enabled()
        is_alone = await self._is_alone(ctx, ctx.author)
        is_requester = await self.is_requester(ctx, ctx.author)
        can_skip = await self._can_instaskip(ctx, ctx.author)

        if not self._player_check(ctx):
            return await self._embed_msg(ctx, _("Nothing playing."))
        player = lavalink.get_player(ctx.guild.id)
        if (not ctx.author.voice or ctx.author.voice.channel != player.channel) and not can_skip:
            return await self._embed_msg(ctx, _("You must be in the voice channel to use seek."))

        if vote_enabled and not can_skip and not is_alone:
            return await self._embed_msg(
                ctx, _("There are other people listening - vote to skip instead.")
            )

        if dj_enabled and not (can_skip or is_requester) and not is_alone:
            return await self._embed_msg(
                ctx, _("You need the DJ role or be the track requester to use seek.")
            )

        if player.current:
            if player.current.is_stream:
                return await self._embed_msg(ctx, _("Can't seek on a stream."))
            else:
                try:
                    int(seconds)
                    abs_position = False
                except ValueError:
                    abs_position = True
                    seconds = time_convert(seconds)
                if seconds == 0:
                    return await self._embed_msg(ctx, _("Invalid input for the time to seek."))
                if not abs_position:
                    time_sec = int(seconds) * 1000
                    seek = player.position + time_sec
                    if seek <= 0:
                        await self._embed_msg(
                            ctx, _("Moved {num_seconds}s to 00:00:00").format(num_seconds=seconds)
                        )
                    else:
                        await self._embed_msg(
                            ctx,
                            _("Moved {num_seconds}s to {time}").format(
                                num_seconds=seconds, time=lavalink.utils.format_time(seek)
                            ),
                        )
                    await player.seek(seek)
                else:
                    await self._embed_msg(
                        ctx,
                        _("Moved to {time}").format(
                            time=lavalink.utils.format_time(seconds * 1000)
                        ),
                    )
                    await player.seek(seconds * 1000)
        else:
            await self._embed_msg(ctx, _("Nothing playing."))

    @commands.command()
    @commands.guild_only()
    @commands.bot_has_permissions(embed_links=True)
    async def shuffle(self, ctx: commands.Context):
        """Toggle shuffle."""
        dj_enabled = await self.config.guild(ctx.guild).dj_enabled()
        if dj_enabled:
            if not await self._can_instaskip(ctx, ctx.author):
                return await self._embed_msg(ctx, _("You need the DJ role to toggle shuffle."))
        if self._player_check(ctx):
            await self._data_check(ctx)
            player = lavalink.get_player(ctx.guild.id)
            if (
                not ctx.author.voice or ctx.author.voice.channel != player.channel
            ) and not await self._can_instaskip(ctx, ctx.author):
                return await self._embed_msg(
                    ctx, _("You must be in the voice channel to toggle shuffle.")
                )

        shuffle = await self.config.guild(ctx.guild).shuffle()
        await self.config.guild(ctx.guild).shuffle.set(not shuffle)
        await self._embed_msg(
            ctx,
            _("Shuffle tracks: {true_or_false}.").format(
                true_or_false=_("Enabled") if not shuffle else _("Disabled")
            ),
        )
        if self._player_check(ctx):
            await self._data_check(ctx)

    @commands.command()
    @commands.guild_only()
    @commands.bot_has_permissions(embed_links=True)
    async def sing(self, ctx: commands.Context):
        """Make Red sing one of her songs."""
        ids = (
            "zGTkAVsrfg8",
            "cGMWL8cOeAU",
            "vFrjMq4aL-g",
            "WROI5WYBU_A",
            "41tIUr_ex3g",
            "f9O2Rjn1azc",
        )
        url = f"https://www.youtube.com/watch?v={random.choice(ids)}"
        await ctx.invoke(self.play, query=url)

    @commands.command()
    @commands.guild_only()
    @commands.bot_has_permissions(embed_links=True)
    async def skip(self, ctx: commands.Context, skip_to_track: int = None):
        """Skip to the next track, or to a given track number."""
        if not self._player_check(ctx):
            return await self._embed_msg(ctx, _("Nothing playing."))
        player = lavalink.get_player(ctx.guild.id)
        if (
            not ctx.author.voice or ctx.author.voice.channel != player.channel
        ) and not await self._can_instaskip(ctx, ctx.author):
            return await self._embed_msg(
                ctx, _("You must be in the voice channel to skip the music.")
            )
        if not player.current:
            return await self._embed_msg(ctx, _("Nothing playing."))
        dj_enabled = await self.config.guild(ctx.guild).dj_enabled()
        vote_enabled = await self.config.guild(ctx.guild).vote_enabled()
        is_alone = await self._is_alone(ctx, ctx.author)
        is_requester = await self.is_requester(ctx, ctx.author)
        can_skip = await self._can_instaskip(ctx, ctx.author)

        if dj_enabled and not vote_enabled:
            if not (can_skip or is_requester) and not is_alone:
                return await self._embed_msg(
                    ctx, _("You need the DJ role or be the track requester to skip tracks.")
                )
            if (
                is_requester
                and not can_skip
                and isinstance(skip_to_track, int)
                and skip_to_track > 1
            ):
                return await self._embed_msg(ctx, _("You can only skip the current track."))

        if vote_enabled:
            if not can_skip:
                if skip_to_track is not None:
                    return await self._embed_msg(
                        ctx, _("Can't skip to a specific track in vote mode without the DJ role.")
                    )
                if ctx.author.id in self.skip_votes[ctx.message.guild]:
                    self.skip_votes[ctx.message.guild].remove(ctx.author.id)
                    reply = _("I removed your vote to skip.")
                else:
                    self.skip_votes[ctx.message.guild].append(ctx.author.id)
                    reply = _("You voted to skip.")

                num_votes = len(self.skip_votes[ctx.message.guild])
                vote_mods = []
                for member in player.channel.members:
                    can_skip = await self._can_instaskip(ctx, member)
                    if can_skip:
                        vote_mods.append(member)
                num_members = len(player.channel.members) - len(vote_mods)
                vote = int(100 * num_votes / num_members)
                percent = await self.config.guild(ctx.guild).vote_percent()
                if vote >= percent:
                    self.skip_votes[ctx.message.guild] = []
                    await self._embed_msg(ctx, _("Vote threshold met."))
                    return await self._skip_action(ctx)
                else:
                    reply += _(
                        " Votes: {num_votes}/{num_members}"
                        " ({cur_percent}% out of {required_percent}% needed)"
                    ).format(
                        num_votes=humanize_number(num_votes),
                        num_members=humanize_number(num_members),
                        cur_percent=vote,
                        required_percent=percent,
                    )
                    return await self._embed_msg(ctx, reply)
            else:
                return await self._skip_action(ctx, skip_to_track)
        else:
            return await self._skip_action(ctx, skip_to_track)

    async def _can_instaskip(self, ctx: commands.Context, member: discord.Member):

        dj_enabled = await self.config.guild(ctx.guild).dj_enabled()

        if member.bot:
            return True

        if member.id == ctx.guild.owner_id:
            return True

        if dj_enabled:
            if await self._has_dj_role(ctx, member):
                return True

        if await ctx.bot.is_owner(member):
            return True

        if await ctx.bot.is_mod(member):
            return True

        if await self._channel_check(ctx):
            return True

        return False

    async def _is_alone(self, ctx: commands.Context, member: discord.Member):
        try:
            user_voice = ctx.guild.get_member(member.id).voice
            bot_voice = ctx.guild.get_member(self.bot.user.id).voice
            nonbots = sum(not m.bot for m in user_voice.channel.members)
            if user_voice.channel != bot_voice.channel:
                nonbots = nonbots + 1
        except AttributeError:
            if ctx.guild.get_member(self.bot.user.id).voice is not None:
                nonbots = sum(
                    not m.bot for m in ctx.guild.get_member(self.bot.user.id).voice.channel.members
                )
                if nonbots == 1:
                    nonbots = 2
            elif ctx.guild.get_member(member.id).voice.channel.members == 1:
                nonbots = 1
            else:
                nonbots = 0
        return nonbots <= 1

    async def _has_dj_role(self, ctx: commands.Context, member: discord.Member):
        dj_role_obj = ctx.guild.get_role(await self.config.guild(ctx.guild).dj_role())
        if dj_role_obj in ctx.guild.get_member(member.id).roles:
            return True
        return False

    @staticmethod
    async def is_requester(ctx: commands.Context, member: discord.Member):
        try:
            player = lavalink.get_player(ctx.guild.id)
            log.debug(f"Current requester is {player.current}")
            if player.current.requester.id == member.id:
                return True
            return False
        except Exception as e:
            log.error(e)
        return False

    async def _skip_action(self, ctx: commands.Context, skip_to_track: int = None):
        player = lavalink.get_player(ctx.guild.id)
        autoplay = await self.config.guild(player.channel.guild).auto_play() or self.owns_autoplay
        if not player.current or (not player.queue and not autoplay):
            try:
                pos, dur = player.position, player.current.length
            except AttributeError:
                return await self._embed_msg(ctx, _("There's nothing in the queue."))
            time_remain = lavalink.utils.format_time(dur - pos)
            if player.current.is_stream:
                embed = discord.Embed(
                    colour=await ctx.embed_colour(), title=_("There's nothing in the queue.")
                )
                embed.set_footer(
                    text=_("Currently livestreaming {track}").format(track=player.current.title)
                )
            else:
                embed = discord.Embed(
                    colour=await ctx.embed_colour(), title=_("There's nothing in the queue.")
                )
                embed.set_footer(
                    text=_("{time} left on {track}").format(
                        time=time_remain, track=player.current.title
                    )
                )
            return await ctx.send(embed=embed)
        elif autoplay and not player.queue:
            embed = discord.Embed(
                colour=await ctx.embed_colour(),
                title=_("Track Skipped"),
                description=await get_description(player.current),
            )
            await ctx.send(embed=embed)
            return await player.skip()

        queue_to_append = []
        if skip_to_track is not None and skip_to_track != 1:
            if skip_to_track < 1:
                return await self._embed_msg(
                    ctx, _("Track number must be equal to or greater than 1.")
                )
            elif skip_to_track > len(player.queue):
                return await self._embed_msg(
                    ctx,
                    _(
                        "There are only {queuelen} songs currently queued.".format(
                            queuelen=len(player.queue)
                        )
                    ),
                )
            embed = discord.Embed(
                colour=await ctx.embed_colour(),
                title=_("{skip_to_track} Tracks Skipped".format(skip_to_track=skip_to_track)),
            )
            await ctx.send(embed=embed)
            if player.repeat:
                queue_to_append = player.queue[0 : min(skip_to_track - 1, len(player.queue) - 1)]
            player.queue = player.queue[
                min(skip_to_track - 1, len(player.queue) - 1) : len(player.queue)
            ]
        else:
            embed = discord.Embed(
                colour=await ctx.embed_colour(),
                title=_("Track Skipped"),
                description=await get_description(player.current),
            )
            await ctx.send(embed=embed)
        self.bot.dispatch("red_audio_skip_track", player.channel.guild, player.current, ctx.author)
        await player.play()
        player.queue += queue_to_append

    @commands.command()
    @commands.guild_only()
    @commands.bot_has_permissions(embed_links=True)
    async def stop(self, ctx: commands.Context):
        """Stop playback and clear the queue."""
        dj_enabled = await self.config.guild(ctx.guild).dj_enabled()
        vote_enabled = await self.config.guild(ctx.guild).vote_enabled()
        if not self._player_check(ctx):
            return await self._embed_msg(ctx, _("Nothing playing."))
        player = lavalink.get_player(ctx.guild.id)
        if (
            not ctx.author.voice or ctx.author.voice.channel != player.channel
        ) and not await self._can_instaskip(ctx, ctx.author):
            return await self._embed_msg(
                ctx, _("You must be in the voice channel to stop the music.")
            )
        if vote_enabled or vote_enabled and dj_enabled:
            if not await self._can_instaskip(ctx, ctx.author) and not await self._is_alone(
                ctx, ctx.author
            ):
                return await self._embed_msg(
                    ctx, _("There are other people listening - vote to skip instead.")
                )
        if dj_enabled and not vote_enabled:
            if not await self._can_instaskip(ctx, ctx.author):
                return await self._embed_msg(ctx, _("You need the DJ role to stop the music."))
        if (
            player.is_playing
            or (not player.is_playing and player.paused)
            or player.queue
            or getattr(player.current, "extras", {}).get("autoplay")
        ):
            eq = player.fetch("eq")
            if eq:
                await self.config.custom("EQUALIZER", ctx.guild.id).eq_bands.set(eq.bands)
            player.queue = []
            player.store("playing_song", None)
            player.store("prev_requester", None)
            player.store("prev_song", None)
            player.store("requester", None)
            await player.stop()
            await self._embed_msg(ctx, _("Stopping..."))

    @commands.command()
    @commands.guild_only()
    @commands.cooldown(1, 15, commands.BucketType.guild)
    @commands.bot_has_permissions(embed_links=True)
    async def summon(self, ctx: commands.Context):
        """Summon the bot to a voice channel."""
        dj_enabled = await self.config.guild(ctx.guild).dj_enabled()
        if dj_enabled:
            if not await self._can_instaskip(ctx, ctx.author):
                return await self._embed_msg(ctx, _("You need the DJ role to summon the bot."))
        try:
            if (
                not ctx.author.voice.channel.permissions_for(ctx.me).connect
                or not ctx.author.voice.channel.permissions_for(ctx.me).move_members
                and userlimit(ctx.author.voice.channel)
            ):
                return await self._embed_msg(
                    ctx, _("I don't have permission to connect to your channel.")
                )
            if not self._player_check(ctx):
                await lavalink.connect(ctx.author.voice.channel)
                player = lavalink.get_player(ctx.guild.id)
                player.store("connect", datetime.datetime.utcnow())
            else:
                player = lavalink.get_player(ctx.guild.id)
                if ctx.author.voice.channel == player.channel:
                    return
                await player.move_to(ctx.author.voice.channel)
        except AttributeError:
            return await self._embed_msg(ctx, _("Connect to a voice channel first."))
        except IndexError:
            return await self._embed_msg(
                ctx, _("Connection to Lavalink has not yet been established.")
            )

    @commands.command()
    @commands.guild_only()
    @commands.bot_has_permissions(embed_links=True)
    async def volume(self, ctx: commands.Context, vol: int = None):
        """Set the volume, 1% - 150%."""
        dj_enabled = await self.config.guild(ctx.guild).dj_enabled()
        if not vol:
            vol = await self.config.guild(ctx.guild).volume()
            embed = discord.Embed(
                colour=await ctx.embed_colour(),
                title=_("Current Volume:"),
                description=str(vol) + "%",
            )
            if not self._player_check(ctx):
                embed.set_footer(text=_("Nothing playing."))
            return await ctx.send(embed=embed)
        if self._player_check(ctx):
            player = lavalink.get_player(ctx.guild.id)
            if (
                not ctx.author.voice or ctx.author.voice.channel != player.channel
            ) and not await self._can_instaskip(ctx, ctx.author):
                return await self._embed_msg(
                    ctx, _("You must be in the voice channel to change the volume.")
                )
        if dj_enabled:
            if not await self._can_instaskip(ctx, ctx.author) and not await self._has_dj_role(
                ctx, ctx.author
            ):
                return await self._embed_msg(ctx, _("You need the DJ role to change the volume."))
        if vol < 0:
            vol = 0
        if vol > 150:
            vol = 150
            await self.config.guild(ctx.guild).volume.set(vol)
            if self._player_check(ctx):
                await lavalink.get_player(ctx.guild.id).set_volume(vol)
        else:
            await self.config.guild(ctx.guild).volume.set(vol)
            if self._player_check(ctx):
                await lavalink.get_player(ctx.guild.id).set_volume(vol)
        embed = discord.Embed(
            colour=await ctx.embed_colour(), title=_("Volume:"), description=str(vol) + "%"
        )
        if not self._player_check(ctx):
            embed.set_footer(text=_("Nothing playing."))
        await ctx.send(embed=embed)

    @commands.group(aliases=["llset"])
    @commands.guild_only()
    @commands.bot_has_permissions(embed_links=True)
    @checks.is_owner()
    async def llsetup(self, ctx: commands.Context):
        """Lavalink server configuration options."""
        pass

    @llsetup.command()
    async def external(self, ctx: commands.Context):
        """Toggle using external lavalink servers."""
        external = await self.config.use_external_lavalink()
        await self.config.use_external_lavalink.set(not external)

        if external:
            embed = discord.Embed(
                colour=await ctx.embed_colour(),
                title=_("External lavalink server: {true_or_false}.").format(
                    true_or_false=_("Enabled") if not external else _("Disabled")
                ),
            )
            await ctx.send(embed=embed)
        else:
            if self._manager is not None:
                await self._manager.shutdown()
            await self._embed_msg(
                ctx,
                _("External lavalink server: {true_or_false}.").format(
                    true_or_false=_("Enabled") if not external else _("Disabled")
                ),
            )

        self._restart_connect()

    @llsetup.command()
    async def host(self, ctx: commands.Context, host: str):
        """Set the lavalink server host."""
        await self.config.host.set(host)
        if await self._check_external():
            embed = discord.Embed(
                colour=await ctx.embed_colour(), title=_("Host set to {host}.").format(host=host)
            )
            embed.set_footer(text=_("External lavalink server set to True."))
            await ctx.send(embed=embed)
        else:
            await self._embed_msg(ctx, _("Host set to {host}.").format(host=host))

        self._restart_connect()

    @llsetup.command()
    async def password(self, ctx: commands.Context, password: str):
        """Set the lavalink server password."""
        await self.config.password.set(str(password))
        if await self._check_external():
            embed = discord.Embed(
                colour=await ctx.embed_colour(),
                title=_("Server password set to {password}.").format(password=password),
            )
            embed.set_footer(text=_("External lavalink server set to True."))
            await ctx.send(embed=embed)
        else:
            await self._embed_msg(
                ctx, _("Server password set to {password}.").format(password=password)
            )

        self._restart_connect()

    @llsetup.command()
    async def restport(self, ctx: commands.Context, rest_port: int):
        """Set the lavalink REST server port."""
        await self.config.rest_port.set(rest_port)
        if await self._check_external():
            embed = discord.Embed(
                colour=await ctx.embed_colour(),
                title=_("REST port set to {port}.").format(port=rest_port),
            )
            embed.set_footer(text=_("External lavalink server set to True."))
            await ctx.send(embed=embed)
        else:
            await self._embed_msg(ctx, _("REST port set to {port}.").format(port=rest_port))

        self._restart_connect()

    @llsetup.command()
    async def wsport(self, ctx: commands.Context, ws_port: int):
        """Set the lavalink websocket server port."""
        await self.config.ws_port.set(ws_port)
        if await self._check_external():
            embed = discord.Embed(
                colour=await ctx.embed_colour(),
                title=_("Websocket port set to {port}.").format(port=ws_port),
            )
            embed.set_footer(text=_("External lavalink server set to True."))
            await ctx.send(embed=embed)
        else:
            await self._embed_msg(ctx, _("Websocket port set to {port}.").format(port=ws_port))

        self._restart_connect()

    @staticmethod
    async def _apply_gain(guild_id: int, band, gain):
        const = {
            "op": "equalizer",
            "guildId": str(guild_id),
            "bands": [{"band": band, "gain": gain}],
        }

        try:
            await lavalink.get_player(guild_id).node.send({**const})
        except (KeyError, IndexError):
            pass

    @staticmethod
    async def _apply_gains(guild_id: int, gains):
        const = {
            "op": "equalizer",
            "guildId": str(guild_id),
            "bands": [{"band": x, "gain": y} for x, y in enumerate(gains)],
        }

        try:
            await lavalink.get_player(guild_id).node.send({**const})
        except (KeyError, IndexError):
            pass

    async def _channel_check(self, ctx: commands.Context):
        try:
            player = lavalink.get_player(ctx.guild.id)
        except KeyError:
            return False
        try:
            in_channel = sum(
                not m.bot for m in ctx.guild.get_member(self.bot.user.id).voice.channel.members
            )
        except AttributeError:
            return False

        if not ctx.author.voice:
            user_channel = None
        else:
            user_channel = ctx.author.voice.channel

        if in_channel == 0 and user_channel:
            if (
                (player.channel != user_channel)
                and not player.current
                and player.position == 0
                and len(player.queue) == 0
            ):
                await player.move_to(user_channel)
                return True
        else:
            return False

    async def _check_api_tokens(self):
        spotify = await self.bot.get_shared_api_tokens("spotify")
        youtube = await self.bot.get_shared_api_tokens("youtube")
        return {
            "spotify_client_id": spotify.get("client_id", ""),
            "spotify_client_secret": spotify.get("client_secret", ""),
            "youtube_api": youtube.get("api_key", ""),
        }

    async def _check_external(self):
        external = await self.config.use_external_lavalink()
        if not external:
            if self._manager is not None:
                await self._manager.shutdown()
            await self.config.use_external_lavalink.set(True)
            return True
        else:
            return False

    async def _clear_react(self, message: discord.Message, emoji: dict = None):
        """Non blocking version of clear_react"""
        return self.bot.loop.create_task(clear_react(self.bot, message, emoji))

    async def _currency_check(self, ctx: commands.Context, jukebox_price: int):
        jukebox = await self.config.guild(ctx.guild).jukebox()
        if jukebox and not await self._can_instaskip(ctx, ctx.author):
            try:
                await bank.withdraw_credits(ctx.author, jukebox_price)
                return True
            except ValueError:
                credits_name = await bank.get_currency_name(ctx.guild)
                await self._embed_msg(
                    ctx,
                    _("Not enough {currency} ({required_credits} required).").format(
                        currency=credits_name, required_credits=humanize_number(jukebox_price)
                    ),
                )
                return False
        else:
            return True

    async def _data_check(self, ctx: commands.Context):
        player = lavalink.get_player(ctx.guild.id)
        shuffle = await self.config.guild(ctx.guild).shuffle()
        repeat = await self.config.guild(ctx.guild).repeat()
        volume = await self.config.guild(ctx.guild).volume()
        player.repeat = repeat
        player.shuffle = shuffle
        if player.volume != volume:
            await player.set_volume(volume)

    async def disconnect_timer(self):
        stop_times = {}
        pause_times = {}
        while True:
            for p in lavalink.all_players():
                server = p.channel.guild

                if [self.bot.user] == p.channel.members:
                    stop_times.setdefault(server.id, time.time())
                    pause_times.setdefault(server.id, time.time())
                else:
                    stop_times.pop(server.id, None)
                    if p.paused and server.id in pause_times:
                        try:
                            await p.pause(False)
                        except Exception:
                            log.error(
                                "Exception raised in Audio's emptypause_timer.", exc_info=True
                            )
                        finally:
                            pause_times.pop(server.id, None)
                    else:
                        pause_times.pop(server.id, None)
            servers = stop_times.copy()
            servers.update(pause_times)
            for sid in servers:
                server_obj = self.bot.get_guild(sid)
                if sid in stop_times and await self.config.guild(server_obj).emptydc_enabled():
                    emptydc_timer = await self.config.guild(server_obj).emptydc_timer()
                    if (time.time() - stop_times[sid]) >= emptydc_timer:
                        stop_times.pop(sid)
                        try:
<<<<<<< HEAD
                            await lavalink.get_player(sid).disconnect()
                        except Exception as err:
=======
                            player = lavalink.get_player(sid)
                            await player.stop()
                            await player.disconnect()
                        except Exception:
>>>>>>> 19e8e60a
                            log.error("Exception raised in Audio's emptydc_timer.", exc_info=True)
                            if "No such player for that guild" in str(err):
                                stop_times.pop(sid, None)
                            pass
                elif (
                    sid in pause_times and await self.config.guild(server_obj).emptypause_enabled()
                ):
                    emptypause_timer = await self.config.guild(server_obj).emptypause_timer()
                    if (time.time() - pause_times.get(sid)) >= emptypause_timer:
                        try:
                            await lavalink.get_player(sid).pause()
                        except Exception as err:
                            if "No such player for that guild" in str(err):
                                pause_times.pop(sid, None)
                            log.error(
                                "Exception raised in Audio's emptypause_timer.", exc_info=True
                            )
            await asyncio.sleep(5)

    @staticmethod
    async def _embed_msg(ctx: commands.Context, title: str):
        embed = discord.Embed(colour=await ctx.embed_colour(), title=title)
        await ctx.send(embed=embed)

    async def _eq_check(self, ctx: commands.Context, player: lavalink.Player):
        eq = player.fetch("eq", Equalizer())

        config_bands = await self.config.custom("EQUALIZER", ctx.guild.id).eq_bands()
        if not config_bands:
            config_bands = eq.bands
            await self.config.custom("EQUALIZER", ctx.guild.id).eq_bands.set(eq.bands)

        if eq.bands != config_bands:
            band_num = list(range(0, eq._band_count))
            band_value = config_bands
            eq_dict = {}
            for k, v in zip(band_num, band_value):
                eq_dict[k] = v
            for band, value in eq_dict.items():
                eq.set_gain(band, value)
            player.store("eq", eq)
            await self._apply_gains(ctx.guild.id, config_bands)

    async def _eq_interact(
        self, ctx: commands.Context, player: lavalink.Player, eq, message, selected
    ):
        player.store("eq", eq)
        emoji = {
            "far_left": "◀",
            "one_left": "⬅",
            "max_output": "⏫",
            "output_up": "🔼",
            "output_down": "🔽",
            "min_output": "⏬",
            "one_right": "➡",
            "far_right": "▶",
            "reset": "⏺",
            "info": "ℹ",
        }
        selector = f'{" " * 8}{"   " * selected}^^'
        try:
            await message.edit(content=box(f"{eq.visualise()}\n{selector}", lang="ini"))
        except discord.errors.NotFound:
            return
        try:
            react_emoji, react_user = await self._get_eq_reaction(ctx, message, emoji)
        except TypeError:
            return

        if not react_emoji:
            await self.config.custom("EQUALIZER", ctx.guild.id).eq_bands.set(eq.bands)
            await self._clear_react(message, emoji)

        if react_emoji == "⬅":
            await remove_react(message, react_emoji, react_user)
            await self._eq_interact(ctx, player, eq, message, max(selected - 1, 0))

        if react_emoji == "➡":
            await remove_react(message, react_emoji, react_user)
            await self._eq_interact(ctx, player, eq, message, min(selected + 1, 14))

        if react_emoji == "🔼":
            await remove_react(message, react_emoji, react_user)
            _max = "{:.2f}".format(min(eq.get_gain(selected) + 0.1, 1.0))
            eq.set_gain(selected, float(_max))
            await self._apply_gain(ctx.guild.id, selected, _max)
            await self._eq_interact(ctx, player, eq, message, selected)

        if react_emoji == "🔽":
            await remove_react(message, react_emoji, react_user)
            _min = "{:.2f}".format(max(eq.get_gain(selected) - 0.1, -0.25))
            eq.set_gain(selected, float(_min))
            await self._apply_gain(ctx.guild.id, selected, _min)
            await self._eq_interact(ctx, player, eq, message, selected)

        if react_emoji == "⏫":
            await remove_react(message, react_emoji, react_user)
            _max = 1.0
            eq.set_gain(selected, _max)
            await self._apply_gain(ctx.guild.id, selected, _max)
            await self._eq_interact(ctx, player, eq, message, selected)

        if react_emoji == "⏬":
            await remove_react(message, react_emoji, react_user)
            _min = -0.25
            eq.set_gain(selected, _min)
            await self._apply_gain(ctx.guild.id, selected, _min)
            await self._eq_interact(ctx, player, eq, message, selected)

        if react_emoji == "◀":
            await remove_react(message, react_emoji, react_user)
            selected = 0
            await self._eq_interact(ctx, player, eq, message, selected)

        if react_emoji == "▶":
            await remove_react(message, react_emoji, react_user)
            selected = 14
            await self._eq_interact(ctx, player, eq, message, selected)

        if react_emoji == "⏺":
            await remove_react(message, react_emoji, react_user)
            for band in range(eq._band_count):
                eq.set_gain(band, 0.0)
            await self._apply_gains(ctx.guild.id, eq.bands)
            await self._eq_interact(ctx, player, eq, message, selected)

        if react_emoji == "ℹ":
            await remove_react(message, react_emoji, react_user)
            await ctx.send_help(self.eq)
            await self._eq_interact(ctx, player, eq, message, selected)

    @staticmethod
    async def _eq_msg_clear(eq_message: discord.Message):
        if eq_message is not None:
            with contextlib.suppress(discord.HTTPException):
                await eq_message.delete()

    async def _get_eq_reaction(self, ctx: commands.Context, message: discord.Message, emoji):
        try:
            reaction, user = await self.bot.wait_for(
                "reaction_add",
                check=lambda r, u: r.message.id == message.id
                and u.id == ctx.author.id
                and r.emoji in emoji.values(),
                timeout=30,
            )
        except asyncio.TimeoutError:
            await self._clear_react(message, emoji)
            return None
        else:
            return reaction.emoji, user

    def _play_lock(self, ctx: commands.Context, tf):
        if tf:
            self.play_lock[ctx.message.guild.id] = True
        else:
            self.play_lock[ctx.message.guild.id] = False

    def _player_check(self, ctx: commands.Context):
        if self._connection_aborted:
            return False
        try:
            lavalink.get_player(ctx.guild.id)
            return True
        except IndexError:
            return False
        except KeyError:
            return False

    @commands.Cog.listener()
    async def on_voice_state_update(
        self, member: discord.Member, before: discord.VoiceState, after: discord.VoiceState
    ):
        await self._ready_event.wait()
        if after.channel != before.channel:
            try:
                self.skip_votes[before.channel.guild].remove(member.id)
            except (ValueError, KeyError, AttributeError):
                pass

    def cog_unload(self):
        if not self._cleaned_up:
            self.bot.dispatch("red_audio_unload", self)
            self.session.detach()
            self.bot.loop.create_task(self._close_database())
            if self._disconnect_task:
                self._disconnect_task.cancel()

            if self._connect_task:
                self._connect_task.cancel()

            if self._init_task:
                self._init_task.cancel()

            lavalink.unregister_event_listener(self.event_handler)
            self.bot.loop.create_task(lavalink.close())
            if self._manager is not None:
                self.bot.loop.create_task(self._manager.shutdown())

            self._cleaned_up = True

    @bump.error
    @disconnect.error
    @genre.error
    @local_folder.error
    @local_play.error
    @local_search.error
    @play.error
    @prev.error
    @search.error
    @_playlist_append.error
    @_playlist_save.error
    @_playlist_update.error
    @_playlist_upload.error
    async def _clear_lock_on_error(self, ctx: commands.Context, error):
        # TODO: Change this in a future PR
        # FIXME: This seems to be consuming tracebacks and not adding them to last traceback
        # which is handled by on_command_error
        # Make it so that this can be used to show user friendly errors
        if not isinstance(
            getattr(error, "original", error),
            (
                commands.CheckFailure,
                commands.UserInputError,
                commands.DisabledCommand,
                commands.CommandOnCooldown,
            ),
        ):
            self._play_lock(ctx, False)
            await self.music_cache.run_tasks(ctx)
            message = "Error in command '{}'. Check your console or logs for details.".format(
                ctx.command.qualified_name
            )
            await ctx.send(inline(message))
            exception_log = "Exception in command '{}'\n" "".format(ctx.command.qualified_name)
            exception_log += "".join(
                traceback.format_exception(type(error), error, error.__traceback__)
            )
            self.bot._last_exception = exception_log

        await ctx.bot.on_command_error(
            ctx, getattr(error, "original", error), unhandled_by_cog=True
        )

    async def cog_after_invoke(self, ctx: commands.Context):
        await self._process_db(ctx)

    async def _process_db(self, ctx: commands.Context):
        await self.music_cache.run_tasks(ctx)

    async def _close_database(self):
        await self.music_cache.run_all_pending_tasks()
        await self.music_cache.close()

    __del__ = cog_unload<|MERGE_RESOLUTION|>--- conflicted
+++ resolved
@@ -6740,15 +6740,10 @@
                     if (time.time() - stop_times[sid]) >= emptydc_timer:
                         stop_times.pop(sid)
                         try:
-<<<<<<< HEAD
-                            await lavalink.get_player(sid).disconnect()
-                        except Exception as err:
-=======
                             player = lavalink.get_player(sid)
                             await player.stop()
                             await player.disconnect()
-                        except Exception:
->>>>>>> 19e8e60a
+                        except Exception as err:
                             log.error("Exception raised in Audio's emptydc_timer.", exc_info=True)
                             if "No such player for that guild" in str(err):
                                 stop_times.pop(sid, None)
