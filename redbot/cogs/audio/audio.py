--- conflicted
+++ resolved
@@ -14,13 +14,9 @@
 import random
 import re
 import time
-<<<<<<< HEAD
-from typing import Optional
+from typing import Optional, cast, Tuple
 from urllib.parse import urlparse
 
-=======
-from typing import Optional, cast, Tuple
->>>>>>> eb45035b
 import redbot.core
 from redbot.core import Config, commands, checks, bank
 from redbot.core.data_manager import cog_data_path
@@ -36,14 +32,10 @@
 )
 from redbot.core.utils.predicates import MessagePredicate, ReactionPredicate
 from .apis import MusicCache
-from redbot.cogs.audio.utils import Notifier, CacheLevel
+from .utils import Notifier, CacheLevel
 from .equalizer import Equalizer
 from .manager import ServerManager
-<<<<<<< HEAD
-from .errors import LavalinkDownloadFailed, SpotifyFetchError
-from .utils import track_limit, queue_duration
-=======
-from .errors import LavalinkDownloadFailed, MissingGuild, TooManyMatches
+from .errors import LavalinkDownloadFailed, SpotifyFetchError, MissingGuild, TooManyMatches
 from .playlists import (
     Playlist,
     PlaylistScope,
@@ -61,7 +53,7 @@
     get_lazy_converter,
     _pass_config_to_dependencies,
 )
->>>>>>> eb45035b
+from .utils import track_limit, queue_duration
 
 _ = Translator("Audio", __file__)
 
@@ -99,11 +91,8 @@
         self.play_lock = {}
         self._manager: Optional[ServerManager] = None
         default_global = dict(
-<<<<<<< HEAD
+            schema_version=1,
             cache_level=0,
-=======
-            schema_version=1,
->>>>>>> eb45035b
             status=False,
             use_external_lavalink=False,
             restrict=True,
@@ -140,7 +129,6 @@
         self.config.register_custom(PlaylistScope.USER.value, **_playlist)
         self.config.register_guild(**default_guild)
         self.config.register_global(**default_global)
-<<<<<<< HEAD
         self.skip_votes = {}
         self.session = aiohttp.ClientSession()
         self.music_cache = MusicCache(bot, self.session, path=str(cog_data_path(raw_name="Audio")))
@@ -152,8 +140,6 @@
         self.play_lock = {}
 
         self._manager: Optional[ServerManager] = None
-=======
->>>>>>> eb45035b
 
     async def cog_before_invoke(self, ctx):
         if self.llsetup in [ctx.command, ctx.command.root_parent]:
@@ -1761,7 +1747,7 @@
 
         if "open.spotify.com" in query:
             query = "spotify:{}".format(
-                re.sub("(http[s]?://)?(open.spotify.com)/", "", query).replace("/", ":")
+                re.sub(r"(http[s]?://)?(open.spotify.com)/", "", query).replace("/", ":")
             )
         if query.startswith("spotify:"):
             return await self._get_spotify_tracks(ctx, query)
@@ -2346,20 +2332,20 @@
         ​ ​ ​ ​ ​ ​ ​ ​ --scope <scope>
         ​ ​ ​ ​ ​ ​ ​ ​ --author [user]
         ​ ​ ​ ​ ​ ​ ​ ​ --guild [guild] **Only the bot owner can use this**
-        
+
         Scope is one of the following:
         ​ ​ ​ ​ Global
         ​ ​ ​ ​ Guild
         ​ ​ ​ ​ User
-        
+
         Author can be one of the following:
         ​ ​ ​ ​ User ID
         ​ ​ ​ ​ User Mention
-        ​ ​ ​ ​ User Name#123 
-        
+        ​ ​ ​ ​ User Name#123
+
         Guild can be one of the following:
         ​ ​ ​ ​ Guild ID
-        ​ ​ ​ ​ Guild name 
+        ​ ​ ​ ​ Guild name
 
         Example use:
         ​ ​ ​ ​ [p]playlist append MyGuildPlaylist Hello by Adele
@@ -2429,42 +2415,6 @@
             ),
         )
 
-<<<<<<< HEAD
-    @checks.is_owner()
-    @playlist.command(name="copy")
-    async def _playlist_copy(self, ctx, playlist_name, from_server_id: int, to_server_id: int):
-        """Copy a playlist from one server to another."""
-        from_guild = self.bot.get_guild(from_server_id)
-        to_guild = self.bot.get_guild(to_server_id)
-        if not from_guild:
-            return await self._embed_msg(ctx, _("Invalid server ID for source server."))
-        if not to_guild:
-            return await self._embed_msg(ctx, _("Invalid server ID for target server."))
-        async with self.config.guild(from_guild).playlists() as from_playlists:
-            if playlist_name not in from_playlists:
-                return await self._embed_msg(
-                    ctx,
-                    _("No playlist with that name in {from_guild_name}.").format(
-                        from_guild_name=from_guild.name
-                    ),
-                )
-            async with self.config.guild(to_guild).playlists() as to_playlists:
-                try:
-                    target_playlists = to_playlists[playlist_name]
-                except KeyError:
-
-                    to_playlists[playlist_name] = from_playlists[playlist_name]
-                    return await self._embed_msg(
-                        ctx,
-                        _(
-                            "Playlist {name} copied from {from_guild_name} to {to_guild_name}."
-                        ).format(
-                            name=playlist_name,
-                            from_guild_name=from_guild.name,
-                            to_guild_name=to_guild.name,
-                        ),
-                    )
-=======
     @playlist.command(name="copy", usage="<id_or_name> [args]")
     async def _playlist_copy(
         self,
@@ -2497,17 +2447,16 @@
         Author can be one of the following:
         ​ ​ ​ ​ User ID
         ​ ​ ​ ​ User Mention
-        ​ ​ ​ ​ User Name#123 
+        ​ ​ ​ ​ User Name#123
 
         Guild can be one of the following:
         ​ ​ ​ ​ Guild ID
-        ​ ​ ​ ​ Guild name 
+        ​ ​ ​ ​ Guild name
 
         Example use:
         ​ ​ ​ ​ [p]playlist copy MyGuildPlaylist --from-scope Guild --to-scope Global
         ​ ​ ​ ​ [p]playlist copy MyGlobalPlaylist --from-scope Global --to-author Draper#6666 --to-scope User
         ​ ​ ​ ​ [p]playlist copy MyPersonalPlaylist --from-scope user --to-author Draper#6666 --to-scope Guild --to-guild Red - Discord Bot
->>>>>>> eb45035b
 
         """
 
@@ -2590,20 +2539,20 @@
         ​ ​ ​ ​ ​ ​ ​ ​ --scope <scope>
         ​ ​ ​ ​ ​ ​ ​ ​ --author [user]
         ​ ​ ​ ​ ​ ​ ​ ​ --guild [guild] **Only the bot owner can use this**
-        
+
         Scope is one of the following:
         ​ ​ ​ ​ Global
         ​ ​ ​ ​ Guild
         ​ ​ ​ ​ User
-        
+
         Author can be one of the following:
         ​ ​ ​ ​ User ID
         ​ ​ ​ ​ User Mention
-        ​ ​ ​ ​ User Name#123 
-        
+        ​ ​ ​ ​ User Name#123
+
         Guild can be one of the following:
         ​ ​ ​ ​ Guild ID
-        ​ ​ ​ ​ Guild name 
+        ​ ​ ​ ​ Guild name
 
         Example use:
         ​ ​ ​ ​ [p]playlist create MyGuildPlaylist
@@ -2650,20 +2599,20 @@
         ​ ​ ​ ​ ​ ​ ​ ​ --scope <scope>
         ​ ​ ​ ​ ​ ​ ​ ​ --author [user]
         ​ ​ ​ ​ ​ ​ ​ ​ --guild [guild] **Only the bot owner can use this**
-        
+
         Scope is one of the following:
         ​ ​ ​ ​ Global
         ​ ​ ​ ​ Guild
         ​ ​ ​ ​ User
-        
+
         Author can be one of the following:
         ​ ​ ​ ​ User ID
         ​ ​ ​ ​ User Mention
-        ​ ​ ​ ​ User Name#123 
-        
+        ​ ​ ​ ​ User Name#123
+
         Guild can be one of the following:
         ​ ​ ​ ​ Guild ID
-        ​ ​ ​ ​ Guild name 
+        ​ ​ ​ ​ Guild name
 
         Example use:
         ​ ​ ​ ​ [p]playlist delete MyGuildPlaylist
@@ -2733,20 +2682,20 @@
         ​ ​ ​ ​ ​ ​ ​ ​ --scope <scope>
         ​ ​ ​ ​ ​ ​ ​ ​ --author [user]
         ​ ​ ​ ​ ​ ​ ​ ​ --guild [guild] **Only the bot owner can use this**
-        
+
         Scope is one of the following:
         ​ ​ ​ ​ Global
         ​ ​ ​ ​ Guild
         ​ ​ ​ ​ User
-        
+
         Author can be one of the following:
         ​ ​ ​ ​ User ID
         ​ ​ ​ ​ User Mention
-        ​ ​ ​ ​ User Name#123 
-        
+        ​ ​ ​ ​ User Name#123
+
         Guild can be one of the following:
         ​ ​ ​ ​ Guild ID
-        ​ ​ ​ ​ Guild name 
+        ​ ​ ​ ​ Guild name
 
         Example use:
         ​ ​ ​ ​ [p]playlist download MyGuildPlaylist True
@@ -2839,20 +2788,20 @@
         ​ ​ ​ ​ ​ ​ ​ ​ --scope <scope>
         ​ ​ ​ ​ ​ ​ ​ ​ --author [user]
         ​ ​ ​ ​ ​ ​ ​ ​ --guild [guild] **Only the bot owner can use this**
-        
+
         Scope is one of the following:
         ​ ​ ​ ​ Global
         ​ ​ ​ ​ Guild
         ​ ​ ​ ​ User
-        
+
         Author can be one of the following:
         ​ ​ ​ ​ User ID
         ​ ​ ​ ​ User Mention
-        ​ ​ ​ ​ User Name#123 
-        
+        ​ ​ ​ ​ User Name#123
+
         Guild can be one of the following:
         ​ ​ ​ ​ Guild ID
-        ​ ​ ​ ​ Guild name 
+        ​ ​ ​ ​ Guild name
 
         Example use:
         ​ ​ ​ ​ [p]playlist info MyGuildPlaylist
@@ -2936,20 +2885,20 @@
         ​ ​ ​ ​ ​ ​ ​ ​ --scope <scope>
         ​ ​ ​ ​ ​ ​ ​ ​ --author [user]
         ​ ​ ​ ​ ​ ​ ​ ​ --guild [guild] **Only the bot owner can use this**
-        
+
         Scope is one of the following:
         ​ ​ ​ ​ Global
         ​ ​ ​ ​ Guild
         ​ ​ ​ ​ User
-        
+
         Author can be one of the following:
         ​ ​ ​ ​ User ID
         ​ ​ ​ ​ User Mention
-        ​ ​ ​ ​ User Name#123 
-        
+        ​ ​ ​ ​ User Name#123
+
         Guild can be one of the following:
         ​ ​ ​ ​ Guild ID
-        ​ ​ ​ ​ Guild name 
+        ​ ​ ​ ​ Guild name
 
         Example use:
         ​ ​ ​ ​ [p]playlist list
@@ -3039,20 +2988,20 @@
         ​ ​ ​ ​ ​ ​ ​ ​ --scope <scope>
         ​ ​ ​ ​ ​ ​ ​ ​ --author [user]
         ​ ​ ​ ​ ​ ​ ​ ​ --guild [guild] **Only the bot owner can use this**
-        
+
         Scope is one of the following:
         ​ ​ ​ ​ Global
         ​ ​ ​ ​ Guild
         ​ ​ ​ ​ User
-        
+
         Author can be one of the following:
         ​ ​ ​ ​ User ID
         ​ ​ ​ ​ User Mention
-        ​ ​ ​ ​ User Name#123 
-        
+        ​ ​ ​ ​ User Name#123
+
         Guild can be one of the following:
         ​ ​ ​ ​ Guild ID
-        ​ ​ ​ ​ Guild name 
+        ​ ​ ​ ​ Guild name
 
         Example use:
         ​ ​ ​ ​ [p]playlist queue MyGuildPlaylist
@@ -3116,20 +3065,20 @@
         ​ ​ ​ ​ ​ ​ ​ ​ --scope <scope>
         ​ ​ ​ ​ ​ ​ ​ ​ --author [user]
         ​ ​ ​ ​ ​ ​ ​ ​ --guild [guild] **Only the bot owner can use this**
-        
+
         Scope is one of the following:
         ​ ​ ​ ​ Global
         ​ ​ ​ ​ Guild
         ​ ​ ​ ​ User
-        
+
         Author can be one of the following:
         ​ ​ ​ ​ User ID
         ​ ​ ​ ​ User Mention
-        ​ ​ ​ ​ User Name#123 
-        
+        ​ ​ ​ ​ User Name#123
+
         Guild can be one of the following:
         ​ ​ ​ ​ Guild ID
-        ​ ​ ​ ​ Guild name 
+        ​ ​ ​ ​ Guild name
 
         Example use:
         ​ ​ ​ ​ [p]playlist remove MyGuildPlaylist https://www.youtube.com/watch?v=MN3x-kAbgFU
@@ -3214,20 +3163,20 @@
         ​ ​ ​ ​ ​ ​ ​ ​ --scope <scope>
         ​ ​ ​ ​ ​ ​ ​ ​ --author [user]
         ​ ​ ​ ​ ​ ​ ​ ​ --guild [guild] **Only the bot owner can use this**
-        
+
         Scope is one of the following:
         ​ ​ ​ ​ Global
         ​ ​ ​ ​ Guild
         ​ ​ ​ ​ User
-        
+
         Author can be one of the following:
         ​ ​ ​ ​ User ID
         ​ ​ ​ ​ User Mention
-        ​ ​ ​ ​ User Name#123 
-        
+        ​ ​ ​ ​ User Name#123
+
         Guild can be one of the following:
         ​ ​ ​ ​ Guild ID
-        ​ ​ ​ ​ Guild name 
+        ​ ​ ​ ​ Guild name
 
         Example use:
         ​ ​ ​ ​ [p]playlist save MyGuildPlaylist https://www.youtube.com/playlist?list=PLx0sYbCqOb8Q_CLZC2BdBSKEEB59BOPUM
@@ -3282,20 +3231,20 @@
         ​ ​ ​ ​ ​ ​ ​ ​ --scope <scope>
         ​ ​ ​ ​ ​ ​ ​ ​ --author [user]
         ​ ​ ​ ​ ​ ​ ​ ​ --guild [guild] **Only the bot owner can use this**
-        
+
         Scope is one of the following:
         ​ ​ ​ ​ Global
         ​ ​ ​ ​ Guild
         ​ ​ ​ ​ User
-        
+
         Author can be one of the following:
         ​ ​ ​ ​ User ID
         ​ ​ ​ ​ User Mention
-        ​ ​ ​ ​ User Name#123 
-        
+        ​ ​ ​ ​ User Name#123
+
         Guild can be one of the following:
         ​ ​ ​ ​ Guild ID
-        ​ ​ ​ ​ Guild name 
+        ​ ​ ​ ​ Guild name
 
         Example use:
         ​ ​ ​ ​ [p]playlist start MyGuildPlaylist
@@ -3394,20 +3343,20 @@
         ​ ​ ​ ​ ​ ​ ​ ​ --scope <scope>
         ​ ​ ​ ​ ​ ​ ​ ​ --author [user]
         ​ ​ ​ ​ ​ ​ ​ ​ --guild [guild] **Only the bot owner can use this**
-        
+
         Scope is one of the following:
         ​ ​ ​ ​ Global
         ​ ​ ​ ​ Guild
         ​ ​ ​ ​ User
-        
+
         Author can be one of the following:
         ​ ​ ​ ​ User ID
         ​ ​ ​ ​ User Mention
-        ​ ​ ​ ​ User Name#123 
-        
+        ​ ​ ​ ​ User Name#123
+
         Guild can be one of the following:
         ​ ​ ​ ​ Guild ID
-        ​ ​ ​ ​ Guild name 
+        ​ ​ ​ ​ Guild name
 
         Example use:
         ​ ​ ​ ​ [p]playlist update MyGuildPlaylist
@@ -3473,20 +3422,20 @@
         ​ ​ ​ ​ ​ ​ ​ ​ --scope <scope>
         ​ ​ ​ ​ ​ ​ ​ ​ --author [user]
         ​ ​ ​ ​ ​ ​ ​ ​ --guild [guild] **Only the bot owner can use this**
-        
+
         Scope is one of the following:
         ​ ​ ​ ​ Global
         ​ ​ ​ ​ Guild
         ​ ​ ​ ​ User
-        
+
         Author can be one of the following:
         ​ ​ ​ ​ User ID
         ​ ​ ​ ​ User Mention
-        ​ ​ ​ ​ User Name#123 
-        
+        ​ ​ ​ ​ User Name#123
+
         Guild can be one of the following:
         ​ ​ ​ ​ Guild ID
-        ​ ​ ​ ​ Guild name 
+        ​ ​ ​ ​ Guild name
 
         Example use:
         ​ ​ ​ ​ [p]playlist upload
@@ -3543,15 +3492,9 @@
             "name", (file_url.split("/")[6]).split(".")[0]
         )
         if (
-<<<<<<< HEAD
-            not v2_playlist_url
-            or not self._match_yt_playlist(v2_playlist_url)
-            or not (await self.music_cache.lavalink_query(player, v2_playlist_url))[0]
-=======
             not uploaded_playlist_url
             or not self._match_yt_playlist(uploaded_playlist_url)
-            or not await player.get_tracks(uploaded_playlist_url)
->>>>>>> eb45035b
+            or not (await self.music_cache.lavalink_query(player, uploaded_playlist_url))[0]
         ):
             if version == "v3":
                 return await self._load_v3_playlist(
@@ -3573,41 +3516,6 @@
                 author,
                 guild,
             )
-<<<<<<< HEAD
-            playlist_msg = await ctx.send(embed=embed1)
-            notifier = Notifier(ctx, playlist_msg, {"v2": _("Loading track {num}/{total}...")})
-            total_tracks = len(v2_playlist["playlist"])
-            called_api = False
-            for song_url in v2_playlist["playlist"]:
-                if called_api is True:
-                    await asyncio.sleep(2)
-                try:
-                    track, called_api = await self.music_cache.lavalink_query(player, song_url)
-                except RuntimeError:
-                    pass
-                try:
-                    track_obj = self._track_creator(player, other_track=track[0])
-                    track_list.append(track_obj)
-                    track_count = track_count + 1
-                except IndexError:
-                    pass
-                if track_count % 5 == 0 or (track_count == total_tracks):
-                    await notifier.notify_user(current=track_count, total=total_tracks, key="v2")
-            if not track_list:
-                return await self._embed_msg(ctx, _("No tracks found."))
-            playlist_list = self._to_json(ctx, v2_playlist_url, track_list)
-            async with self.config.guild(ctx.guild).playlists() as v3_playlists:
-                v3_playlists[v2_playlist_name] = playlist_list
-            if len(v2_playlist["playlist"]) != track_count:
-                bad_tracks = len(v2_playlist["playlist"]) - track_count
-                msg = _(
-                    "Added {num} tracks from the {playlist_name} playlist. {num_bad} track(s) "
-                    "could not be loaded."
-                ).format(num=track_count, playlist_name=v2_playlist_name, num_bad=bad_tracks)
-            else:
-                msg = _("Added {num} tracks from the {playlist_name} playlist.").format(
-                    num=track_count, playlist_name=v2_playlist_name
-=======
         return await ctx.invoke(
             self._playlist_save,
             playlist_name=uploaded_playlist_name,
@@ -3636,20 +3544,20 @@
         ​ ​ ​ ​ ​ ​ ​ ​ --scope <scope>
         ​ ​ ​ ​ ​ ​ ​ ​ --author [user]
         ​ ​ ​ ​ ​ ​ ​ ​ --guild [guild] **Only the bot owner can use this**
-        
+
         Scope is one of the following:
         ​ ​ ​ ​ Global
         ​ ​ ​ ​ Guild
         ​ ​ ​ ​ User
-        
+
         Author can be one of the following:
         ​ ​ ​ ​ User ID
         ​ ​ ​ ​ User Mention
-        ​ ​ ​ ​ User Name#123 
-        
+        ​ ​ ​ ​ User Name#123
+
         Guild can be one of the following:
         ​ ​ ​ ​ Guild ID
-        ​ ​ ​ ​ Guild name 
+        ​ ​ ​ ​ Guild name
 
         Example use:
         ​ ​ ​ ​ [p]playlist update MyGuildPlaylist RenamedGuildPlaylist
@@ -3783,7 +3691,6 @@
                     title=_("Loading track {num}/{total}...").format(
                         num=track_count, total=uploaded_track_count
                     ),
->>>>>>> eb45035b
                 )
                 await playlist_msg.edit(embed=embed2)
 
