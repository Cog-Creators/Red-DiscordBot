--- conflicted
+++ resolved
@@ -80,7 +80,6 @@
     userlimit,
     PlaylistScope,
 )
-from .config import pass_config_to_dependencies
 
 _ = Translator("Audio", __file__)
 
@@ -166,7 +165,7 @@
         self.config.register_custom(PlaylistScope.USER.value, **_playlist)
         self.config.register_guild(**default_guild)
         self.config.register_global(**default_global)
-        self.music_cache = MusicCache = None
+        self.music_cache: MusicCache = None
         self._error_counter = Counter()
         self._error_timer = {}
         self._disconnected_players = {}
@@ -226,28 +225,18 @@
                 await self._embed_msg(ctx, _("No DJ role found. Disabling DJ mode."))
 
     async def initialize(self):
-<<<<<<< HEAD
         await self.bot.wait_until_ready()
         # Unlike most cases, we want the cache to exit before migration.
         try:
             pass_config_to_dependencies(self.config, self.bot, await self.config.localpath())
             self.music_cache = MusicCache(self.bot, self.session)
-=======
-        try:
-            await self.bot.wait_until_ready()
-            # Unlike most cases, we want the cache to exit before migration.
-            pass_config_to_dependencies(self.config, self.bot, await self.config.localpath())
->>>>>>> 1db8ec3e
             await self.music_cache.initialize(self.config)
             await self._migrate_config(
                 from_version=await self.config.schema_version(), to_version=_SCHEMA_VERSION
             )
-<<<<<<< HEAD
-=======
             import redbot.cogs.audio.playlists
 
             redbot.cogs.audio.playlists.database.delete_scheduled()
->>>>>>> 1db8ec3e
             self._restart_connect()
             self._disconnect_task = self.bot.loop.create_task(self.disconnect_timer())
             lavalink.register_event_listener(self.event_handler)
@@ -666,14 +655,10 @@
                             if player.current.title == "Unknown title":
                                 description = "{}".format(query.to_string_user())
                             else:
-                                song = bold("{} - {}").format(
-                                    current_author, current_uri
-                                )
+                                song = bold("{} - {}").format(current_author, current_uri)
                                 description = "{}\n{}".format(song, query.to_string_user())
                         else:
-                            description = bold("[{}]({})").format(
-                                current_title, current_uri
-                            )
+                            description = bold("[{}]({})").format(current_title, current_uri)
 
                         embed = discord.Embed(
                             colour=(await self.bot.get_embed_color(message_channel)),
@@ -7077,10 +7062,6 @@
         import redbot.cogs.audio.databases
 
         await self.music_cache.run_all_pending_tasks()
-<<<<<<< HEAD
-=======
-        await self.music_cache.close()
->>>>>>> 1db8ec3e
         redbot.cogs.audio.databases.database_connection.close()
 
     __del__ = cog_unload