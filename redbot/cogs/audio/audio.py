--- conflicted
+++ resolved
@@ -62,30 +62,7 @@
     humanize_scope,
     get_all_playlist_for_migration23,
 )
-<<<<<<< HEAD
-from .utils import (
-    CacheLevel,
-    Notifier,
-    clear_react,
-    draw_time,
-    dynamic_time,
-    get_description,
-    is_allowed,
-    match_url,
-    match_yt_playlist,
-    queue_duration,
-    remove_react,
-    rgetattr,
-    time_convert,
-    track_creator,
-    track_limit,
-    url_check,
-    userlimit,
-    PlaylistScope,
-)
-=======
 from .utils import *
->>>>>>> 48d4da2d
 
 _ = Translator("Audio", __file__)
 
@@ -174,15 +151,11 @@
         self.config.register_custom(PlaylistScope.USER.value, **_playlist)
         self.config.register_guild(**default_guild)
         self.config.register_global(**default_global)
-<<<<<<< HEAD
         self.music_cache: MusicCache = None
         self._error_counter = Counter()
         self._error_timer = {}
         self._disconnected_players = {}
         self.play_lock = {}
-=======
-        self.music_cache = MusicCache(bot, self.session, path=str(cog_data_path(raw_name="Audio")))
->>>>>>> 48d4da2d
 
         self._manager: Optional[ServerManager] = None
         # These has to be a task since this requires the bot to be ready
@@ -441,14 +414,8 @@
             )
             get_single_title = getattr(current, "title", None)
             uri = getattr(current, "uri", None)
-            query = audio_dataclasses.Query.process_input(uri)
             if get_single_title and uri:
-                if get_single_title == "Unknown title":
-                    get_single_title = uri
-                    if not get_single_title.startswith("http"):
-                        get_single_title = query.to_string_user()
-                elif query.is_local:
-                    get_single_title = "{} - {}".format(current.author, current.title)
+                get_single_title = get_track_description_unformatted(current)
             playing_servers = len(lavalink.active_players())
         except IndexError:
             get_single_title = None
@@ -481,48 +448,16 @@
         notify = await self.config.guild(player.channel.guild).notify()
         status = await self.config.status()
         repeat = await self.config.guild(player.channel.guild).repeat()
-<<<<<<< HEAD
         current_track = player.current
         current_channel = player.channel
         guild = rgetattr(current_channel, "guild", None)
-        current_uri = rgetattr(current_track, "uri", None)
         current_requester = rgetattr(current_track, "requester", None)
-        current_title = rgetattr(current_track, "title", None)
-        current_author = rgetattr(current_track, "author", None)
         current_stream = rgetattr(current_track, "is_stream", None)
         current_length = rgetattr(current_track, "length", None)
         current_thumbnail = rgetattr(current_track, "thumbnail", None)
         current_extras = rgetattr(current_track, "extras", {})
 
         await self.error_reset(player)
-=======
-
-        async def _players_check():
-            try:
-                get_single_title = get_track_description_unformatted(
-                    lavalink.active_players()[0].current
-                )
-                playing_servers = len(lavalink.active_players())
-            except IndexError:
-                get_single_title = None
-                playing_servers = 0
-            return get_single_title, playing_servers
-
-        async def _status_check(track, playing_servers):
-            if playing_servers == 0:
-                await self.bot.change_presence(activity=None)
-            elif playing_servers == 1:
-                await self.bot.change_presence(
-                    activity=discord.Activity(name=track, type=discord.ActivityType.listening)
-                )
-            elif playing_servers > 1:
-                await self.bot.change_presence(
-                    activity=discord.Activity(
-                        name=_("music in {} servers").format(playing_servers),
-                        type=discord.ActivityType.playing,
-                    )
-                )
->>>>>>> 48d4da2d
 
         if event_type == lavalink.LavalinkEvents.TRACK_START:
             self.skip_votes[guild] = []
@@ -542,27 +477,6 @@
             prev_requester = player.fetch("prev_requester")
             self.bot.dispatch("red_audio_queue_end", guild, prev_song, prev_requester)
             if autoplay and not player.queue and player.fetch("playing_song") is not None:
-<<<<<<< HEAD
-                if self.owns_autoplay is None:
-                    try:
-                        await self.music_cache.autoplay(player)
-                    except DatabaseError:
-                        notify_channel = player.fetch("channel")
-                        if notify_channel:
-                            notify_channel = self.bot.get_channel(notify_channel)
-                            await self._embed_msg(
-                                notify_channel, _("Autoplay: Couldn't get a valid track.")
-                            )
-                        return
-                else:
-                    self.bot.dispatch(
-                        "red_audio_should_auto_play",
-                        player,
-                        guild,
-                        current_channel,
-                        self.play_query,
-                    )
-=======
                 try:
                     await self.music_cache.autoplay(player)
                 except DatabaseError:
@@ -573,8 +487,6 @@
                             notify_channel, title=_("Couldn't get a valid track.")
                         )
                     return
-
->>>>>>> 48d4da2d
         if event_type == lavalink.LavalinkEvents.TRACK_START and notify:
             notify_channel = player.fetch("channel")
             prev_song = player.fetch("prev_song")
@@ -586,147 +498,61 @@
 
                 if (
                     autoplay
-<<<<<<< HEAD
                     and current_extras.get("autoplay")
                     and (prev_song is None or not prev_song.extras.get("autoplay"))
                 ):
-                    embed = discord.Embed(
-                        colour=(await self.bot.get_embed_colour(notify_channel)),
-                        title=_("Auto play started."),
-                    )
-                    await notify_channel.send(embed=embed)
-
-                query = audio_dataclasses.Query.process_input(current_uri)
-                if query.valid:
-                    if query.is_local if player.current else False:
-                        if current_title != "Unknown title":
-                            description = f"**{current_author} - {current_title}**\n{audio_dataclasses.LocalPath(current_uri).to_string_hidden()}"
-                        else:
-                            description = (
-                                f"{audio_dataclasses.LocalPath(current_uri).to_string_hidden()}"
-                            )
-                    else:
-                        description = f"**[{current_title}]({current_uri})**"
-                    if current_stream:
-                        dur = "LIVE"
-                    else:
-                        dur = lavalink.utils.format_time(current_length)
-                    embed = discord.Embed(
-                        colour=(await self.bot.get_embed_color(notify_channel)),
-                        title=_("Now Playing"),
-                        description=description,
-                    )
-                    embed.set_footer(
-                        text=_("Track length: {length} | Requested by: {user}").format(
-                            length=dur, user=current_requester
-                        )
-                    )
-                    if await self.config.guild(guild).thumbnail() and current_thumbnail:
-                        embed.set_thumbnail(url=current_thumbnail)
-                    notify_message = await notify_channel.send(embed=embed)
-                    player.store("notify_message", notify_message)
-        if event_type == lavalink.LavalinkEvents.TRACK_START and status:
-            player_check = await self._players_check()
-            await self._status_check(player_check[1])
-=======
-                    and player.current.extras.get("autoplay")
-                    and (
-                        prev_song is None
-                        or (hasattr(prev_song, "extras") and not prev_song.extras.get("autoplay"))
-                    )
-                ):
                     await self._embed_msg(notify_channel, title=_("Auto Play Started."))
 
                 description = get_track_description(player.current)
                 if not description:
                     return
-                if player.current.is_stream:
+
+                if current_stream:
                     dur = "LIVE"
                 else:
-                    dur = lavalink.utils.format_time(player.current.length)
+                    dur = lavalink.utils.format_time(current_length)
 
                 thumb = None
-                if (
-                    await self.config.guild(player.channel.guild).thumbnail()
-                    and player.current.thumbnail
-                ):
-                    thumb = player.current.thumbnail
+                if await self.config.guild(guild).thumbnail() and current_thumbnail:
+                    thumb = current_thumbnail
 
                 notify_message = await self._embed_msg(
                     notify_channel,
                     title=_("Now Playing"),
                     description=description,
                     footer=_("Track length: {length} | Requested by: {user}").format(
-                        length=dur, user=player.current.requester
+                        length=dur, user=current_requester
                     ),
                     thumbnail=thumb,
                 )
                 player.store("notify_message", notify_message)
-
         if event_type == lavalink.LavalinkEvents.TRACK_START and status:
-            player_check = await _players_check()
-            await _status_check(*player_check)
->>>>>>> 48d4da2d
+            player_check = await self._players_check()
+            await self._status_check(player_check[1])
 
         if event_type == lavalink.LavalinkEvents.TRACK_END and status:
             await asyncio.sleep(1)
             if not player.is_playing:
-<<<<<<< HEAD
                 player_check = await self._players_check()
                 await self._status_check(player_check[1])
-=======
-                player_check = await _players_check()
-                await _status_check(*player_check)
->>>>>>> 48d4da2d
 
         if not autoplay and event_type == lavalink.LavalinkEvents.QUEUE_END and notify:
             notify_channel = player.fetch("channel")
             if notify_channel:
                 notify_channel = self.bot.get_channel(notify_channel)
-<<<<<<< HEAD
-                embed = discord.Embed(
-                    colour=(await self.bot.get_embed_colour(notify_channel)),
-                    title=_("Queue ended."),
-                )
-                await notify_channel.send(embed=embed)
+                await self._embed_msg(notify_channel, title=_("Queue Ended."))
         elif not autoplay and event_type == lavalink.LavalinkEvents.QUEUE_END and disconnect:
             self.bot.dispatch("red_audio_audio_disconnect", guild)
-=======
-                await self._embed_msg(notify_channel, title=_("Queue Ended."))
-
-        elif event_type == lavalink.LavalinkEvents.QUEUE_END and disconnect and not autoplay:
-            self.bot.dispatch("red_audio_audio_disconnect", player.channel.guild)
->>>>>>> 48d4da2d
             await player.disconnect()
         if event_type == lavalink.LavalinkEvents.QUEUE_END and status:
-<<<<<<< HEAD
             player_check = await self._players_check()
             await self._status_check(player_check[1])
-=======
-            player_check = await _players_check()
-            await _status_check(*player_check)
->>>>>>> 48d4da2d
 
         if event_type in [
             lavalink.LavalinkEvents.TRACK_EXCEPTION,
             lavalink.LavalinkEvents.TRACK_STUCK,
         ]:
             message_channel = player.fetch("channel")
-<<<<<<< HEAD
-=======
-            if message_channel:
-                message_channel = self.bot.get_channel(message_channel)
-                description = get_track_description(player.current)
-                if event_type == lavalink.LavalinkEvents.TRACK_STUCK:
-                    embed = discord.Embed(
-                        title=_("Track Is Stuck"), description="{}".format(description)
-                    )
-                else:
-                    embed = discord.Embed(
-                        title=_("Track Error"), description="{}\n{}".format(extra, description)
-                    )
-                await self._embed_msg(message_channel, embed=embed, footer=_("Skipping..."))
->>>>>>> 48d4da2d
             while True:
                 if player.current in player.queue:
                     player.queue.remove(player.current)
@@ -766,24 +592,16 @@
                     )
                     await message_channel.send(embed=embed)
                 else:
-                    query = audio_dataclasses.Query.process_input(current_uri)
-                    if query.valid:
-                        if player.current and query.is_local:
-                            if player.current.title == "Unknown title":
-                                description = "{}".format(query.to_string_user())
-                            else:
-                                song = bold("{} - {}").format(current_author, current_uri)
-                                description = "{}\n{}".format(song, query.to_string_user())
-                        else:
-                            description = bold("[{}]({})").format(current_title, current_uri)
-
+                    description = get_track_description(player.current)
+                    if event_type == lavalink.LavalinkEvents.TRACK_STUCK:
                         embed = discord.Embed(
-                            colour=(await self.bot.get_embed_color(message_channel)),
-                            title=_("Track Error"),
-                            description="{}\n{}".format(extra, description),
+                            title=_("Track Is Stuck"), description="{}".format(description)
                         )
-                        embed.set_footer(text=_("Skipping..."))
-                        await message_channel.send(embed=embed)
+                    else:
+                        embed = discord.Embed(
+                            title=_("Track Error"), description="{}\n{}".format(extra, description)
+                        )
+                    await self._embed_msg(message_channel, embed=embed, footer=_("Skipping..."))
             await player.skip()
 
     async def play_query(
@@ -845,19 +663,6 @@
         )
         if not player.current:
             await player.play()
-
-    async def delegate_autoplay(self, cog: commands.Cog = None):
-        """
-        Parameters
-        ----------
-        cog: Optional[commands.Cog]
-            The Cog who is taking ownership of Audio's autoplay.
-            If :code:`None` gives ownership back to Audio
-        """
-        if isinstance(cog, commands.Cog):
-            self.owns_autoplay = cog
-        else:
-            del self.owns_autoplay
 
     @commands.group()
     @commands.guild_only()
@@ -1753,14 +1558,7 @@
                 vote_enabled=_("Enabled") if vote_enabled else _("Disabled"),
             )
 
-        if self.owns_autoplay is not None:
-            msg += (
-                "\n---"
-                + _("Auto-play Settings")
-                + "---        \n"
-                + _("Owning Cog:       [{name}]\n").format(name=self._cog_name)
-            )
-        elif autoplay or autoplaylist["enabled"]:
+        if autoplay or autoplaylist["enabled"]:
             if autoplaylist["enabled"]:
                 pname = autoplaylist["name"]
                 pid = autoplaylist["id"]
@@ -2751,7 +2549,7 @@
 
         shuffle = await self.config.guild(ctx.guild).shuffle()
         repeat = await self.config.guild(ctx.guild).repeat()
-        autoplay = await self.config.guild(ctx.guild).auto_play() or self.owns_autoplay
+        autoplay = await self.config.guild(ctx.guild).auto_play()
         text = ""
         text += (
             _("Auto-Play")
@@ -3994,33 +3792,33 @@
         """
         correct_scope_matches: List[Playlist]
         original_input = matches.get("arg")
-        correct_scope_matches = matches.get(scope)
+        correct_scope_matches_temp: dict = matches.get(scope)
         guild_to_query = guild.id
         user_to_query = author.id
-        if not correct_scope_matches:
+        if not correct_scope_matches_temp:
             return None, original_input
         if scope == PlaylistScope.USER.value:
             correct_scope_matches = [
-                p for p in correct_scope_matches if user_to_query == p.scope_id
+                p for p in correct_scope_matches_temp if user_to_query == p.scope_id
             ]
         elif scope == PlaylistScope.GUILD.value:
             if specified_user:
                 correct_scope_matches = [
                     p
-                    for p in correct_scope_matches
+                    for p in correct_scope_matches_temp
                     if guild_to_query == p.scope_id and p.author == user_to_query
                 ]
             else:
                 correct_scope_matches = [
-                    p for p in correct_scope_matches if guild_to_query == p.scope_id
+                    p for p in correct_scope_matches_temp if guild_to_query == p.scope_id
                 ]
         else:
             if specified_user:
                 correct_scope_matches = [
-                    p for p in correct_scope_matches if p.author == user_to_query
+                    p for p in correct_scope_matches_temp if p.author == user_to_query
                 ]
             else:
-                correct_scope_matches = [p for p in correct_scope_matches]
+                correct_scope_matches = [p for p in correct_scope_matches_temp]
 
         match_count = len(correct_scope_matches)
         if match_count > 1:
@@ -4780,10 +4578,6 @@
             playlist_songs_backwards_compatible = [
                 track["info"]["uri"] for track in playlist.tracks
             ]
-<<<<<<< HEAD
-            # TODO: Keep new playlists backwards compatible, Remove me in a few releases
-=======
->>>>>>> 48d4da2d
             playlist_data["playlist"] = playlist_songs_backwards_compatible
             playlist_data["link"] = playlist.url
             file_name = playlist.id
@@ -6223,7 +6017,7 @@
 
                 shuffle = await self.config.guild(ctx.guild).shuffle()
                 repeat = await self.config.guild(ctx.guild).repeat()
-                autoplay = await self.config.guild(ctx.guild).auto_play() or self.owns_autoplay
+                autoplay = await self.config.guild(ctx.guild).auto_play()
                 text = ""
                 text += (
                     _("Auto-Play")
@@ -6298,7 +6092,7 @@
     ):
         shuffle = await self.config.guild(ctx.guild).shuffle()
         repeat = await self.config.guild(ctx.guild).repeat()
-        autoplay = await self.config.guild(ctx.guild).auto_play() or self.owns_autoplay
+        autoplay = await self.config.guild(ctx.guild).auto_play()
 
         queue_num_pages = math.ceil(len(player.queue) / 10)
         queue_idx_start = (page_num - 1) * 10
@@ -7473,7 +7267,7 @@
 
     async def _skip_action(self, ctx: commands.Context, skip_to_track: int = None):
         player = lavalink.get_player(ctx.guild.id)
-        autoplay = await self.config.guild(player.channel.guild).auto_play() or self.owns_autoplay
+        autoplay = await self.config.guild(player.channel.guild).auto_play()
         if not player.current or (not player.queue and not autoplay):
             try:
                 pos, dur = player.position, player.current.length
