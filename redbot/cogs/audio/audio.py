# -*- coding: utf-8 -*-
import asyncio
import contextlib
import datetime
import heapq
import json
import logging
import os
import random
import re
import time
import traceback
from collections import namedtuple
from io import StringIO
from typing import List, Optional, Tuple, Union, cast

import aiohttp
import discord
import lavalink
import math
from discord.embeds import EmptyEmbed
from fuzzywuzzy import process

import redbot.core
from redbot.core import Config, bank, checks, commands
from redbot.core.data_manager import cog_data_path
from redbot.core.i18n import Translator, cog_i18n
from redbot.core.utils.chat_formatting import bold, box, humanize_number, inline, pagify
from redbot.core.utils.menus import (
    DEFAULT_CONTROLS,
    close_menu,
    menu,
    next_page,
    prev_page,
    start_adding_reactions,
)
from redbot.core.utils.predicates import MessagePredicate, ReactionPredicate
from . import audio_dataclasses
from .apis import MusicCache, HAS_SQL, _ERROR
from .checks import can_have_caching
from .config import pass_config_to_dependencies
from .converters import ComplexScopeParser, ScopeParser, get_lazy_converter, get_playlist_converter
from .equalizer import Equalizer
from .errors import LavalinkDownloadFailed, MissingGuild, SpotifyFetchError, TooManyMatches
from .manager import ServerManager
from .playlists import (
    FakePlaylist,
    Playlist,
    PlaylistScope,
    create_playlist,
    delete_playlist,
    get_all_playlist,
    get_playlist,
    humanize_scope,
)
from .utils import *

_ = Translator("Audio", __file__)

__version__ = "1.1.0"
__author__ = ["aikaterna", "Draper"]

log = logging.getLogger("red.audio")

_SCHEMA_VERSION = 2
LazyGreedyConverter = get_lazy_converter("--")
PlaylistConverter = get_playlist_converter()


@cog_i18n(_)
class Audio(commands.Cog):
    """Play audio through voice channels."""

    _default_lavalink_settings = {
        "host": "localhost",
        "rest_port": 2333,
        "ws_port": 2333,
        "password": "youshallnotpass",
    }

    def __init__(self, bot):
        super().__init__()
        self.bot = bot
        self.config = Config.get_conf(self, 2711759130, force_registration=True)
        self.skip_votes = {}
        self.play_lock = {}
        self._dj_status_cache = {}
        self._dj_role_cache = {}
        self.session = aiohttp.ClientSession()
        self._connect_task = None
        self._disconnect_task = None
        self._cleaned_up = False
        self._connection_aborted = False
        self._manager: Optional[ServerManager] = None
        self._cog_name = None
        self._cog_id = None
        default_global = dict(
            schema_version=1,
            cache_level=0,
            cache_age=365,
            status=False,
            use_external_lavalink=False,
            restrict=True,
            current_version=redbot.core.VersionInfo.from_str("3.0.0a0").to_json(),
            localpath=str(cog_data_path(raw_name="Audio")),
            **self._default_lavalink_settings,
        )

        default_guild = dict(
            auto_play=False,
            autoplaylist=dict(enabled=False, id=None, name=None, scope=None),
            disconnect=False,
            dj_enabled=False,
            dj_role=None,
            emptydc_enabled=False,
            emptydc_timer=0,
            emptypause_enabled=False,
            emptypause_timer=0,
            jukebox=False,
            jukebox_price=0,
            maxlength=0,
            notify=False,
            repeat=False,
            shuffle=False,
            shuffle_bumped=True,
            thumbnail=False,
            volume=100,
            vote_enabled=False,
            vote_percent=0,
            room_lock=None,
            url_keyword_blacklist=[],
            url_keyword_whitelist=[],
        )
        _playlist = dict(id=None, author=None, name=None, playlist_url=None, tracks=[])
        self.config.init_custom("EQUALIZER", 1)
        self.config.register_custom("EQUALIZER", eq_bands=[], eq_presets={})
        self.config.init_custom(PlaylistScope.GLOBAL.value, 1)
        self.config.register_custom(PlaylistScope.GLOBAL.value, **_playlist)
        self.config.init_custom(PlaylistScope.GUILD.value, 2)
        self.config.register_custom(PlaylistScope.GUILD.value, **_playlist)
        self.config.init_custom(PlaylistScope.USER.value, 2)
        self.config.register_custom(PlaylistScope.USER.value, **_playlist)
        self.config.register_guild(**default_guild)
        self.config.register_global(**default_global)
        self.music_cache = MusicCache(bot, self.session, path=str(cog_data_path(raw_name="Audio")))

        self._manager: Optional[ServerManager] = None
        # These has to be a task since this requires the bot to be ready
        # If it waits for ready in startup, we cause a deadlock during initial load
        # as initial load happens before the bot can ever be ready.
        self._init_task = self.bot.loop.create_task(self.initialize())
        self._ready_event = asyncio.Event()

    @property
    def owns_autoplay(self):
        c = self.bot.get_cog(self._cog_name)
        if c and id(c) == self._cog_id:
            return c

    @owns_autoplay.setter
    def owns_autoplay(self, value: commands.Cog):
        if self.owns_autoplay:
            raise RuntimeError(
                f"`{self._cog_name}` already has ownership of autoplay, "
                f"please unload it if you wish to load `{value.qualified_name}`."
            )
        self._cog_name = value.qualified_name
        self._cog_id = id(value)

    @owns_autoplay.deleter
    def owns_autoplay(self):
        self._cog_name = None
        self._cog_id = None

    async def cog_before_invoke(self, ctx: commands.Context):
        await self._ready_event.wait()
        # check for unsupported arch
        # Check on this needs refactoring at a later date
        # so that we have a better way to handle the tasks
        if self.llsetup in [ctx.command, ctx.command.root_parent]:
            pass

        elif self._connect_task and self._connect_task.cancelled():
            await ctx.send(
                _(
                    "You have attempted to run Audio's Lavalink server on an unsupported"
                    " architecture. Only settings related commands will be available."
                )
            )
            raise RuntimeError(
                "Not running audio command due to invalid machine architecture for Lavalink."
            )
<<<<<<< HEAD
        dj_enabled = self._dj_status_cache.setdefault(
            ctx.guild.id, await self.config.guild(ctx.guild).dj_enabled()
        )
=======

        dj_enabled = await self.config.guild(ctx.guild).dj_enabled()
>>>>>>> 710b520d
        if dj_enabled:
            dj_role = self._dj_role_cache.setdefault(
                ctx.guild.id, await self.config.guild(ctx.guild).dj_role()
            )
            dj_role_obj = ctx.guild.get_role(dj_role)
            if not dj_role_obj:
                await self.config.guild(ctx.guild).dj_enabled.set(None)
                self._dj_status_cache[ctx.guild.id] = None
                await self.config.guild(ctx.guild).dj_role.set(None)
                self._dj_role_cache[ctx.guild.id] = None
                await self._embed_msg(ctx, title=_("No DJ role found. Disabling DJ mode."))

    async def initialize(self):
        await self.bot.wait_until_ready()
        # Unlike most cases, we want the cache to exit before migration.
        await self.music_cache.initialize(self.config)
        await self._migrate_config(
            from_version=await self.config.schema_version(), to_version=_SCHEMA_VERSION
        )
        pass_config_to_dependencies(self.config, self.bot, await self.config.localpath())
        self._restart_connect()
        self._disconnect_task = self.bot.loop.create_task(self.disconnect_timer())
        lavalink.register_event_listener(self.event_handler)
        if not HAS_SQL:
            error_message = (
                "Audio version: {version}\nThis version requires some SQL dependencies to "
                "access the caching features, "
                "your Python install is missing some of them.\n\n"
                "For instructions on how to fix it Google "
                f"`{_ERROR}`.\n"
                "You will need to install the missing SQL dependency.\n\n"
            ).format(version=__version__)
            with contextlib.suppress(discord.HTTPException):
                for page in pagify(error_message):
                    await self.bot.send_to_owners(page)
            log.critical(error_message)

        self._ready_event.set()
        self.bot.dispatch("red_audio_initialized", self)

    async def _migrate_config(self, from_version: int, to_version: int):
        database_entries = []
        time_now = str(datetime.datetime.now(datetime.timezone.utc))
        if from_version == to_version:
            return
        elif from_version < to_version:
            all_guild_data = await self.config.all_guilds()
            all_playlist = {}
            for guild_id, guild_data in all_guild_data.items():
                temp_guild_playlist = guild_data.pop("playlists", None)
                if temp_guild_playlist:
                    guild_playlist = {}
                    for count, (name, data) in enumerate(temp_guild_playlist.items(), 1):
                        if not data or not name:
                            continue
                        playlist = {"id": count, "name": name, "guild": int(guild_id)}
                        playlist.update(data)
                        guild_playlist[str(count)] = playlist

                        tracks_in_playlist = data.get("tracks", []) or []
                        for t in tracks_in_playlist:
                            uri = t.get("info", {}).get("uri")
                            if uri:
                                t = {"loadType": "V2_COMPAT", "tracks": [t], "query": uri}
                                database_entries.append(
                                    {
                                        "query": uri,
                                        "data": json.dumps(t),
                                        "last_updated": time_now,
                                        "last_fetched": time_now,
                                    }
                                )
                    if guild_playlist:
                        all_playlist[str(guild_id)] = guild_playlist
            await self.config.custom(PlaylistScope.GUILD.value).set(all_playlist)
            # new schema is now in place
            await self.config.schema_version.set(_SCHEMA_VERSION)

            # migration done, now let's delete all the old stuff
            for guild_id in all_guild_data:
                await self.config.guild(
                    cast(discord.Guild, discord.Object(id=guild_id))
                ).clear_raw("playlists")
        if database_entries and HAS_SQL:
            await self.music_cache.insert("lavalink", database_entries)

    def _restart_connect(self):
        if self._connect_task:
            self._connect_task.cancel()

        self._connect_task = self.bot.loop.create_task(self.attempt_connect())

    async def attempt_connect(self, timeout: int = 50):
        self._connection_aborted = False
        max_retries = 5
        retry_count = 0
        while retry_count < max_retries:
            external = await self.config.use_external_lavalink()
            if external is False:
                settings = self._default_lavalink_settings
                host = settings["host"]
                password = settings["password"]
                rest_port = settings["rest_port"]
                ws_port = settings["ws_port"]
                if self._manager is not None:
                    await self._manager.shutdown()
                self._manager = ServerManager()
                try:
                    await self._manager.start()
                except LavalinkDownloadFailed as exc:
                    await asyncio.sleep(1)
                    if exc.should_retry:
                        log.exception(
                            "Exception whilst starting internal Lavalink server, retrying...",
                            exc_info=exc,
                        )
                        retry_count += 1
                        continue
                    else:
                        log.exception(
                            "Fatal exception whilst starting internal Lavalink server, "
                            "aborting...",
                            exc_info=exc,
                        )
                        self._connection_aborted = True
                        raise
                except asyncio.CancelledError:
                    log.exception("Invalid machine architecture, cannot run Lavalink.")
                    raise
                except Exception as exc:
                    log.exception(
                        "Unhandled exception whilst starting internal Lavalink server, "
                        "aborting...",
                        exc_info=exc,
                    )
                    self._connection_aborted = True
                    raise
                else:
                    break
            else:
                host = await self.config.host()
                password = await self.config.password()
                rest_port = await self.config.rest_port()
                ws_port = await self.config.ws_port()
                break
        else:
            log.critical(
                "Setting up the Lavalink server failed after multiple attempts. See above "
                "tracebacks for details."
            )
            self._connection_aborted = True
            return

        retry_count = 0
        while retry_count < max_retries:
            try:
                await lavalink.initialize(
                    bot=self.bot,
                    host=host,
                    password=password,
                    rest_port=rest_port,
                    ws_port=ws_port,
                    timeout=timeout,
                )
            except asyncio.TimeoutError:
                log.error("Connecting to Lavalink server timed out, retrying...")
                if external is False and self._manager is not None:
                    await self._manager.shutdown()
                retry_count += 1
                await asyncio.sleep(1)  # prevent busylooping
            except Exception as exc:
                log.exception(
                    "Unhandled exception whilst connecting to Lavalink, aborting...", exc_info=exc
                )
                self._connection_aborted = True
                raise
            else:
                break
        else:
            self._connection_aborted = True
            log.critical(
                "Connecting to the Lavalink server failed after multiple attempts. See above "
                "tracebacks for details."
            )

    async def event_handler(
        self, player: lavalink.Player, event_type: lavalink.LavalinkEvents, extra
    ):
        disconnect = await self.config.guild(player.channel.guild).disconnect()
        autoplay = await self.config.guild(player.channel.guild).auto_play() or self.owns_autoplay
        notify = await self.config.guild(player.channel.guild).notify()
        status = await self.config.status()
        repeat = await self.config.guild(player.channel.guild).repeat()

        async def _players_check():
            try:
<<<<<<< HEAD
                get_single_title = get_track_description(lavalink.active_players()[0].current)
=======
                get_single_title = lavalink.active_players()[0].current.title
                query = audio_dataclasses.Query.process_input(
                    lavalink.active_players()[0].current.uri
                )
                if get_single_title == "Unknown title":
                    get_single_title = lavalink.active_players()[0].current.uri
                    if not get_single_title.startswith("http"):
                        get_single_title = get_single_title.rsplit("/", 1)[-1]
                elif query.is_local:
                    get_single_title = "{} - {}".format(
                        lavalink.active_players()[0].current.author,
                        lavalink.active_players()[0].current.title,
                    )
                else:
                    get_single_title = lavalink.active_players()[0].current.title
>>>>>>> 710b520d
                playing_servers = len(lavalink.active_players())
            except IndexError:
                get_single_title = None
                playing_servers = 0
            return get_single_title, playing_servers

        async def _status_check(playing_servers):
            if playing_servers == 0:
                await self.bot.change_presence(activity=None)
            if playing_servers == 1:
                single_title = await _players_check()
                await self.bot.change_presence(
                    activity=discord.Activity(
                        name=single_title[0], type=discord.ActivityType.listening
                    )
                )
            if playing_servers > 1:
                await self.bot.change_presence(
                    activity=discord.Activity(
                        name=_("music in {} servers").format(playing_servers),
                        type=discord.ActivityType.playing,
                    )
                )

        if event_type == lavalink.LavalinkEvents.TRACK_START:
            self.skip_votes[player.channel.guild] = []
            playing_song = player.fetch("playing_song")
            requester = player.fetch("requester")
            player.store("prev_song", playing_song)
            player.store("prev_requester", requester)
            player.store("playing_song", player.current)
            player.store(
                "requester", player.current.requester if player.current else player.current
            )
            self.bot.dispatch(
                "red_audio_track_start",
                player.channel.guild,
                player.current,
                player.current.requester,
            )
        if event_type == lavalink.LavalinkEvents.TRACK_END:
            prev_song = player.fetch("prev_song")
            prev_requester = player.fetch("prev_requester")
            self.bot.dispatch(
                "red_audio_track_end", player.channel.guild, prev_song, prev_requester
            )

        if event_type == lavalink.LavalinkEvents.QUEUE_END:
            prev_song = player.fetch("prev_song")
            prev_requester = player.fetch("prev_requester")
            self.bot.dispatch(
                "red_audio_queue_end", player.channel.guild, prev_song, prev_requester
            )
            if autoplay and not player.queue and player.fetch("playing_song") is not None:
                if self.owns_autoplay is None:
                    await self.music_cache.autoplay(player)
                else:
                    self.bot.dispatch(
                        "red_audio_should_auto_play",
                        player,
                        player.channel.guild,
                        player.channel,
                        self.play_query,
                    )

        if event_type == lavalink.LavalinkEvents.TRACK_START and notify:
            notify_channel = player.fetch("channel")
            prev_song = player.fetch("prev_song")
            if notify_channel:
                notify_channel = self.bot.get_channel(notify_channel)
                if player.fetch("notify_message") is not None:
                    with contextlib.suppress(discord.HTTPException):
                        await player.fetch("notify_message").delete()

                if (
                    autoplay
                    and player.current.extras.get("autoplay")
                    and (
                        prev_song is None
                        or (hasattr(prev_song, "extras") and not prev_song.extras.get("autoplay"))
                    )
<<<<<<< HEAD
                ):
                    await self._embed_msg(notify_channel, title=_("Auto Play Started."))

                description = get_track_description(player.current)
                if not description:
                    return
=======
                    await notify_channel.send(embed=embed)

                query = audio_dataclasses.Query.process_input(player.current.uri)

                if query.is_local if player.current else False:
                    if player.current.title != "Unknown title":
                        description = "**{} - {}**\n{}".format(
                            player.current.author,
                            player.current.title,
                            audio_dataclasses.LocalPath(player.current.uri).to_string_hidden(),
                        )
                    else:
                        description = "{}".format(
                            audio_dataclasses.LocalPath(player.current.uri).to_string_hidden()
                        )
                else:
                    description = "**[{}]({})**".format(player.current.title, player.current.uri)
>>>>>>> 710b520d
                if player.current.is_stream:
                    dur = "LIVE"
                else:
                    dur = lavalink.utils.format_time(player.current.length)

                thumb = None
                if (
                    await self.config.guild(player.channel.guild).thumbnail()
                    and player.current.thumbnail
                ):
                    thumb = player.current.thumbnail

                notify_message = await self._embed_msg(
                    notify_channel,
                    title=_("Now Playing"),
                    description=description,
                    footer=_("Track length: {length} | Requested by: {user}").format(
                        length=dur, user=player.current.requester
                    ),
                    thumbnail=thumb,
                )
                player.store("notify_message", notify_message)

        if event_type == lavalink.LavalinkEvents.TRACK_START and status:
            player_check = await _players_check()
            await _status_check(player_check[1])

        if event_type == lavalink.LavalinkEvents.TRACK_END and status:
            await asyncio.sleep(1)
            if not player.is_playing:
                player_check = await _players_check()
                await _status_check(player_check[1])

        if event_type == lavalink.LavalinkEvents.QUEUE_END and notify and not autoplay:
            notify_channel = player.fetch("channel")
            if notify_channel:
                notify_channel = self.bot.get_channel(notify_channel)
                await self._embed_msg(notify_channel, title=_("Queue Ended."))

        elif event_type == lavalink.LavalinkEvents.QUEUE_END and disconnect and not autoplay:
            self.bot.dispatch("red_audio_audio_disconnect", player.channel.guild)
            await player.disconnect()

        if event_type == lavalink.LavalinkEvents.QUEUE_END and status:
            player_check = await _players_check()
            await _status_check(player_check[1])

        if event_type in [
            lavalink.LavalinkEvents.TRACK_EXCEPTION,
            lavalink.LavalinkEvents.TRACK_STUCK,
        ]:
            message_channel = player.fetch("channel")
            if message_channel:
                message_channel = self.bot.get_channel(message_channel)
<<<<<<< HEAD
                description = get_track_description(player.current)
                if event_type == lavalink.LavalinkEvents.TRACK_STUCK:
                    embed = discord.Embed(
                        title=_("Track Is Stuck"), description="{}".format(description)
                    )
=======
                query = audio_dataclasses.Query.process_input(player.current.uri)
                if player.current and query.is_local:
                    query = audio_dataclasses.Query.process_input(player.current.uri)
                    if player.current.title == "Unknown title":
                        description = "{}".format(query.track.to_string_hidden())
                    else:
                        song = bold("{} - {}").format(player.current.author, player.current.title)
                        description = "{}\n{}".format(song, query.track.to_string_hidden())
>>>>>>> 710b520d
                else:
                    embed = discord.Embed(
                        title=_("Track Error"), description="{}\n{}".format(extra, description)
                    )
                await self._embed_msg(message_channel, embed=embed, footer=_("Skipping..."))
            while True:
                if player.current in player.queue:
                    player.queue.remove(player.current)
                else:
                    break
            if repeat:
                player.current = None
            await player.skip()

    async def play_query(
        self,
        query: str,
        guild: discord.Guild,
        channel: discord.VoiceChannel,
        is_autoplay: bool = True,
    ):
        if not self._player_check(guild.me):
            try:
                if (
                    not channel.permissions_for(guild.me).connect
                    or not channel.permissions_for(guild.me).move_members
                    and userlimit(channel)
                ):
                    log.error(f"I don't have permission to connect to {channel} in {guild}.")

                await lavalink.connect(channel)
                player = lavalink.get_player(guild.id)
                player.store("connect", datetime.datetime.utcnow())
            except IndexError:
                log.debug(
                    f"Connection to Lavalink has not yet been established"
                    f" while trying to connect to to {channel} in {guild}."
                )
                return

        player = lavalink.get_player(guild.id)

        player.store("channel", channel.id)
        player.store("guild", guild.id)
        await self._data_check(guild.me)
        query = audio_dataclasses.Query.process_input(query)
        ctx = namedtuple("Context", "message")
        results, called_api = await self.music_cache.lavalink_query(ctx(guild), player, query)

        if not results.tracks:
            log.debug(f"Query returned no tracks.")
            return
        track = results.tracks[0]

        if not await is_allowed(
            guild, f"{track.title} {track.author} {track.uri} {str(query._raw)}"
        ):
            log.debug(f"Query is not allowed in {guild} ({guild.id})")
            return
        track.extras["autoplay"] = is_autoplay
        player.add(player.channel.guild.me, track)
        self.bot.dispatch(
            "red_audio_track_auto_play", player.channel.guild, track, player.channel.guild.me
        )
        if not player.current:
            await player.play()

    async def delegate_autoplay(self, cog: commands.Cog = None):
        """
        Parameters
        ----------
        cog: Optional[commands.Cog]
            The Cog who is taking ownership of Audio's autoplay.
            If :code:`None` gives ownership back to Audio
        """
        if isinstance(cog, commands.Cog):
            self.owns_autoplay = cog
        else:
            del self.owns_autoplay

    @commands.group()
    @commands.guild_only()
    @commands.bot_has_permissions(embed_links=True)
    async def audioset(self, ctx: commands.Context):
        """Music configuration options."""
        pass

    @audioset.command()
    @checks.mod_or_permissions(manage_messages=True)
    async def dc(self, ctx: commands.Context):
        """Toggle the bot auto-disconnecting when done playing.

        This setting takes precedence over [p]audioset emptydisconnect.
        """

        disconnect = await self.config.guild(ctx.guild).disconnect()
        autoplay = await self.config.guild(ctx.guild).auto_play()
        msg = ""
        msg += _("Auto-disconnection at queue end: {true_or_false}.").format(
            true_or_false=_("Enabled") if not disconnect else _("Disabled")
        )
        await self.config.guild(ctx.guild).repeat.set(not disconnect)
        if disconnect is not True and autoplay is True:
            msg += _("\nAuto-play has been disabled.")
            await self.config.guild(ctx.guild).auto_play.set(False)

        await self.config.guild(ctx.guild).disconnect.set(not disconnect)

        await self._embed_msg(ctx, title=_("Setting Changed"), description=msg)

    @audioset.group(name="restrictions")
    @checks.mod_or_permissions(manage_messages=True)
    async def _perms(self, ctx: commands.Context):
        """Manages the keyword whitelist and blacklist."""
        pass

    @_perms.group(name="whitelist")
    async def _perms_whitelist(self, ctx: commands.Context):
        """Manages the keyword whitelist."""
        pass

    @_perms.group(name="blacklist")
    async def _perms_blacklist(self, ctx: commands.Context):
        """Manages the keyword blacklist."""
        pass

    @_perms_blacklist.command(name="add")
    async def _perms_blacklist_add(self, ctx: commands.Context, *, keyword: str):
        """Adds a keyword to the blacklist."""
        keyword = keyword.lower().strip()
        if not keyword:
            return await ctx.send_help()
        exists = False
        async with self.config.guild(ctx.guild).url_keyword_blacklist() as blacklist:
            if keyword in blacklist:
                exists = True
            else:
                blacklist.append(keyword)
        if exists:
            return await self._embed_msg(ctx, title=_("Keyword already in the blacklist."))
        else:
            return await self._embed_msg(
                ctx,
                title=_("Blacklist Modified"),
                description=_("Added: `{blacklisted}` to the blacklist.").format(
                    blacklisted=keyword
                ),
            )

    @_perms_whitelist.command(name="add")
    async def _perms_whitelist_add(self, ctx: commands.Context, *, keyword: str):
        """Adds a keyword to the whitelist.

        If anything is added to whitelist, it will blacklist everything else.
        """
        keyword = keyword.lower().strip()
        if not keyword:
            return await ctx.send_help()
        exists = False
        async with self.config.guild(ctx.guild).url_keyword_whitelist() as whitelist:
            if keyword in whitelist:
                exists = True
            else:
                whitelist.append(keyword)
        if exists:
            return await self._embed_msg(ctx, title=_("Keyword already in the whitelist."))
        else:
            return await self._embed_msg(
                ctx,
                title=_("Whitelist Modified"),
                description=_("Added: `{whitelisted}` to the whitelist.").format(
                    whitelisted=keyword
                ),
            )

    @_perms_blacklist.command(name="delete", aliases=["del", "remove"])
    async def _perms_blacklist_delete(self, ctx: commands.Context, *, keyword: str):
        """Removes a keyword from the blacklist."""
        keyword = keyword.lower().strip()
        if not keyword:
            return await ctx.send_help()
        exists = True
        async with self.config.guild(ctx.guild).url_keyword_blacklist() as blacklist:
            if keyword not in blacklist:
                exists = False
            else:
                blacklist.remove(keyword)
        if not exists:
            return await self._embed_msg(ctx, title=_("Keyword is not in the blacklist."))
        else:
            return await self._embed_msg(
                ctx,
                title=_("Blacklist Modified"),
                description=_("Removed: `{blacklisted}` from the blacklist.").format(
                    blacklisted=keyword
                ),
            )

    @_perms_whitelist.command(name="delete", aliases=["del", "remove"])
    async def _perms_whitelist_delete(self, ctx: commands.Context, *, keyword: str):
        """Removes a keyword from the whitelist."""
        keyword = keyword.lower().strip()
        if not keyword:
            return await ctx.send_help()
        exists = True
        async with self.config.guild(ctx.guild).url_keyword_whitelist() as whitelist:
            if keyword not in whitelist:
                exists = False
            else:
                whitelist.remove(keyword)
        if not exists:
            return await self._embed_msg(ctx, title=_("Keyword already in the whitelist."))
        else:
            return await self._embed_msg(
                ctx,
                title=_("Whitelist Modified"),
                description=_("Removed: `{whitelisted}` from the whitelist.").format(
                    whitelisted=keyword
                ),
            )

    @_perms_whitelist.command(name="list")
    async def _perms_whitelist_list(self, ctx: commands.Context):
        """List all keywords added to the whitelist."""
        whitelist = await self.config.guild(ctx.guild).url_keyword_whitelist()
        if not whitelist:
            return await self._embed_msg(ctx, title=_("Nothing in the whitelist."))
        whitelist.sort()
        text = ""
        total = len(whitelist)
        pages = []
        for i, entry in enumerate(whitelist, 1):
            text += f"{i}. [{entry}]"
            if i != total:
                text += "\n"
                if i % 10 == 0:
                    pages.append(box(text, lang="ini"))
                    text = ""
            else:
                pages.append(box(text, lang="ini"))
        embed_colour = await ctx.embed_colour()
        pages = list(
            discord.Embed(title="Whitelist", description=page, colour=embed_colour)
            for page in pages
        )
        await menu(ctx, pages, DEFAULT_CONTROLS)

    @_perms_blacklist.command(name="list")
    async def _perms_blacklist_list(self, ctx: commands.Context):
        """List all keywords added to the blacklist."""
        blacklist = await self.config.guild(ctx.guild).url_keyword_blacklist()
        if not blacklist:
            return await self._embed_msg(ctx, title=_("Nothing in the blacklist."))
        blacklist.sort()
        text = ""
        total = len(blacklist)
        pages = []
        for i, entry in enumerate(blacklist, 1):
            text += f"{i}. [{entry}]"
            if i != total:
                text += "\n"
                if i % 10 == 0:
                    pages.append(box(text, lang="ini"))
                    text = ""
            else:
                pages.append(box(text, lang="ini"))
        embed_colour = await ctx.embed_colour()
        pages = list(
            discord.Embed(title="Whitelist", description=page, colour=embed_colour)
            for page in pages
        )
        await menu(ctx, pages, DEFAULT_CONTROLS)

    @_perms_whitelist.command(name="clear")
    async def _perms_whitelist_clear(self, ctx: commands.Context):
        """Clear all keywords from the whitelist."""
        whitelist = await self.config.guild(ctx.guild).url_keyword_whitelist()
        if not whitelist:
            return await self._embed_msg(ctx, title=_("Nothing in the whitelist."))
        await self.config.guild(ctx.guild).url_keyword_whitelist.clear()
        return await self._embed_msg(
            ctx,
            title=_("Whitelist Modified"),
            description=_("All entries have been removed from the whitelist."),
        )

    @_perms_blacklist.command(name="clear")
    async def _perms_blacklist_clear(self, ctx: commands.Context):
        """Clear all keywords added to the blacklist."""
        blacklist = await self.config.guild(ctx.guild).url_keyword_blacklist()
        if not blacklist:
            return await self._embed_msg(ctx, title=_("Nothing in the blacklist."))
        await self.config.guild(ctx.guild).url_keyword_blacklist.clear()
        return await self._embed_msg(
            ctx,
            title=_("Blacklist Modified"),
            description=_("All entries have been removed from the blacklist."),
        )

    @audioset.group(name="autoplay")
    @checks.mod_or_permissions(manage_messages=True)
    async def _autoplay(self, ctx: commands.Context):
        """Change auto-play setting."""

    @_autoplay.command(name="toggle")
    async def _autoplay_toggle(self, ctx: commands.Context):
        """Toggle auto-play when there no songs in queue."""
        autoplay = await self.config.guild(ctx.guild).auto_play()
        repeat = await self.config.guild(ctx.guild).repeat()
        disconnect = await self.config.guild(ctx.guild).disconnect()
        msg = _("Auto-play when queue ends: {true_or_false}.").format(
            true_or_false=_("Enabled") if not autoplay else _("Disabled")
        )
        await self.config.guild(ctx.guild).auto_play.set(not autoplay)
        if autoplay is not True and repeat is True:
            msg += _("\nRepeat has been disabled.")
            await self.config.guild(ctx.guild).repeat.set(False)
        if autoplay is not True and disconnect is True:
            msg += _("\nAuto-disconnecting at queue end has been disabled.")
            await self.config.guild(ctx.guild).disconnect.set(False)

        await self._embed_msg(ctx, title=_("Setting Changed"), description=msg)
        if self._player_check(ctx):
            await self._data_check(ctx)

    @_autoplay.command(name="playlist", usage="<playlist_name_OR_id> [args]")
    async def _autoplay_playlist(
        self,
        ctx: commands.Context,
        playlist_matches: PlaylistConverter,
        *,
        scope_data: ScopeParser = None,
    ):
        """Set a playlist to auto-play songs from.

        **Usage**:
        ​ ​ ​ ​ [p]audioset autoplay playlist_name_OR_id args

        **Args**:
        ​ ​ ​ ​ The following are all optional:
        ​ ​ ​ ​ ​ ​ ​ ​ --scope <scope>
        ​ ​ ​ ​ ​ ​ ​ ​ --author [user]
        ​ ​ ​ ​ ​ ​ ​ ​ --guild [guild] **Only the bot owner can use this**

        Scope is one of the following:
        ​ ​ ​ ​ Global
        ​ ​ ​ ​ Guild
        ​ ​ ​ ​ User

        Author can be one of the following:
        ​ ​ ​ ​ User ID
        ​ ​ ​ ​ User Mention
        ​ ​ ​ ​ User Name#123

        Guild can be one of the following:
        ​ ​ ​ ​ Guild ID
        ​ ​ ​ ​ Exact guild name

        Example use:
        ​ ​ ​ ​ [p]audioset autoplay MyGuildPlaylist
        ​ ​ ​ ​ [p]audioset autoplay MyGlobalPlaylist --scope Global
        ​ ​ ​ ​ [p]audioset autoplay PersonalPlaylist --scope User --author Draper
        """
        if scope_data is None:
            scope_data = [PlaylistScope.GUILD.value, ctx.author, ctx.guild, False]

        scope, author, guild, specified_user = scope_data
        try:
            playlist_id, playlist_arg = await self._get_correct_playlist_id(
                ctx, playlist_matches, scope, author, guild, specified_user
            )
        except TooManyMatches as e:
            return await self._embed_msg(ctx, title=str(e))
        if playlist_id is None:
            return await self._embed_msg(
                ctx,
                title=_("No Playlist Found"),
                description=_("Could not match '{arg}' to a playlist").format(arg=playlist_arg),
            )
        try:
            playlist = await get_playlist(playlist_id, scope, self.bot, guild, author)
            tracks = playlist.tracks
            if not tracks:
                return await self._embed_msg(
                    ctx,
                    title=_("No Tracks Found"),
                    description=_("Playlist {name} has no tracks.").format(name=playlist.name),
                )
            playlist_data = dict(enabled=True, id=playlist.id, name=playlist.name, scope=scope)
            await self.config.guild(ctx.guild).autoplaylist.set(playlist_data)
        except RuntimeError:
            return await self._embed_msg(
                ctx,
                title=_("No Playlist Found"),
                description=_("Playlist {id} does not exist in {scope} scope.").format(
                    id=playlist_id, scope=humanize_scope(scope, the=True)
                ),
            )
        except MissingGuild:
            return await self._embed_msg(
                ctx,
                title=_("Missing Arguments"),
                description=_("You need to specify the Guild ID for the guild to lookup."),
            )
        else:
            return await self._embed_msg(
                ctx,
                title=_("Setting Changed"),
                description=_(
                    "Playlist {name} (`{id}`) [**{scope}**] will be used for autoplay."
                ).format(
                    name=playlist.name,
                    id=playlist.id,
                    scope=humanize_scope(
                        scope, ctx=guild if scope == PlaylistScope.GUILD.value else author
                    ),
                ),
            )

    @_autoplay.command(name="reset")
    async def _autoplay_reset(self, ctx: commands.Context):
        """Resets auto-play to the default playlist."""
        playlist_data = dict(enabled=False, id=None, name=None, scope=None)
        await self.config.guild(ctx.guild).autoplaylist.set(playlist_data)
        return await self._embed_msg(
            ctx,
            title=_("Setting Changed"),
            description=_("Set auto-play playlist to default value."),
        )

    @audioset.command()
    @checks.admin_or_permissions(manage_roles=True)
    async def dj(self, ctx: commands.Context):
        """Toggle DJ mode.

        DJ mode allows users with the DJ role to use audio commands.
        """
        dj_role = self._dj_role_cache.setdefault(
            ctx.guild.id, await self.config.guild(ctx.guild).dj_role()
        )
        dj_role = ctx.guild.get_role(dj_role)
        if dj_role is None:
            await self._embed_msg(
                ctx,
                title=_("Missing DJ Role"),
                description=_(
                    "Please set a role to use with DJ mode. Enter the role name or ID now."
                ),
            )

            try:
                pred = MessagePredicate.valid_role(ctx)
                await ctx.bot.wait_for("message", timeout=15.0, check=pred)
                await ctx.invoke(self.role, pred.result)
            except asyncio.TimeoutError:
                return await self._embed_msg(ctx, title=_("Response timed out, try again later."))
        dj_enabled = self._dj_status_cache.setdefault(
            ctx.guild.id, await self.config.guild(ctx.guild).dj_enabled()
        )
        await self.config.guild(ctx.guild).dj_enabled.set(not dj_enabled)
        self._dj_status_cache[ctx.guild.id] = not dj_enabled
        await self._embed_msg(
            ctx,
            title=_("Setting Changed"),
            description=_("DJ role: {true_or_false}.").format(
                true_or_false=_("Enabled") if not dj_enabled else _("Disabled")
            ),
        )

    @audioset.command()
    @checks.mod_or_permissions(administrator=True)
    async def emptydisconnect(self, ctx: commands.Context, seconds: int):
        """Auto-disconnection after x seconds while stopped. 0 to disable."""
        if seconds < 0:
            return await self._embed_msg(
                ctx, title=_("Invalid Time"), description=_("Seconds can't be less than zero.")
            )
        if 10 > seconds > 0:
            seconds = 10
        if seconds == 0:
            enabled = False
            await self._embed_msg(
                ctx, title=_("Setting Changed"), description=_("Empty disconnect disabled.")
            )
        else:
            enabled = True
            await self._embed_msg(
                ctx,
                title=_("Setting Changed"),
                description=_("Empty disconnect timer set to {num_seconds}.").format(
                    num_seconds=dynamic_time(seconds)
                ),
            )

        await self.config.guild(ctx.guild).emptydc_timer.set(seconds)
        await self.config.guild(ctx.guild).emptydc_enabled.set(enabled)

    @audioset.command()
    @checks.mod_or_permissions(administrator=True)
    async def emptypause(self, ctx: commands.Context, seconds: int):
        """Auto-pause after x seconds when room is empty. 0 to disable."""
        if seconds < 0:
            return await self._embed_msg(
                ctx, title=_("Invalid Time"), description=_("Seconds can't be less than zero.")
            )
        if 10 > seconds > 0:
            seconds = 10
        if seconds == 0:
            enabled = False
            await self._embed_msg(
                ctx, title=_("Setting Changed"), description=_("Empty pause disabled.")
            )
        else:
            enabled = True
            await self._embed_msg(
                ctx,
                title=_("Setting Changed"),
                description=_("Empty pause timer set to {num_seconds}.").format(
                    num_seconds=dynamic_time(seconds)
                ),
            )
        await self.config.guild(ctx.guild).emptypause_timer.set(seconds)
        await self.config.guild(ctx.guild).emptypause_enabled.set(enabled)

    @audioset.command()
    @checks.mod_or_permissions(administrator=True)
    async def jukebox(self, ctx: commands.Context, price: int):
        """Set a price for queueing tracks for non-mods. 0 to disable."""
        if price < 0:
            return await self._embed_msg(
                ctx, title=_("Invalid Price"), description=_("Price can't be less than zero.")
            )
        if price == 0:
            jukebox = False
            await self._embed_msg(
                ctx, title=_("Setting Changed"), description=_("Jukebox mode disabled.")
            )
        else:
            jukebox = True
            await self._embed_msg(
                ctx,
                title=_("Setting Changed"),
                description=_("Track queueing command price set to {price} {currency}.").format(
                    price=humanize_number(price), currency=await bank.get_currency_name(ctx.guild)
                ),
            )

        await self.config.guild(ctx.guild).jukebox_price.set(price)
        await self.config.guild(ctx.guild).jukebox.set(jukebox)

    @audioset.command()
    @checks.is_owner()
    async def localpath(self, ctx: commands.Context, *, local_path=None):
        """Set the localtracks path if the Lavalink.jar is not run from the Audio data folder.

        Leave the path blank to reset the path to the default, the Audio data directory.
        """

        if not local_path:
            await self.config.localpath.set(str(cog_data_path(raw_name="Audio")))
            pass_config_to_dependencies(
                self.config, self.bot, str(cog_data_path(raw_name="Audio"))
            )
            return await self._embed_msg(
                ctx,
                title=_("Setting Changed"),
                description=_(
                    "The localtracks path location has been reset to {localpath}"
                ).format(localpath=str(cog_data_path(raw_name="Audio").absolute())),
            )

        info_msg = _(
            "This setting is only for bot owners to set a localtracks folder location "
            "In the example below, the full path for 'ParentDirectory' "
            "must be passed to this command.\n"
            "The path must not contain spaces.\n"
            "```\n"
            "ParentDirectory\n"
            "  |__ localtracks  (folder)\n"
            "  |     |__ Awesome Album Name  (folder)\n"
            "  |           |__01 Cool Song.mp3\n"
            "  |           |__02 Groovy Song.mp3\n"
            "```\n"
            "The folder path given to this command must contain the localtracks folder.\n"
            "**This folder and files need to be visible to the user where `"
            "Lavalink.jar` is being run from.**\n"
            "Use this command with no path given to reset it to the default, "
            "the Audio data directory for this bot.\n"
            "Do you want to continue to set the provided path for local tracks?"
        )
        info = await ctx.maybe_send_embed(info_msg)

        start_adding_reactions(info, ReactionPredicate.YES_OR_NO_EMOJIS)
        pred = ReactionPredicate.yes_or_no(info, ctx.author)
        await ctx.bot.wait_for("reaction_add", check=pred)

        if not pred.result:
            with contextlib.suppress(discord.HTTPException):
                await info.delete()
            return
        temp = audio_dataclasses.LocalPath(local_path, forced=True)
        if not temp.exists() or not temp.is_dir():
            return await self._embed_msg(
                ctx,
                title=_("Invalid Path"),
                description=_("{local_path} does not seem like a valid path.").format(
                    local_path=local_path
                ),
            )

        if not temp.localtrack_folder.exists():
            warn_msg = _(
                "`{localtracks}` does not exist. "
                "The path will still be saved, but please check the path and "
                "create a localtracks folder in `{localfolder}` before attempting "
                "to play local tracks."
            ).format(localfolder=temp.absolute(), localtracks=temp.localtrack_folder.absolute())
            await self._embed_msg(ctx, title=_("Invalid Environment"), description=warn_msg)
        local_path = str(temp.localtrack_folder.absolute())
        await self.config.localpath.set(local_path)
        pass_config_to_dependencies(self.config, self.bot, local_path)
        return await self._embed_msg(
            ctx,
            title=_("Setting Changed"),
            description=_("The localtracks path location has been set to {localpath}").format(
                localpath=local_path
            ),
        )

    @audioset.command()
    @checks.mod_or_permissions(administrator=True)
    async def maxlength(self, ctx: commands.Context, seconds: Union[int, str]):
        """Max length of a track to queue in seconds. 0 to disable.

        Accepts seconds or a value formatted like 00:00:00 (`hh:mm:ss`) or 00:00 (`mm:ss`).
        Invalid input will turn the max length setting off."""
        if not isinstance(seconds, int):
            seconds = time_convert(seconds)
        if seconds < 0:
            return await self._embed_msg(
                ctx, title=_("Invalid length"), description=_("Length can't be less than zero.")
            )
        if seconds == 0:
            await self._embed_msg(
                ctx, title=_("Setting Changed"), description=_("Track max length disabled.")
            )
        else:
            await self._embed_msg(
                ctx,
                title=_("Setting Changed"),
                description=_("Track max length set to {seconds}.").format(
                    seconds=dynamic_time(seconds)
                ),
            )
        await self.config.guild(ctx.guild).maxlength.set(seconds)

    @audioset.command()
    @checks.mod_or_permissions(manage_messages=True)
    async def notify(self, ctx: commands.Context):
        """Toggle track announcement and other bot messages."""
        notify = await self.config.guild(ctx.guild).notify()
        await self.config.guild(ctx.guild).notify.set(not notify)
        await self._embed_msg(
            ctx,
            title=_("Setting Changed"),
            description=_("Notify mode: {true_or_false}.").format(
                true_or_false=_("Enabled") if not notify else _("Disabled")
            ),
        )

    @audioset.command()
    @checks.is_owner()
    async def restrict(self, ctx: commands.Context):
        """Toggle the domain restriction on Audio.

        When toggled off, users will be able to play songs from non-commercial websites and links.
        When toggled on, users are restricted to YouTube, SoundCloud,
        Mixer, Vimeo, Twitch, and Bandcamp links."""
        restrict = await self.config.restrict()
        await self.config.restrict.set(not restrict)
        await self._embed_msg(
            ctx,
            title=_("Setting Changed"),
            description=_("Commercial links only: {true_or_false}.").format(
                true_or_false=_("Enabled") if not restrict else _("Disabled")
            ),
        )

    @audioset.command()
    @checks.admin_or_permissions(manage_roles=True)
    async def role(self, ctx: commands.Context, role_name: discord.Role):
        """Set the role to use for DJ mode."""
        await self.config.guild(ctx.guild).dj_role.set(role_name.id)
        self._dj_role_cache[ctx.guild.id] = role_name.id
        dj_role = self._dj_role_cache.setdefault(
            ctx.guild.id, await self.config.guild(ctx.guild).dj_role()
        )
        dj_role_obj = ctx.guild.get_role(dj_role)
        await self._embed_msg(
            ctx,
            title=_("Settings Changed"),
            description=_("DJ role set to: {role.name}.").format(role=dj_role_obj),
        )

    @audioset.command()
    async def settings(self, ctx: commands.Context):
        """Show the current settings."""
        is_owner = await ctx.bot.is_owner(ctx.author)
        global_data = await self.config.all()
        data = await self.config.guild(ctx.guild).all()
        dj_role_obj = ctx.guild.get_role(data["dj_role"])
        dj_enabled = data["dj_enabled"]
        emptydc_enabled = data["emptydc_enabled"]
        emptydc_timer = data["emptydc_timer"]
        emptypause_enabled = data["emptypause_enabled"]
        emptypause_timer = data["emptypause_timer"]
        jukebox = data["jukebox"]
        jukebox_price = data["jukebox_price"]
        thumbnail = data["thumbnail"]
        dc = data["disconnect"]
        autoplay = data["auto_play"]
        maxlength = data["maxlength"]
        vote_percent = data["vote_percent"]
        current_level = CacheLevel(global_data["cache_level"])
        song_repeat = _("Enabled") if data["repeat"] else _("Disabled")
        song_shuffle = _("Enabled") if data["shuffle"] else _("Disabled")
        song_notify = _("Enabled") if data["notify"] else _("Disabled")
        song_status = _("Enabled") if global_data["status"] else _("Disabled")

        spotify_cache = CacheLevel.set_spotify()
        youtube_cache = CacheLevel.set_youtube()
        lavalink_cache = CacheLevel.set_lavalink()
        has_spotify_cache = current_level.is_superset(spotify_cache)
        has_youtube_cache = current_level.is_superset(youtube_cache)
        has_lavalink_cache = current_level.is_superset(lavalink_cache)
        autoplaylist = data["autoplaylist"]
        vote_enabled = data["vote_enabled"]
        msg = "----" + _("Server Settings") + "----        \n"
        msg += _("Auto-disconnect:  [{dc}]\n").format(dc=_("Enabled") if dc else _("Disabled"))
        msg += _("Auto-play:        [{autoplay}]\n").format(
            autoplay=_("Enabled") if autoplay else _("Disabled")
        )
        if emptydc_enabled:
            msg += _("Disconnect timer: [{num_seconds}]\n").format(
                num_seconds=dynamic_time(emptydc_timer)
            )
        if emptypause_enabled:
            msg += _("Auto Pause timer: [{num_seconds}]\n").format(
                num_seconds=dynamic_time(emptypause_timer)
            )
        if dj_enabled and dj_role_obj:
            msg += _("DJ Role:          [{role.name}]\n").format(role=dj_role_obj)
        if jukebox:
            msg += _("Jukebox:          [{jukebox_name}]\n").format(jukebox_name=jukebox)
            msg += _("Command price:    [{jukebox_price}]\n").format(
                jukebox_price=humanize_number(jukebox_price)
            )
        if maxlength > 0:
            msg += _("Max track length: [{tracklength}]\n").format(
                tracklength=dynamic_time(maxlength)
            )
        msg += _(
            "Repeat:           [{repeat}]\n"
            "Shuffle:          [{shuffle}]\n"
            "Song notify msgs: [{notify}]\n"
            "Songs as status:  [{status}]\n"
        ).format(repeat=song_repeat, shuffle=song_shuffle, notify=song_notify, status=song_status)
        if thumbnail:
            msg += _("Thumbnails:       [{0}]\n").format(
                _("Enabled") if thumbnail else _("Disabled")
            )
        if vote_percent > 0:
            msg += _(
                "Vote skip:        [{vote_enabled}]\nSkip percentage:  [{vote_percent}%]\n"
            ).format(
                vote_percent=vote_percent,
                vote_enabled=_("Enabled") if vote_enabled else _("Disabled"),
            )

        if self.owns_autoplay is not None:
            msg += (
                "\n---"
                + _("Auto-play Settings")
                + "---        \n"
                + _("Owning Cog:       [{name}]\n").format(name=self._cog_name)
            )
        elif autoplay or autoplaylist["enabled"]:
            if autoplaylist["enabled"]:
                pname = autoplaylist["name"]
                pid = autoplaylist["id"]
                pscope = autoplaylist["scope"]
                if pscope == PlaylistScope.GUILD.value:
                    pscope = f"Server"
                elif pscope == PlaylistScope.USER.value:
                    pscope = f"User"
                else:
                    pscope = "Global"
            else:
                pname = _("Cached")
                pid = _("Cached")
                pscope = _("Cached")
            msg += (
                "\n---"
                + _("Auto-play Settings")
                + "---        \n"
                + _("Playlist name:    [{pname}]\n")
                + _("Playlist ID:      [{pid}]\n")
                + _("Playlist scope:   [{pscope}]\n")
            ).format(pname=pname, pid=pid, pscope=pscope)

        if is_owner:
            msg += (
                "\n---"
                + _("Cache Settings")
                + "---        \n"
                + _("Max age:          [{max_age}]\n")
                + _("Spotify cache:    [{spotify_status}]\n")
                + _("Youtube cache:    [{youtube_status}]\n")
                + _("Lavalink cache:   [{lavalink_status}]\n")
            ).format(
                max_age=str(await self.config.cache_age()) + " " + _("days"),
                spotify_status=_("Enabled") if has_spotify_cache else _("Disabled"),
                youtube_status=_("Enabled") if has_youtube_cache else _("Disabled"),
                lavalink_status=_("Enabled") if has_lavalink_cache else _("Disabled"),
            )

        msg += _(
            "\n---" + _("Lavalink Settings") + "---        \n"
            "Cog version:      [{version}]\n"
            "Red-Lavalink:     [{redlava}]\n"
            "External server:  [{use_external_lavalink}]\n"
        ).format(
            version=__version__,
            redlava=lavalink.__version__,
            use_external_lavalink=_("Enabled")
            if global_data["use_external_lavalink"]
            else _("Disabled"),
        )
        if is_owner:
            msg += _("Localtracks path: [{localpath}]\n").format(**global_data)

        await self._embed_msg(ctx, description=box(msg, lang="ini"))

    @audioset.command()
    @checks.is_owner()
    async def spotifyapi(self, ctx: commands.Context):
        """Instructions to set the Spotify API tokens."""
        message = _(
            "1. Go to Spotify developers and log in with your Spotify account.\n"
            "(https://developer.spotify.com/dashboard/applications)\n"
            '2. Click "Create An App".\n'
            "3. Fill out the form provided with your app name, etc.\n"
            '4. When asked if you\'re developing commercial integration select "No".\n'
            "5. Accept the terms and conditions.\n"
            "6. Copy your client ID and your client secret into:\n"
            "`{prefix}set api spotify client_id <your_client_id_here> "
            "client_secret <your_client_secret_here>`"
        ).format(prefix=ctx.prefix)
        await ctx.maybe_send_embed(message)

    @checks.is_owner()
    @audioset.command()
    async def status(self, ctx: commands.Context):
        """Enable/disable tracks' titles as status."""
        status = await self.config.status()
        await self.config.status.set(not status)
        await self._embed_msg(
            ctx,
            title=_("Setting Changed"),
            description=_("Song titles as status: {true_or_false}.").format(
                true_or_false=_("Enabled") if not status else _("Disabled")
            ),
        )

    @audioset.command()
    @checks.mod_or_permissions(administrator=True)
    async def thumbnail(self, ctx: commands.Context):
        """Toggle displaying a thumbnail on audio messages."""
        thumbnail = await self.config.guild(ctx.guild).thumbnail()
        await self.config.guild(ctx.guild).thumbnail.set(not thumbnail)
        await self._embed_msg(
            ctx,
            title=_("Setting Changed"),
            description=_("Thumbnail display: {true_or_false}.").format(
                true_or_false=_("Enabled") if not thumbnail else _("Disabled")
            ),
        )

    @audioset.command()
    @checks.mod_or_permissions(administrator=True)
    async def vote(self, ctx: commands.Context, percent: int):
        """Percentage needed for non-mods to skip tracks. 0 to disable."""
        if percent < 0:
            return await self._embed_msg(
                ctx, title=_("Invalid Time"), description=_("Seconds can't be less than zero.")
            )
        elif percent > 100:
            percent = 100
        if percent == 0:
            enabled = False
            await self._embed_msg(
                ctx,
                title=_("Setting Changed"),
                description=_("Voting disabled. All users can use queue management commands."),
            )
        else:
            enabled = True
            await self._embed_msg(
                ctx,
                title=_("Setting Changed"),
                description=_("Vote percentage set to {percent}%.").format(percent=percent),
            )

        await self.config.guild(ctx.guild).vote_percent.set(percent)
        await self.config.guild(ctx.guild).vote_enabled.set(enabled)

    @audioset.command()
    @checks.is_owner()
    async def youtubeapi(self, ctx: commands.Context):
        """Instructions to set the YouTube API key."""
        message = _(
            f"1. Go to Google Developers Console and log in with your Google account.\n"
            "(https://console.developers.google.com/)\n"
            "2. You should be prompted to create a new project (name does not matter).\n"
            "3. Click on Enable APIs and Services at the top.\n"
            "4. In the list of APIs choose or search for YouTube Data API v3 and "
            "click on it. Choose Enable.\n"
            "5. Click on Credentials on the left navigation bar.\n"
            "6. Click on Create Credential at the top.\n"
            '7. At the top click the link for "API key".\n'
            "8. No application restrictions are needed. Click Create at the bottom.\n"
            "9. You now have a key to add to `{prefix}set api youtube api_key <your_api_key_here>`"
        ).format(prefix=ctx.prefix)
        await ctx.maybe_send_embed(message)

    @audioset.command(name="cache", usage="level=[5, 3, 2, 1, 0, -1, -2, -3]")
    @checks.is_owner()
    @can_have_caching()
    async def _storage(self, ctx: commands.Context, *, level: int = None):
        """Sets the caching level.

        Level can be one of the following:

        0: Disables all caching
        1: Enables Spotify Cache
        2: Enables YouTube Cache
        3: Enables Lavalink Cache
        5: Enables all Caches

        If you wish to disable a specific cache use a negative number.

        """
        current_level = CacheLevel(await self.config.cache_level())
        spotify_cache = CacheLevel.set_spotify()
        youtube_cache = CacheLevel.set_youtube()
        lavalink_cache = CacheLevel.set_lavalink()
        has_spotify_cache = current_level.is_superset(spotify_cache)
        has_youtube_cache = current_level.is_superset(youtube_cache)
        has_lavalink_cache = current_level.is_superset(lavalink_cache)

        if level is None:
            msg = (
                _("Max age:          [{max_age}]\n")
                + _("Spotify cache:    [{spotify_status}]\n")
                + _("Youtube cache:    [{youtube_status}]\n")
                + _("Lavalink cache:   [{lavalink_status}]\n")
            ).format(
                max_age=str(await self.config.cache_age()) + " " + _("days"),
                spotify_status=_("Enabled") if has_spotify_cache else _("Disabled"),
                youtube_status=_("Enabled") if has_youtube_cache else _("Disabled"),
                lavalink_status=_("Enabled") if has_lavalink_cache else _("Disabled"),
            )
            await self._embed_msg(ctx, title=_("Cache Settings"), description=box(msg, lang="ini"))
            return await ctx.send_help()
        if level not in [5, 3, 2, 1, 0, -1, -2, -3]:
            return await ctx.send_help()

        removing = level < 0

        if level == 5:
            newcache = CacheLevel.all()
        elif level == 0:
            newcache = CacheLevel.none()
        elif level in [-3, 3]:
            if removing:
                newcache = current_level - lavalink_cache
            else:
                newcache = current_level + lavalink_cache
        elif level in [-2, 2]:
            if removing:
                newcache = current_level - youtube_cache
            else:
                newcache = current_level + youtube_cache
        elif level in [-1, 1]:
            if removing:
                newcache = current_level - spotify_cache
            else:
                newcache = current_level + spotify_cache
        else:
            return await ctx.send_help()

        has_spotify_cache = newcache.is_superset(spotify_cache)
        has_youtube_cache = newcache.is_superset(youtube_cache)
        has_lavalink_cache = newcache.is_superset(lavalink_cache)
        msg = (
            _("Max age:          [{max_age}]\n")
            + _("Spotify cache:    [{spotify_status}]\n")
            + _("Youtube cache:    [{youtube_status}]\n")
            + _("Lavalink cache:   [{lavalink_status}]\n")
        ).format(
            max_age=str(await self.config.cache_age()) + " " + _("days"),
            spotify_status=_("Enabled") if has_spotify_cache else _("Disabled"),
            youtube_status=_("Enabled") if has_youtube_cache else _("Disabled"),
            lavalink_status=_("Enabled") if has_lavalink_cache else _("Disabled"),
        )

        await self._embed_msg(ctx, title=_("Cache Settings"), description=box(msg, lang="ini"))

        await self.config.cache_level.set(newcache.value)

    @audioset.command(name="cacheage")
    @checks.is_owner()
    @can_have_caching()
    async def _cacheage(self, ctx: commands.Context, age: int):
        """Sets the cache max age.

        This commands allows you to set the max number of days
        before an entry in the cache becomes invalid.
        """
        msg = ""
        if age < 7:
            msg = _(
                "Cache age cannot be less than 7 days. If you wish to disable it run "
                "{prefix}audioset cache.\n"
            ).format(prefix=ctx.prefix)
            age = 7
        msg += _("I've set the cache age to {age} days").format(age=age)
        await self.config.cache_age.set(age)
        await self._embed_msg(ctx, title=_("Setting Changed"), description=msg)

    @commands.command()
    @commands.guild_only()
    @commands.bot_has_permissions(embed_links=True, add_reactions=True)
    async def audiostats(self, ctx: commands.Context):
        """Audio stats."""
        server_num = len(lavalink.active_players())
        total_num = len(lavalink.all_players())
        localtracks = await self.config.localpath()

        msg = ""
        for p in lavalink.all_players():
            connect_start = p.fetch("connect")
            connect_dur = dynamic_time(
                int((datetime.datetime.utcnow() - connect_start).total_seconds())
            )
            try:
                query = audio_dataclasses.Query.process_input(p.current.uri)
                if query.is_local:
                    if p.current.title == "Unknown title":
                        current_title = localtracks.LocalPath(p.current.uri).to_string_hidden()
                        msg += "{} [`{}`]: **{}**\n".format(
                            p.channel.guild.name, connect_dur, current_title
                        )
                    else:
                        current_title = p.current.title
                        msg += "{} [`{}`]: **{} - {}**\n".format(
                            p.channel.guild.name, connect_dur, p.current.author, current_title
                        )
                else:
                    msg += "{} [`{}`]: **[{}]({})**\n".format(
                        p.channel.guild.name, connect_dur, p.current.title, p.current.uri
                    )
            except AttributeError:
                msg += "{} [`{}`]: **{}**\n".format(
                    p.channel.guild.name, connect_dur, _("Nothing playing.")
                )

        if total_num == 0:
            return await self._embed_msg(ctx, title=_("Not connected anywhere."))
        servers_embed = []
        pages = 1
        for page in pagify(msg, delims=["\n"], page_length=1500):
            em = discord.Embed(
                colour=await ctx.embed_colour(),
                title=_("Playing in {num}/{total} servers:").format(
                    num=humanize_number(server_num), total=humanize_number(total_num)
                ),
                description=page,
            )
            em.set_footer(
                text="Page {}/{}".format(
                    humanize_number(pages), humanize_number((math.ceil(len(msg) / 1500)))
                )
            )
            pages += 1
            servers_embed.append(em)

        await menu(ctx, servers_embed, DEFAULT_CONTROLS)

    @commands.command()
    @commands.guild_only()
    @commands.bot_has_permissions(embed_links=True)
    async def bump(self, ctx: commands.Context, index: int):
        """Bump a track number to the top of the queue."""
        dj_enabled = self._dj_status_cache.setdefault(
            ctx.guild.id, await self.config.guild(ctx.guild).dj_enabled()
        )

        if not self._player_check(ctx):
            return await self._embed_msg(ctx, title=_("Nothing playing."))
        player = lavalink.get_player(ctx.guild.id)
        if (
            not ctx.author.voice or ctx.author.voice.channel != player.channel
        ) and not await self._can_instaskip(ctx, ctx.author):
            return await self._embed_msg(
                ctx,
                title=_("Unable To Bump Track"),
                description=_("You must be in the voice channel to bump a track."),
            )
        if dj_enabled:
            if not await self._can_instaskip(ctx, ctx.author):
                return await self._embed_msg(
                    ctx,
                    title=_("Unable To Bump Track"),
                    description=_("You need the DJ role to bump tracks."),
                )
        if index > len(player.queue) or index < 1:
            return await self._embed_msg(
                ctx,
                title=_("Unable To Bump Track"),
                description=_("Song number must be greater than 1 and within the queue limit."),
            )

        bump_index = index - 1
        bump_song = player.queue[bump_index]
        bump_song.extras["bumped"] = True
        player.queue.insert(0, bump_song)
        removed = player.queue.pop(index)
<<<<<<< HEAD
        description = get_track_description(removed)
        await self._embed_msg(
            ctx, title=_("Moved track to the top of the queue."), description=description
=======
        query = audio_dataclasses.Query.process_input(removed.uri)
        if query.is_local:
            localtrack = audio_dataclasses.LocalPath(removed.uri)
            if removed.title != "Unknown title":
                description = "**{} - {}**\n{}".format(
                    removed.author, removed.title, localtrack.to_string_hidden()
                )
            else:
                description = localtrack.to_string_hidden()
        else:
            description = "**[{}]({})**".format(removed.title, removed.uri)
        await ctx.send(
            embed=discord.Embed(
                title=_("Moved track to the top of the queue."),
                colour=await ctx.embed_colour(),
                description=description,
            )
>>>>>>> 710b520d
        )

    @commands.command()
    @commands.guild_only()
    @commands.bot_has_permissions(embed_links=True)
    async def disconnect(self, ctx: commands.Context):
        """Disconnect from the voice channel."""
        if not self._player_check(ctx):
            return await self._embed_msg(ctx, title=_("Nothing playing."))
        else:
            dj_enabled = self._dj_status_cache.setdefault(
                ctx.guild.id, await self.config.guild(ctx.guild).dj_enabled()
            )
            player = lavalink.get_player(ctx.guild.id)

            if dj_enabled:
                if not await self._can_instaskip(ctx, ctx.author):
                    return await self._embed_msg(
                        ctx,
                        title=_("Unable to disconnect"),
                        description=_("You need the DJ role to disconnect."),
                    )
            if not await self._can_instaskip(ctx, ctx.author) and not await self._is_alone(
                ctx, ctx.author
            ):
                return await self._embed_msg(
                    ctx, title=_("There are other people listening to music.")
                )
            else:
                await self._embed_msg(ctx, title=_("Disconnecting..."))
                self.bot.dispatch("red_audio_audio_disconnect", ctx.guild)
                self._play_lock(ctx, False)
                eq = player.fetch("eq")
                player.queue = []
                player.store("playing_song", None)
                if eq:
                    await self.config.custom("EQUALIZER", ctx.guild.id).eq_bands.set(eq.bands)
                await player.stop()
                await player.disconnect()

    @commands.group(invoke_without_command=True)
    @commands.guild_only()
    @commands.cooldown(1, 15, commands.BucketType.guild)
    @commands.bot_has_permissions(embed_links=True, add_reactions=True)
    async def eq(self, ctx: commands.Context):
        """Equalizer management."""
        if not self._player_check(ctx):
            ctx.command.reset_cooldown(ctx)
            return await self._embed_msg(ctx, title=_("Nothing playing."))
        dj_enabled = self._dj_status_cache.setdefault(
            ctx.guild.id, await self.config.guild(ctx.guild).dj_enabled()
        )
        player = lavalink.get_player(ctx.guild.id)
        eq = player.fetch("eq", Equalizer())
        reactions = ["◀", "⬅", "⏫", "🔼", "🔽", "⏬", "➡", "▶", "⏺", "ℹ"]
        await self._eq_msg_clear(player.fetch("eq_message"))
        eq_message = await ctx.send(box(eq.visualise(), lang="ini"))

        if dj_enabled and not await self._can_instaskip(ctx, ctx.author):
            with contextlib.suppress(discord.HTTPException):
                await eq_message.add_reaction("ℹ")
        else:
            start_adding_reactions(eq_message, reactions, self.bot.loop)

        eq_msg_with_reacts = await ctx.fetch_message(eq_message.id)
        player.store("eq_message", eq_msg_with_reacts)
        await self._eq_interact(ctx, player, eq, eq_msg_with_reacts, 0)

    @eq.command(name="delete", aliases=["del", "remove"])
    async def _eq_delete(self, ctx: commands.Context, eq_preset: str):
        """Delete a saved eq preset."""
        async with self.config.custom("EQUALIZER", ctx.guild.id).eq_presets() as eq_presets:
            eq_preset = eq_preset.lower()
            try:
                if eq_presets[eq_preset][
                    "author"
                ] != ctx.author.id and not await self._can_instaskip(ctx, ctx.author):
                    return await self._embed_msg(
                        ctx,
                        title=_("Unable To Delete Preset"),
                        description=_("You are not the author of that preset setting."),
                    )
                del eq_presets[eq_preset]
            except KeyError:
                return await self._embed_msg(
                    ctx,
                    title=_("Unable To Delete Preset"),
                    description=_(
                        "{eq_preset} is not in the eq preset list.".format(
                            eq_preset=eq_preset.capitalize()
                        )
                    ),
                )
            except TypeError:
                if await self._can_instaskip(ctx, ctx.author):
                    del eq_presets[eq_preset]
                else:
                    return await self._embed_msg(
                        ctx,
                        title=_("Unable To Delete Preset"),
                        description=_("You are not the author of that preset setting."),
                    )

        await self._embed_msg(
            ctx, title=_("The {preset_name} preset was deleted.".format(preset_name=eq_preset))
        )

    @eq.command(name="list")
    async def _eq_list(self, ctx: commands.Context):
        """List saved eq presets."""
        eq_presets = await self.config.custom("EQUALIZER", ctx.guild.id).eq_presets()
        if not eq_presets.keys():
            return await self._embed_msg(ctx, title=_("No saved equalizer presets."))

        space = "\N{EN SPACE}"
        header_name = _("Preset Name")
        header_author = _("Author")
        header = box(
            "[{header_name}]{space}[{header_author}]\n".format(
                header_name=header_name, space=space * 9, header_author=header_author
            ),
            lang="ini",
        )
        preset_list = ""
        for preset, bands in eq_presets.items():
            try:
                author = self.bot.get_user(bands["author"])
            except TypeError:
                author = "None"
            msg = f"{preset}{space * (22 - len(preset))}{author}\n"
            preset_list += msg

        page_list = []
        colour = await ctx.embed_colour()
        for page in pagify(preset_list, delims=[", "], page_length=1000):
            formatted_page = box(page, lang="ini")
            embed = discord.Embed(
                colour=await ctx.embed_colour(), description=f"{header}\n{formatted_page}"
            )
            embed.set_footer(
                text=_("{num} preset(s)").format(num=humanize_number(len(list(eq_presets.keys()))))
            )
            page_list.append(embed)
        await menu(ctx, page_list, DEFAULT_CONTROLS)

    @eq.command(name="load")
    async def _eq_load(self, ctx: commands.Context, eq_preset: str):
        """Load a saved eq preset."""
        eq_preset = eq_preset.lower()
        eq_presets = await self.config.custom("EQUALIZER", ctx.guild.id).eq_presets()
        try:
            eq_values = eq_presets[eq_preset]["bands"]
        except KeyError:
            return await self._embed_msg(
                ctx,
                title=_("No Preset Found"),
                description=_(
                    "Preset named {eq_preset} does not exist.".format(eq_preset=eq_preset)
                ),
            )
        except TypeError:
            eq_values = eq_presets[eq_preset]

        if not self._player_check(ctx):
            return await self._embed_msg(ctx, title=_("Nothing playing."))

        dj_enabled = self._dj_status_cache.setdefault(
            ctx.guild.id, await self.config.guild(ctx.guild).dj_enabled()
        )
        player = lavalink.get_player(ctx.guild.id)
        if dj_enabled:
            if not await self._can_instaskip(ctx, ctx.author):
                return await self._embed_msg(
                    ctx,
                    title=_("Unable To Load Preset"),
                    description=_("You need the DJ role to load equalizer presets."),
                )

        await self.config.custom("EQUALIZER", ctx.guild.id).eq_bands.set(eq_values)
        await self._eq_check(ctx, player)
        eq = player.fetch("eq", Equalizer())
        await self._eq_msg_clear(player.fetch("eq_message"))
        message = await ctx.send(
            content=box(eq.visualise(), lang="ini"),
            embed=discord.Embed(
                colour=await ctx.embed_colour(),
                title=_("The {eq_preset} preset was loaded.".format(eq_preset=eq_preset)),
            ),
        )
        player.store("eq_message", message)

    @eq.command(name="reset")
    async def _eq_reset(self, ctx: commands.Context):
        """Reset the eq to 0 across all bands."""
        if not self._player_check(ctx):
            return await self._embed_msg(ctx, title=_("Nothing playing."))
        dj_enabled = self._dj_status_cache.setdefault(
            ctx.guild.id, await self.config.guild(ctx.guild).dj_enabled()
        )
        if dj_enabled:
            if not await self._can_instaskip(ctx, ctx.author):
                return await self._embed_msg(
                    ctx,
                    title=_("Unable To Modify Preset"),
                    description=_("You need the DJ role to reset the equalizer."),
                )
        player = lavalink.get_player(ctx.guild.id)
        eq = player.fetch("eq", Equalizer())

        for band in range(eq._band_count):
            eq.set_gain(band, 0.0)

        await self._apply_gains(ctx.guild.id, eq.bands)
        await self.config.custom("EQUALIZER", ctx.guild.id).eq_bands.set(eq.bands)
        player.store("eq", eq)
        await self._eq_msg_clear(player.fetch("eq_message"))
        message = await ctx.send(
            content=box(eq.visualise(), lang="ini"),
            embed=discord.Embed(
                colour=await ctx.embed_colour(), title=_("Equalizer values have been reset.")
            ),
        )
        player.store("eq_message", message)

    @eq.command(name="save")
    @commands.cooldown(1, 15, commands.BucketType.guild)
    async def _eq_save(self, ctx: commands.Context, eq_preset: str = None):
        """Save the current eq settings to a preset."""
        if not self._player_check(ctx):
            return await self._embed_msg(ctx, title=_("Nothing playing."))
        dj_enabled = self._dj_status_cache.setdefault(
            ctx.guild.id, await self.config.guild(ctx.guild).dj_enabled()
        )
        if dj_enabled:
            if not await self._can_instaskip(ctx, ctx.author):
                ctx.command.reset_cooldown(ctx)
                return await self._embed_msg(
                    ctx,
                    title=_("Unable To Save Preset"),
                    description=_("You need the DJ role to save equalizer presets."),
                )
        if not eq_preset:
            await self._embed_msg(ctx, title=_("Please enter a name for this equalizer preset."))
            try:
                eq_name_msg = await ctx.bot.wait_for(
                    "message",
                    timeout=15.0,
                    check=MessagePredicate.regex(fr"^(?!{re.escape(ctx.prefix)})", ctx),
                )
                eq_preset = eq_name_msg.content.split(" ")[0].strip('"').lower()
            except asyncio.TimeoutError:
                ctx.command.reset_cooldown(ctx)
                return await self._embed_msg(
                    ctx,
                    title=_("Unable To Save Preset"),
                    description=_(
                        "No equalizer preset name entered, try the command again later."
                    ),
                )

        eq_exists_msg = None
        eq_preset = eq_preset.lower().lstrip(ctx.prefix)
        eq_presets = await self.config.custom("EQUALIZER", ctx.guild.id).eq_presets()
        eq_list = list(eq_presets.keys())

        if len(eq_preset) > 20:
            ctx.command.reset_cooldown(ctx)
            return await self._embed_msg(
                ctx,
                title=_("Unable To Save Preset"),
                description=_("Try the command again with a shorter name."),
            )
        if eq_preset in eq_list:
            eq_exists_msg = await self._embed_msg(
                ctx, title=_("Preset name already exists, do you want to replace it?")
            )
            start_adding_reactions(eq_exists_msg, ReactionPredicate.YES_OR_NO_EMOJIS)
            pred = ReactionPredicate.yes_or_no(eq_exists_msg, ctx.author)
            await ctx.bot.wait_for("reaction_add", check=pred)
            if not pred.result:
                await self._clear_react(eq_exists_msg)
                embed2 = discord.Embed(
                    colour=await ctx.embed_colour(), title=_("Not saving preset.")
                )
                ctx.command.reset_cooldown(ctx)
                return await eq_exists_msg.edit(embed=embed2)

        player = lavalink.get_player(ctx.guild.id)
        eq = player.fetch("eq", Equalizer())
        to_append = {eq_preset: {"author": ctx.author.id, "bands": eq.bands}}
        new_eq_presets = {**eq_presets, **to_append}
        await self.config.custom("EQUALIZER", ctx.guild.id).eq_presets.set(new_eq_presets)
        embed3 = discord.Embed(
            colour=await ctx.embed_colour(),
            title=_(
                "Current equalizer saved to the {preset_name} preset.".format(
                    preset_name=eq_preset
                )
            ),
        )
        if eq_exists_msg:
            await self._clear_react(eq_exists_msg)
            await eq_exists_msg.edit(embed=embed3)
        else:
            await self._embed_msg(ctx, embed=embed3)

    @eq.command(name="set")
    async def _eq_set(self, ctx: commands.Context, band_name_or_position, band_value: float):
        """Set an eq band with a band number or name and value.

        Band positions are 1-15 and values have a range of -0.25 to 1.0.
        Band names are 25, 40, 63, 100, 160, 250, 400, 630, 1k, 1.6k, 2.5k, 4k,
        6.3k, 10k, and 16k Hz.
        Setting a band value to -0.25 nullifies it while +0.25 is double.
        """
        if not self._player_check(ctx):
            return await self._embed_msg(ctx, title=_("Nothing playing."))

        dj_enabled = self._dj_status_cache.setdefault(
            ctx.guild.id, await self.config.guild(ctx.guild).dj_enabled()
        )
        if dj_enabled:
            if not await self._can_instaskip(ctx, ctx.author):
                return await self._embed_msg(
                    ctx,
                    title=_("Unable To Set Preset"),
                    description=_("You need the DJ role to set equalizer presets."),
                )

        player = lavalink.get_player(ctx.guild.id)
        band_names = [
            "25",
            "40",
            "63",
            "100",
            "160",
            "250",
            "400",
            "630",
            "1k",
            "1.6k",
            "2.5k",
            "4k",
            "6.3k",
            "10k",
            "16k",
        ]

        eq = player.fetch("eq", Equalizer())
        bands_num = eq._band_count
        if band_value > 1:
            band_value = 1
        elif band_value <= -0.25:
            band_value = -0.25
        else:
            band_value = round(band_value, 1)

        try:
            band_number = int(band_name_or_position) - 1
        except ValueError:
            band_number = None

        if band_number not in range(0, bands_num) and band_name_or_position not in band_names:
            return await self._embed_msg(
                ctx,
                title=_("Invalid Band"),
                description=_(
                    "Valid band numbers are 1-15 or the band names listed in "
                    "the help for this command."
                ),
            )

        if band_name_or_position in band_names:
            band_pos = band_names.index(band_name_or_position)
            band_int = False
            eq.set_gain(int(band_pos), band_value)
            await self._apply_gain(ctx.guild.id, int(band_pos), band_value)
        else:
            band_int = True
            eq.set_gain(band_number, band_value)
            await self._apply_gain(ctx.guild.id, band_number, band_value)

        await self._eq_msg_clear(player.fetch("eq_message"))
        await self.config.custom("EQUALIZER", ctx.guild.id).eq_bands.set(eq.bands)
        player.store("eq", eq)
        band_name = band_names[band_number] if band_int else band_name_or_position
        message = await ctx.send(
            content=box(eq.visualise(), lang="ini"),
            embed=discord.Embed(
                colour=await ctx.embed_colour(),
                title=_("Preset Modified"),
                description=_(
                    "The {band_name}Hz band has been set to {band_value}.".format(
                        band_name=band_name, band_value=band_value
                    )
                ),
            ),
        )
        player.store("eq_message", message)

    @commands.group()
    @commands.guild_only()
    @commands.bot_has_permissions(embed_links=True, add_reactions=True)
    async def local(self, ctx: commands.Context):
        """Local playback commands."""

    @local.command(name="folder", aliases=["start"])
    async def local_folder(
        self, ctx: commands.Context, play_subfolders: Optional[bool] = True, *, folder: str = None
    ):
        """Play all songs in a localtracks folder."""
        if not await self._localtracks_check(ctx):
            return

        if not folder:
            await ctx.invoke(self.local_play, play_subfolders=play_subfolders)
        else:
            folder = folder.strip()
            _dir = audio_dataclasses.LocalPath.joinpath(folder)
            if not _dir.exists():
                return await self._embed_msg(
                    ctx,
                    title=_("Folder Not Found"),
                    description=_("Localtracks folder named {name} does not exist.").format(
                        name=folder
                    ),
                )
            query = audio_dataclasses.Query.process_input(_dir, search_subfolders=play_subfolders)
            await self._local_play_all(ctx, query, from_search=False if not folder else True)

    @local.command(name="play")
    async def local_play(self, ctx: commands.Context, play_subfolders: Optional[bool] = True):
        """Play a local track."""
        if not await self._localtracks_check(ctx):
            return
        localtracks_folders = await self._localtracks_folders(
            ctx, search_subfolders=play_subfolders
        )
        if not localtracks_folders:
            return await self._embed_msg(ctx, title=_("No album folders found."))
        async with ctx.typing():
            len_folder_pages = math.ceil(len(localtracks_folders) / 5)
            folder_page_list = []
            for page_num in range(1, len_folder_pages + 1):
                embed = await self._build_search_page(ctx, localtracks_folders, page_num)
                folder_page_list.append(embed)

        async def _local_folder_menu(
            ctx: commands.Context,
            pages: list,
            controls: dict,
            message: discord.Message,
            page: int,
            timeout: float,
            emoji: str,
        ):
            if message:
                with contextlib.suppress(discord.HTTPException):
                    await message.delete()
                await self._search_button_action(ctx, localtracks_folders, emoji, page)
                return None

        local_folder_controls = {
            "1⃣": _local_folder_menu,
            "2⃣": _local_folder_menu,
            "3⃣": _local_folder_menu,
            "4⃣": _local_folder_menu,
            "5⃣": _local_folder_menu,
            "⬅": prev_page,
            "❌": close_menu,
            "➡": next_page,
        }

        dj_enabled = await self.config.guild(ctx.guild).dj_enabled()
        if dj_enabled and not await self._can_instaskip(ctx, ctx.author):
            return await menu(ctx, folder_page_list, DEFAULT_CONTROLS)
        else:
            await menu(ctx, folder_page_list, local_folder_controls)

    @local.command(name="search")
    async def local_search(
        self, ctx: commands.Context, search_subfolders: Optional[bool] = True, *, search_words
    ):
        """Search for songs across all localtracks folders."""
        if not await self._localtracks_check(ctx):
            return
        all_tracks = await self._folder_list(
            ctx,
            (
                audio_dataclasses.Query.process_input(
                    audio_dataclasses.LocalPath(
                        await self.config.localpath()
                    ).localtrack_folder.absolute(),
                    search_subfolders=search_subfolders,
                )
            ),
        )
        if not all_tracks:
            return await self._embed_msg(ctx, title=_("No album folders found."))
        async with ctx.typing():
            search_list = await self._build_local_search_list(all_tracks, search_words)
        if not search_list:
            return await self._embed_msg(ctx, title=_("No matches."))
        return await ctx.invoke(self.search, query=search_list)

    async def _localtracks_folders(self, ctx: commands.Context, search_subfolders=False):
        audio_data = audio_dataclasses.LocalPath(
            audio_dataclasses.LocalPath(None).localtrack_folder.absolute()
        )
        if not await self._localtracks_check(ctx):
            return

        return audio_data.subfolders_in_tree() if search_subfolders else audio_data.subfolders()

    async def _folder_list(self, ctx: commands.Context, query: audio_dataclasses.Query):
        if not await self._localtracks_check(ctx):
            return
        query = audio_dataclasses.Query.process_input(query)
        if not query.track.exists():
            return
        return (
            query.track.tracks_in_tree()
            if query.search_subfolders
            else query.track.tracks_in_folder()
        )

    async def _folder_tracks(
        self, ctx, player: lavalink.player_manager.Player, query: audio_dataclasses.Query
    ):
        if not await self._localtracks_check(ctx):
            return

        audio_data = audio_dataclasses.LocalPath(None)
        try:
            query.track.path.relative_to(audio_data.to_string())
        except ValueError:
            return
        local_tracks = []
        for local_file in await self._all_folder_tracks(ctx, query):
            trackdata, called_api = await self.music_cache.lavalink_query(ctx, player, local_file)
            with contextlib.suppress(IndexError):
                local_tracks.append(trackdata.tracks[0])
        return local_tracks

    async def _local_play_all(
        self, ctx: commands.Context, query: audio_dataclasses.Query, from_search=False
    ):
        if not await self._localtracks_check(ctx):
            return
        if from_search:
            query = audio_dataclasses.Query.process_input(
                query.track.to_string(), invoked_from="local folder"
            )
        await ctx.invoke(self.search, query=query)

    async def _all_folder_tracks(self, ctx: commands.Context, query: audio_dataclasses.Query):
        if not await self._localtracks_check(ctx):
            return

        return (
            query.track.tracks_in_tree()
            if query.search_subfolders
            else query.track.tracks_in_folder()
        )

    async def _localtracks_check(self, ctx: commands.Context):
        folder = audio_dataclasses.LocalPath(None)
        if folder.localtrack_folder.exists():
            return True
        if ctx.invoked_with != "start":
            await self._embed_msg(
                ctx, title=_("Invalid Environment"), description=_("No localtracks folder.")
            )
        return False

    @staticmethod
    async def _build_local_search_list(to_search, search_words):
        to_search_string = {i.track.name for i in to_search}
        search_results = process.extract(search_words, to_search_string, limit=50)
        search_list = []
        for track_match, percent_match in search_results:
            if percent_match > 60:
                search_list.extend(
                    [i.track.to_string_hidden() for i in to_search if i.track.name == track_match]
                )
        return search_list

    @commands.command()
    @commands.guild_only()
    @commands.bot_has_permissions(embed_links=True, add_reactions=True)
    async def now(self, ctx: commands.Context):
        """Now playing."""
        if not self._player_check(ctx):
            return await self._embed_msg(ctx, title=_("Nothing playing."))
        expected = ("⏮", "⏹", "⏯", "⏭")
        emoji = {"prev": "⏮", "stop": "⏹", "pause": "⏯", "next": "⏭"}
        player = lavalink.get_player(ctx.guild.id)
        if player.current:
            arrow = await draw_time(ctx)
            pos = lavalink.utils.format_time(player.position)
            if player.current.is_stream:
                dur = "LIVE"
            else:
                dur = lavalink.utils.format_time(player.current.length)
<<<<<<< HEAD
            song = get_track_description(player.current)
            song += _("\n Requested by: **{track.requester}**")
            song += "\n\n{arrow}`{pos}`/`{dur}`"
            song = song.format(track=player.current, arrow=arrow, pos=pos, dur=dur)
=======
            query = audio_dataclasses.Query.process_input(player.current.uri)
            if query.is_local:
                if not player.current.title == "Unknown title":
                    song = "**{track.author} - {track.title}**\n{uri}\n"
                else:
                    song = "{uri}\n"
            else:
                song = "**[{track.title}]({track.uri})**\n"
            song += _("Requested by: **{track.requester}**")
            song += "\n\n{arrow}`{pos}`/`{dur}`"
            song = song.format(
                track=player.current,
                uri=audio_dataclasses.LocalPath(player.current.uri).to_string_hidden()
                if audio_dataclasses.Query.process_input(player.current.uri).is_local
                else player.current.uri,
                arrow=arrow,
                pos=pos,
                dur=dur,
            )
>>>>>>> 710b520d
        else:
            song = _("Nothing.")

        if player.fetch("np_message") is not None:
            with contextlib.suppress(discord.HTTPException):
                await player.fetch("np_message").delete()

        embed = discord.Embed(
            colour=await ctx.embed_colour(), title=_("Now Playing"), description=song
        )
        if await self.config.guild(ctx.guild).thumbnail() and player.current:
            if player.current.thumbnail:
                embed.set_thumbnail(url=player.current.thumbnail)

        shuffle = await self.config.guild(ctx.guild).shuffle()
        repeat = await self.config.guild(ctx.guild).repeat()
        autoplay = await self.config.guild(ctx.guild).auto_play() or self.owns_autoplay
        text = ""
        text += (
            _("Auto-Play")
            + ": "
            + ("\N{WHITE HEAVY CHECK MARK}" if autoplay else "\N{CROSS MARK}")
        )
        text += (
            (" | " if text else "")
            + _("Shuffle")
            + ": "
            + ("\N{WHITE HEAVY CHECK MARK}" if shuffle else "\N{CROSS MARK}")
        )
        text += (
            (" | " if text else "")
            + _("Repeat")
            + ": "
            + ("\N{WHITE HEAVY CHECK MARK}" if repeat else "\N{CROSS MARK}")
        )

        message = await self._embed_msg(ctx, embed=embed, footer=text)

        player.store("np_message", message)

        dj_enabled = self._dj_status_cache.setdefault(
            ctx.guild.id, await self.config.guild(ctx.guild).dj_enabled()
        )
        vote_enabled = await self.config.guild(ctx.guild).vote_enabled()
        if dj_enabled or vote_enabled:
            if not await self._can_instaskip(ctx, ctx.author) and not await self._is_alone(
                ctx, ctx.author
            ):
                return

        if not player.queue:
            expected = ("⏹", "⏯")
        if player.current:
            task = start_adding_reactions(message, expected[:4], ctx.bot.loop)
        else:
            task = None

        try:
            (r, u) = await self.bot.wait_for(
                "reaction_add",
                check=ReactionPredicate.with_emojis(expected, message, ctx.author),
                timeout=30.0,
            )
        except asyncio.TimeoutError:
            return await self._clear_react(message, emoji)
        else:
            if task is not None:
                task.cancel()
        reacts = {v: k for k, v in emoji.items()}
        react = reacts[r.emoji]
        if react == "prev":
            await self._clear_react(message, emoji)
            await ctx.invoke(self.prev)
        elif react == "stop":
            await self._clear_react(message, emoji)
            await ctx.invoke(self.stop)
        elif react == "pause":
            await self._clear_react(message, emoji)
            await ctx.invoke(self.pause)
        elif react == "next":
            await self._clear_react(message, emoji)
            await ctx.invoke(self.skip)

    @commands.command()
    @commands.guild_only()
    @commands.bot_has_permissions(embed_links=True)
    async def pause(self, ctx: commands.Context):
        """Pause or resume a playing track."""
        dj_enabled = self._dj_status_cache.setdefault(
            ctx.guild.id, await self.config.guild(ctx.guild).dj_enabled()
        )
        if not self._player_check(ctx):
            return await self._embed_msg(ctx, title=_("Nothing playing."))
        player = lavalink.get_player(ctx.guild.id)
        if (
            not ctx.author.voice or ctx.author.voice.channel != player.channel
        ) and not await self._can_instaskip(ctx, ctx.author):
            return await self._embed_msg(
                ctx,
                title=_("Unable To Manage Tracks"),
                description=_("You must be in the voice channel pause or resume."),
            )
        if dj_enabled:
            if not await self._can_instaskip(ctx, ctx.author) and not await self._is_alone(
                ctx, ctx.author
            ):
                return await self._embed_msg(
                    ctx,
                    title=_("Unable To Manage Tracks"),
                    description=_("You need the DJ role to pause or resume tracks."),
                )

        if not player.current:
<<<<<<< HEAD
            return await self._embed_msg(ctx, title=_("Nothing playing."))
        description = get_track_description(player.current)
=======
            return await self._embed_msg(ctx, _("Nothing playing."))
        query = audio_dataclasses.Query.process_input(player.current.uri)
        if query.is_local:
            query = audio_dataclasses.Query.process_input(player.current.uri)
            if player.current.title == "Unknown title":
                description = "{}".format(query.track.to_string_hidden())
            else:
                song = bold("{} - {}").format(player.current.author, player.current.title)
                description = "{}\n{}".format(song, query.track.to_string_hidden())
        else:
            description = bold("[{}]({})").format(player.current.title, player.current.uri)
>>>>>>> 710b520d

        if player.current and not player.paused:
            await player.pause()
            return await self._embed_msg(ctx, title=_("Track Paused"), description=description)
        if player.current and player.paused:
            await player.pause(False)
            return await self._embed_msg(ctx, title=_("Track Resumed"), description=description)

        await self._embed_msg(ctx, title=_("Nothing playing."))

    @commands.command()
    @commands.guild_only()
    @commands.bot_has_permissions(embed_links=True)
    async def percent(self, ctx: commands.Context):
        """Queue percentage."""
        if not self._player_check(ctx):
            return await self._embed_msg(ctx, title=_("Nothing playing."))
        player = lavalink.get_player(ctx.guild.id)
        queue_tracks = player.queue
        requesters = {"total": 0, "users": {}}

        async def _usercount(req_username):
            if req_username in requesters["users"]:
                requesters["users"][req_username]["songcount"] += 1
                requesters["total"] += 1
            else:
                requesters["users"][req_username] = {}
                requesters["users"][req_username]["songcount"] = 1
                requesters["total"] += 1

        for track in queue_tracks:
            req_username = "{}#{}".format(track.requester.name, track.requester.discriminator)
            await _usercount(req_username)

        try:
            req_username = "{}#{}".format(
                player.current.requester.name, player.current.requester.discriminator
            )
            await _usercount(req_username)
        except AttributeError:
            return await self._embed_msg(ctx, title=_("There's  nothing in the queue."))

        for req_username in requesters["users"]:
            percentage = float(requesters["users"][req_username]["songcount"]) / float(
                requesters["total"]
            )
            requesters["users"][req_username]["percent"] = round(percentage * 100, 1)

        top_queue_users = heapq.nlargest(
            20,
            [
                (x, requesters["users"][x][y])
                for x in requesters["users"]
                for y in requesters["users"][x]
                if y == "percent"
            ],
            key=lambda x: x[1],
        )
        queue_user = ["{}: {:g}%".format(x[0], x[1]) for x in top_queue_users]
        queue_user_list = "\n".join(queue_user)
        await self._embed_msg(
            ctx, title=_("Queued and playing tracks:"), description=queue_user_list
        )

    @commands.command()
    @commands.guild_only()
    @commands.bot_has_permissions(embed_links=True)
    async def play(self, ctx: commands.Context, *, query: str):
        """Play a URL or search for a track."""
        query = dataclasses.Query.process_input(query)
        guild_data = await self.config.guild(ctx.guild).all()
        restrict = await self.config.restrict()
        if restrict and match_url(query):
            valid_url = url_check(query)
            if not valid_url:
                return await self._embed_msg(
                    ctx,
                    title=_("Unable To Play Tracks"),
                    description=_("That URL is not allowed."),
                )
        if not self._player_check(ctx):
            if self._connection_aborted:
                msg = _("Connection to Lavalink has failed")
                desc = EmptyEmbed
                if await ctx.bot.is_owner(ctx.author):
                    desc = _("Please check your console or logs for details.")
                return await self._embed_msg(ctx, title=msg, description=desc)
            try:
                if (
                    not ctx.author.voice.channel.permissions_for(ctx.me).connect
                    or not ctx.author.voice.channel.permissions_for(ctx.me).move_members
                    and userlimit(ctx.author.voice.channel)
                ):
                    return await self._embed_msg(
                        ctx,
                        title=_("Unable To Play Tracks"),
                        description=_("I don't have permission to connect to your channel."),
                    )
                await lavalink.connect(ctx.author.voice.channel)
                player = lavalink.get_player(ctx.guild.id)
                player.store("connect", datetime.datetime.utcnow())
            except AttributeError:
                return await self._embed_msg(
                    ctx,
                    title=_("Unable To Play Tracks"),
                    description=_("Connect to a voice channel first."),
                )
            except IndexError:
                return await self._embed_msg(
                    ctx,
                    title=_("Unable To Play Tracks"),
                    description=_("Connection to Lavalink has not yet been established."),
                )
        if guild_data["dj_enabled"]:
            if not await self._can_instaskip(ctx, ctx.author):
                return await self._embed_msg(
                    ctx,
                    title=_("Unable To Play Tracks"),
                    description=_("You need the DJ role to queue tracks."),
                )
        player = lavalink.get_player(ctx.guild.id)

        player.store("channel", ctx.channel.id)
        player.store("guild", ctx.guild.id)
        await self._eq_check(ctx, player)
        await self._data_check(ctx)
        if (
            not ctx.author.voice or ctx.author.voice.channel != player.channel
        ) and not await self._can_instaskip(ctx, ctx.author):
            return await self._embed_msg(
                ctx,
                title=_("Unable To Play Tracks"),
                description=_("You must be in the voice channel to use the play command."),
            )
        if not query.valid:
            return await self._embed_msg(
                ctx,
                title=_("Unable To Play Tracks"),
                description=_("No tracks found for `{query}`.").format(
                    query=query.to_string_user()
                ),
            )
        if not await self._currency_check(ctx, guild_data["jukebox_price"]):
            return
<<<<<<< HEAD
=======
        query = audio_dataclasses.Query.process_input(query)
        if not query.valid:
            return await self._embed_msg(ctx, _("No tracks to play."))
>>>>>>> 710b520d
        if query.is_spotify:
            return await self._get_spotify_tracks(ctx, query)
        await self._enqueue_tracks(ctx, query)

    @commands.command()
    @commands.guild_only()
    @commands.bot_has_permissions(embed_links=True)
    async def bumpplay(
        self, ctx: commands.Context, play_now: Optional[bool] = False, *, query: str
    ):
        """Force play a URL or search for a track."""
        query = dataclasses.Query.process_input(query)
        if not query.single_track:
            return await self._embed_msg(
                ctx,
                title=_("Unable to bump track"),
                description=_("Only single tracks work with bump play."),
            )
        guild_data = await self.config.guild(ctx.guild).all()
        restrict = await self.config.restrict()
        if restrict and match_url(query):
            valid_url = url_check(query)
            if not valid_url:
                return await self._embed_msg(
                    ctx,
                    title=_("Unable To Play Tracks"),
                    description=_("That URL is not allowed."),
                )
        if not self._player_check(ctx):
            if self._connection_aborted:
                msg = _("Connection to Lavalink has failed")
                desc = EmptyEmbed
                if await ctx.bot.is_owner(ctx.author):
                    desc = _("Please check your console or logs for details.")
                return await self._embed_msg(ctx, title=msg, description=desc)
            try:
                if (
                    not ctx.author.voice.channel.permissions_for(ctx.me).connect
                    or not ctx.author.voice.channel.permissions_for(ctx.me).move_members
                    and userlimit(ctx.author.voice.channel)
                ):
                    return await self._embed_msg(
                        ctx,
                        title=_("Unable To Play Tracks"),
                        description=_("I don't have permission to connect to your channel."),
                    )
                await lavalink.connect(ctx.author.voice.channel)
                player = lavalink.get_player(ctx.guild.id)
                player.store("connect", datetime.datetime.utcnow())
            except AttributeError:
                return await self._embed_msg(
                    ctx,
                    title=_("Unable To Play Tracks"),
                    description=_("Connect to a voice channel first."),
                )
            except IndexError:
                return await self._embed_msg(
                    ctx,
                    title=_("Unable To Play Tracks"),
                    description=_("Connection to Lavalink has not yet been established."),
                )
        if guild_data["dj_enabled"]:
            if not await self._can_instaskip(ctx, ctx.author):
                return await self._embed_msg(
                    ctx,
                    title=_("Unable To Play Tracks"),
                    description=_("You need the DJ role to queue tracks."),
                )
        player = lavalink.get_player(ctx.guild.id)

        player.store("channel", ctx.channel.id)
        player.store("guild", ctx.guild.id)
        await self._eq_check(ctx, player)
        await self._data_check(ctx)
        if (
            not ctx.author.voice or ctx.author.voice.channel != player.channel
        ) and not await self._can_instaskip(ctx, ctx.author):
            return await self._embed_msg(
                ctx,
                title=_("Unable To Play Tracks"),
                description=_("You must be in the voice channel to use the play command."),
            )
        if not query.valid:
            return await self._embed_msg(
                ctx,
                title=_("Unable To Play Tracks"),
                description=_("No tracks found for `{query}`.").format(
                    query=query.to_string_user()
                ),
            )
        if not await self._currency_check(ctx, guild_data["jukebox_price"]):
            return
        if query.is_spotify:
            tracks = await self._get_spotify_tracks(ctx, query)
        else:
            tracks = await self._enqueue_tracks(ctx, query, enqueue=False)
        if not tracks:
            self._play_lock(ctx, False)
            title = _("Unable To Play Tracks")
            desc = _("No tracks found for `{query}`.").format(query=query.to_string_user())
            embed = discord.Embed(title=title, description=desc)
            if await self.config.use_external_lavalink() and query.is_local:
                embed.description = _(
                    "Local tracks will not work "
                    "if the `Lavalink.jar` cannot see the track.\n"
                    "This may be due to permissions or because Lavalink.jar is being run "
                    "in a different machine than the local tracks."
                )
            elif query.is_local and query.suffix in dataclasses._partially_supported_music_ext:
                title = _("Track is not playable.")
                embed = discord.Embed(title=title)
                embed.description = _(
                    "**{suffix}** is not a fully supported format and some " "tracks may not play."
                ).format(suffix=query.suffix)
            return await self._embed_msg(ctx, embed=embed)
        elif isinstance(tracks, discord.Message):
            return
        queue_dur = await queue_duration(ctx)
        queue_total_duration = lavalink.utils.format_time(queue_dur)
        before_queue_length = len(player.queue)
        index = query.track_index
        seek = 0
        if query.start_time:
            seek = query.start_time
        single_track = tracks[index] if index else tracks[0]
        if seek and seek > 0:
            single_track.start_timestamp = seek * 1000
        if not await is_allowed(
            ctx.guild,
            (
                f"{single_track.title} {single_track.author} {single_track.uri} "
                f"{str(dataclasses.Query.process_input(single_track))}"
            ),
        ):
            log.debug(f"Query is not allowed in {ctx.guild} ({ctx.guild.id})")
            self._play_lock(ctx, False)
            return await self._embed_msg(
                ctx,
                title=_("Unable To Play Tracks"),
                description=_("This track is not allowed in this server."),
            )
        elif guild_data["maxlength"] > 0:
            if track_limit(single_track, guild_data["maxlength"]):
                single_track.requester = ctx.author
                player.queue.insert(0, single_track)
                player.maybe_shuffle()
                self.bot.dispatch(
                    "red_audio_track_enqueue", player.channel.guild, single_track, ctx.author
                )
            else:
                self._play_lock(ctx, False)
                return await self._embed_msg(
                    ctx,
                    title=_("Unable To Play Tracks"),
                    description=_("Track exceeds maximum length."),
                )

        else:
            single_track.requester = ctx.author
            single_track.extras["bumped"] = True
            player.queue.insert(0, single_track)
            player.maybe_shuffle()
            self.bot.dispatch(
                "red_audio_track_enqueue", player.channel.guild, single_track, ctx.author
            )
        description = get_track_description(single_track)
        footer = None
        if not play_now and not guild_data["shuffle"] and queue_dur > 0:
            footer = _("{time} until track playback: #1 in queue")
        await self._embed_msg(
            ctx, title=_("Track Enqueued"), description=description, footer=footer
        )

        if not player.current:
            await player.play()
        elif play_now:
            await player.skip()

        self._play_lock(ctx, False)

    @commands.command()
    @commands.guild_only()
    @commands.bot_has_permissions(embed_links=True)
    async def genre(self, ctx: commands.Context):
        """Pick a Spotify playlist from a list of categories to start playing."""

        async def _category_search_menu(
            ctx: commands.Context,
            pages: list,
            controls: dict,
            message: discord.Message,
            page: int,
            timeout: float,
            emoji: str,
        ):
            if message:
                output = await self._genre_search_button_action(ctx, category_list, emoji, page)
                with contextlib.suppress(discord.HTTPException):
                    await message.delete()
                return output

        async def _playlist_search_menu(
            ctx: commands.Context,
            pages: list,
            controls: dict,
            message: discord.Message,
            page: int,
            timeout: float,
            emoji: str,
        ):
            if message:
                output = await self._genre_search_button_action(
                    ctx, playlists_list, emoji, page, playlist=True
                )
                with contextlib.suppress(discord.HTTPException):
                    await message.delete()
                return output

        category_search_controls = {
            "1⃣": _category_search_menu,
            "2⃣": _category_search_menu,
            "3⃣": _category_search_menu,
            "4⃣": _category_search_menu,
            "5⃣": _category_search_menu,
            "⬅": prev_page,
            "❌": close_menu,
            "➡": next_page,
        }
        playlist_search_controls = {
            "1⃣": _playlist_search_menu,
            "2⃣": _playlist_search_menu,
            "3⃣": _playlist_search_menu,
            "4⃣": _playlist_search_menu,
            "5⃣": _playlist_search_menu,
            "⬅": prev_page,
            "❌": close_menu,
            "➡": next_page,
        }

        api_data = await self._check_api_tokens()
        if any(
            [
                not api_data["spotify_client_id"],
                not api_data["spotify_client_secret"],
                not api_data["youtube_api"],
            ]
        ):
            return await self._embed_msg(
                ctx,
                title=_("Invalid Environment"),
                description=_(
                    "The owner needs to set the Spotify client ID, Spotify client secret, "
                    "and YouTube API key before Spotify URLs or codes can be used. "
                    "\nSee `{prefix}audioset youtubeapi` and `{prefix}audioset spotifyapi` "
                    "for instructions."
                ).format(prefix=ctx.prefix),
            )
        guild_data = await self.config.guild(ctx.guild).all()
        if not self._player_check(ctx):
            if self._connection_aborted:
                msg = _("Connection to Lavalink has failed")
                desc = EmptyEmbed
                if await ctx.bot.is_owner(ctx.author):
                    desc = _("Please check your console or logs for details.")
                return await self._embed_msg(ctx, title=msg, description=desc)
            try:
                if (
                    not ctx.author.voice.channel.permissions_for(ctx.me).connect
                    or not ctx.author.voice.channel.permissions_for(ctx.me).move_members
                    and userlimit(ctx.author.voice.channel)
                ):
                    return await self._embed_msg(
                        ctx,
                        title=_("Unable To Play Tracks"),
                        description=_("I don't have permission to connect to your channel."),
                    )
                await lavalink.connect(ctx.author.voice.channel)
                player = lavalink.get_player(ctx.guild.id)
                player.store("connect", datetime.datetime.utcnow())
            except AttributeError:
                return await self._embed_msg(
                    ctx,
                    title=_("Unable To Play Tracks"),
                    description=_("Connect to a voice channel first."),
                )
            except IndexError:
                return await self._embed_msg(
                    ctx,
                    title=_("Unable To Play Tracks"),
                    description=_("Connection to Lavalink has not yet been established."),
                )
        if guild_data["dj_enabled"]:
            if not await self._can_instaskip(ctx, ctx.author):
                return await self._embed_msg(
                    ctx,
                    title=_("Unable To Play Tracks"),
                    description=_("You need the DJ role to queue tracks."),
                )
        player = lavalink.get_player(ctx.guild.id)

        player.store("channel", ctx.channel.id)
        player.store("guild", ctx.guild.id)
        await self._eq_check(ctx, player)
        await self._data_check(ctx)
        if (
            not ctx.author.voice or ctx.author.voice.channel != player.channel
        ) and not await self._can_instaskip(ctx, ctx.author):
            return await self._embed_msg(
                ctx,
                title=_("Unable To Play Tracks"),
                description=_("You must be in the voice channel to use the genre command."),
            )
        try:
            category_list = await self.music_cache.spotify_api.get_categories()
        except SpotifyFetchError as error:
            return await self._embed_msg(
                ctx,
                title=_("No categories found"),
                description=_(error.message).format(prefix=ctx.prefix),
            )
        if not category_list:
            return await self._embed_msg(ctx, title=_("No categories found, try again later."))
        len_folder_pages = math.ceil(len(category_list) / 5)
        category_search_page_list = []
        for page_num in range(1, len_folder_pages + 1):
            embed = await self._build_genre_search_page(
                ctx, category_list, page_num, _("Categories")
            )
            category_search_page_list.append(embed)
        cat_menu_output = await menu(ctx, category_search_page_list, category_search_controls)
        if not cat_menu_output:
            return await self._embed_msg(ctx, title=_("No categories selected, try again later."))
        category_name, category_pick = cat_menu_output
        playlists_list = await self.music_cache.spotify_api.get_playlist_from_category(
            category_pick
        )
        if not playlists_list:
            return await self._embed_msg(ctx, title=_("No categories found, try again later."))
        len_folder_pages = math.ceil(len(playlists_list) / 5)
        playlists_search_page_list = []
        for page_num in range(1, len_folder_pages + 1):
            embed = await self._build_genre_search_page(
                ctx,
                playlists_list,
                page_num,
                _("Playlists for {friendly_name}").format(friendly_name=category_name),
                playlist=True,
            )
            playlists_search_page_list.append(embed)
        playlists_pick = await menu(ctx, playlists_search_page_list, playlist_search_controls)
        query = audio_dataclasses.Query.process_input(playlists_pick)
        if not query.valid:
            return await self._embed_msg(ctx, title=_("No tracks to play."))
        if not await self._currency_check(ctx, guild_data["jukebox_price"]):
            return
        if query.is_spotify:
            return await self._get_spotify_tracks(ctx, query)
        return await self._embed_msg(
            ctx, title=_("Couldn't find tracks for the selected playlist.")
        )

    @staticmethod
    async def _genre_search_button_action(
        ctx: commands.Context, options, emoji, page, playlist=False
    ):
        try:
            if emoji == "1⃣":
                search_choice = options[0 + (page * 5)]
            elif emoji == "2⃣":
                search_choice = options[1 + (page * 5)]
            elif emoji == "3⃣":
                search_choice = options[2 + (page * 5)]
            elif emoji == "4⃣":
                search_choice = options[3 + (page * 5)]
            elif emoji == "5⃣":
                search_choice = options[4 + (page * 5)]
            else:
                search_choice = options[0 + (page * 5)]
                # TODO: Verify this doesn't break exit and arrows
        except IndexError:
            search_choice = options[-1]
        if not playlist:
            return list(search_choice.items())[0]
        else:
            return search_choice.get("uri")

    @staticmethod
    async def _build_genre_search_page(
        ctx: commands.Context, tracks, page_num, title, playlist=False
    ):
        search_num_pages = math.ceil(len(tracks) / 5)
        search_idx_start = (page_num - 1) * 5
        search_idx_end = search_idx_start + 5
        search_list = ""
        for i, entry in enumerate(tracks[search_idx_start:search_idx_end], start=search_idx_start):
            search_track_num = i + 1
            if search_track_num > 5:
                search_track_num = search_track_num % 5
            if search_track_num == 0:
                search_track_num = 5
            if playlist:
                name = "**[{}]({})** - {}".format(
                    entry.get("name"),
                    entry.get("url"),
                    str(entry.get("tracks")) + " " + _("tracks"),
                )
            else:
                name = f"{list(entry.keys())[0]}"
            search_list += "`{}.` {}\n".format(search_track_num, name)

        embed = discord.Embed(
            colour=await ctx.embed_colour(), title=title, description=search_list
        )
        embed.set_footer(
            text=_("Page {page_num}/{total_pages}").format(
                page_num=page_num, total_pages=search_num_pages
            )
        )
        return embed

    @commands.command()
    @commands.guild_only()
    @commands.bot_has_permissions(embed_links=True)
    @checks.mod_or_permissions(manage_messages=True)
    async def autoplay(self, ctx: commands.Context):
        """Starts auto play."""
        if not self._player_check(ctx):
            if self._connection_aborted:
                msg = _("Connection to Lavalink has failed")
                desc = EmptyEmbed
                if await ctx.bot.is_owner(ctx.author):
                    desc = _("Please check your console or logs for details.")
                return await self._embed_msg(ctx, title=msg, description=desc)
            try:
                if (
                    not ctx.author.voice.channel.permissions_for(ctx.me).connect
                    or not ctx.author.voice.channel.permissions_for(ctx.me).move_members
                    and userlimit(ctx.author.voice.channel)
                ):
                    return await self._embed_msg(
                        ctx,
                        title=_("Unable To Play Tracks"),
                        description=_("I don't have permission to connect to your channel."),
                    )
                await lavalink.connect(ctx.author.voice.channel)
                player = lavalink.get_player(ctx.guild.id)
                player.store("connect", datetime.datetime.utcnow())
            except AttributeError:
                return await self._embed_msg(
                    ctx,
                    title=_("Unable To Play Tracks"),
                    description=_("Connect to a voice channel first."),
                )
            except IndexError:
                return await self._embed_msg(
                    ctx,
                    title=_("Unable To Play Tracks"),
                    description=_("Connection to Lavalink has not yet been established."),
                )
        guild_data = await self.config.guild(ctx.guild).all()
        if guild_data["dj_enabled"]:
            if not await self._can_instaskip(ctx, ctx.author):
                return await self._embed_msg(
                    ctx,
                    title=_("Unable To Play Tracks"),
                    description=_("You need the DJ role to queue tracks."),
                )
        player = lavalink.get_player(ctx.guild.id)

        player.store("channel", ctx.channel.id)
        player.store("guild", ctx.guild.id)
        await self._eq_check(ctx, player)
        await self._data_check(ctx)
        if (
            not ctx.author.voice or ctx.author.voice.channel != player.channel
        ) and not await self._can_instaskip(ctx, ctx.author):
            return await self._embed_msg(
                ctx,
                title=_("Unable To Play Tracks"),
                description=_("You must be in the voice channel to use the autoplay command."),
            )
        if not await self._currency_check(ctx, guild_data["jukebox_price"]):
            return
        if self.owns_autoplay is None:
            await self.music_cache.autoplay(player)
        else:
            self.bot.dispatch(
                "red_audio_should_auto_play",
                player,
                player.channel.guild,
                player.channel,
                self.play_query,
            )
        if not guild_data["auto_play"]:
            await ctx.invoke(self._autoplay_toggle)
        if not guild_data["notify"] and (
            (player.current and not player.current.extras.get("autoplay")) or not player.current
        ):
            await self._embed_msg(ctx, title=_("Auto play started."))
        elif player.current:
            await self._embed_msg(ctx, title=_("Adding a track to queue."))

    async def _get_spotify_tracks(self, ctx: commands.Context, query: audio_dataclasses.Query):
        if ctx.invoked_with in ["play", "genre"]:
            enqueue_tracks = True
        else:
            enqueue_tracks = False
        player = lavalink.get_player(ctx.guild.id)
        api_data = await self._check_api_tokens()

        if (
            not api_data["spotify_client_id"]
            or not api_data["spotify_client_secret"]
            or not api_data["youtube_api"]
        ):
            return await self._embed_msg(
                ctx,
                title=_("Invalid Environment"),
                description=_(
                    "The owner needs to set the Spotify client ID, Spotify client secret, "
                    "and YouTube API key before Spotify URLs or codes can be used. "
                    "\nSee `{prefix}audioset youtubeapi` and `{prefix}audioset spotifyapi` "
                    "for instructions."
                ).format(prefix=ctx.prefix),
            )
        try:
            if self.play_lock[ctx.message.guild.id]:
                return await self._embed_msg(
                    ctx,
                    title=_("Unable To Get Tracks"),
                    description=_("Wait until the playlist has finished loading."),
                )
        except KeyError:
            pass

        if query.single_track:
            try:
                res = await self.music_cache.spotify_query(
                    ctx, "track", query.id, skip_youtube=True, notifier=None
                )
                if not res:
                    title = _("Nothing found.")
                    embed = discord.Embed(title=title)
                    if (
                        query.is_local
                        and query.suffix in dataclasses._partially_supported_music_ext
                    ):
                        title = _("Track is not playable.")
                        description = _(
                            "**{suffix}** is not a fully supported "
                            "format and some tracks may not play."
                        ).format(suffix=query.suffix)
                        embed = discord.Embed(title=title, description=description)
                    return await self._embed_msg(ctx, embed=embed)
            except SpotifyFetchError as error:
                self._play_lock(ctx, False)
                return await self._embed_msg(ctx, title=_(error.message).format(prefix=ctx.prefix))
            self._play_lock(ctx, False)
            try:
                if enqueue_tracks:
                    new_query = audio_dataclasses.Query.process_input(res[0])
                    new_query.start_time = query.start_time
                    return await self._enqueue_tracks(ctx, new_query)
                else:
<<<<<<< HEAD
                    query = dataclasses.Query.process_input(res[0])
                    result, called_api = await self.music_cache.lavalink_query(ctx, player, query)
=======
                    result, called_api = await self.music_cache.lavalink_query(
                        ctx, player, audio_dataclasses.Query.process_input(res[0])
                    )
>>>>>>> 710b520d
                    tracks = result.tracks
                    if not tracks:
                        colour = await ctx.embed_colour()
                        embed = discord.Embed(title=_("Nothing found."), colour=colour)
                        if (
                            query.is_local
                            and query.suffix in dataclasses._partially_supported_music_ext
                        ):
                            embed = discord.Embed(title=_("Track is not playable."), colour=colour)
                            embed.description = _(
                                "**{suffix}** is not a fully supported format and some "
                                "tracks may not play."
                            ).format(suffix=query.suffix)
                        return await self._embed_msg(ctx, embed=embed)
                    single_track = tracks[0]
                    single_track.start_timestamp = query.start_time * 1000
                    single_track = [single_track]

                    return single_track

            except KeyError:
                self._play_lock(ctx, False)
                return await self._embed_msg(
                    ctx,
                    title=_("Invalid Environment"),
                    description=_(
                        "The Spotify API key or client secret has not been set properly. "
                        "\nUse `{prefix}audioset spotifyapi` for instructions."
                    ).format(prefix=ctx.prefix),
                )
        elif query.is_album or query.is_playlist:
            self._play_lock(ctx, True)
            track_list = await self._spotify_playlist(
                ctx, "album" if query.is_album else "playlist", query, enqueue_tracks
            )
            self._play_lock(ctx, False)
            return track_list
        else:
            return await self._embed_msg(
                ctx,
                title=_("Unable To Find Tracks"),
                description=_("This doesn't seem to be a supported Spotify URL or code."),
            )

    async def _enqueue_tracks(
<<<<<<< HEAD
        self, ctx: commands.Context, query: Union[dataclasses.Query, list], enqueue: bool = True
=======
        self, ctx: commands.Context, query: Union[audio_dataclasses.Query, list]
>>>>>>> 710b520d
    ):
        player = lavalink.get_player(ctx.guild.id)
        try:
            if self.play_lock[ctx.message.guild.id]:
                return await self._embed_msg(
                    ctx,
                    title=_("Unable To Get Tracks"),
                    description=_("Wait until the playlist has finished loading."),
                )
        except KeyError:
            self._play_lock(ctx, True)
        guild_data = await self.config.guild(ctx.guild).all()
        first_track_only = False
        index = None
        playlist_data = None
        seek = 0
        if type(query) is not list:
            if query.single_track:
                first_track_only = True
                index = query.track_index
                if query.start_time:
                    seek = query.start_time
            result, called_api = await self.music_cache.lavalink_query(ctx, player, query)
            tracks = result.tracks
            playlist_data = result.playlist_info
            if not enqueue:
                return tracks
            if not tracks:
                self._play_lock(ctx, False)
<<<<<<< HEAD
                title = _("Nothing found.")
                colour = await ctx.embed_colour()
                embed = discord.Embed(title=title, colour=colour)
=======
                embed = discord.Embed(title=_("Nothing found."), colour=await ctx.embed_colour())
                if result.exception_message:
                    embed.set_footer(text=result.exception_message)
>>>>>>> 710b520d
                if await self.config.use_external_lavalink() and query.is_local:
                    embed.description = _(
                        "Local tracks will not work "
                        "if the `Lavalink.jar` cannot see the track.\n"
                        "This may be due to permissions or because Lavalink.jar is being run "
                        "in a different machine than the local tracks."
                    )
                elif query.is_local and query.suffix in dataclasses._partially_supported_music_ext:
                    title = _("Track is not playable.")
                    embed = discord.Embed(title=title, colour=colour)
                    embed.description = _(
                        "**{suffix}** is not a fully supported format and some "
                        "tracks may not play."
                    ).format(suffix=query.suffix)
                return await self._embed_msg(ctx, embed=embed)
        else:
            tracks = query
        queue_dur = await queue_duration(ctx)
        queue_total_duration = lavalink.utils.format_time(queue_dur)
        before_queue_length = len(player.queue)

        if not first_track_only and len(tracks) > 1:
            # a list of Tracks where all should be enqueued
            # this is a Spotify playlist aleady made into a list of Tracks or a
            # url where Lavalink handles providing all Track objects to use, like a
            # YouTube or Soundcloud playlist
            track_len = 0
            empty_queue = not player.queue
            for track in tracks:
                if not await is_allowed(
                    ctx.guild,
                    (
                        f"{track.title} {track.author} {track.uri} "
                        f"{str(audio_dataclasses.Query.process_input(track))}"
                    ),
                ):
                    log.debug(f"Query is not allowed in {ctx.guild} ({ctx.guild.id})")
                    continue
                elif guild_data["maxlength"] > 0:
                    if track_limit(track, guild_data["maxlength"]):
                        track_len += 1
                        player.add(ctx.author, track)
                        self.bot.dispatch(
                            "red_audio_track_enqueue", player.channel.guild, track, ctx.author
                        )

                else:
                    track_len += 1
                    player.add(ctx.author, track)
                    self.bot.dispatch(
                        "red_audio_track_enqueue", player.channel.guild, track, ctx.author
                    )
            player.maybe_shuffle(0 if empty_queue else 1)

            if len(tracks) > track_len:
                maxlength_msg = " {bad_tracks} tracks cannot be queued.".format(
                    bad_tracks=(len(tracks) - track_len)
                )
            else:
                maxlength_msg = ""
            embed = discord.Embed(
                colour=await ctx.embed_colour(),
                description="{name}".format(
                    name=playlist_data.name if playlist_data else _("No Title")
                ),
                title=_("Playlist Enqueued"),
            )
            embed.set_footer(
                text=_("Added {num} tracks to the queue.{maxlength_msg}").format(
                    num=track_len, maxlength_msg=maxlength_msg
                )
            )
            if not guild_data["shuffle"] and queue_dur > 0:
                embed.set_footer(
                    text=_(
                        "{time} until start of playlist playback: starts at #{position} in queue"
                    ).format(time=queue_total_duration, position=before_queue_length + 1)
                )
            if not player.current:
                await player.play()
        else:
            # a ytsearch: prefixed item where we only need the first Track returned
            # this is in the case of [p]play <query>, a single Spotify url/code
            # or this is a localtrack item
            try:

                single_track = tracks[index] if index else tracks[0]
                if seek and seek > 0:
                    single_track.start_timestamp = seek * 1000
                if not await is_allowed(
                    ctx.guild,
                    (
                        f"{single_track.title} {single_track.author} {single_track.uri} "
                        f"{str(audio_dataclasses.Query.process_input(single_track))}"
                    ),
                ):
                    log.debug(f"Query is not allowed in {ctx.guild} ({ctx.guild.id})")
                    self._play_lock(ctx, False)
                    return await self._embed_msg(
                        ctx, title=_("This track is not allowed in this server.")
                    )
                elif guild_data["maxlength"] > 0:
                    if track_limit(single_track, guild_data["maxlength"]):
                        player.add(ctx.author, single_track)
                        player.maybe_shuffle()
                        self.bot.dispatch(
                            "red_audio_track_enqueue",
                            player.channel.guild,
                            single_track,
                            ctx.author,
                        )
                    else:
                        self._play_lock(ctx, False)
                        return await self._embed_msg(ctx, title=_("Track exceeds maximum length."))

                else:
                    player.add(ctx.author, single_track)
                    player.maybe_shuffle()
                    self.bot.dispatch(
                        "red_audio_track_enqueue", player.channel.guild, single_track, ctx.author
                    )
            except IndexError:
                self._play_lock(ctx, False)
<<<<<<< HEAD
                title = _("Nothing found")
                desc = EmptyEmbed
                if await ctx.bot.is_owner(ctx.author):
                    desc = _("Please check your console or logs for details.")
                return await self._embed_msg(ctx, title=title, description=desc)
            description = get_track_description(single_track)
=======
                return await self._embed_msg(
                    ctx, _("Nothing found. Check your Lavalink logs for details.")
                )
            query = audio_dataclasses.Query.process_input(single_track.uri)
            if query.is_local:
                if single_track.title != "Unknown title":
                    description = "**{} - {}**\n{}".format(
                        single_track.author,
                        single_track.title,
                        audio_dataclasses.LocalPath(single_track.uri).to_string_hidden(),
                    )
                else:
                    description = "{}".format(
                        audio_dataclasses.LocalPath(single_track.uri).to_string_hidden()
                    )
            else:
                description = "**[{}]({})**".format(single_track.title, single_track.uri)
>>>>>>> 710b520d
            embed = discord.Embed(
                colour=await ctx.embed_colour(), title=_("Track Enqueued"), description=description
            )
            if not guild_data["shuffle"] and queue_dur > 0:
                embed.set_footer(
                    text=_("{time} until track playback: #{position} in queue").format(
                        time=queue_total_duration, position=before_queue_length + 1
                    )
                )

        await self._embed_msg(ctx, embed=embed)
        if not player.current:
            await player.play()

        self._play_lock(ctx, False)

    async def _spotify_playlist(
        self,
        ctx: commands.Context,
        stype: str,
        query: audio_dataclasses.Query,
        enqueue: bool = False,
    ):

        player = lavalink.get_player(ctx.guild.id)
        try:
            embed1 = discord.Embed(title=_("Please wait, finding tracks..."))
            playlist_msg = await self._embed_msg(ctx, embed=embed1)
            notifier = Notifier(
                ctx,
                playlist_msg,
                {
                    "spotify": _("Getting track {num}/{total}..."),
                    "youtube": _("Matching track {num}/{total}..."),
                    "lavalink": _("Loading track {num}/{total}..."),
                    "lavalink_time": _("Approximate time remaining: {seconds}"),
                },
            )
            track_list = await self.music_cache.spotify_enqueue(
                ctx,
                stype,
                query.id,
                enqueue=enqueue,
                player=player,
                lock=self._play_lock,
                notifier=notifier,
            )
        except SpotifyFetchError as error:
            self._play_lock(ctx, False)
            return await self._embed_msg(
                ctx,
                title=_("Invalid Environment"),
                description=_(error.message).format(prefix=ctx.prefix),
            )
        except (RuntimeError, aiohttp.ServerDisconnectedError):
            self._play_lock(ctx, False)
            error_embed = discord.Embed(
                colour=await ctx.embed_colour(),
                title=_("The connection was reset while loading the playlist."),
            )
            await self._embed_msg(ctx, embed=error_embed)
            return None
        except Exception as e:
            self._play_lock(ctx, False)
            raise e
        self._play_lock(ctx, False)
        return track_list

    async def can_manage_playlist(
        self, scope: str, playlist: Playlist, ctx: commands.Context, user, guild
    ):

        is_owner = await ctx.bot.is_owner(ctx.author)
        has_perms = False
        user_to_query = user
        guild_to_query = guild
        dj_enabled = None
        playlist_author = (
            guild.get_member(playlist.author)
            if guild
            else self.bot.get_user(playlist.author) or user
        )

        is_different_user = len({playlist.author, user_to_query.id, ctx.author.id}) != 1
        is_different_guild = True if guild_to_query is None else ctx.guild.id != guild_to_query.id

        if is_owner:
            has_perms = True
        elif playlist.scope == PlaylistScope.USER.value:
            if not is_different_user:
                has_perms = True
        elif playlist.scope == PlaylistScope.GUILD.value:
            if not is_different_guild:
                dj_enabled = self._dj_status_cache.setdefault(
                    ctx.guild.id, await self.config.guild(ctx.guild).dj_enabled()
                )
                if guild.owner_id == ctx.author.id:
                    has_perms = True
                elif dj_enabled and await self._has_dj_role(ctx, ctx.author):
                    has_perms = True
                elif await ctx.bot.is_mod(ctx.author):
                    has_perms = True
                elif not dj_enabled and not is_different_user:
                    has_perms = True

        if has_perms is False:
            if hasattr(playlist, "name"):
                msg = _(
                    "You do not have the permissions to manage {name} " "(`{id}`) [**{scope}**]."
                ).format(
                    user=playlist_author,
                    name=playlist.name,
                    id=playlist.id,
                    scope=humanize_scope(
                        playlist.scope,
                        ctx=guild_to_query
                        if playlist.scope == PlaylistScope.GUILD.value
                        else playlist_author
                        if playlist.scope == PlaylistScope.USER.value
                        else None,
                    ),
                )
            elif playlist.scope == PlaylistScope.GUILD.value and (
                is_different_guild or dj_enabled
            ):
                msg = _(
                    "You do not have the permissions to manage that playlist in {guild}."
                ).format(guild=guild_to_query)
            elif (
                playlist.scope in [PlaylistScope.GUILD.value, PlaylistScope.USER.value]
                and is_different_user
            ):
                msg = _(
                    "You do not have the permissions to manage playlist owned by {user}."
                ).format(user=playlist_author)
            else:
                msg = _(
                    "You do not have the permissions to manage "
                    "playlists in {scope} scope.".format(scope=humanize_scope(scope, the=True))
                )

            await self._embed_msg(ctx, title=_("No access to playlist."), description=msg)
            return False
        return True

    async def _get_correct_playlist_id(
        self,
        context: commands.Context,
        matches: dict,
        scope: str,
        author: discord.User,
        guild: discord.Guild,
        specified_user: bool = False,
    ) -> Tuple[Optional[int], str]:
        """
        Parameters
        ----------
        context: commands.Context
            The context in which this is being called.
        matches: dict
            A dict of the matches found where key is scope and value is matches.
        scope:str
            The custom config scope. A value from :code:`PlaylistScope`.
        author: discord.User
            The user.
        guild: discord.Guild
            The guild.
        specified_user: bool
            Whether or not a user ID was specified via argparse.
        Returns
        -------
        Tuple[Optional[int], str]
            Tuple of Playlist ID or None if none found and original user input.
        Raises
        ------
        `TooManyMatches`
            When more than 10 matches are found or
            When multiple matches are found but none is selected.

        """
        original_input = matches.get("arg")
        correct_scope_matches = matches.get(scope)
        guild_to_query = guild.id
        user_to_query = author.id
        if not correct_scope_matches:
            return None, original_input
        if scope == PlaylistScope.USER.value:
            correct_scope_matches = [
                (i[2]["id"], i[2]["name"], len(i[2]["tracks"]), i[2]["author"])
                for i in correct_scope_matches
                if str(user_to_query) == i[0]
            ]
        elif scope == PlaylistScope.GUILD.value:
            if specified_user:
                correct_scope_matches = [
                    (i[2]["id"], i[2]["name"], len(i[2]["tracks"]), i[2]["author"])
                    for i in correct_scope_matches
                    if str(guild_to_query) == i[0] and i[2]["author"] == user_to_query
                ]
            else:
                correct_scope_matches = [
                    (i[2]["id"], i[2]["name"], len(i[2]["tracks"]), i[2]["author"])
                    for i in correct_scope_matches
                    if str(guild_to_query) == i[0]
                ]
        else:
            if specified_user:
                correct_scope_matches = [
                    (i[2]["id"], i[2]["name"], len(i[2]["tracks"]), i[2]["author"])
                    for i in correct_scope_matches
                    if i[2]["author"] == user_to_query
                ]
            else:
                correct_scope_matches = [
                    (i[2]["id"], i[2]["name"], len(i[2]["tracks"]), i[2]["author"])
                    for i in correct_scope_matches
                ]
        match_count = len(correct_scope_matches)
        # We done all the trimming we can with the info available time to ask the user
        if match_count > 10:
            if original_input.isnumeric():
                arg = int(original_input)
                correct_scope_matches = [
                    (i, n, t, a) for i, n, t, a in correct_scope_matches if i == arg
                ]
            if match_count > 10:
                raise TooManyMatches(
                    f"{match_count} playlists match {original_input}: "
                    f"Please try to be more specific, or use the playlist ID."
                )
        elif match_count == 1:
            return correct_scope_matches[0][0], original_input
        elif match_count == 0:
            return None, original_input

        # TODO : Convert this section to a new paged reaction menu when Toby Menus are Merged
        pos_len = 3
        playlists = f"{'#':{pos_len}}\n"

        for number, (pid, pname, ptracks, pauthor) in enumerate(correct_scope_matches, 1):
            author = self.bot.get_user(pauthor) or "Unknown"
            line = (
                f"{number}."
                f"    <{pname}>\n"
                f" - Scope:  < {humanize_scope(scope)} >\n"
                f" - ID:     < {pid} >\n"
                f" - Tracks: < {ptracks} >\n"
                f" - Author: < {author} >\n\n"
            )
            playlists += line

        embed = discord.Embed(
            title="Playlists found, which one would you like?",
            description=box(playlists, lang="md"),
            colour=await context.embed_colour(),
        )
        msg = await context.send(embed=embed)
        avaliable_emojis = ReactionPredicate.NUMBER_EMOJIS[1:]
        avaliable_emojis.append("🔟")
        emojis = avaliable_emojis[: len(correct_scope_matches)]
        emojis.append("❌")
        start_adding_reactions(msg, emojis)
        pred = ReactionPredicate.with_emojis(emojis, msg, user=context.author)
        try:
            await context.bot.wait_for("reaction_add", check=pred, timeout=60)
        except asyncio.TimeoutError:
            with contextlib.suppress(discord.HTTPException):
                await msg.delete()
            raise TooManyMatches(
                "Too many matches found and you did not select which one you wanted."
            )
        if emojis[pred.result] == "❌":
            with contextlib.suppress(discord.HTTPException):
                await msg.delete()
            raise TooManyMatches(
                "Too many matches found and you did not select which one you wanted."
            )
        with contextlib.suppress(discord.HTTPException):
            await msg.delete()
        return correct_scope_matches[pred.result][0], original_input

    @commands.group()
    @commands.guild_only()
    @commands.bot_has_permissions(embed_links=True)
    async def playlist(self, ctx: commands.Context):
        """Playlist configuration options.

        Scope info:
        ​ ​ ​ ​ **Global**:
        ​ ​ ​ ​ ​ ​ ​ ​ Visible to all users of this bot.
        ​ ​ ​ ​ ​ ​ ​ ​ Only editable by bot owner.
        ​ ​ ​ ​ **Guild**:
        ​ ​ ​ ​ ​ ​ ​ ​ Visible to all users in this guild.
        ​ ​ ​ ​ ​ ​ ​ ​ Editable by bot owner, guild owner, guild admins,
        ​ ​ ​ ​ ​ ​ ​ ​ guild mods, DJ role and playlist creator.
        ​ ​ ​ ​ **User**:
        ​ ​ ​ ​ ​ ​ ​ ​ Visible to all bot users, if --author is passed.
        ​ ​ ​ ​ ​ ​ ​ ​ Editable by bot owner and creator.

        """
        pass

    @playlist.command(name="append", usage="<playlist_name_OR_id> <track_name_OR_url> [args]")
    async def _playlist_append(
        self,
        ctx: commands.Context,
        playlist_matches: PlaylistConverter,
        query: LazyGreedyConverter,
        *,
        scope_data: ScopeParser = None,
    ):
        """Add a track URL, playlist link, or quick search to a playlist.

        The track(s) will be appended to the end of the playlist.

        **Usage**:
        ​ ​ ​ ​ [p]playlist append playlist_name_OR_id track_name_OR_url args

        **Args**:
        ​ ​ ​ ​ The following are all optional:
        ​ ​ ​ ​ ​ ​ ​ ​ --scope <scope>
        ​ ​ ​ ​ ​ ​ ​ ​ --author [user]
        ​ ​ ​ ​ ​ ​ ​ ​ --guild [guild] **Only the bot owner can use this**

        Scope is one of the following:
        ​ ​ ​ ​ Global
        ​ ​ ​ ​ Guild
        ​ ​ ​ ​ User

        Author can be one of the following:
        ​ ​ ​ ​ User ID
        ​ ​ ​ ​ User Mention
        ​ ​ ​ ​ User Name#123

        Guild can be one of the following:
        ​ ​ ​ ​ Guild ID
        ​ ​ ​ ​ Exact guild name

        Example use:
        ​ ​ ​ ​ [p]playlist append MyGuildPlaylist Hello by Adele
        ​ ​ ​ ​ [p]playlist append MyGlobalPlaylist Hello by Adele --scope Global
        ​ ​ ​ ​ [p]playlist append MyGlobalPlaylist Hello by Adele --scope Global
        --Author Draper#6666
        """
        if scope_data is None:
            scope_data = [PlaylistScope.GUILD.value, ctx.author, ctx.guild, False]
        scope, author, guild, specified_user = scope_data
        if not await self._playlist_check(ctx):
            return
        try:
            playlist_id, playlist_arg = await self._get_correct_playlist_id(
                ctx, playlist_matches, scope, author, guild, specified_user
            )
        except TooManyMatches as e:
            return await self._embed_msg(ctx, title=str(e))
        if playlist_id is None:
            return await self._embed_msg(
                ctx,
                title=_("Playlist Not Found"),
                description=_("Could not match '{arg}' to a playlist").format(arg=playlist_arg),
            )

        try:
            playlist = await get_playlist(playlist_id, scope, self.bot, guild, author)
        except RuntimeError:
            return await self._embed_msg(
                ctx,
                title=_("Playlist {id} does not exist in {scope} scope.").format(
                    id=playlist_id, scope=humanize_scope(scope, the=True)
                ),
            )
        except MissingGuild:
            return await self._embed_msg(
                ctx,
                title=_("Missing Arguments"),
                description=_("You need to specify the Guild ID for the guild to lookup."),
            )

        if not await self.can_manage_playlist(scope, playlist, ctx, author, guild):
            return
        player = lavalink.get_player(ctx.guild.id)
        to_append = await self._playlist_tracks(
            ctx, player, audio_dataclasses.Query.process_input(query)
        )
        if not to_append:
            return await self._embed_msg(
                ctx, title=_("Could not find a track matching your query.")
            )
        track_list = playlist.tracks
        tracks_obj_list = playlist.tracks_obj
        to_append_count = len(to_append)
        scope_name = humanize_scope(
            scope, ctx=guild if scope == PlaylistScope.GUILD.value else author
        )
        appended = 0

        if to_append and to_append_count == 1:
            to = lavalink.Track(to_append[0])
            if to in tracks_obj_list:
                return await self._embed_msg(
                    ctx,
                    title=_("Skipping track"),
                    description=_(
                        "{track} is already in {playlist} (`{id}`) [**{scope}**]."
                    ).format(
                        track=to.title, playlist=playlist.name, id=playlist.id, scope=scope_name
                    ),
                )
            else:
                appended += 1
        if to_append and to_append_count > 1:
            to_append_temp = []
            for t in to_append:
                to = lavalink.Track(t)
                if to not in tracks_obj_list:
                    appended += 1
                    to_append_temp.append(t)
            to_append = to_append_temp
        if appended > 0:
            track_list.extend(to_append)
            update = {"tracks": track_list, "url": None}
            await playlist.edit(update)

        if to_append_count == 1 and appended == 1:
            track_title = to_append[0]["info"]["title"]
            return await self._embed_msg(
                ctx,
                title=_("Track added"),
                description=_("{track} appended to {playlist} (`{id}`) [**{scope}**].").format(
                    track=track_title, playlist=playlist.name, id=playlist.id, scope=scope_name
                ),
            )

        desc = _("{num} tracks appended to {playlist} (`{id}`) [**{scope}**].").format(
            num=appended, playlist=playlist.name, id=playlist.id, scope=scope_name
        )
        if to_append_count > appended:
            diff = to_append_count - appended
            desc += _("\n{existing} {plural} already in the playlist and were skipped.").format(
                existing=diff, plural=_("tracks are") if diff != 1 else _("track is")
            )

        embed = discord.Embed(title=_("Playlist Modified"), description=desc)
        await self._embed_msg(ctx, embed=embed)

    @playlist.command(name="copy", usage="<id_or_name> [args]")
    async def _playlist_copy(
        self,
        ctx: commands.Context,
        playlist_matches: PlaylistConverter,
        *,
        scope_data: ComplexScopeParser = None,
    ):

        """Copy a playlist from one scope to another.

        **Usage**:
        ​ ​ ​ ​ [p]playlist copy playlist_name_OR_id args

        **Args**:
        ​ ​ ​ ​ The following are all optional:
        ​ ​ ​ ​ ​ ​ ​ ​ --from-scope <scope>
        ​ ​ ​ ​ ​ ​ ​ ​ --from-author [user]
        ​ ​ ​ ​ ​ ​ ​ ​ --from-guild [guild] **Only the bot owner can use this**

        ​ ​ ​ ​ ​ ​ ​ ​ --to-scope <scope>
        ​ ​ ​ ​ ​ ​ ​ ​ --to-author [user]
        ​ ​ ​ ​ ​ ​ ​ ​ --to-guild [guild] **Only the bot owner can use this**

        Scope is one of the following:
        ​ ​ ​ ​ Global
        ​ ​ ​ ​ Guild
        ​ ​ ​ ​ User

        Author can be one of the following:
        ​ ​ ​ ​ User ID
        ​ ​ ​ ​ User Mention
        ​ ​ ​ ​ User Name#123

        Guild can be one of the following:
        ​ ​ ​ ​ Guild ID
        ​ ​ ​ ​ Exact guild name

        Example use:
        ​ ​ ​ ​ [p]playlist copy MyGuildPlaylist --from-scope Guild --to-scope Global
        ​ ​ ​ ​ [p]playlist copy MyGlobalPlaylist --from-scope Global --to-author Draper#6666
        --to-scope User
        ​ ​ ​ ​ [p]playlist copy MyPersonalPlaylist --from-scope user --to-author Draper#6666
        --to-scope Guild --to-guild Red - Discord Bot

        """

        if scope_data is None:
            scope_data = [
                PlaylistScope.GUILD.value,
                ctx.author,
                ctx.guild,
                False,
                PlaylistScope.GUILD.value,
                ctx.author,
                ctx.guild,
                False,
            ]
        (
            from_scope,
            from_author,
            from_guild,
            specified_from_user,
            to_scope,
            to_author,
            to_guild,
            specified_to_user,
        ) = scope_data

        try:
            playlist_id, playlist_arg = await self._get_correct_playlist_id(
                ctx, playlist_matches, from_scope, from_author, from_guild, specified_from_user
            )
        except TooManyMatches as e:
            return await self._embed_msg(ctx, title=str(e))

        if playlist_id is None:
            return await self._embed_msg(
                ctx,
                title=_("Playlist Not Found"),
                description=_("Could not match '{arg}' to a playlist.").format(arg=playlist_arg),
            )

        temp_playlist = FakePlaylist(to_author.id, to_scope)
        if not await self.can_manage_playlist(to_scope, temp_playlist, ctx, to_author, to_guild):
            return

        try:
            from_playlist = await get_playlist(
                playlist_id, from_scope, self.bot, from_guild, from_author.id
            )
        except RuntimeError:
            return await self._embed_msg(
                ctx,
                title=_("Playlist Not Found"),
                description=_("Playlist {id} does not exist in {scope} scope.").format(
                    id=playlist_id, scope=humanize_scope(to_scope, the=True)
                ),
            )
        except MissingGuild:
            return await self._embed_msg(
                ctx, title=_("You need to specify the Guild ID for the guild to lookup.")
            )

        to_playlist = await create_playlist(
            ctx,
            to_scope,
            from_playlist.name,
            from_playlist.url,
            from_playlist.tracks,
            to_author,
            to_guild,
        )
        if to_scope == PlaylistScope.GLOBAL.value:
            to_scope_name = "the Global"
        elif to_scope == PlaylistScope.USER.value:
            to_scope_name = to_author
        else:
            to_scope_name = to_guild

        if from_scope == PlaylistScope.GLOBAL.value:
            from_scope_name = "the Global"
        elif from_scope == PlaylistScope.USER.value:
            from_scope_name = from_author
        else:
            from_scope_name = from_guild

        return await self._embed_msg(
            ctx,
            title=_("Playlist Copied"),
            description=_(
                "Playlist {name} (`{from_id}`) copied from {from_scope} to {to_scope} (`{to_id}`)."
            ).format(
                name=from_playlist.name,
                from_id=from_playlist.id,
                from_scope=humanize_scope(from_scope, ctx=from_scope_name, the=True),
                to_scope=humanize_scope(to_scope, ctx=to_scope_name, the=True),
                to_id=to_playlist.id,
            ),
        )

    @playlist.command(name="create", usage="<name> [args]")
    async def _playlist_create(
        self, ctx: commands.Context, playlist_name: str, *, scope_data: ScopeParser = None
    ):
        """Create an empty playlist.

        **Usage**:
        ​ ​ ​ ​ [p]playlist create playlist_name args

        **Args**:
        ​ ​ ​ ​ The following are all optional:
        ​ ​ ​ ​ ​ ​ ​ ​ --scope <scope>
        ​ ​ ​ ​ ​ ​ ​ ​ --author [user]
        ​ ​ ​ ​ ​ ​ ​ ​ --guild [guild] **Only the bot owner can use this**

        Scope is one of the following:
        ​ ​ ​ ​ Global
        ​ ​ ​ ​ Guild
        ​ ​ ​ ​ User

        Author can be one of the following:
        ​ ​ ​ ​ User ID
        ​ ​ ​ ​ User Mention
        ​ ​ ​ ​ User Name#123

        Guild can be one of the following:
        ​ ​ ​ ​ Guild ID
        ​ ​ ​ ​ Exact guild name

        Example use:
        ​ ​ ​ ​ [p]playlist create MyGuildPlaylist
        ​ ​ ​ ​ [p]playlist create MyGlobalPlaylist --scope Global
        ​ ​ ​ ​ [p]playlist create MyPersonalPlaylist --scope User
        """
        if scope_data is None:
            scope_data = [PlaylistScope.GUILD.value, ctx.author, ctx.guild, False]
        scope, author, guild, specified_user = scope_data

        temp_playlist = FakePlaylist(author.id, scope)
        scope_name = humanize_scope(
            scope, ctx=guild if scope == PlaylistScope.GUILD.value else author
        )
        if not await self.can_manage_playlist(scope, temp_playlist, ctx, author, guild):
            return
        playlist_name = playlist_name.split(" ")[0].strip('"')[:32]
        if playlist_name.isnumeric():
            return await self._embed_msg(
                ctx,
                title=_("Invalid Playlist Name"),
                description=_(
                    "Playlist names must be a single word (up to 32 "
                    "characters) and not numbers only."
                ),
            )
        playlist = await create_playlist(ctx, scope, playlist_name, None, None, author, guild)
        return await self._embed_msg(
            ctx,
            title=_("Playlist Created"),
            description=_("Empty playlist {name} (`{id}`) [**{scope}**] created.").format(
                name=playlist.name, id=playlist.id, scope=scope_name
            ),
        )

    @playlist.command(name="delete", aliases=["del"], usage="<playlist_name_OR_id> [args]")
    async def _playlist_delete(
        self,
        ctx: commands.Context,
        playlist_matches: PlaylistConverter,
        *,
        scope_data: ScopeParser = None,
    ):
        """Delete a saved playlist.

        **Usage**:
        ​ ​ ​ ​ [p]playlist delete playlist_name_OR_id args

        **Args**:
        ​ ​ ​ ​ The following are all optional:
        ​ ​ ​ ​ ​ ​ ​ ​ --scope <scope>
        ​ ​ ​ ​ ​ ​ ​ ​ --author [user]
        ​ ​ ​ ​ ​ ​ ​ ​ --guild [guild] **Only the bot owner can use this**

        Scope is one of the following:
        ​ ​ ​ ​ Global
        ​ ​ ​ ​ Guild
        ​ ​ ​ ​ User

        Author can be one of the following:
        ​ ​ ​ ​ User ID
        ​ ​ ​ ​ User Mention
        ​ ​ ​ ​ User Name#123

        Guild can be one of the following:
        ​ ​ ​ ​ Guild ID
        ​ ​ ​ ​ Exact guild name

        Example use:
        ​ ​ ​ ​ [p]playlist delete MyGuildPlaylist
        ​ ​ ​ ​ [p]playlist delete MyGlobalPlaylist --scope Global
        ​ ​ ​ ​ [p]playlist delete MyPersonalPlaylist --scope User
        """
        if scope_data is None:
            scope_data = [PlaylistScope.GUILD.value, ctx.author, ctx.guild, False]
        scope, author, guild, specified_user = scope_data

        try:
            playlist_id, playlist_arg = await self._get_correct_playlist_id(
                ctx, playlist_matches, scope, author, guild, specified_user
            )
        except TooManyMatches as e:
            return await self._embed_msg(ctx, title=str(e))
        if playlist_id is None:
            return await self._embed_msg(
                ctx,
                title=_("Playlist Not Found"),
                description=_("Could not match '{arg}' to a playlist.").format(arg=playlist_arg),
            )

        try:
            playlist = await get_playlist(playlist_id, scope, self.bot, guild, author)
        except RuntimeError:
            return await self._embed_msg(
                ctx,
                title=_("Playlist {id} does not exist in {scope} scope.").format(
                    id=playlist_id, scope=humanize_scope(scope, the=True)
                ),
            )
        except MissingGuild:
            return await self._embed_msg(
                ctx, title=_("You need to specify the Guild ID for the guild to lookup.")
            )

        if not await self.can_manage_playlist(scope, playlist, ctx, author, guild):
            return
        scope_name = humanize_scope(
            scope, ctx=guild if scope == PlaylistScope.GUILD.value else author
        )
        await delete_playlist(scope, playlist.id, guild or ctx.guild, author or ctx.author)

        await self._embed_msg(
            ctx,
            title=_("Playlist Deleted"),
            description=_("{name} (`{id}`) [**{scope}**] playlist deleted.").format(
                name=playlist.name, id=playlist.id, scope=scope_name
            ),
        )

    @playlist.command(name="dedupe", usage="<playlist_name_OR_id> [args]")
    async def _playlist_remdupe(
        self,
        ctx: commands.Context,
        playlist_matches: PlaylistConverter,
        *,
        scope_data: ScopeParser = None,
    ):
        """Remove duplicate tracks from a saved playlist.

        **Usage**:
        ​ ​ ​ ​ [p]playlist dedupe playlist_name_OR_id args

        **Args**:
        ​ ​ ​ ​ The following are all optional:
        ​ ​ ​ ​ ​ ​ ​ ​ --scope <scope>
        ​ ​ ​ ​ ​ ​ ​ ​ --author [user]
        ​ ​ ​ ​ ​ ​ ​ ​ --guild [guild] **Only the bot owner can use this**

        Scope is one of the following:
        ​ ​ ​ ​ Global
        ​ ​ ​ ​ Guild
        ​ ​ ​ ​ User

        Author can be one of the following:
        ​ ​ ​ ​ User ID
        ​ ​ ​ ​ User Mention
        ​ ​ ​ ​ User Name#123

        Guild can be one of the following:
        ​ ​ ​ ​ Guild ID
        ​ ​ ​ ​ Exact guild name

        Example use:
        ​ ​ ​ ​ [p]playlist dedupe MyGuildPlaylist
        ​ ​ ​ ​ [p]playlist dedupe MyGlobalPlaylist --scope Global
        ​ ​ ​ ​ [p]playlist dedupe MyPersonalPlaylist --scope User
        """
        if scope_data is None:
            scope_data = [PlaylistScope.GUILD.value, ctx.author, ctx.guild, False]
        scope, author, guild, specified_user = scope_data
        scope_name = humanize_scope(
            scope, ctx=guild if scope == PlaylistScope.GUILD.value else author
        )

        try:
            playlist_id, playlist_arg = await self._get_correct_playlist_id(
                ctx, playlist_matches, scope, author, guild, specified_user
            )
        except TooManyMatches as e:
            return await self._embed_msg(ctx, title=str(e))
        if playlist_id is None:
            return await self._embed_msg(
                ctx,
                title=_("Playlist Not Found"),
                description=_("Could not match '{arg}' to a playlist.").format(arg=playlist_arg),
            )

        try:
            playlist = await get_playlist(playlist_id, scope, self.bot, guild, author)
        except RuntimeError:
            return await self._embed_msg(
                ctx,
                title=_("Playlist Not Found"),
                description=_("Playlist {id} does not exist in {scope} scope.").format(
                    id=playlist_id, scope=humanize_scope(scope, the=True)
                ),
            )
        except MissingGuild:
            return await self._embed_msg(
                ctx,
                title=_("Missing Arguments"),
                description=_("You need to specify the Guild ID for the guild to lookup."),
            )

        if not await self.can_manage_playlist(scope, playlist, ctx, author, guild):
            return

        track_objects = playlist.tracks_obj
        original_count = len(track_objects)
        unique_tracks = set()
        unique_tracks_add = unique_tracks.add
        track_objects = [
            x for x in track_objects if not (x in unique_tracks or unique_tracks_add(x))
        ]

        tracklist = []
        for track in track_objects:
            track_keys = track._info.keys()
            track_values = track._info.values()
            track_id = track.track_identifier
            track_info = {}
            for k, v in zip(track_keys, track_values):
                track_info[k] = v
            keys = ["track", "info"]
            values = [track_id, track_info]
            track_obj = {}
            for key, value in zip(keys, values):
                track_obj[key] = value
            tracklist.append(track_obj)

        final_count = len(tracklist)
        if original_count - final_count != 0:
            update = {"tracks": tracklist, "url": None}
            await playlist.edit(update)

        if original_count - final_count != 0:
            await self._embed_msg(
                ctx,
                title=_("Playlist Modified"),
                description=_(
                    "Removed {track_diff} duplicated "
                    "tracks from {name} (`{id}`) [**{scope}**] playlist."
                ).format(
                    name=playlist.name,
                    id=playlist.id,
                    track_diff=original_count - final_count,
                    scope=scope_name,
                ),
            )
        else:
            await self._embed_msg(
                ctx,
                title=_("Playlist Has Not Been Modified"),
                description=_(
                    "{name} (`{id}`) [**{scope}**] playlist has no duplicate tracks."
                ).format(name=playlist.name, id=playlist.id, scope=scope_name),
            )

    @checks.is_owner()
    @playlist.command(name="download", usage="<playlist_name_OR_id> [v2=False] [args]")
    @commands.bot_has_permissions(attach_files=True)
    async def _playlist_download(
        self,
        ctx: commands.Context,
        playlist_matches: PlaylistConverter,
        v2: Optional[bool] = False,
        *,
        scope_data: ScopeParser = None,
    ):
        """Download a copy of a playlist.

        These files can be used with the [p]playlist upload command.
        Red v2-compatible playlists can be generated by passing True
        for the v2 variable.

        **Usage**:
        ​ ​ ​ ​ [p]playlist download playlist_name_OR_id [v2=True_OR_False] args

        **Args**:
        ​ ​ ​ ​ The following are all optional:
        ​ ​ ​ ​ ​ ​ ​ ​ --scope <scope>
        ​ ​ ​ ​ ​ ​ ​ ​ --author [user]
        ​ ​ ​ ​ ​ ​ ​ ​ --guild [guild] **Only the bot owner can use this**

        Scope is one of the following:
        ​ ​ ​ ​ Global
        ​ ​ ​ ​ Guild
        ​ ​ ​ ​ User

        Author can be one of the following:
        ​ ​ ​ ​ User ID
        ​ ​ ​ ​ User Mention
        ​ ​ ​ ​ User Name#123

        Guild can be one of the following:
        ​ ​ ​ ​ Guild ID
        ​ ​ ​ ​ Exact guild name

        Example use:
        ​ ​ ​ ​ [p]playlist download MyGuildPlaylist True
        ​ ​ ​ ​ [p]playlist download MyGlobalPlaylist False --scope Global
        ​ ​ ​ ​ [p]playlist download MyPersonalPlaylist --scope User
        """
        if scope_data is None:
            scope_data = [PlaylistScope.GUILD.value, ctx.author, ctx.guild, False]
        scope, author, guild, specified_user = scope_data

        try:
            playlist_id, playlist_arg = await self._get_correct_playlist_id(
                ctx, playlist_matches, scope, author, guild, specified_user
            )
        except TooManyMatches as e:
            return await self._embed_msg(ctx, title=str(e))
        if playlist_id is None:
            return await self._embed_msg(
                ctx,
                title=_("Playlist Not Found"),
                description=_("Could not match '{arg}' to a playlist.").format(arg=playlist_arg),
            )

        try:
            playlist = await get_playlist(playlist_id, scope, self.bot, guild, author)
        except RuntimeError:
            return await self._embed_msg(
                ctx,
                title=_("Playlist Not Found"),
                description=_("Playlist {id} does not exist in {scope} scope.").format(
                    id=playlist_id, scope=humanize_scope(scope, the=True)
                ),
            )
        except MissingGuild:
            return await self._embed_msg(
                ctx,
                title=_("Missing Arguments"),
                description=_("You need to specify the Guild ID for the guild to lookup."),
            )

        schema = 2
        version = "v3" if v2 is False else "v2"

        if not playlist.tracks:
            return await self._embed_msg(ctx, title=_("That playlist has no tracks."))
        if version == "v2":
            v2_valid_urls = ["https://www.youtube.com/watch?v=", "https://soundcloud.com/"]
            song_list = []
            for track in playlist.tracks:
                if track["info"]["uri"].startswith(tuple(v2_valid_urls)):
                    song_list.append(track["info"]["uri"])
            playlist_data = {
                "author": playlist.author,
                "link": playlist.url,
                "playlist": song_list,
                "name": playlist.name,
            }
            file_name = playlist.name
        else:
            playlist_data = playlist.to_json()
            playlist_songs_backwards_compatible = [
                track["info"]["uri"] for track in playlist.tracks
            ]
            playlist_data[
                "playlist"
            ] = (
                playlist_songs_backwards_compatible
            )  # TODO: Keep new playlists backwards compatible, Remove me in a few releases
            playlist_data[
                "link"
            ] = (
                playlist.url
            )  # TODO: Keep new playlists backwards compatible, Remove me in a few releases
            file_name = playlist.id
        playlist_data.update({"schema": schema, "version": version})
        playlist_data = json.dumps(playlist_data)
        to_write = StringIO()
        to_write.write(playlist_data)
        to_write.seek(0)
        await ctx.send(file=discord.File(to_write, filename=f"{file_name}.txt"))
        to_write.close()

    @playlist.command(name="info", usage="<playlist_name_OR_id> [args]")
    async def _playlist_info(
        self,
        ctx: commands.Context,
        playlist_matches: PlaylistConverter,
        *,
        scope_data: ScopeParser = None,
    ):
        """Retrieve information from a saved playlist.

        **Usage**:
        ​ ​ ​ ​ [p]playlist info playlist_name_OR_id args

        **Args**:
        ​ ​ ​ ​ The following are all optional:
        ​ ​ ​ ​ ​ ​ ​ ​ --scope <scope>
        ​ ​ ​ ​ ​ ​ ​ ​ --author [user]
        ​ ​ ​ ​ ​ ​ ​ ​ --guild [guild] **Only the bot owner can use this**

        Scope is one of the following:
        ​ ​ ​ ​ Global
        ​ ​ ​ ​ Guild
        ​ ​ ​ ​ User

        Author can be one of the following:
        ​ ​ ​ ​ User ID
        ​ ​ ​ ​ User Mention
        ​ ​ ​ ​ User Name#123

        Guild can be one of the following:
        ​ ​ ​ ​ Guild ID
        ​ ​ ​ ​ Exact guild name

        Example use:
        ​ ​ ​ ​ [p]playlist info MyGuildPlaylist
        ​ ​ ​ ​ [p]playlist info MyGlobalPlaylist --scope Global
        ​ ​ ​ ​ [p]playlist info MyPersonalPlaylist --scope User
        """
        if scope_data is None:
            scope_data = [PlaylistScope.GUILD.value, ctx.author, ctx.guild, False]
        scope, author, guild, specified_user = scope_data
        scope_name = humanize_scope(
            scope, ctx=guild if scope == PlaylistScope.GUILD.value else author
        )

        try:
            playlist_id, playlist_arg = await self._get_correct_playlist_id(
                ctx, playlist_matches, scope, author, guild, specified_user
            )
        except TooManyMatches as e:
            return await self._embed_msg(ctx, title=str(e))
        if playlist_id is None:
            return await self._embed_msg(
                ctx,
                title=_("Playlist Not Found"),
                description=_("Could not match '{arg}' to a playlist.").format(arg=playlist_arg),
            )

        try:
            playlist = await get_playlist(playlist_id, scope, self.bot, guild, author)
        except RuntimeError:
            return await self._embed_msg(
                ctx,
                title=_("Playlist Not Found"),
                description=_("Playlist {id} does not exist in {scope} scope.").format(
                    id=playlist_id, scope=humanize_scope(scope, the=True)
                ),
            )
        except MissingGuild:
            return await self._embed_msg(
                ctx,
                title=_("Missing Arguments"),
                description=_("You need to specify the Guild ID for the guild to lookup."),
            )
        track_len = len(playlist.tracks)

        msg = "​"
        track_idx = 0
        if track_len > 0:
            spaces = "\N{EN SPACE}" * (len(str(len(playlist.tracks))) + 2)
            for track in playlist.tracks:
                track_idx = track_idx + 1
                query = audio_dataclasses.Query.process_input(track["info"]["uri"])
                if query.is_local:
                    if track["info"]["title"] != "Unknown title":
                        msg += "`{}.` **{} - {}**\n{}{}\n".format(
                            track_idx,
                            track["info"]["author"],
                            track["info"]["title"],
                            spaces,
                            query.to_string_user(),
                        )
                    else:
                        msg += "`{}.` {}\n".format(track_idx, query.to_string_user())
                else:
                    msg += "`{}.` **[{}]({})**\n".format(
                        track_idx, track["info"]["title"], track["info"]["uri"]
                    )

        else:
            msg = "No tracks."

        if not playlist.url:
            embed_title = _("Playlist info for {playlist_name} (`{id}`) [**{scope}**]:\n").format(
                playlist_name=playlist.name, id=playlist.id, scope=scope_name
            )
        else:
            embed_title = _(
                "Playlist info for {playlist_name} (`{id}`) [**{scope}**]:\nURL: {url}"
            ).format(
                playlist_name=playlist.name, url=playlist.url, id=playlist.id, scope=scope_name
            )

        page_list = []
        pages = list(pagify(msg, delims=["\n"], page_length=2000))
        total_pages = len(pages)
        for numb, page in enumerate(pages, start=1):
            embed = discord.Embed(
                colour=await ctx.embed_colour(), title=embed_title, description=page
            )
            author_obj = self.bot.get_user(playlist.author)
            embed.set_footer(
                text=_("Page {page}/{pages} | Author: {author_name} | {num} track(s)").format(
                    author_name=author_obj, num=track_len, pages=total_pages, page=numb
                )
            )
            page_list.append(embed)
        await menu(ctx, page_list, DEFAULT_CONTROLS)

    @playlist.command(name="list", usage="[args]")
    @commands.bot_has_permissions(add_reactions=True)
    async def _playlist_list(self, ctx: commands.Context, *, scope_data: ScopeParser = None):
        """List saved playlists.

        **Usage**:
        ​ ​ ​ ​ [p]playlist list args

        **Args**:
        ​ ​ ​ ​ The following are all optional:
        ​ ​ ​ ​ ​ ​ ​ ​ --scope <scope>
        ​ ​ ​ ​ ​ ​ ​ ​ --author [user]
        ​ ​ ​ ​ ​ ​ ​ ​ --guild [guild] **Only the bot owner can use this**

        Scope is one of the following:
        ​ ​ ​ ​ Global
        ​ ​ ​ ​ Guild
        ​ ​ ​ ​ User

        Author can be one of the following:
        ​ ​ ​ ​ User ID
        ​ ​ ​ ​ User Mention
        ​ ​ ​ ​ User Name#123

        Guild can be one of the following:
        ​ ​ ​ ​ Guild ID
        ​ ​ ​ ​ Exact guild name

        Example use:
        ​ ​ ​ ​ [p]playlist list
        ​ ​ ​ ​ [p]playlist list --scope Global
        ​ ​ ​ ​ [p]playlist list --scope User
        """
        if scope_data is None:
            scope_data = [PlaylistScope.GUILD.value, ctx.author, ctx.guild, False]
        scope, author, guild, specified_user = scope_data

        try:
            playlists = await get_all_playlist(scope, self.bot, guild, author, specified_user)
        except MissingGuild:
            return await self._embed_msg(
                ctx,
                title=_("Missing Arguments"),
                description=_("You need to specify the Guild ID for the guild to lookup."),
            )

        if scope == PlaylistScope.GUILD.value:
            name = f"{guild.name}"
        elif scope == PlaylistScope.USER.value:
            name = f"{author}"
        else:
            name = "the global scope"

        if not playlists and specified_user:
            return await self._embed_msg(
                ctx,
                title=_("Playlist Not Found"),
                description=_("No saved playlists for {scope} created by {author}.").format(
                    scope=name, author=author
                ),
            )
        elif not playlists:
            return await self._embed_msg(
                ctx,
                title=_("Playlist Not Found"),
                description=_("No saved playlists for {scope}.").format(scope=name),
            )

        playlist_list = []
        space = "\N{EN SPACE}"
        for playlist in playlists:
            playlist_list.append(
                ("\n" + space * 4).join(
                    (
                        bold(playlist.name),
                        _("ID: {id}").format(id=playlist.id),
                        _("Tracks: {num}").format(num=len(playlist.tracks)),
                        _("Author: {name}\n").format(name=self.bot.get_user(playlist.author)),
                    )
                )
            )
        abc_names = sorted(playlist_list, key=str.lower)
        len_playlist_list_pages = math.ceil(len(abc_names) / 5)
        playlist_embeds = []

        for page_num in range(1, len_playlist_list_pages + 1):
            embed = await self._build_playlist_list_page(ctx, page_num, abc_names, name)
            playlist_embeds.append(embed)
        await menu(ctx, playlist_embeds, DEFAULT_CONTROLS)

    @staticmethod
    async def _build_playlist_list_page(ctx: commands.Context, page_num, abc_names, scope):
        plist_num_pages = math.ceil(len(abc_names) / 5)
        plist_idx_start = (page_num - 1) * 5
        plist_idx_end = plist_idx_start + 5
        plist = ""
        for i, playlist_info in enumerate(
            abc_names[plist_idx_start:plist_idx_end], start=plist_idx_start
        ):
            item_idx = i + 1
            plist += "`{}.` {}".format(item_idx, playlist_info)
        embed = discord.Embed(
            colour=await ctx.embed_colour(),
            title=_("Playlists for {scope}:").format(scope=scope),
            description=plist,
        )
        embed.set_footer(
            text=_("Page {page_num}/{total_pages} | {num} playlists.").format(
                page_num=page_num, total_pages=plist_num_pages, num=len(abc_names)
            )
        )
        return embed

    @commands.cooldown(1, 15, commands.BucketType.guild)
    @playlist.command(name="queue", usage="<name> [args]")
    async def _playlist_queue(
        self, ctx: commands.Context, playlist_name: str, *, scope_data: ScopeParser = None
    ):
        """Save the queue to a playlist.

        **Usage**:
        ​ ​ ​ ​ [p]playlist queue playlist_name

        **Args**:
        ​ ​ ​ ​ The following are all optional:
        ​ ​ ​ ​ ​ ​ ​ ​ --scope <scope>
        ​ ​ ​ ​ ​ ​ ​ ​ --author [user]
        ​ ​ ​ ​ ​ ​ ​ ​ --guild [guild] **Only the bot owner can use this**

        Scope is one of the following:
        ​ ​ ​ ​ Global
        ​ ​ ​ ​ Guild
        ​ ​ ​ ​ User

        Author can be one of the following:
        ​ ​ ​ ​ User ID
        ​ ​ ​ ​ User Mention
        ​ ​ ​ ​ User Name#123

        Guild can be one of the following:
        ​ ​ ​ ​ Guild ID
        ​ ​ ​ ​ Exact guild name

        Example use:
        ​ ​ ​ ​ [p]playlist queue MyGuildPlaylist
        ​ ​ ​ ​ [p]playlist queue MyGlobalPlaylist --scope Global
        ​ ​ ​ ​ [p]playlist queue MyPersonalPlaylist --scope User
        """
        if scope_data is None:
            scope_data = [PlaylistScope.GUILD.value, ctx.author, ctx.guild, False]
        scope, author, guild, specified_user = scope_data
        scope_name = humanize_scope(
            scope, ctx=guild if scope == PlaylistScope.GUILD.value else author
        )
        temp_playlist = FakePlaylist(author.id, scope)
        if not await self.can_manage_playlist(scope, temp_playlist, ctx, author, guild):
            ctx.command.reset_cooldown(ctx)
            return
        playlist_name = playlist_name.split(" ")[0].strip('"')[:32]
        if playlist_name.isnumeric():
            ctx.command.reset_cooldown(ctx)
            return await self._embed_msg(
                ctx,
                title=_("Invalid Playlist Name"),
                description=_(
                    "Playlist names must be a single word "
                    "(up to 32 characters) and not numbers only."
                ),
            )
        if not self._player_check(ctx):
            ctx.command.reset_cooldown(ctx)
            return await self._embed_msg(ctx, title=_("Nothing playing."))

        player = lavalink.get_player(ctx.guild.id)
        if not player.queue:
            ctx.command.reset_cooldown(ctx)
            return await self._embed_msg(ctx, title=_("There's nothing in the queue."))
        tracklist = []
        np_song = track_creator(player, "np")
        tracklist.append(np_song)
        for track in player.queue:
            queue_idx = player.queue.index(track)
            track_obj = track_creator(player, queue_idx)
            tracklist.append(track_obj)

        playlist = await create_playlist(ctx, scope, playlist_name, None, tracklist, author, guild)
        await self._embed_msg(
            ctx,
            title=_("Playlist Created"),
            description=_(
                "Playlist {name} (`{id}`) [**{scope}**] "
                "saved from current queue: {num} tracks added."
            ).format(
                name=playlist.name, num=len(playlist.tracks), id=playlist.id, scope=scope_name
            ),
        )

    @playlist.command(name="remove", usage="<playlist_name_OR_id> <url> [args]")
    async def _playlist_remove(
        self,
        ctx: commands.Context,
        playlist_matches: PlaylistConverter,
        url: str,
        *,
        scope_data: ScopeParser = None,
    ):
        """Remove a track from a playlist by url.

         **Usage**:
        ​ ​ ​ ​ [p]playlist remove playlist_name_OR_id url args

        **Args**:
        ​ ​ ​ ​ The following are all optional:
        ​ ​ ​ ​ ​ ​ ​ ​ --scope <scope>
        ​ ​ ​ ​ ​ ​ ​ ​ --author [user]
        ​ ​ ​ ​ ​ ​ ​ ​ --guild [guild] **Only the bot owner can use this**

        Scope is one of the following:
        ​ ​ ​ ​ Global
        ​ ​ ​ ​ Guild
        ​ ​ ​ ​ User

        Author can be one of the following:
        ​ ​ ​ ​ User ID
        ​ ​ ​ ​ User Mention
        ​ ​ ​ ​ User Name#123

        Guild can be one of the following:
        ​ ​ ​ ​ Guild ID
        ​ ​ ​ ​ Exact guild name

        Example use:
        ​ ​ ​ ​ [p]playlist remove MyGuildPlaylist https://www.youtube.com/watch?v=MN3x-kAbgFU
        ​ ​ ​ ​ [p]playlist remove MyGlobalPlaylist https://www.youtube.com/watch?v=MN3x-kAbgFU
        --scope Global
        ​ ​ ​ ​ [p]playlist remove MyPersonalPlaylist https://www.youtube.com/watch?v=MN3x-kAbgFU
        --scope User
        """
        if scope_data is None:
            scope_data = [PlaylistScope.GUILD.value, ctx.author, ctx.guild, False]
        scope, author, guild, specified_user = scope_data
        scope_name = humanize_scope(
            scope, ctx=guild if scope == PlaylistScope.GUILD.value else author
        )

        try:
            playlist_id, playlist_arg = await self._get_correct_playlist_id(
                ctx, playlist_matches, scope, author, guild, specified_user
            )
        except TooManyMatches as e:
            return await self._embed_msg(ctx, title=str(e))
        if playlist_id is None:
            return await self._embed_msg(
                ctx,
                title=_("Playlist Not Found"),
                description=_("Could not match '{arg}' to a playlist.").format(arg=playlist_arg),
            )
        try:
            playlist = await get_playlist(playlist_id, scope, self.bot, guild, author)
        except RuntimeError:
            return await self._embed_msg(
                ctx,
                title=_("Playlist Not Found"),
                description=_("Playlist {id} does not exist in {scope} scope.").format(
                    id=playlist_id, scope=humanize_scope(scope, the=True)
                ),
            )
        except MissingGuild:
            return await self._embed_msg(
                ctx,
                title=_("Missing Arguments"),
                description=_("You need to specify the Guild ID for the guild to lookup."),
            )

        if not await self.can_manage_playlist(scope, playlist, ctx, author, guild):
            return

        track_list = playlist.tracks
        clean_list = [track for track in track_list if url != track["info"]["uri"]]
        if len(track_list) == len(clean_list):
            return await self._embed_msg(ctx, title=_("URL not in playlist."))
        del_count = len(track_list) - len(clean_list)
        if not clean_list:
            await delete_playlist(
                scope=playlist.scope, playlist_id=playlist.id, guild=guild, author=playlist.author
            )
            return await self._embed_msg(ctx, title=_("No tracks left, removing playlist."))
        update = {"tracks": clean_list, "url": None}
        await playlist.edit(update)
        if del_count > 1:
            await self._embed_msg(
                ctx,
                title=_("Playlist Modified"),
                description=_(
                    "{num} entries have been removed "
                    "from the playlist {playlist_name} (`{id}`) [**{scope}**]."
                ).format(
                    num=del_count, playlist_name=playlist.name, id=playlist.id, scope=scope_name
                ),
            )
        else:
            await self._embed_msg(
                ctx,
                title=_("Playlist Modified"),
                description=_(
                    "The track has been removed from the playlist: "
                    "{playlist_name} (`{id}`) [**{scope}**]."
                ).format(playlist_name=playlist.name, id=playlist.id, scope=scope_name),
            )

    @playlist.command(name="save", usage="<name> <url> [args]")
    async def _playlist_save(
        self,
        ctx: commands.Context,
        playlist_name: str,
        playlist_url: str,
        *,
        scope_data: ScopeParser = None,
    ):
        """Save a playlist from a url.

        **Usage**:
        ​ ​ ​ ​ [p]playlist save name url args

        **Args**:
        ​ ​ ​ ​ The following are all optional:
        ​ ​ ​ ​ ​ ​ ​ ​ --scope <scope>
        ​ ​ ​ ​ ​ ​ ​ ​ --author [user]
        ​ ​ ​ ​ ​ ​ ​ ​ --guild [guild] **Only the bot owner can use this**

        Scope is one of the following:
        ​ ​ ​ ​ Global
        ​ ​ ​ ​ Guild
        ​ ​ ​ ​ User

        Author can be one of the following:
        ​ ​ ​ ​ User ID
        ​ ​ ​ ​ User Mention
        ​ ​ ​ ​ User Name#123

        Guild can be one of the following:
        ​ ​ ​ ​ Guild ID
        ​ ​ ​ ​ Exact guild name

        Example use:
        ​ ​ ​ ​ [p]playlist save MyGuildPlaylist
        https://www.youtube.com/playlist?list=PLx0sYbCqOb8Q_CLZC2BdBSKEEB59BOPUM
        ​ ​ ​ ​ [p]playlist save MyGlobalPlaylist
        https://www.youtube.com/playlist?list=PLx0sYbCqOb8Q_CLZC2BdBSKEEB59BOPUM --scope Global
        ​ ​ ​ ​ [p]playlist save MyPersonalPlaylist
        https://open.spotify.com/playlist/1RyeIbyFeIJVnNzlGr5KkR --scope User
        """
        if scope_data is None:
            scope_data = [PlaylistScope.GUILD.value, ctx.author, ctx.guild, False]
        scope, author, guild, specified_user = scope_data
        scope_name = humanize_scope(
            scope, ctx=guild if scope == PlaylistScope.GUILD.value else author
        )

        temp_playlist = FakePlaylist(author.id, scope)
        if not await self.can_manage_playlist(scope, temp_playlist, ctx, author, guild):
            return
        playlist_name = playlist_name.split(" ")[0].strip('"')[:32]
        if playlist_name.isnumeric():
            return await self._embed_msg(
                ctx,
                title=_("Invalid Playlist Name"),
                description=_(
                    "Playlist names must be a single word (up to 32 "
                    "characters) and not numbers only."
                ),
            )
        if not await self._playlist_check(ctx):
            return
        player = lavalink.get_player(ctx.guild.id)
        tracklist = await self._playlist_tracks(
            ctx, player, audio_dataclasses.Query.process_input(playlist_url)
        )
        if tracklist is not None:
            playlist = await create_playlist(
                ctx, scope, playlist_name, playlist_url, tracklist, author, guild
            )
            return await self._embed_msg(
                ctx,
                title=_("Playlist Created"),
                description=_(
                    "Playlist {name} (`{id}`) [**{scope}**] saved: {num} tracks added."
                ).format(name=playlist.name, num=len(tracklist), id=playlist.id, scope=scope_name),
            )

    @playlist.command(name="start", usage="<playlist_name_OR_id> [args]")
    async def _playlist_start(
        self,
        ctx: commands.Context,
        playlist_matches: PlaylistConverter,
        *,
        scope_data: ScopeParser = None,
    ):
        """Load a playlist into the queue.

        **Usage**:
        ​ ​ ​ ​ [p]playlist start playlist_name_OR_id args

        **Args**:
        ​ ​ ​ ​ The following are all optional:
        ​ ​ ​ ​ ​ ​ ​ ​ --scope <scope>
        ​ ​ ​ ​ ​ ​ ​ ​ --author [user]
        ​ ​ ​ ​ ​ ​ ​ ​ --guild [guild] **Only the bot owner can use this**

        Scope is one of the following:
        ​ ​ ​ ​ Global
        ​ ​ ​ ​ Guild
        ​ ​ ​ ​ User

        Author can be one of the following:
        ​ ​ ​ ​ User ID
        ​ ​ ​ ​ User Mention
        ​ ​ ​ ​ User Name#123

        Guild can be one of the following:
        ​ ​ ​ ​ Guild ID
        ​ ​ ​ ​ Exact guild name

        Example use:
        ​ ​ ​ ​ [p]playlist start MyGuildPlaylist
        ​ ​ ​ ​ [p]playlist start MyGlobalPlaylist --scope Global
        ​ ​ ​ ​ [p]playlist start MyPersonalPlaylist --scope User
        """
        if scope_data is None:
            scope_data = [PlaylistScope.GUILD.value, ctx.author, ctx.guild, False]
        scope, author, guild, specified_user = scope_data
        dj_enabled = self._dj_status_cache.setdefault(
            ctx.guild.id, await self.config.guild(ctx.guild).dj_enabled()
        )
        if dj_enabled:
            if not await self._can_instaskip(ctx, ctx.author):
                await self._embed_msg(
                    ctx,
                    title=_("Unable To Play Tracks"),
                    description=_("You need the DJ role to start playing playlists."),
                )
                return False

        try:
            playlist_id, playlist_arg = await self._get_correct_playlist_id(
                ctx, playlist_matches, scope, author, guild, specified_user
            )
        except TooManyMatches as e:
            return await self._embed_msg(ctx, title=str(e))
        if playlist_id is None:
            return await self._embed_msg(
                ctx,
                title=_("Playlist Not Found"),
                description=_("Could not match '{arg}' to a playlist").format(arg=playlist_arg),
            )

        if not await self._playlist_check(ctx):
            return
        jukebox_price = await self.config.guild(ctx.guild).jukebox_price()
        if not await self._currency_check(ctx, jukebox_price):
            return
        maxlength = await self.config.guild(ctx.guild).maxlength()
        author_obj = self.bot.get_user(ctx.author.id)
        track_len = 0
        playlist = None
        try:
            playlist = await get_playlist(playlist_id, scope, self.bot, guild, author)
            player = lavalink.get_player(ctx.guild.id)
            tracks = playlist.tracks_obj
            empty_queue = not player.queue
            for track in tracks:
                if not await is_allowed(
                    ctx.guild,
                    (
                        f"{track.title} {track.author} {track.uri} "
                        f"{str(audio_dataclasses.Query.process_input(track))}"
                    ),
                ):
                    log.debug(f"Query is not allowed in {ctx.guild} ({ctx.guild.id})")
                    continue
                query = audio_dataclasses.Query.process_input(track.uri)
                if query.is_local:
                    local_path = audio_dataclasses.LocalPath(track.uri)
                    if not await self._localtracks_check(ctx):
                        pass
                    if not local_path.exists() and not local_path.is_file():
                        continue
                if maxlength > 0:
                    if not track_limit(track.length, maxlength):
                        continue

                player.add(author_obj, track)
                self.bot.dispatch(
                    "red_audio_track_enqueue", player.channel.guild, track, ctx.author
                )
                track_len += 1
            player.maybe_shuffle(0 if empty_queue else 1)
            if len(tracks) > track_len:
                maxlength_msg = " {bad_tracks} tracks cannot be queued.".format(
                    bad_tracks=(len(tracks) - track_len)
                )
            else:
                maxlength_msg = ""
            if scope == PlaylistScope.GUILD.value:
                scope_name = f"{guild.name}"
            elif scope == PlaylistScope.USER.value:
                scope_name = f"{author}"
            else:
                scope_name = "the global scope"

            embed = discord.Embed(
                colour=await ctx.embed_colour(),
                title=_("Playlist Enqueued"),
                description=_(
                    "{name} - (`{id}`) [**{scope}**]\nAdded {num} "
                    "tracks to the queue.{maxlength_msg}"
                ).format(
                    num=track_len,
                    maxlength_msg=maxlength_msg,
                    name=playlist.name,
                    id=playlist.id,
                    scope=scope_name,
                ),
            )
            await self._embed_msg(ctx, embed=embed)
            if not player.current:
                await player.play()
            return
        except RuntimeError:
            return await self._embed_msg(
                ctx,
                title=_("Playlist Not Found"),
                description=_("Playlist {id} does not exist in {scope} scope.").format(
                    id=playlist_id, scope=humanize_scope(scope, the=True)
                ),
            )
        except MissingGuild:
            return await self._embed_msg(
                ctx,
                title=_("Missing Arguments"),
                description=_("You need to specify the Guild ID for the guild to lookup."),
            )
        except TypeError:
            if playlist:
                return await ctx.invoke(self.play, query=playlist.url)

    @playlist.command(name="update", usage="<playlist_name_OR_id> [args]")
    async def _playlist_update(
        self,
        ctx: commands.Context,
        playlist_matches: PlaylistConverter,
        *,
        scope_data: ScopeParser = None,
    ):
        """Updates all tracks in a playlist.

        **Usage**:
        ​ ​ ​ ​ [p]playlist update playlist_name_OR_id args

        **Args**:
        ​ ​ ​ ​ The following are all optional:
        ​ ​ ​ ​ ​ ​ ​ ​ --scope <scope>
        ​ ​ ​ ​ ​ ​ ​ ​ --author [user]
        ​ ​ ​ ​ ​ ​ ​ ​ --guild [guild] **Only the bot owner can use this**

        Scope is one of the following:
        ​ ​ ​ ​ Global
        ​ ​ ​ ​ Guild
        ​ ​ ​ ​ User

        Author can be one of the following:
        ​ ​ ​ ​ User ID
        ​ ​ ​ ​ User Mention
        ​ ​ ​ ​ User Name#123

        Guild can be one of the following:
        ​ ​ ​ ​ Guild ID
        ​ ​ ​ ​ Exact guild name

        Example use:
        ​ ​ ​ ​ [p]playlist update MyGuildPlaylist
        ​ ​ ​ ​ [p]playlist update MyGlobalPlaylist --scope Global
        ​ ​ ​ ​ [p]playlist update MyPersonalPlaylist --scope User
        """

        if scope_data is None:
            scope_data = [PlaylistScope.GUILD.value, ctx.author, ctx.guild, False]
        scope, author, guild, specified_user = scope_data
        try:
            playlist_id, playlist_arg = await self._get_correct_playlist_id(
                ctx, playlist_matches, scope, author, guild, specified_user
            )
        except TooManyMatches as e:
            return await self._embed_msg(ctx, title=str(e))

        if playlist_id is None:
            return await self._embed_msg(
                ctx,
                title=_("Playlist Not Found"),
                description=_("Could not match '{arg}' to a playlist.").format(arg=playlist_arg),
            )

        if not await self._playlist_check(ctx):
            return
        try:
            playlist = await get_playlist(playlist_id, scope, self.bot, guild, author)
            if not await self.can_manage_playlist(scope, playlist, ctx, author, guild):
                return
            if playlist.url:
                player = lavalink.get_player(ctx.guild.id)
                added, removed, playlist = await self._maybe_update_playlist(ctx, player, playlist)
            else:
                return await self._embed_msg(
                    ctx,
                    title=_("Invalid Playlist"),
                    description=_("Custom playlists cannot be updated."),
                )
        except RuntimeError:
            return await self._embed_msg(
                ctx,
                title=_("Playlist Not Found"),
                description=_("Playlist {id} does not exist in {scope} scope.").format(
                    id=playlist_id, scope=humanize_scope(scope, the=True)
                ),
            )
        except MissingGuild:
            return await self._embed_msg(
                ctx,
                title=_("Missing Arguments"),
                description=_("You need to specify the Guild ID for the guild to lookup."),
            )
        else:
            scope_name = humanize_scope(
                scope, ctx=guild if scope == PlaylistScope.GUILD.value else author
            )
            if added or removed:
                _colour = await ctx.embed_colour()
                removed_embeds = []
                added_embeds = []
                total_added = len(added)
                total_removed = len(removed)
                total_pages = math.ceil(total_removed / 10) + math.ceil(total_added / 10)
                page_count = 0
                if removed:
                    removed_text = ""
                    for i, track in enumerate(removed, 1):
                        if len(track.title) > 40:
                            track_title = str(track.title).replace("[", "")
                            track_title = "{}...".format((track_title[:40]).rstrip(" "))
                        else:
                            track_title = track.title
                        removed_text += f"`{i}.` **[{track_title}]({track.uri})**\n"
                        if i % 10 == 0 or i == total_removed:
                            page_count += 1
                            embed = discord.Embed(
                                title=_("Tracks removed"), colour=_colour, description=removed_text
                            )
                            text = _("Page {page_num}/{total_pages}").format(
                                page_num=page_count, total_pages=total_pages
                            )
                            embed.set_footer(text=text)
                            removed_embeds.append(embed)
                            removed_text = ""
                if added:
                    added_text = ""
                    for i, track in enumerate(added, 1):
                        if len(track.title) > 40:
                            track_title = str(track.title).replace("[", "")
                            track_title = "{}...".format((track_title[:40]).rstrip(" "))
                        else:
                            track_title = track.title
                        added_text += f"`{i}.` **[{track_title}]({track.uri})**\n"
                        if i % 10 == 0 or i == total_added:
                            page_count += 1
                            embed = discord.Embed(
                                title=_("Tracks added"), colour=_colour, description=added_text
                            )
                            text = _("Page {page_num}/{total_pages}").format(
                                page_num=page_count, total_pages=total_pages
                            )
                            embed.set_footer(text=text)
                            added_embeds.append(embed)
                            added_text = ""
                embeds = removed_embeds + added_embeds
                await menu(ctx, embeds, DEFAULT_CONTROLS)
            else:
                return await self._embed_msg(
                    ctx,
                    title=_("Playlist Has Not Been Modified"),
                    description=_("No changes for {name} (`{id}`) [**{scope}**].").format(
                        id=playlist.id, name=playlist.name, scope=scope_name
                    ),
                )

    @checks.is_owner()
    @playlist.command(name="upload", usage="[args]")
    async def _playlist_upload(self, ctx: commands.Context, *, scope_data: ScopeParser = None):
        """Uploads a playlist file as a playlist for the bot.

        V2 and old V3 playlist will be slow.
        V3 Playlist made with [p]playlist download will load a lot faster.

        **Usage**:
        ​ ​ ​ ​ [p]playlist upload args

        **Args**:
        ​ ​ ​ ​ The following are all optional:
        ​ ​ ​ ​ ​ ​ ​ ​ --scope <scope>
        ​ ​ ​ ​ ​ ​ ​ ​ --author [user]
        ​ ​ ​ ​ ​ ​ ​ ​ --guild [guild] **Only the bot owner can use this**

        Scope is one of the following:
        ​ ​ ​ ​ Global
        ​ ​ ​ ​ Guild
        ​ ​ ​ ​ User

        Author can be one of the following:
        ​ ​ ​ ​ User ID
        ​ ​ ​ ​ User Mention
        ​ ​ ​ ​ User Name#123

        Guild can be one of the following:
        ​ ​ ​ ​ Guild ID
        ​ ​ ​ ​ Exact guild name

        Example use:
        ​ ​ ​ ​ [p]playlist upload
        ​ ​ ​ ​ [p]playlist upload --scope Global
        ​ ​ ​ ​ [p]playlist upload --scope User
        """
        if scope_data is None:
            scope_data = [PlaylistScope.GUILD.value, ctx.author, ctx.guild, False]
        scope, author, guild, specified_user = scope_data
        temp_playlist = FakePlaylist(author.id, scope)
        if not await self.can_manage_playlist(scope, temp_playlist, ctx, author, guild):
            return

        if not await self._playlist_check(ctx):
            return
        player = lavalink.get_player(ctx.guild.id)

        await self._embed_msg(
            ctx,
            title=_(
                "Please upload the playlist file. Any other message will cancel this operation."
            ),
        )

        try:
            file_message = await ctx.bot.wait_for(
                "message", timeout=30.0, check=MessagePredicate.same_context(ctx)
            )
        except asyncio.TimeoutError:
            return await self._embed_msg(ctx, title=_("No file detected, try again later."))
        try:
            file_url = file_message.attachments[0].url
        except IndexError:
            return await self._embed_msg(ctx, title=_("Upload cancelled."))
        file_suffix = file_url.rsplit(".", 1)[1]
        if file_suffix != "txt":
            return await self._embed_msg(ctx, title=_("Only Red playlist files can be uploaded."))
        try:
            async with self.session.request("GET", file_url) as r:
                uploaded_playlist = await r.json(content_type="text/plain")
        except UnicodeDecodeError:
            return await self._embed_msg(ctx, title=_("Not a valid playlist file."))

        new_schema = uploaded_playlist.get("schema", 1) >= 2
        version = uploaded_playlist.get("version", "v2")

        if new_schema and version == "v3":
            uploaded_playlist_url = uploaded_playlist.get("playlist_url", None)
            track_list = uploaded_playlist.get("tracks", [])
        else:
            uploaded_playlist_url = uploaded_playlist.get("link", None)
            track_list = uploaded_playlist.get("playlist", [])

        uploaded_playlist_name = uploaded_playlist.get(
            "name", (file_url.split("/")[6]).split(".")[0]
        )
        if (
            not uploaded_playlist_url
            or not match_yt_playlist(uploaded_playlist_url)
            or not (
                await self.music_cache.lavalink_query(
                    ctx, player, audio_dataclasses.Query.process_input(uploaded_playlist_url)
                )
            )[0].tracks
        ):
            if version == "v3":
                return await self._load_v3_playlist(
                    ctx,
                    scope,
                    uploaded_playlist_name,
                    uploaded_playlist_url,
                    track_list,
                    author,
                    guild,
                )
            return await self._load_v2_playlist(
                ctx,
                track_list,
                player,
                uploaded_playlist_url,
                uploaded_playlist_name,
                scope,
                author,
                guild,
            )
        return await ctx.invoke(
            self._playlist_save,
            playlist_name=uploaded_playlist_name,
            playlist_url=uploaded_playlist_url,
            scope_data=(scope, author, guild, specified_user),
        )

    @playlist.command(name="rename", usage="<playlist_name_OR_id> <new_name> [args]")
    async def _playlist_rename(
        self,
        ctx: commands.Context,
        playlist_matches: PlaylistConverter,
        new_name: str,
        *,
        scope_data: ScopeParser = None,
    ):
        """Rename an existing playlist.

        **Usage**:
        ​ ​ ​ ​ [p]playlist rename playlist_name_OR_id new_name args

        **Args**:
        ​ ​ ​ ​ The following are all optional:
        ​ ​ ​ ​ ​ ​ ​ ​ --scope <scope>
        ​ ​ ​ ​ ​ ​ ​ ​ --author [user]
        ​ ​ ​ ​ ​ ​ ​ ​ --guild [guild] **Only the bot owner can use this**

        Scope is one of the following:
        ​ ​ ​ ​ Global
        ​ ​ ​ ​ Guild
        ​ ​ ​ ​ User

        Author can be one of the following:
        ​ ​ ​ ​ User ID
        ​ ​ ​ ​ User Mention
        ​ ​ ​ ​ User Name#123

        Guild can be one of the following:
        ​ ​ ​ ​ Guild ID
        ​ ​ ​ ​ Exact guild name

        Example use:
        ​ ​ ​ ​ [p]playlist rename MyGuildPlaylist RenamedGuildPlaylist
        ​ ​ ​ ​ [p]playlist rename MyGlobalPlaylist RenamedGlobalPlaylist --scope Global
        ​ ​ ​ ​ [p]playlist rename MyPersonalPlaylist RenamedPersonalPlaylist --scope User
        """
        if scope_data is None:
            scope_data = [PlaylistScope.GUILD.value, ctx.author, ctx.guild, False]
        scope, author, guild, specified_user = scope_data

        new_name = new_name.split(" ")[0].strip('"')[:32]
        if new_name.isnumeric():
            return await self._embed_msg(
                ctx,
                title=_("Invalid Playlist Name"),
                description=_(
                    "Playlist names must be a single word (up to 32 "
                    "characters) and not numbers only."
                ),
            )

        try:
            playlist_id, playlist_arg = await self._get_correct_playlist_id(
                ctx, playlist_matches, scope, author, guild, specified_user
            )
        except TooManyMatches as e:
            return await self._embed_msg(ctx, title=str(e))
        if playlist_id is None:
            return await self._embed_msg(
                ctx,
                title=_("Playlist Not Found"),
                description=_("Could not match '{arg}' to a playlist.").format(arg=playlist_arg),
            )

        try:
            playlist = await get_playlist(playlist_id, scope, self.bot, guild, author)
        except RuntimeError:
            return await self._embed_msg(
                ctx,
                title=_("Playlist Not Found"),
                description=_("Playlist does not exist in {scope} scope.").format(
                    scope=humanize_scope(scope, the=True)
                ),
            )
        except MissingGuild:
            return await self._embed_msg(
                ctx,
                title=_("Missing Arguments"),
                description=_("You need to specify the Guild ID for the guild to lookup."),
            )

        if not await self.can_manage_playlist(scope, playlist, ctx, author, guild):
            return
        scope_name = humanize_scope(
            scope, ctx=guild if scope == PlaylistScope.GUILD.value else author
        )
        old_name = playlist.name
        update = {"name": new_name}
        await playlist.edit(update)
        msg = _("'{old}' playlist has been renamed to '{new}' (`{id}`) [**{scope}**]").format(
            old=bold(old_name), new=bold(playlist.name), id=playlist.id, scope=scope_name
        )
        await self._embed_msg(ctx, title=_("Playlist Modified"), description=msg)

    async def _load_v3_playlist(
        self,
        ctx: commands.Context,
        scope: str,
        uploaded_playlist_name: str,
        uploaded_playlist_url: str,
        track_list,
        author: Union[discord.User, discord.Member],
        guild: Union[discord.Guild],
    ):
        embed1 = discord.Embed(
            colour=await ctx.embed_colour(), title=_("Please wait, adding tracks...")
        )
        playlist_msg = await self._embed_msg(ctx, embed=embed1)
        track_count = len(track_list)
        uploaded_track_count = len(track_list)
        await asyncio.sleep(1)
        embed2 = discord.Embed(
            colour=await ctx.embed_colour(),
            title=_("Loading track {num}/{total}...").format(
                num=track_count, total=uploaded_track_count
            ),
        )
        await playlist_msg.edit(embed=embed2)
        playlist = await create_playlist(
            ctx, scope, uploaded_playlist_name, uploaded_playlist_url, track_list, author, guild
        )
        scope_name = humanize_scope(
            scope, ctx=guild if scope == PlaylistScope.GUILD.value else author
        )
        if not track_count:
            msg = _("Empty playlist {name} (`{id}`) [**{scope}**] created.").format(
                name=playlist.name, id=playlist.id, scope=scope_name
            )
        elif uploaded_track_count != track_count:
            bad_tracks = uploaded_track_count - track_count
            msg = _(
                "Added {num} tracks from the {playlist_name} playlist. {num_bad} track(s) "
                "could not be loaded."
            ).format(num=track_count, playlist_name=playlist.name, num_bad=bad_tracks)
        else:
            msg = _("Added {num} tracks from the {playlist_name} playlist.").format(
                num=track_count, playlist_name=playlist.name
            )
        embed3 = discord.Embed(
            colour=await ctx.embed_colour(), title=_("Playlist Saved"), description=msg
        )
        await playlist_msg.edit(embed=embed3)
        database_entries = []
        time_now = str(datetime.datetime.now(datetime.timezone.utc))
        for t in track_list:
            uri = t.get("info", {}).get("uri")
            if uri:
                t = {"loadType": "V2_COMPAT", "tracks": [t], "query": uri}
                database_entries.append(
                    {
                        "query": uri,
                        "data": json.dumps(t),
                        "last_updated": time_now,
                        "last_fetched": time_now,
                    }
                )
        if database_entries and HAS_SQL:
            await self.music_cache.insert("lavalink", database_entries)

    async def _load_v2_playlist(
        self,
        ctx: commands.Context,
        uploaded_track_list,
        player: lavalink.player_manager.Player,
        playlist_url: str,
        uploaded_playlist_name: str,
        scope: str,
        author: Union[discord.User, discord.Member],
        guild: Union[discord.Guild],
    ):
        track_list = []
        track_count = 0
        successful_count = 0
        uploaded_track_count = len(uploaded_track_list)

        embed1 = discord.Embed(
            colour=await ctx.embed_colour(), title=_("Please wait, adding tracks...")
        )
        playlist_msg = await self._embed_msg(ctx, embed=embed1)
        notifier = Notifier(ctx, playlist_msg, {"playlist": _("Loading track {num}/{total}...")})
        for song_url in uploaded_track_list:
            track_count += 1
            try:
                result, called_api = await self.music_cache.lavalink_query(
                    ctx, player, audio_dataclasses.Query.process_input(song_url)
                )
                track = result.tracks
            except Exception:
                continue
            try:
                track_obj = track_creator(player, other_track=track[0])
                track_list.append(track_obj)
                successful_count += 1
            except Exception:
                continue
            if (track_count % 2 == 0) or (track_count == len(uploaded_track_list)):
                await notifier.notify_user(
                    current=track_count, total=len(uploaded_track_list), key="playlist"
                )

        playlist = await create_playlist(
            ctx, scope, uploaded_playlist_name, playlist_url, track_list, author, guild
        )
        scope_name = humanize_scope(
            scope, ctx=guild if scope == PlaylistScope.GUILD.value else author
        )
        if not successful_count:
            msg = _("Empty playlist {name} (`{id}`) [**{scope}**] created.").format(
                name=playlist.name, id=playlist.id, scope=scope_name
            )
        elif uploaded_track_count != successful_count:
            bad_tracks = uploaded_track_count - successful_count
            msg = _(
                "Added {num} tracks from the {playlist_name} playlist. {num_bad} track(s) "
                "could not be loaded."
            ).format(num=successful_count, playlist_name=playlist.name, num_bad=bad_tracks)
        else:
            msg = _("Added {num} tracks from the {playlist_name} playlist.").format(
                num=successful_count, playlist_name=playlist.name
            )
        embed3 = discord.Embed(
            colour=await ctx.embed_colour(), title=_("Playlist Saved"), description=msg
        )
        await playlist_msg.edit(embed=embed3)

    async def _maybe_update_playlist(
        self, ctx: commands.Context, player: lavalink.player_manager.Player, playlist: Playlist
    ) -> Tuple[List[lavalink.Track], List[lavalink.Track], Playlist]:
        if playlist.url is None:
            return [], [], playlist
        results = {}
        updated_tracks = await self._playlist_tracks(
            ctx, player, audio_dataclasses.Query.process_input(playlist.url)
        )
        if not updated_tracks:
            # No Tracks available on url Lets set it to none to avoid repeated calls here
            results["url"] = None
        if updated_tracks:  # Tracks have been updated
            results["tracks"] = updated_tracks

        old_tracks = playlist.tracks_obj
        new_tracks = [lavalink.Track(data=track) for track in updated_tracks]
        removed = list(set(old_tracks) - set(new_tracks))
        added = list(set(new_tracks) - set(old_tracks))
        if removed or added:
            await playlist.edit(results)

        return added, removed, playlist

    async def _playlist_check(self, ctx: commands.Context):
        if not self._player_check(ctx):
            if self._connection_aborted:
                msg = _("Connection to Lavalink has failed")
                desc = EmptyEmbed
                if await ctx.bot.is_owner(ctx.author):
                    desc = _("Please check your console or logs for details.")
                await self._embed_msg(ctx, title=msg, description=desc)
                return False
            try:
                if (
                    not ctx.author.voice.channel.permissions_for(ctx.me).connect
                    or not ctx.author.voice.channel.permissions_for(ctx.me).move_members
                    and userlimit(ctx.author.voice.channel)
                ):
                    await self._embed_msg(
                        ctx,
                        title=_("Unable To Get Playlists"),
                        description=_("I don't have permission to connect to your channel."),
                    )
                    return False
                await lavalink.connect(ctx.author.voice.channel)
                player = lavalink.get_player(ctx.guild.id)
                player.store("connect", datetime.datetime.utcnow())
            except IndexError:
                await self._embed_msg(
                    ctx,
                    title=_("Unable To Get Playlists"),
                    description=_("Connection to Lavalink has not yet been established."),
                )
                return False
            except AttributeError:
                await self._embed_msg(
                    ctx,
                    title=_("Unable To Get Playlists"),
                    description=_("Connect to a voice channel first."),
                )
                return False

        player = lavalink.get_player(ctx.guild.id)
        player.store("channel", ctx.channel.id)
        player.store("guild", ctx.guild.id)
        if (
            not ctx.author.voice or ctx.author.voice.channel != player.channel
        ) and not await self._can_instaskip(ctx, ctx.author):
            await self._embed_msg(
                ctx,
                title=_("Unable To Get Playlists"),
                description=_("You must be in the voice channel to use the playlist command."),
            )
            return False
        await self._eq_check(ctx, player)
        await self._data_check(ctx)
        return True

    async def _playlist_tracks(
        self,
        ctx: commands.Context,
        player: lavalink.player_manager.Player,
        query: audio_dataclasses.Query,
    ):
        search = query.is_search
        tracklist = []

        if query.is_spotify:
            try:
                if self.play_lock[ctx.message.guild.id]:
                    return await self._embed_msg(
                        ctx,
                        title=_("Unable To Get Tracks"),
                        description=_("Wait until the playlist has finished loading."),
                    )
            except KeyError:
                pass
            tracks = await self._get_spotify_tracks(ctx, query)
            if not tracks:
                colour = await ctx.embed_colour()
                embed = discord.Embed(title=_("Nothing found."), colour=colour)
                if query.is_local and query.suffix in dataclasses._partially_supported_music_ext:
                    embed = discord.Embed(title=_("Track is not playable."), colour=colour)
                    embed.description = _(
                        "**{suffix}** is not a fully supported format and some "
                        "tracks may not play."
                    ).format(suffix=query.suffix)
                return await self._embed_msg(ctx, embed=embed)
            for track in tracks:
                track_obj = track_creator(player, other_track=track)
                tracklist.append(track_obj)
            self._play_lock(ctx, False)
        elif query.is_search:
            result, called_api = await self.music_cache.lavalink_query(ctx, player, query)
            tracks = result.tracks
            if not tracks:
                colour = await ctx.embed_colour()
                embed = discord.Embed(title=_("Nothing found."), colour=colour)
                if query.is_local and query.suffix in dataclasses._partially_supported_music_ext:
                    embed = discord.Embed(title=_("Track is not playable."), colour=colour)
                    embed.description = _(
                        "**{suffix}** is not a fully supported format and some "
                        "tracks may not play."
                    ).format(suffix=query.suffix)
                return await self._embed_msg(ctx, embed=embed)
        else:
            result, called_api = await self.music_cache.lavalink_query(ctx, player, query)
            tracks = result.tracks

        if not search and len(tracklist) == 0:
            for track in tracks:
                track_obj = track_creator(player, other_track=track)
                tracklist.append(track_obj)
        elif len(tracklist) == 0:
            track_obj = track_creator(player, other_track=tracks[0])
            tracklist.append(track_obj)
        return tracklist

    @commands.command()
    @commands.guild_only()
    @commands.bot_has_permissions(embed_links=True)
    async def prev(self, ctx: commands.Context):
        """Skip to the start of the previously played track."""
        if not self._player_check(ctx):
            return await self._embed_msg(ctx, title=_("Nothing playing."))
        dj_enabled = self._dj_status_cache.setdefault(
            ctx.guild.id, await self.config.guild(ctx.guild).dj_enabled()
        )
        player = lavalink.get_player(ctx.guild.id)
        if dj_enabled:
            if not await self._can_instaskip(ctx, ctx.author) and not await self._is_alone(
                ctx, ctx.author
            ):
                return await self._embed_msg(
                    ctx,
                    title=_("Unable To Play Tracks"),
                    description=_("You need the DJ role to skip tracks."),
                )
        if (
            not ctx.author.voice or ctx.author.voice.channel != player.channel
        ) and not await self._can_instaskip(ctx, ctx.author):
            return await self._embed_msg(
                ctx,
                title=_("Unable To Play Tracks"),
                description=_("You must be in the voice channel to skip the music."),
            )
        if player.fetch("prev_song") is None:
            return await self._embed_msg(
                ctx, title=_("Unable To Play Tracks"), description=_("No previous track.")
            )
        else:
            track = player.fetch("prev_song")
            player.add(player.fetch("prev_requester"), track)
            self.bot.dispatch("red_audio_track_enqueue", player.channel.guild, track, ctx.author)
            queue_len = len(player.queue)
            bump_song = player.queue[-1]
            player.queue.insert(0, bump_song)
            player.queue.pop(queue_len)
            await player.skip()
<<<<<<< HEAD
            description = get_track_description(player.current)
=======
            query = audio_dataclasses.Query.process_input(player.current.uri)
            if query.is_local:

                if player.current.title == "Unknown title":
                    description = "{}".format(query.track.to_string_hidden())
                else:
                    song = bold("{} - {}").format(player.current.author, player.current.title)
                    description = "{}\n{}".format(song, query.track.to_string_hidden())
            else:
                description = f"**[{player.current.title}]({player.current.uri})**"
>>>>>>> 710b520d
            embed = discord.Embed(
                colour=await ctx.embed_colour(),
                title=_("Replaying Track"),
                description=description,
            )
            await self._embed_msg(ctx, embed=embed)

    @commands.group(invoke_without_command=True)
    @commands.guild_only()
    @commands.bot_has_permissions(embed_links=True, add_reactions=True)
    async def queue(self, ctx: commands.Context, *, page: int = 1):
        """List the songs in the queue."""

        async def _queue_menu(
            ctx: commands.Context,
            pages: list,
            controls: dict,
            message: discord.Message,
            page: int,
            timeout: float,
            emoji: str,
        ):
            if message:
                await ctx.send_help(self.queue)
                with contextlib.suppress(discord.HTTPException):
                    await message.delete()
                return None

        queue_controls = {"⬅": prev_page, "❌": close_menu, "➡": next_page, "ℹ": _queue_menu}

        if not self._player_check(ctx):
            return await self._embed_msg(ctx, title=_("There's nothing in the queue."))
        player = lavalink.get_player(ctx.guild.id)
        if not player.queue:
            if player.current:
                arrow = await draw_time(ctx)
                pos = lavalink.utils.format_time(player.position)
                if player.current.is_stream:
                    dur = "LIVE"
                else:
                    dur = lavalink.utils.format_time(player.current.length)
<<<<<<< HEAD
                song = get_track_description(player.current)
                song += _("\n Requested by: **{track.requester}**")
                song += "\n\n{arrow}`{pos}`/`{dur}`"
                song = song.format(track=player.current, arrow=arrow, pos=pos, dur=dur)
=======

                query = audio_dataclasses.Query.process_input(player.current)

                if query.is_local:
                    if player.current.title != "Unknown title":
                        song = "**{track.author} - {track.title}**\n{uri}\n"
                    else:
                        song = "{uri}\n"
                else:
                    song = "**[{track.title}]({track.uri})**\n"
                song += _("Requested by: **{track.requester}**")
                song += "\n\n{arrow}`{pos}`/`{dur}`"
                song = song.format(
                    track=player.current,
                    uri=audio_dataclasses.LocalPath(player.current.uri).to_string_hidden()
                    if audio_dataclasses.Query.process_input(player.current.uri).is_local
                    else player.current.uri,
                    arrow=arrow,
                    pos=pos,
                    dur=dur,
                )

>>>>>>> 710b520d
                embed = discord.Embed(
                    colour=await ctx.embed_colour(), title=_("Now Playing"), description=song
                )
                if await self.config.guild(ctx.guild).thumbnail() and player.current:
                    if player.current.thumbnail:
                        embed.set_thumbnail(url=player.current.thumbnail)

                shuffle = await self.config.guild(ctx.guild).shuffle()
                repeat = await self.config.guild(ctx.guild).repeat()
                autoplay = await self.config.guild(ctx.guild).auto_play() or self.owns_autoplay
                text = ""
                text += (
                    _("Auto-Play")
                    + ": "
                    + ("\N{WHITE HEAVY CHECK MARK}" if autoplay else "\N{CROSS MARK}")
                )
                text += (
                    (" | " if text else "")
                    + _("Shuffle")
                    + ": "
                    + ("\N{WHITE HEAVY CHECK MARK}" if shuffle else "\N{CROSS MARK}")
                )
                text += (
                    (" | " if text else "")
                    + _("Repeat")
                    + ": "
                    + ("\N{WHITE HEAVY CHECK MARK}" if repeat else "\N{CROSS MARK}")
                )
                embed.set_footer(text=text)
                message = await self._embed_msg(ctx, embed=embed)
                dj_enabled = self._dj_status_cache.setdefault(
                    ctx.guild.id, await self.config.guild(ctx.guild).dj_enabled()
                )
                vote_enabled = await self.config.guild(ctx.guild).vote_enabled()
                if dj_enabled or vote_enabled:
                    if not await self._can_instaskip(ctx, ctx.author) and not await self._is_alone(
                        ctx, ctx.author
                    ):
                        return

                expected = ("⏹", "⏯")
                emoji = {"stop": "⏹", "pause": "⏯"}
                if player.current:
                    task = start_adding_reactions(message, expected[:4], ctx.bot.loop)
                else:
                    task = None

                try:
                    (r, u) = await self.bot.wait_for(
                        "reaction_add",
                        check=ReactionPredicate.with_emojis(expected, message, ctx.author),
                        timeout=30.0,
                    )
                except asyncio.TimeoutError:
                    return await self._clear_react(message, emoji)
                else:
                    if task is not None:
                        task.cancel()
                reacts = {v: k for k, v in emoji.items()}
                react = reacts[r.emoji]
                if react == "stop":
                    await self._clear_react(message, emoji)
                    return await ctx.invoke(self.stop)
                elif react == "pause":
                    await self._clear_react(message, emoji)
                    return await ctx.invoke(self.pause)
                return
            return await self._embed_msg(ctx, title=_("There's nothing in the queue."))

        async with ctx.typing():
            len_queue_pages = math.ceil(len(player.queue) / 10)
            queue_page_list = []
            for page_num in range(1, len_queue_pages + 1):
                embed = await self._build_queue_page(ctx, player, page_num)
                queue_page_list.append(embed)
            if page > len_queue_pages:
                page = len_queue_pages
        return await menu(ctx, queue_page_list, queue_controls, page=(page - 1))

    async def _build_queue_page(
        self, ctx: commands.Context, player: lavalink.player_manager.Player, page_num
    ):
        shuffle = await self.config.guild(ctx.guild).shuffle()
        repeat = await self.config.guild(ctx.guild).repeat()
        autoplay = await self.config.guild(ctx.guild).auto_play() or self.owns_autoplay

        queue_num_pages = math.ceil(len(player.queue) / 10)
        queue_idx_start = (page_num - 1) * 10
        queue_idx_end = queue_idx_start + 10
        queue_list = ""
        try:
            arrow = await draw_time(ctx)
        except AttributeError:
            return await self._embed_msg(ctx, title=_("There's nothing in the queue."))
        pos = lavalink.utils.format_time(player.position)

        if player.current.is_stream:
            dur = "LIVE"
        else:
            dur = lavalink.utils.format_time(player.current.length)

        query = audio_dataclasses.Query.process_input(player.current)

        if query.is_stream:
            queue_list += _("**Currently livestreaming:**\n")
            queue_list += "**[{current.title}]({current.uri})**\n".format(current=player.current)
            queue_list += _("Requested by: **{user}**").format(user=player.current.requester)
            queue_list += f"\n\n{arrow}`{pos}`/`{dur}`\n\n"

        elif query.is_local:
            if player.current.title != "Unknown title":
                queue_list += "\n".join(
                    (
                        _("Playing: ")
                        + "**{current.author} - {current.title}**".format(current=player.current),
                        audio_dataclasses.LocalPath(player.current.uri).to_string_hidden(),
                        _("Requested by: **{user}**\n").format(user=player.current.requester),
                        f"{arrow}`{pos}`/`{dur}`\n\n",
                    )
                )
            else:
                queue_list += "\n".join(
                    (
                        _("Playing: ")
                        + audio_dataclasses.LocalPath(player.current.uri).to_string_hidden(),
                        _("Requested by: **{user}**\n").format(user=player.current.requester),
                        f"{arrow}`{pos}`/`{dur}`\n\n",
                    )
                )
        else:
            queue_list += _("Playing: ")
            queue_list += "**[{current.title}]({current.uri})**\n".format(current=player.current)
            queue_list += _("Requested by: **{user}**").format(user=player.current.requester)
            queue_list += f"\n\n{arrow}`{pos}`/`{dur}`\n\n"

        for i, track in enumerate(
            player.queue[queue_idx_start:queue_idx_end], start=queue_idx_start
        ):
            if len(track.title) > 40:
                track_title = str(track.title).replace("[", "")
                track_title = "{}...".format((track_title[:40]).rstrip(" "))
            else:
                track_title = track.title
            req_user = track.requester
            track_idx = i + 1
            query = audio_dataclasses.Query.process_input(track)

            if query.is_local:
                if track.title == "Unknown title":
                    queue_list += f"`{track_idx}.` " + ", ".join(
                        (
                            bold(audio_dataclasses.LocalPath(track.uri).to_string_hidden()),
                            _("requested by **{user}**\n").format(user=req_user),
                        )
                    )
                else:
                    queue_list += f"`{track_idx}.` **{track.author} - {track_title}**, " + _(
                        "requested by **{user}**\n"
                    ).format(user=req_user)
            else:
                queue_list += f"`{track_idx}.` **[{track_title}]({track.uri})**, "
                queue_list += _("requested by **{user}**\n").format(user=req_user)

        embed = discord.Embed(
            colour=await ctx.embed_colour(),
            title="Queue for " + ctx.guild.name,
            description=queue_list,
        )
        if await self.config.guild(ctx.guild).thumbnail() and player.current.thumbnail:
            embed.set_thumbnail(url=player.current.thumbnail)
        queue_dur = await queue_duration(ctx)
        queue_total_duration = lavalink.utils.format_time(queue_dur)
        text = _(
            "Page {page_num}/{total_pages} | {num_tracks} "
            "tracks, {num_remaining} remaining  |  \n\n"
        ).format(
            page_num=page_num,
            total_pages=queue_num_pages,
            num_tracks=len(player.queue) + 1,
            num_remaining=queue_total_duration,
        )
        text += (
            _("Auto-Play")
            + ": "
            + ("\N{WHITE HEAVY CHECK MARK}" if autoplay else "\N{CROSS MARK}")
        )
        text += (
            (" | " if text else "")
            + _("Shuffle")
            + ": "
            + ("\N{WHITE HEAVY CHECK MARK}" if shuffle else "\N{CROSS MARK}")
        )
        text += (
            (" | " if text else "")
            + _("Repeat")
            + ": "
            + ("\N{WHITE HEAVY CHECK MARK}" if repeat else "\N{CROSS MARK}")
        )
        embed.set_footer(text=text)
        return embed

    @staticmethod
    async def _build_queue_search_list(queue_list, search_words):
        track_list = []
        queue_idx = 0
        for track in queue_list:
            queue_idx = queue_idx + 1
            if not match_url(track.uri):
                query = audio_dataclasses.Query.process_input(track)
                if track.title == "Unknown title":
                    track_title = query.track.to_string_hidden()
                else:
                    track_title = "{} - {}".format(track.author, track.title)
            else:
                track_title = track.title

            song_info = {str(queue_idx): track_title}
            track_list.append(song_info)
        search_results = process.extract(search_words, track_list, limit=50)
        search_list = []
        for search, percent_match in search_results:
            for queue_position, title in search.items():
                if percent_match > 89:
                    search_list.append([queue_position, title])
        return search_list

    @staticmethod
    async def _build_queue_search_page(ctx: commands.Context, page_num, search_list):
        search_num_pages = math.ceil(len(search_list) / 10)
        search_idx_start = (page_num - 1) * 10
        search_idx_end = search_idx_start + 10
        track_match = ""
        for i, track in enumerate(
            search_list[search_idx_start:search_idx_end], start=search_idx_start
        ):
            track_idx = i + 1
            if type(track) is str:
                track_location = audio_dataclasses.LocalPath(track).to_string_hidden()
                track_match += "`{}.` **{}**\n".format(track_idx, track_location)
            else:
                track_match += "`{}.` **{}**\n".format(track[0], track[1])
        embed = discord.Embed(
            colour=await ctx.embed_colour(), title=_("Matching Tracks:"), description=track_match
        )
        embed.set_footer(
            text=(_("Page {page_num}/{total_pages}") + " | {num_tracks} tracks").format(
                page_num=page_num, total_pages=search_num_pages, num_tracks=len(search_list)
            )
        )
        return embed

    @queue.command(name="clear")
    @commands.guild_only()
    async def _queue_clear(self, ctx: commands.Context):
        """Clears the queue."""
        try:
            player = lavalink.get_player(ctx.guild.id)
        except KeyError:
            return await self._embed_msg(ctx, title=_("There's nothing in the queue."))
        dj_enabled = self._dj_status_cache.setdefault(
            ctx.guild.id, await self.config.guild(ctx.guild).dj_enabled()
        )
        if not self._player_check(ctx) or not player.queue:
            return await self._embed_msg(ctx, title=_("There's nothing in the queue."))
        if dj_enabled:
            if not await self._can_instaskip(ctx, ctx.author) and not await self._is_alone(
                ctx, ctx.author
            ):
                return await self._embed_msg(
                    ctx,
                    title=_("Unable To Clear Queue"),
                    description=_("You need the DJ role to clear the queue."),
                )
        player.queue.clear()
        await self._embed_msg(
            ctx, title=_("Queue Modified"), description=_("The queue has been cleared.")
        )

    @queue.command(name="clean")
    @commands.guild_only()
    async def _queue_clean(self, ctx: commands.Context):
        """Removes songs from the queue if the requester is not in the voice channel."""
        try:
            player = lavalink.get_player(ctx.guild.id)
        except KeyError:
            return await self._embed_msg(ctx, title=_("There's nothing in the queue."))
        dj_enabled = self._dj_status_cache.setdefault(
            ctx.guild.id, await self.config.guild(ctx.guild).dj_enabled()
        )
        if not self._player_check(ctx) or not player.queue:
            return await self._embed_msg(ctx, title=_("There's nothing in the queue."))
        if dj_enabled:
            if not await self._can_instaskip(ctx, ctx.author) and not await self._is_alone(
                ctx, ctx.author
            ):
                return await self._embed_msg(
                    ctx,
                    title=_("Unable To Clean Queue"),
                    description=_("You need the DJ role to clean the queue."),
                )
        clean_tracks = []
        removed_tracks = 0
        listeners = player.channel.members
        for track in player.queue:
            if track.requester in listeners:
                clean_tracks.append(track)
            else:
                removed_tracks += 1
        player.queue = clean_tracks
        if removed_tracks == 0:
            await self._embed_msg(ctx, title=_("Removed 0 tracks."))
        else:
            await self._embed_msg(
                ctx,
                title=_("Removed racks from the queue"),
                description=_(
                    "Removed {removed_tracks} tracks queued by members o"
                    "utside of the voice channel."
                ).format(removed_tracks=removed_tracks),
            )

    @queue.command(name="cleanself")
    @commands.guild_only()
    async def _queue_cleanself(self, ctx: commands.Context):
        """Removes all tracks you requested from the queue."""

        try:
            player = lavalink.get_player(ctx.guild.id)
        except KeyError:
            return await self._embed_msg(ctx, title=_("There's nothing in the queue."))
        if not self._player_check(ctx) or not player.queue:
            return await self._embed_msg(ctx, title=_("There's nothing in the queue."))

        clean_tracks = []
        removed_tracks = 0
        for track in player.queue:
            if track.requester != ctx.author:
                clean_tracks.append(track)
            else:
                removed_tracks += 1
        player.queue = clean_tracks
        if removed_tracks == 0:
            await self._embed_msg(ctx, title=_("Removed 0 tracks."))
        else:
            await self._embed_msg(
                ctx,
                title=_("Removed tracks from the queue"),
                description=_(
                    "Removed {removed_tracks} tracks queued by {member.display_name}."
                ).format(removed_tracks=removed_tracks, member=ctx.author),
            )

    @queue.command(name="search")
    @commands.guild_only()
    async def _queue_search(self, ctx: commands.Context, *, search_words: str):
        """Search the queue."""
        try:
            player = lavalink.get_player(ctx.guild.id)
        except KeyError:
            return await self._embed_msg(ctx, title=_("There's nothing in the queue."))
        if not self._player_check(ctx) or not player.queue:
            return await self._embed_msg(ctx, title=_("There's nothing in the queue."))

        search_list = await self._build_queue_search_list(player.queue, search_words)
        if not search_list:
            return await self._embed_msg(ctx, title=_("No matches."))

        len_search_pages = math.ceil(len(search_list) / 10)
        search_page_list = []
        for page_num in range(1, len_search_pages + 1):
            embed = await self._build_queue_search_page(ctx, page_num, search_list)
            search_page_list.append(embed)
        await menu(ctx, search_page_list, DEFAULT_CONTROLS)

    @queue.command(name="shuffle")
    @commands.guild_only()
    @commands.cooldown(1, 30, commands.BucketType.guild)
    async def _queue_shuffle(self, ctx: commands.Context):
        """Shuffles the queue."""
        dj_enabled = self._dj_status_cache.setdefault(
            ctx.guild.id, await self.config.guild(ctx.guild).dj_enabled()
        )
        if dj_enabled:
            if not await self._can_instaskip(ctx, ctx.author) and not await self._is_alone(
                ctx, ctx.author
            ):
                ctx.command.reset_cooldown(ctx)
                return await self._embed_msg(
                    ctx,
                    title=_("Unable To Shuffle Queue"),
                    description=_("You need the DJ role to shuffle the queue."),
                )
        if not self._player_check(ctx):
            ctx.command.reset_cooldown(ctx)
            return await self._embed_msg(
                ctx,
                title=_("Unable To Shuffle Queue"),
                description=_("There's nothing in the queue."),
            )
        try:
            if (
                not ctx.author.voice.channel.permissions_for(ctx.me).connect
                or not ctx.author.voice.channel.permissions_for(ctx.me).move_members
                and userlimit(ctx.author.voice.channel)
            ):
                ctx.command.reset_cooldown(ctx)
                return await self._embed_msg(
                    ctx,
                    title=_("Unable To Shuffle Queue"),
                    description=_("I don't have permission to connect to your channel."),
                )
            await lavalink.connect(ctx.author.voice.channel)
            player = lavalink.get_player(ctx.guild.id)
            player.store("connect", datetime.datetime.utcnow())
        except AttributeError:
            ctx.command.reset_cooldown(ctx)
            return await self._embed_msg(
                ctx,
                title=_("Unable To Shuffle Queue"),
                description=_("Connect to a voice channel first."),
            )
        except IndexError:
            ctx.command.reset_cooldown(ctx)
            return await self._embed_msg(
                ctx,
                title=_("Unable To Shuffle Queue"),
                description=_("Connection to Lavalink has not yet been established."),
            )
        except KeyError:
            ctx.command.reset_cooldown(ctx)
            return await self._embed_msg(
                ctx,
                title=_("Unable To Shuffle Queue"),
                description=_("There's nothing in the queue."),
            )

        if not self._player_check(ctx) or not player.queue:
            ctx.command.reset_cooldown(ctx)
            return await self._embed_msg(
                ctx,
                title=_("Unable To Shuffle Queue"),
                description=_("There's nothing in the queue."),
            )

        player.force_shuffle(0)
        return await self._embed_msg(ctx, title=_("Queue has been shuffled."))

    @commands.command()
    @commands.guild_only()
    @commands.bot_has_permissions(embed_links=True)
    async def repeat(self, ctx: commands.Context):
        """Toggle repeat."""
        dj_enabled = self._dj_status_cache.setdefault(
            ctx.guild.id, await self.config.guild(ctx.guild).dj_enabled()
        )
        if dj_enabled:
            if not await self._can_instaskip(ctx, ctx.author) and not await self._has_dj_role(
                ctx, ctx.author
            ):
                return await self._embed_msg(
                    ctx,
                    title=_("Unable To Toggle Repeat"),
                    description=_("You need the DJ role to toggle repeat."),
                )
        if self._player_check(ctx):
            await self._data_check(ctx)
            player = lavalink.get_player(ctx.guild.id)
            if (
                not ctx.author.voice or ctx.author.voice.channel != player.channel
            ) and not await self._can_instaskip(ctx, ctx.author):
                return await self._embed_msg(
                    ctx,
                    title=_("Unable To Toggle Repeat"),
                    description=_("You must be in the voice channel to toggle repeat."),
                )

        autoplay = await self.config.guild(ctx.guild).auto_play()
        repeat = await self.config.guild(ctx.guild).repeat()
        msg = ""
        msg += _("Repeat tracks: {true_or_false}.").format(
            true_or_false=_("Enabled") if not repeat else _("Disabled")
        )
        await self.config.guild(ctx.guild).repeat.set(not repeat)
        if repeat is not True and autoplay is True:
            msg += _("\nAuto-play has been disabled.")
            await self.config.guild(ctx.guild).auto_play.set(False)

        embed = discord.Embed(
            title=_("Setting Changed"), description=msg, colour=await ctx.embed_colour()
        )
        await self._embed_msg(ctx, embed=embed)
        if self._player_check(ctx):
            await self._data_check(ctx)

    @commands.command()
    @commands.guild_only()
    @commands.bot_has_permissions(embed_links=True)
    async def remove(self, ctx: commands.Context, index: int):
        """Remove a specific track number from the queue."""
        dj_enabled = self._dj_status_cache.setdefault(
            ctx.guild.id, await self.config.guild(ctx.guild).dj_enabled()
        )
        if not self._player_check(ctx):
            return await self._embed_msg(ctx, title=_("Nothing playing."))
        player = lavalink.get_player(ctx.guild.id)
        if not player.queue:
            return await self._embed_msg(ctx, title=_("Nothing queued."))
        if dj_enabled:
            if not await self._can_instaskip(ctx, ctx.author):
                return await self._embed_msg(
                    ctx,
                    title=_("Unable To Modify Queue"),
                    description=_("You need the DJ role to remove tracks."),
                )
        if (
            not ctx.author.voice or ctx.author.voice.channel != player.channel
        ) and not await self._can_instaskip(ctx, ctx.author):
            return await self._embed_msg(
                ctx,
                title=_("Unable To Modify Queue"),
                description=_("You must be in the voice channel to manage the queue."),
            )
        if index > len(player.queue) or index < 1:
            return await self._embed_msg(
                ctx,
                title=_("Unable To Modify Queue"),
                description=_("Song number must be greater than 1 and within the queue limit."),
            )
        index -= 1
        removed = player.queue.pop(index)
<<<<<<< HEAD
        removed_title = get_track_description(removed)
=======
        query = audio_dataclasses.Query.process_input(removed.uri)
        if query.is_local:
            local_path = audio_dataclasses.LocalPath(removed.uri).to_string_hidden()
            if removed.title == "Unknown title":
                removed_title = local_path
            else:
                removed_title = "{} - {}\n{}".format(removed.author, removed.title, local_path)
        else:
            removed_title = removed.title
>>>>>>> 710b520d
        await self._embed_msg(
            ctx,
            title=_("Removed track from queue"),
            description=_("Removed {track} from the queue.").format(track=removed_title),
        )

    @commands.command()
    @commands.guild_only()
    @commands.bot_has_permissions(embed_links=True, add_reactions=True)
    async def search(self, ctx: commands.Context, *, query: str):
        """Pick a track with a search.

        Use `[p]search list <search term>` to queue all tracks found
        on YouTube. `[p]search sc <search term>` will search SoundCloud
        instead of YouTube.
        """

        async def _search_menu(
            ctx: commands.Context,
            pages: list,
            controls: dict,
            message: discord.Message,
            page: int,
            timeout: float,
            emoji: str,
        ):
            if message:
                await self._search_button_action(ctx, tracks, emoji, page)
                with contextlib.suppress(discord.HTTPException):
                    await message.delete()
                return None

        search_controls = {
            "1⃣": _search_menu,
            "2⃣": _search_menu,
            "3⃣": _search_menu,
            "4⃣": _search_menu,
            "5⃣": _search_menu,
            "⬅": prev_page,
            "❌": close_menu,
            "➡": next_page,
        }

        if not self._player_check(ctx):
            if self._connection_aborted:
                msg = _("Connection to Lavalink has failed")
                desc = EmptyEmbed
                if await ctx.bot.is_owner(ctx.author):
                    desc = _("Please check your console or logs for details.")
                return await self._embed_msg(ctx, title=msg, description=desc)
            try:
                if (
                    not ctx.author.voice.channel.permissions_for(ctx.me).connect
                    or not ctx.author.voice.channel.permissions_for(ctx.me).move_members
                    and userlimit(ctx.author.voice.channel)
                ):
                    return await self._embed_msg(
                        ctx,
                        title=_("Unable To Search For Tracks"),
                        description=_("I don't have permission to connect to your channel."),
                    )
                await lavalink.connect(ctx.author.voice.channel)
                player = lavalink.get_player(ctx.guild.id)
                player.store("connect", datetime.datetime.utcnow())
            except AttributeError:
                return await self._embed_msg(
                    ctx,
                    title=_("Unable To Search For Tracks"),
                    description=_("Connect to a voice channel first."),
                )
            except IndexError:
                return await self._embed_msg(
                    ctx,
                    title=_("Unable To Search For Tracks"),
                    description=_("Connection to Lavalink has not yet been established."),
                )
        player = lavalink.get_player(ctx.guild.id)
        guild_data = await self.config.guild(ctx.guild).all()
        player.store("channel", ctx.channel.id)
        player.store("guild", ctx.guild.id)
        if (
            not ctx.author.voice or ctx.author.voice.channel != player.channel
        ) and not await self._can_instaskip(ctx, ctx.author):
            return await self._embed_msg(
                ctx,
                title=_("Unable To Search For Tracks"),
                description=_("You must be in the voice channel to enqueue tracks."),
            )
        await self._eq_check(ctx, player)
        await self._data_check(ctx)

        before_queue_length = len(player.queue)

        if not isinstance(query, list):
            query = audio_dataclasses.Query.process_input(query)
            if query.invoked_from == "search list" or query.invoked_from == "local folder":
                if query.invoked_from == "search list" and not query.is_local:
                    result, called_api = await self.music_cache.lavalink_query(ctx, player, query)
                    tracks = result.tracks
                else:
                    tracks = await self._folder_tracks(ctx, player, query)
                if not tracks:
                    colour = await ctx.embed_colour()
                    embed = discord.Embed(title=_("Nothing found."), colour=colour)
                    if await self.config.use_external_lavalink() and query.is_local:
                        embed.description = _(
                            "Local tracks will not work "
                            "if the `Lavalink.jar` cannot see the track.\n"
                            "This may be due to permissions or because Lavalink.jar is being run "
                            "in a different machine than the local tracks."
                        )
                    elif (
                        query.is_local
                        and query.suffix in dataclasses._partially_supported_music_ext
                    ):
                        embed = discord.Embed(title=_("Track is not playable."), colour=colour)
                        embed.description = _(
                            "**{suffix}** is not a fully supported format and some "
                            "tracks may not play."
                        ).format(suffix=query.suffix)
                    return await self._embed_msg(ctx, embed=embed)
                queue_dur = await queue_duration(ctx)
                queue_total_duration = lavalink.utils.format_time(queue_dur)

                track_len = 0
                empty_queue = not player.queue
                for track in tracks:
                    if not await is_allowed(
                        ctx.guild,
                        (
                            f"{track.title} {track.author} {track.uri} "
                            f"{str(audio_dataclasses.Query.process_input(track))}"
                        ),
                    ):
                        log.debug(f"Query is not allowed in {ctx.guild} ({ctx.guild.id})")
                        continue
                    elif guild_data["maxlength"] > 0:
                        if track_limit(track, guild_data["maxlength"]):
                            track_len += 1
                            player.add(ctx.author, track)
                            self.bot.dispatch(
                                "red_audio_track_enqueue", player.channel.guild, track, ctx.author
                            )
                    else:
                        track_len += 1
                        player.add(ctx.author, track)
                        self.bot.dispatch(
                            "red_audio_track_enqueue", player.channel.guild, track, ctx.author
                        )
                    if not player.current:
                        await player.play()
                player.maybe_shuffle(0 if empty_queue else 1)
                if len(tracks) > track_len:
                    maxlength_msg = " {bad_tracks} tracks cannot be queued.".format(
                        bad_tracks=(len(tracks) - track_len)
                    )
                else:
                    maxlength_msg = ""
                songembed = discord.Embed(
                    colour=await ctx.embed_colour(),
                    title=_("Queued {num} track(s).{maxlength_msg}").format(
                        num=track_len, maxlength_msg=maxlength_msg
                    ),
                )
                if not guild_data["shuffle"] and queue_dur > 0:
                    songembed.set_footer(
                        text=_(
                            "{time} until start of search playback: starts at #{position} in queue"
                        ).format(time=queue_total_duration, position=before_queue_length + 1)
                    )
                return await self._embed_msg(ctx, embed=songembed)
            elif query.is_local and query.single_track:
                tracks = await self._folder_list(ctx, query)
            elif query.is_local and query.is_album:
                if ctx.invoked_with == "folder":
                    return await self._local_play_all(ctx, query, from_search=True)
                else:
                    tracks = await self._folder_list(ctx, query)
            else:
                result, called_api = await self.music_cache.lavalink_query(ctx, player, query)
                tracks = result.tracks
            if not tracks:
                colour = await ctx.embed_colour()
                embed = discord.Embed(title=_("Nothing found."), colour=colour)
                if await self.config.use_external_lavalink() and query.is_local:
                    embed.description = _(
                        "Local tracks will not work "
                        "if the `Lavalink.jar` cannot see the track.\n"
                        "This may be due to permissions or because Lavalink.jar is being run "
                        "in a different machine than the local tracks."
                    )
                elif query.is_local and query.suffix in dataclasses._partially_supported_music_ext:
                    embed = discord.Embed(title=_("Track is not playable."), colour=colour)
                    embed.description = _(
                        "**{suffix}** is not a fully supported format and some "
                        "tracks may not play."
                    ).format(suffix=query.suffix)
                return await self._embed_msg(ctx, embed=embed)
        else:
            tracks = query

        dj_enabled = self._dj_status_cache.setdefault(
            ctx.guild.id, await self.config.guild(ctx.guild).dj_enabled()
        )

        len_search_pages = math.ceil(len(tracks) / 5)
        search_page_list = []
        for page_num in range(1, len_search_pages + 1):
            embed = await self._build_search_page(ctx, tracks, page_num)
            search_page_list.append(embed)

        if dj_enabled:
            if not await self._can_instaskip(ctx, ctx.author):
                return await menu(ctx, search_page_list, DEFAULT_CONTROLS)

        await menu(ctx, search_page_list, search_controls)

    async def _search_button_action(self, ctx: commands.Context, tracks, emoji, page):
        if not self._player_check(ctx):
            if self._connection_aborted:
                msg = _("Connection to Lavalink has failed.")
                if await ctx.bot.is_owner(ctx.author):
                    msg += " " + _("Please check your console or logs for details.")
                return await self._embed_msg(ctx, title=msg)
            try:
                await lavalink.connect(ctx.author.voice.channel)
                player = lavalink.get_player(ctx.guild.id)
                player.store("connect", datetime.datetime.utcnow())
            except AttributeError:
                return await self._embed_msg(ctx, title=_("Connect to a voice channel first."))
            except IndexError:
                return await self._embed_msg(
                    ctx, title=_("Connection to Lavalink has not yet been established.")
                )
        player = lavalink.get_player(ctx.guild.id)
        guild_data = await self.config.guild(ctx.guild).all()
        if not await self._currency_check(ctx, guild_data["jukebox_price"]):
            return
        try:
            if emoji == "1⃣":
                search_choice = tracks[0 + (page * 5)]
            elif emoji == "2⃣":
                search_choice = tracks[1 + (page * 5)]
            elif emoji == "3⃣":
                search_choice = tracks[2 + (page * 5)]
            elif emoji == "4⃣":
                search_choice = tracks[3 + (page * 5)]
            elif emoji == "5⃣":
                search_choice = tracks[4 + (page * 5)]
            else:
                search_choice = tracks[0 + (page * 5)]
        except IndexError:
            search_choice = tracks[-1]
        try:
            query = audio_dataclasses.Query.process_input(search_choice.uri)
            if query.is_local:

                localtrack = audio_dataclasses.LocalPath(search_choice.uri)
                if search_choice.title != "Unknown title":
                    description = "**{} - {}**\n{}".format(
                        search_choice.author, search_choice.title, localtrack.to_string_hidden()
                    )
                else:
                    description = localtrack.to_string_hidden()
            else:
                description = "**[{}]({})**".format(search_choice.title, search_choice.uri)

        except AttributeError:
            search_choice = audio_dataclasses.Query.process_input(search_choice)
            if search_choice.track.exists() and search_choice.track.is_dir():
                return await ctx.invoke(self.search, query=search_choice)
            elif search_choice.track.exists() and search_choice.track.is_file():
                search_choice.invoked_from = "localtrack"
            return await ctx.invoke(self.play, query=search_choice)

        songembed = discord.Embed(
            colour=await ctx.embed_colour(), title=_("Track Enqueued"), description=description
        )
        queue_dur = await queue_duration(ctx)
        queue_total_duration = lavalink.utils.format_time(queue_dur)
        before_queue_length = len(player.queue)

        if not await is_allowed(
            ctx.guild,
            (
                f"{search_choice.title} {search_choice.author} {search_choice.uri} "
                f"{str(audio_dataclasses.Query.process_input(search_choice))}"
            ),
        ):
            log.debug(f"Query is not allowed in {ctx.guild} ({ctx.guild.id})")
            self._play_lock(ctx, False)
            return await self._embed_msg(ctx, title=_("This track is not allowed in this server."))
        elif guild_data["maxlength"] > 0:

            if track_limit(search_choice.length, guild_data["maxlength"]):
                player.add(ctx.author, search_choice)
                player.maybe_shuffle()
                self.bot.dispatch(
                    "red_audio_track_enqueue", player.channel.guild, search_choice, ctx.author
                )
            else:
                return await self._embed_msg(ctx, title=_("Track exceeds maximum length."))
        else:
            player.add(ctx.author, search_choice)
            player.maybe_shuffle()
            self.bot.dispatch(
                "red_audio_track_enqueue", player.channel.guild, search_choice, ctx.author
            )

        if not guild_data["shuffle"] and queue_dur > 0:
            songembed.set_footer(
                text=_("{time} until track playback: #{position} in queue").format(
                    time=queue_total_duration, position=before_queue_length + 1
                )
            )

        if not player.current:
            await player.play()
        return await self._embed_msg(ctx, embed=songembed)

    @staticmethod
    def _format_search_options(search_choice):
        query = dataclasses.Query.process_input(search_choice)
        description = get_track_description(search_choice)
        return description, query

    @staticmethod
    async def _build_search_page(ctx: commands.Context, tracks, page_num):
        search_num_pages = math.ceil(len(tracks) / 5)
        search_idx_start = (page_num - 1) * 5
        search_idx_end = search_idx_start + 5
        search_list = ""
        command = ctx.invoked_with
        folder = False
        for i, track in enumerate(tracks[search_idx_start:search_idx_end], start=search_idx_start):
            search_track_num = i + 1
            if search_track_num > 5:
                search_track_num = search_track_num % 5
            if search_track_num == 0:
                search_track_num = 5
            try:
                query = audio_dataclasses.Query.process_input(track.uri)
                if query.is_local:
                    search_list += "`{0}.` **{1}**\n[{2}]\n".format(
                        search_track_num,
                        track.title,
                        audio_dataclasses.LocalPath(track.uri).to_string_hidden(),
                    )
                else:
                    search_list += "`{0}.` **[{1}]({2})**\n".format(
                        search_track_num, track.title, track.uri
                    )
            except AttributeError:
                # query = Query.process_input(track)
                track = audio_dataclasses.Query.process_input(track)
                if track.is_local and command != "search":
                    search_list += "`{}.` **{}**\n".format(
                        search_track_num, track.to_string_user()
                    )
                    folder = True
                elif command == "search":
                    search_list += "`{}.` **{}**\n".format(
                        search_track_num, track.to_string_user()
                    )
                else:
                    search_list += "`{}.` **{}**\n".format(
                        search_track_num, track.to_string_user()
                    )
        if hasattr(tracks[0], "uri"):
            title = _("Tracks Found:")
            footer = _("search results")
        elif folder:
            title = _("Folders Found:")
            footer = _("local folders")
        else:
            title = _("Files Found:")
            footer = _("local tracks")
        embed = discord.Embed(
            colour=await ctx.embed_colour(), title=title, description=search_list
        )
        embed.set_footer(
            text=(_("Page {page_num}/{total_pages}") + " | {num_results} {footer}").format(
                page_num=page_num,
                total_pages=search_num_pages,
                num_results=len(tracks),
                footer=footer,
            )
        )
        return embed

    @commands.command()
    @commands.guild_only()
    @commands.bot_has_permissions(embed_links=True)
    async def seek(self, ctx: commands.Context, seconds: Union[int, str]):
        """Seek ahead or behind on a track by seconds or a to a specific time.

        Accepts seconds or a value formatted like 00:00:00 (`hh:mm:ss`) or 00:00 (`mm:ss`)."""
        dj_enabled = self._dj_status_cache.setdefault(
            ctx.guild.id, await self.config.guild(ctx.guild).dj_enabled()
        )
        vote_enabled = await self.config.guild(ctx.guild).vote_enabled()
        is_alone = await self._is_alone(ctx, ctx.author)
        is_requester = await self.is_requester(ctx, ctx.author)
        can_skip = await self._can_instaskip(ctx, ctx.author)

        if not self._player_check(ctx):
            return await self._embed_msg(ctx, title=_("Nothing playing."))
        player = lavalink.get_player(ctx.guild.id)
        if (not ctx.author.voice or ctx.author.voice.channel != player.channel) and not can_skip:
            return await self._embed_msg(
                ctx,
                title=_("Unable To Seek Tracks"),
                description=_("You must be in the voice channel to use seek."),
            )

        if vote_enabled and not can_skip and not is_alone:
            return await self._embed_msg(
                ctx,
                title=_("Unable To Seek Tracks"),
                description=_("There are other people listening - vote to skip instead."),
            )

        if dj_enabled and not (can_skip or is_requester) and not is_alone:
            return await self._embed_msg(
                ctx,
                title=_("Unable To Seek Tracks"),
                description=_("You need the DJ role or be the track requester to use seek."),
            )

        if player.current:
            if player.current.is_stream:
                return await self._embed_msg(
                    ctx, title=_("Unable To Seek Tracks"), description=_("Can't seek on a stream.")
                )
            else:
                try:
                    int(seconds)
                    abs_position = False
                except ValueError:
                    abs_position = True
                    seconds = time_convert(seconds)
                if seconds == 0:
                    return await self._embed_msg(
                        ctx,
                        title=_("Unable To Seek Tracks"),
                        description=_("Invalid input for the time to seek."),
                    )
                if not abs_position:
                    time_sec = int(seconds) * 1000
                    seek = player.position + time_sec
                    if seek <= 0:
                        await self._embed_msg(
                            ctx,
                            title=_("Moved {num_seconds}s to 00:00:00").format(
                                num_seconds=seconds
                            ),
                        )
                    else:
                        await self._embed_msg(
                            ctx,
                            title=_("Moved {num_seconds}s to {time}").format(
                                num_seconds=seconds, time=lavalink.utils.format_time(seek)
                            ),
                        )
                    await player.seek(seek)
                else:
                    await self._embed_msg(
                        ctx,
                        title=_("Moved to {time}").format(
                            time=lavalink.utils.format_time(seconds * 1000)
                        ),
                    )
                    await player.seek(seconds * 1000)
        else:
            await self._embed_msg(ctx, title=_("Nothing playing."))

    @commands.command()
    @commands.guild_only()
    @commands.bot_has_permissions(embed_links=True)
    async def shuffle(self, ctx: commands.Context, *, shuffle_bumped: Optional[bool] = True):
        """Toggle shuffle.

        shuffle_bumped tracks defaults to True,
        set to False if you wish to avoid bumped songs being shuffled.
        """
        dj_enabled = self._dj_status_cache.setdefault(
            ctx.guild.id, await self.config.guild(ctx.guild).dj_enabled()
        )
        if dj_enabled:
            if not await self._can_instaskip(ctx, ctx.author):
                return await self._embed_msg(
                    ctx,
                    title=_("Unable To Toggle Shuffle"),
                    description=_("You need the DJ role to toggle shuffle."),
                )
        if self._player_check(ctx):
            await self._data_check(ctx)
            player = lavalink.get_player(ctx.guild.id)
            if (
                not ctx.author.voice or ctx.author.voice.channel != player.channel
            ) and not await self._can_instaskip(ctx, ctx.author):
                return await self._embed_msg(
                    ctx,
                    title=_("Unable To Toggle Shuffle"),
                    description=_("You must be in the voice channel to toggle shuffle."),
                )

        shuffle = await self.config.guild(ctx.guild).shuffle()
        await self.config.guild(ctx.guild).shuffle.set(not shuffle)
        await self.config.guild(ctx.guild).shuffle_bumped.set(shuffle_bumped)
        await self._embed_msg(
            ctx,
            title=_("Setting Changed"),
            description=_("Shuffle tracks: {true_or_false}.").format(
                true_or_false=_("Enabled") if not shuffle else _("Disabled")
            ),
        )
        if self._player_check(ctx):
            await self._data_check(ctx)

    @commands.command()
    @commands.guild_only()
    @commands.bot_has_permissions(embed_links=True)
    async def sing(self, ctx: commands.Context):
        """Make Red sing one of her songs."""
        ids = (
            "zGTkAVsrfg8",
            "cGMWL8cOeAU",
            "vFrjMq4aL-g",
            "WROI5WYBU_A",
            "41tIUr_ex3g",
            "f9O2Rjn1azc",
        )
        url = f"https://www.youtube.com/watch?v={random.choice(ids)}"
        await ctx.invoke(self.play, query=url)

    @commands.command()
    @commands.guild_only()
    @commands.bot_has_permissions(embed_links=True)
    async def skip(self, ctx: commands.Context, skip_to_track: int = None):
        """Skip to the next track, or to a given track number."""
        if not self._player_check(ctx):
            return await self._embed_msg(ctx, title=_("Nothing playing."))
        player = lavalink.get_player(ctx.guild.id)
        if (
            not ctx.author.voice or ctx.author.voice.channel != player.channel
        ) and not await self._can_instaskip(ctx, ctx.author):
            return await self._embed_msg(
                ctx,
                title=_("Unable To Skip Tracks"),
                description=_("You must be in the voice channel to skip the music."),
            )
        if not player.current:
            return await self._embed_msg(ctx, title=_("Nothing playing."))
        dj_enabled = self._dj_status_cache.setdefault(
            ctx.guild.id, await self.config.guild(ctx.guild).dj_enabled()
        )
        vote_enabled = await self.config.guild(ctx.guild).vote_enabled()
        is_alone = await self._is_alone(ctx, ctx.author)
        is_requester = await self.is_requester(ctx, ctx.author)
        can_skip = await self._can_instaskip(ctx, ctx.author)

        if dj_enabled and not vote_enabled:
            if not (can_skip or is_requester) and not is_alone:
                return await self._embed_msg(
                    ctx,
                    title=_("Unable To Skip Tracks"),
                    description=_(
                        "You need the DJ role or be the track requester to skip tracks."
                    ),
                )
            if (
                is_requester
                and not can_skip
                and isinstance(skip_to_track, int)
                and skip_to_track > 1
            ):
                return await self._embed_msg(
                    ctx,
                    title=_("Unable To Skip Tracks"),
                    description=_("You can only skip the current track."),
                )

        if vote_enabled:
            if not can_skip:
                if skip_to_track is not None:
                    return await self._embed_msg(
                        ctx,
                        title=_("Unable To Skip Tracks"),
                        description=_(
                            "Can't skip to a specific track in vote mode without the DJ role."
                        ),
                    )
                if ctx.author.id in self.skip_votes[ctx.message.guild]:
                    self.skip_votes[ctx.message.guild].remove(ctx.author.id)
                    reply = _("I removed your vote to skip.")
                else:
                    self.skip_votes[ctx.message.guild].append(ctx.author.id)
                    reply = _("You voted to skip.")

                num_votes = len(self.skip_votes[ctx.message.guild])
                vote_mods = []
                for member in player.channel.members:
                    can_skip = await self._can_instaskip(ctx, member)
                    if can_skip:
                        vote_mods.append(member)
                num_members = len(player.channel.members) - len(vote_mods)
                vote = int(100 * num_votes / num_members)
                percent = await self.config.guild(ctx.guild).vote_percent()
                if vote >= percent:
                    self.skip_votes[ctx.message.guild] = []
                    await self._embed_msg(ctx, title=_("Vote threshold met."))
                    return await self._skip_action(ctx)
                else:
                    reply += _(
                        " Votes: {num_votes}/{num_members}"
                        " ({cur_percent}% out of {required_percent}% needed)"
                    ).format(
                        num_votes=humanize_number(num_votes),
                        num_members=humanize_number(num_members),
                        cur_percent=vote,
                        required_percent=percent,
                    )
                    return await self._embed_msg(ctx, title=reply)
            else:
                return await self._skip_action(ctx, skip_to_track)
        else:
            return await self._skip_action(ctx, skip_to_track)

    async def _can_instaskip(self, ctx: commands.Context, member: discord.Member):

        dj_enabled = self._dj_status_cache.setdefault(
            ctx.guild.id, await self.config.guild(ctx.guild).dj_enabled()
        )

        if member.bot:
            return True

        if member.id == ctx.guild.owner_id:
            return True

        if dj_enabled:
            if await self._has_dj_role(ctx, member):
                return True

        if await ctx.bot.is_owner(member):
            return True

        if await ctx.bot.is_mod(member):
            return True

        if await self._channel_check(ctx):
            return True

        return False

    async def _is_alone(self, ctx: commands.Context, member: discord.Member):
        try:
            user_voice = ctx.guild.get_member(member.id).voice
            bot_voice = ctx.guild.get_member(self.bot.user.id).voice
            nonbots = sum(not m.bot for m in user_voice.channel.members)
            if user_voice.channel != bot_voice.channel:
                nonbots = nonbots + 1
        except AttributeError:
            if ctx.guild.get_member(self.bot.user.id).voice is not None:
                nonbots = sum(
                    not m.bot for m in ctx.guild.get_member(self.bot.user.id).voice.channel.members
                )
                if nonbots == 1:
                    nonbots = 2
            elif ctx.guild.get_member(member.id).voice.channel.members == 1:
                nonbots = 1
            else:
                nonbots = 0
        return nonbots <= 1

    async def _has_dj_role(self, ctx: commands.Context, member: discord.Member):
        dj_role = self._dj_role_cache.setdefault(
            ctx.guild.id, await self.config.guild(ctx.guild).dj_role()
        )
        dj_role_obj = ctx.guild.get_role(dj_role)
        if dj_role_obj in ctx.guild.get_member(member.id).roles:
            return True
        return False

    @staticmethod
    async def is_requester(ctx: commands.Context, member: discord.Member):
        try:
            player = lavalink.get_player(ctx.guild.id)
            log.debug(f"Current requester is {player.current}")
            if player.current.requester.id == member.id:
                return True
            return False
        except Exception as e:
            log.error(e)
        return False

    async def _skip_action(self, ctx: commands.Context, skip_to_track: int = None):
        player = lavalink.get_player(ctx.guild.id)
        autoplay = await self.config.guild(player.channel.guild).auto_play() or self.owns_autoplay
        if not player.current or (not player.queue and not autoplay):
            try:
                pos, dur = player.position, player.current.length
            except AttributeError:
                return await self._embed_msg(ctx, title=_("There's nothing in the queue."))
            time_remain = lavalink.utils.format_time(dur - pos)
            if player.current.is_stream:
                embed = discord.Embed(
                    colour=await ctx.embed_colour(), title=_("There's nothing in the queue.")
                )
                embed.set_footer(
                    text=_("Currently livestreaming {track}").format(track=player.current.title)
                )
            else:
                embed = discord.Embed(
                    colour=await ctx.embed_colour(), title=_("There's nothing in the queue.")
                )
                embed.set_footer(
                    text=_("{time} left on {track}").format(
                        time=time_remain, track=player.current.title
                    )
                )
            return await self._embed_msg(ctx, embed=embed)
        elif autoplay and not player.queue:
            embed = discord.Embed(
                colour=await ctx.embed_colour(),
                title=_("Track Skipped"),
                description=get_track_description(player.current),
            )
            await self._embed_msg(ctx, embed=embed)
            return await player.skip()

        queue_to_append = []
        if skip_to_track is not None and skip_to_track != 1:
            if skip_to_track < 1:
                return await self._embed_msg(
                    ctx, title=_("Track number must be equal to or greater than 1.")
                )
            elif skip_to_track > len(player.queue):
                return await self._embed_msg(
                    ctx,
                    title=_(
                        "There are only {queuelen} songs currently queued.".format(
                            queuelen=len(player.queue)
                        )
                    ),
                )
            embed = discord.Embed(
                colour=await ctx.embed_colour(),
                title=_("{skip_to_track} Tracks Skipped".format(skip_to_track=skip_to_track)),
            )
            await self._embed_msg(ctx, embed=embed)
            if player.repeat:
                queue_to_append = player.queue[0 : min(skip_to_track - 1, len(player.queue) - 1)]
            player.queue = player.queue[
                min(skip_to_track - 1, len(player.queue) - 1) : len(player.queue)
            ]
        else:
            embed = discord.Embed(
                colour=await ctx.embed_colour(),
                title=_("Track Skipped"),
                description=get_track_description(player.current),
            )
            await self._embed_msg(ctx, embed=embed)
        self.bot.dispatch("red_audio_skip_track", player.channel.guild, player.current, ctx.author)
        await player.play()
        player.queue += queue_to_append

    @commands.command()
    @commands.guild_only()
    @commands.bot_has_permissions(embed_links=True)
    async def stop(self, ctx: commands.Context):
        """Stop playback and clear the queue."""
        dj_enabled = self._dj_status_cache.setdefault(
            ctx.guild.id, await self.config.guild(ctx.guild).dj_enabled()
        )
        vote_enabled = await self.config.guild(ctx.guild).vote_enabled()
        if not self._player_check(ctx):
            return await self._embed_msg(ctx, title=_("Nothing playing."))
        player = lavalink.get_player(ctx.guild.id)
        if (
            not ctx.author.voice or ctx.author.voice.channel != player.channel
        ) and not await self._can_instaskip(ctx, ctx.author):
            return await self._embed_msg(
                ctx,
                title=_("Unable To Stop Player"),
                description=_("You must be in the voice channel to stop the music."),
            )
        if vote_enabled or vote_enabled and dj_enabled:
            if not await self._can_instaskip(ctx, ctx.author) and not await self._is_alone(
                ctx, ctx.author
            ):
                return await self._embed_msg(
                    ctx,
                    title=_("Unable To Stop Player"),
                    description=_("There are other people listening - vote to skip instead."),
                )
        if dj_enabled and not vote_enabled:
            if not await self._can_instaskip(ctx, ctx.author):
                return await self._embed_msg(
                    ctx,
                    title=_("Unable To Stop Player"),
                    description=_("You need the DJ role to stop the music."),
                )
        if (
            player.is_playing
            or (not player.is_playing and player.paused)
            or player.queue
            or getattr(player.current, "extras", {}).get("autoplay")
        ):
            eq = player.fetch("eq")
            if eq:
                await self.config.custom("EQUALIZER", ctx.guild.id).eq_bands.set(eq.bands)
            player.queue = []
            player.store("playing_song", None)
            player.store("prev_requester", None)
            player.store("prev_song", None)
            player.store("requester", None)
            await player.stop()
            await self._embed_msg(ctx, title=_("Stopping..."))

    @commands.command()
    @commands.guild_only()
    @commands.cooldown(1, 15, commands.BucketType.guild)
    @commands.bot_has_permissions(embed_links=True)
    async def summon(self, ctx: commands.Context):
        """Summon the bot to a voice channel."""
        dj_enabled = self._dj_status_cache.setdefault(
            ctx.guild.id, await self.config.guild(ctx.guild).dj_enabled()
        )
        if dj_enabled:
            if not await self._can_instaskip(ctx, ctx.author):
                ctx.command.reset_cooldown(ctx)
                return await self._embed_msg(
                    ctx,
                    title=_("Unable To Join Voice Channel"),
                    description=_("You need the DJ role to summon the bot."),
                )
        try:
            if (
                not ctx.author.voice.channel.permissions_for(ctx.me).connect
                or not ctx.author.voice.channel.permissions_for(ctx.me).move_members
                and userlimit(ctx.author.voice.channel)
            ):
                ctx.command.reset_cooldown(ctx)
                return await self._embed_msg(
                    ctx,
                    title=_("Unable To Join Voice Channel"),
                    description=_("I don't have permission to connect to your channel."),
                )
            if not self._player_check(ctx):
                await lavalink.connect(ctx.author.voice.channel)
                player = lavalink.get_player(ctx.guild.id)
                player.store("connect", datetime.datetime.utcnow())
            else:
                player = lavalink.get_player(ctx.guild.id)
                if ctx.author.voice.channel == player.channel:
                    ctx.command.reset_cooldown(ctx)
                    return
                await player.move_to(ctx.author.voice.channel)
        except AttributeError:
            ctx.command.reset_cooldown(ctx)
            return await self._embed_msg(
                ctx,
                title=_("Unable To Join Voice Channel"),
                description=_("Connect to a voice channel first."),
            )
        except IndexError:
            ctx.command.reset_cooldown(ctx)
            return await self._embed_msg(
                ctx,
                title=_("Unable To Join Voice Channel"),
                description=_("Connection to Lavalink has not yet been established."),
            )

    @commands.command()
    @commands.guild_only()
    @commands.bot_has_permissions(embed_links=True)
    async def volume(self, ctx: commands.Context, vol: int = None):
        """Set the volume, 1% - 150%."""
        dj_enabled = self._dj_status_cache.setdefault(
            ctx.guild.id, await self.config.guild(ctx.guild).dj_enabled()
        )
        if not vol:
            vol = await self.config.guild(ctx.guild).volume()
            embed = discord.Embed(
                colour=await ctx.embed_colour(),
                title=_("Current Volume:"),
                description=str(vol) + "%",
            )
            if not self._player_check(ctx):
                embed.set_footer(text=_("Nothing playing."))
            return await self._embed_msg(ctx, embed=embed)
        if self._player_check(ctx):
            player = lavalink.get_player(ctx.guild.id)
            if (
                not ctx.author.voice or ctx.author.voice.channel != player.channel
            ) and not await self._can_instaskip(ctx, ctx.author):
                return await self._embed_msg(
                    ctx,
                    title=_("Unable To Change Volume"),
                    description=_("You must be in the voice channel to change the volume."),
                )
        if dj_enabled:
            if not await self._can_instaskip(ctx, ctx.author) and not await self._has_dj_role(
                ctx, ctx.author
            ):
                return await self._embed_msg(
                    ctx,
                    title=_("Unable To Change Volume"),
                    description=_("You need the DJ role to change the volume."),
                )
        if vol < 0:
            vol = 0
        if vol > 150:
            vol = 150
            await self.config.guild(ctx.guild).volume.set(vol)
            if self._player_check(ctx):
                await lavalink.get_player(ctx.guild.id).set_volume(vol)
        else:
            await self.config.guild(ctx.guild).volume.set(vol)
            if self._player_check(ctx):
                await lavalink.get_player(ctx.guild.id).set_volume(vol)
        embed = discord.Embed(
            colour=await ctx.embed_colour(), title=_("Volume:"), description=str(vol) + "%"
        )
        if not self._player_check(ctx):
            embed.set_footer(text=_("Nothing playing."))
        await self._embed_msg(ctx, embed=embed)

    @commands.group(aliases=["llset"])
    @commands.guild_only()
    @commands.bot_has_permissions(embed_links=True)
    @checks.is_owner()
    async def llsetup(self, ctx: commands.Context):
        """Lavalink server configuration options."""
        pass

    @llsetup.command()
    async def external(self, ctx: commands.Context):
        """Toggle using external lavalink servers."""
        external = await self.config.use_external_lavalink()
        await self.config.use_external_lavalink.set(not external)

        if external:
            embed = discord.Embed(
                title=_("Setting Changed"),
                description=_("External lavalink server: {true_or_false}.").format(
                    true_or_false=_("Enabled") if not external else _("Disabled")
                ),
            )
            await self._embed_msg(ctx, embed=embed)
        else:
            if self._manager is not None:
                await self._manager.shutdown()
            await self._embed_msg(
                ctx,
                title=_("Setting Changed"),
                description=_("External lavalink server: {true_or_false}.").format(
                    true_or_false=_("Enabled") if not external else _("Disabled")
                ),
            )

        self._restart_connect()

    @llsetup.command()
    async def host(self, ctx: commands.Context, host: str):
        """Set the lavalink server host."""
        await self.config.host.set(host)
        footer = None
        if await self._check_external():
            footer = _("External lavalink server set to True.")
        await self._embed_msg(
            ctx,
            title=_("Setting Changed"),
            description=_("Host set to {host}.").format(host=host),
            footer=footer,
        )
        self._restart_connect()

    @llsetup.command()
    async def password(self, ctx: commands.Context, password: str):
        """Set the lavalink server password."""
        await self.config.password.set(str(password))
        footer = None
        if await self._check_external():
            footer = _("External lavalink server set to True.")
        await self._embed_msg(
            ctx,
            title=_("Setting Changed"),
            description=_("Server password set to {password}.").format(password=password),
            footer=footer,
        )

        self._restart_connect()

    @llsetup.command()
    async def restport(self, ctx: commands.Context, rest_port: int):
        """Set the lavalink REST server port."""
        await self.config.rest_port.set(rest_port)
        footer = None
        if await self._check_external():
            footer = _("External lavalink server set to True.")
        await self._embed_msg(
            ctx,
            title=_("Setting Changed"),
            description=_("REST port set to {port}.").format(port=rest_port),
            footer=footer,
        )

        self._restart_connect()

    @llsetup.command()
    async def wsport(self, ctx: commands.Context, ws_port: int):
        """Set the lavalink websocket server port."""
        await self.config.ws_port.set(ws_port)
        footer = None
        if await self._check_external():
            footer = _("External lavalink server set to True.")
        await self._embed_msg(
            ctx,
            title=_("Setting Changed"),
            description=_("Websocket port set to {port}.").format(port=ws_port),
            footer=footer,
        )

        self._restart_connect()

    @staticmethod
    async def _apply_gain(guild_id: int, band, gain):
        const = {
            "op": "equalizer",
            "guildId": str(guild_id),
            "bands": [{"band": band, "gain": gain}],
        }

        try:
            await lavalink.get_player(guild_id).node.send({**const})
        except (KeyError, IndexError):
            pass

    @staticmethod
    async def _apply_gains(guild_id: int, gains):
        const = {
            "op": "equalizer",
            "guildId": str(guild_id),
            "bands": [{"band": x, "gain": y} for x, y in enumerate(gains)],
        }

        try:
            await lavalink.get_player(guild_id).node.send({**const})
        except (KeyError, IndexError):
            pass

    async def _channel_check(self, ctx: commands.Context):
        try:
            player = lavalink.get_player(ctx.guild.id)
        except KeyError:
            return False
        try:
            in_channel = sum(
                not m.bot for m in ctx.guild.get_member(self.bot.user.id).voice.channel.members
            )
        except AttributeError:
            return False

        if not ctx.author.voice:
            user_channel = None
        else:
            user_channel = ctx.author.voice.channel

        if in_channel == 0 and user_channel:
            if (
                (player.channel != user_channel)
                and not player.current
                and player.position == 0
                and len(player.queue) == 0
            ):
                await player.move_to(user_channel)
                return True
        else:
            return False

    async def _check_api_tokens(self):
        spotify = await self.bot.get_shared_api_tokens("spotify")
        youtube = await self.bot.get_shared_api_tokens("youtube")
        return {
            "spotify_client_id": spotify.get("client_id", ""),
            "spotify_client_secret": spotify.get("client_secret", ""),
            "youtube_api": youtube.get("api_key", ""),
        }

    async def _check_external(self):
        external = await self.config.use_external_lavalink()
        if not external:
            if self._manager is not None:
                await self._manager.shutdown()
            await self.config.use_external_lavalink.set(True)
            return True
        else:
            return False

    async def _clear_react(self, message: discord.Message, emoji: dict = None):
        """Non blocking version of clear_react"""
        return self.bot.loop.create_task(clear_react(self.bot, message, emoji))

    async def _currency_check(self, ctx: commands.Context, jukebox_price: int):
        jukebox = await self.config.guild(ctx.guild).jukebox()
        if jukebox and not await self._can_instaskip(ctx, ctx.author):
            can_spend = bank.can_spend(ctx.author, jukebox_price)
            if can_spend:
                await bank.withdraw_credits(ctx.author, jukebox_price)
            else:
                credits_name = await bank.get_currency_name(ctx.guild)
                bal = await bank.get_balance(ctx.author)
                await self._embed_msg(
                    ctx,
                    title=_("Not enough {currency}").format(currency=credits_name),
                    description=_(
                        "{required_credits} {currency} required, but you have {bal}."
                    ).format(
                        currency=credits_name,
                        required_credits=humanize_number(jukebox_price),
                        bal=humanize_number(bal),
                    ),
                )
            return can_spend
        else:
            return True

    async def _data_check(self, ctx: commands.Context):
        player = lavalink.get_player(ctx.guild.id)
        shuffle = await self.config.guild(ctx.guild).shuffle()
        repeat = await self.config.guild(ctx.guild).repeat()
        volume = await self.config.guild(ctx.guild).volume()
        shuffle_bumped = await self.config.guild(ctx.guild).shuffle_bumped()
        player.repeat = repeat
        player.shuffle = shuffle
        player.shuffle_bumped = shuffle_bumped
        if player.volume != volume:
            await player.set_volume(volume)

    async def disconnect_timer(self):
        stop_times = {}
        pause_times = {}
        while True:
            for p in lavalink.all_players():
                server = p.channel.guild

                if [self.bot.user] == p.channel.members:
                    stop_times.setdefault(server.id, time.time())
                    pause_times.setdefault(server.id, time.time())
                else:
                    stop_times.pop(server.id, None)
                    if p.paused and server.id in pause_times:
                        try:
                            await p.pause(False)
                        except Exception:
                            log.error(
                                "Exception raised in Audio's emptypause_timer.", exc_info=True
                            )
                        finally:
                            pause_times.pop(server.id, None)
                    else:
                        pause_times.pop(server.id, None)
            servers = stop_times.copy()
            servers.update(pause_times)
            for sid in servers:
                server_obj = self.bot.get_guild(sid)
                if sid in stop_times and await self.config.guild(server_obj).emptydc_enabled():
                    emptydc_timer = await self.config.guild(server_obj).emptydc_timer()
                    if (time.time() - stop_times[sid]) >= emptydc_timer:
                        stop_times.pop(sid)
                        try:
                            await lavalink.get_player(sid).disconnect()
                        except Exception:
                            log.error("Exception raised in Audio's emptydc_timer.", exc_info=True)
                            pass
                elif (
                    sid in pause_times and await self.config.guild(server_obj).emptypause_enabled()
                ):
                    emptypause_timer = await self.config.guild(server_obj).emptypause_timer()
                    if (time.time() - pause_times.get(sid)) >= emptypause_timer:
                        try:
                            await lavalink.get_player(sid).pause()
                        except Exception:
                            log.error(
                                "Exception raised in Audio's emptypause_timer.", exc_info=True
                            )
            await asyncio.sleep(5)

    async def _embed_msg(self, ctx: commands.Context, **kwargs):
        colour = await self.bot.get_embed_color(ctx)
        title = kwargs.get("title", EmptyEmbed) or EmptyEmbed
        _type = kwargs.get("type", "rich") or "rich"
        url = kwargs.get("url", EmptyEmbed) or EmptyEmbed
        description = kwargs.get("description", EmptyEmbed) or EmptyEmbed
        timestamp = kwargs.get("timestamp")
        footer = kwargs.get("footer")
        thumbnail = kwargs.get("thumbnail")
        contents = dict(title=title, type=_type, url=url, description=description)
        if timestamp and isinstance(timestamp, datetime.datetime):
            contents["timestamp"] = timestamp
        embed = kwargs.get("embed") or discord.Embed(**contents)
        embed.color = colour
        if footer:
            embed.set_footer(text=footer)
        if thumbnail:
            embed.set_thumbnail(url=thumbnail)
        return await ctx.send(embed=embed)

    async def _eq_check(self, ctx: commands.Context, player: lavalink.Player):
        eq = player.fetch("eq", Equalizer())

        config_bands = await self.config.custom("EQUALIZER", ctx.guild.id).eq_bands()
        if not config_bands:
            config_bands = eq.bands
            await self.config.custom("EQUALIZER", ctx.guild.id).eq_bands.set(eq.bands)

        if eq.bands != config_bands:
            band_num = list(range(0, eq._band_count))
            band_value = config_bands
            eq_dict = {}
            for k, v in zip(band_num, band_value):
                eq_dict[k] = v
            for band, value in eq_dict.items():
                eq.set_gain(band, value)
            player.store("eq", eq)
            await self._apply_gains(ctx.guild.id, config_bands)

    async def _eq_interact(
        self, ctx: commands.Context, player: lavalink.Player, eq, message, selected
    ):
        player.store("eq", eq)
        emoji = {
            "far_left": "◀",
            "one_left": "⬅",
            "max_output": "⏫",
            "output_up": "🔼",
            "output_down": "🔽",
            "min_output": "⏬",
            "one_right": "➡",
            "far_right": "▶",
            "reset": "⏺",
            "info": "ℹ",
        }
        selector = f'{" " * 8}{"   " * selected}^^'
        try:
            await message.edit(content=box(f"{eq.visualise()}\n{selector}", lang="ini"))
        except discord.errors.NotFound:
            return
        try:
            react_emoji, react_user = await self._get_eq_reaction(ctx, message, emoji)
        except TypeError:
            return

        if not react_emoji:
            await self.config.custom("EQUALIZER", ctx.guild.id).eq_bands.set(eq.bands)
            await self._clear_react(message, emoji)

        if react_emoji == "⬅":
            await remove_react(message, react_emoji, react_user)
            await self._eq_interact(ctx, player, eq, message, max(selected - 1, 0))

        if react_emoji == "➡":
            await remove_react(message, react_emoji, react_user)
            await self._eq_interact(ctx, player, eq, message, min(selected + 1, 14))

        if react_emoji == "🔼":
            await remove_react(message, react_emoji, react_user)
            _max = "{:.2f}".format(min(eq.get_gain(selected) + 0.1, 1.0))
            eq.set_gain(selected, float(_max))
            await self._apply_gain(ctx.guild.id, selected, _max)
            await self._eq_interact(ctx, player, eq, message, selected)

        if react_emoji == "🔽":
            await remove_react(message, react_emoji, react_user)
            _min = "{:.2f}".format(max(eq.get_gain(selected) - 0.1, -0.25))
            eq.set_gain(selected, float(_min))
            await self._apply_gain(ctx.guild.id, selected, _min)
            await self._eq_interact(ctx, player, eq, message, selected)

        if react_emoji == "⏫":
            await remove_react(message, react_emoji, react_user)
            _max = 1.0
            eq.set_gain(selected, _max)
            await self._apply_gain(ctx.guild.id, selected, _max)
            await self._eq_interact(ctx, player, eq, message, selected)

        if react_emoji == "⏬":
            await remove_react(message, react_emoji, react_user)
            _min = -0.25
            eq.set_gain(selected, _min)
            await self._apply_gain(ctx.guild.id, selected, _min)
            await self._eq_interact(ctx, player, eq, message, selected)

        if react_emoji == "◀":
            await remove_react(message, react_emoji, react_user)
            selected = 0
            await self._eq_interact(ctx, player, eq, message, selected)

        if react_emoji == "▶":
            await remove_react(message, react_emoji, react_user)
            selected = 14
            await self._eq_interact(ctx, player, eq, message, selected)

        if react_emoji == "⏺":
            await remove_react(message, react_emoji, react_user)
            for band in range(eq._band_count):
                eq.set_gain(band, 0.0)
            await self._apply_gains(ctx.guild.id, eq.bands)
            await self._eq_interact(ctx, player, eq, message, selected)

        if react_emoji == "ℹ":
            await remove_react(message, react_emoji, react_user)
            await ctx.send_help(self.eq)
            await self._eq_interact(ctx, player, eq, message, selected)

    @staticmethod
    async def _eq_msg_clear(eq_message: discord.Message):
        if eq_message is not None:
            with contextlib.suppress(discord.HTTPException):
                await eq_message.delete()

    async def _get_eq_reaction(self, ctx: commands.Context, message: discord.Message, emoji):
        try:
            reaction, user = await self.bot.wait_for(
                "reaction_add",
                check=lambda r, u: r.message.id == message.id
                and u.id == ctx.author.id
                and r.emoji in emoji.values(),
                timeout=30,
            )
        except asyncio.TimeoutError:
            await self._clear_react(message, emoji)
            return None
        else:
            return reaction.emoji, user

    def _play_lock(self, ctx: commands.Context, tf):
        if tf:
            self.play_lock[ctx.message.guild.id] = True
        else:
            self.play_lock[ctx.message.guild.id] = False

    def _player_check(self, ctx: commands.Context):
        if self._connection_aborted:
            return False
        try:
            lavalink.get_player(ctx.guild.id)
            return True
        except IndexError:
            return False
        except KeyError:
            return False

    @commands.Cog.listener()
    async def on_voice_state_update(
        self, member: discord.Member, before: discord.VoiceState, after: discord.VoiceState
    ):
        await self._ready_event.wait()
        if after.channel != before.channel:
            try:
                self.skip_votes[before.channel.guild].remove(member.id)
            except (ValueError, KeyError, AttributeError):
                pass

    def cog_unload(self):
        if not self._cleaned_up:
            self.bot.dispatch("red_audio_unload", self)
            self.session.detach()
            self.bot.loop.create_task(self._close_database())
            if self._disconnect_task:
                self._disconnect_task.cancel()

            if self._connect_task:
                self._connect_task.cancel()

            if self._init_task:
                self._init_task.cancel()

            lavalink.unregister_event_listener(self.event_handler)
            self.bot.loop.create_task(lavalink.close())
            if self._manager is not None:
                self.bot.loop.create_task(self._manager.shutdown())

            self._cleaned_up = True

    @bump.error
    @disconnect.error
    @genre.error
    @local_folder.error
    @local_play.error
    @local_search.error
    @play.error
    @prev.error
    @search.error
    @_playlist_append.error
    @_playlist_save.error
    @_playlist_update.error
    @_playlist_upload.error
    async def _clear_lock_on_error(self, ctx: commands.Context, error):
        # TODO: Change this in a future PR
        # FIXME: This seems to be consuming tracebacks and not adding them to last traceback
        # which is handled by on_command_error
        # Make it so that this can be used to show user friendly errors
        if not isinstance(
            getattr(error, "original", error),
            (
                commands.CheckFailure,
                commands.UserInputError,
                commands.DisabledCommand,
                commands.CommandOnCooldown,
            ),
        ):
            self._play_lock(ctx, False)
            await self.music_cache.run_tasks(ctx)
            message = "Error in command '{}'. Check your console or logs for details.".format(
                ctx.command.qualified_name
            )
            await ctx.send(inline(message))
            exception_log = "Exception in command '{}'\n" "".format(ctx.command.qualified_name)
            exception_log += "".join(
                traceback.format_exception(type(error), error, error.__traceback__)
            )
            self.bot._last_exception = exception_log

        await ctx.bot.on_command_error(
            ctx, getattr(error, "original", error), unhandled_by_cog=True
        )

    async def cog_after_invoke(self, ctx: commands.Context):
        await self._process_db(ctx)

    async def _process_db(self, ctx: commands.Context):
        await self.music_cache.run_tasks(ctx)

    async def _close_database(self):
        await self.music_cache.run_all_pending_tasks()
        await self.music_cache.close()

    __del__ = cog_unload<|MERGE_RESOLUTION|>--- conflicted
+++ resolved
@@ -190,14 +190,9 @@
             raise RuntimeError(
                 "Not running audio command due to invalid machine architecture for Lavalink."
             )
-<<<<<<< HEAD
         dj_enabled = self._dj_status_cache.setdefault(
             ctx.guild.id, await self.config.guild(ctx.guild).dj_enabled()
         )
-=======
-
-        dj_enabled = await self.config.guild(ctx.guild).dj_enabled()
->>>>>>> 710b520d
         if dj_enabled:
             dj_role = self._dj_role_cache.setdefault(
                 ctx.guild.id, await self.config.guild(ctx.guild).dj_role()
@@ -394,25 +389,7 @@
 
         async def _players_check():
             try:
-<<<<<<< HEAD
                 get_single_title = get_track_description(lavalink.active_players()[0].current)
-=======
-                get_single_title = lavalink.active_players()[0].current.title
-                query = audio_dataclasses.Query.process_input(
-                    lavalink.active_players()[0].current.uri
-                )
-                if get_single_title == "Unknown title":
-                    get_single_title = lavalink.active_players()[0].current.uri
-                    if not get_single_title.startswith("http"):
-                        get_single_title = get_single_title.rsplit("/", 1)[-1]
-                elif query.is_local:
-                    get_single_title = "{} - {}".format(
-                        lavalink.active_players()[0].current.author,
-                        lavalink.active_players()[0].current.title,
-                    )
-                else:
-                    get_single_title = lavalink.active_players()[0].current.title
->>>>>>> 710b520d
                 playing_servers = len(lavalink.active_players())
             except IndexError:
                 get_single_title = None
@@ -494,32 +471,12 @@
                         prev_song is None
                         or (hasattr(prev_song, "extras") and not prev_song.extras.get("autoplay"))
                     )
-<<<<<<< HEAD
                 ):
                     await self._embed_msg(notify_channel, title=_("Auto Play Started."))
 
                 description = get_track_description(player.current)
                 if not description:
                     return
-=======
-                    await notify_channel.send(embed=embed)
-
-                query = audio_dataclasses.Query.process_input(player.current.uri)
-
-                if query.is_local if player.current else False:
-                    if player.current.title != "Unknown title":
-                        description = "**{} - {}**\n{}".format(
-                            player.current.author,
-                            player.current.title,
-                            audio_dataclasses.LocalPath(player.current.uri).to_string_hidden(),
-                        )
-                    else:
-                        description = "{}".format(
-                            audio_dataclasses.LocalPath(player.current.uri).to_string_hidden()
-                        )
-                else:
-                    description = "**[{}]({})**".format(player.current.title, player.current.uri)
->>>>>>> 710b520d
                 if player.current.is_stream:
                     dur = "LIVE"
                 else:
@@ -574,22 +531,11 @@
             message_channel = player.fetch("channel")
             if message_channel:
                 message_channel = self.bot.get_channel(message_channel)
-<<<<<<< HEAD
                 description = get_track_description(player.current)
                 if event_type == lavalink.LavalinkEvents.TRACK_STUCK:
                     embed = discord.Embed(
                         title=_("Track Is Stuck"), description="{}".format(description)
                     )
-=======
-                query = audio_dataclasses.Query.process_input(player.current.uri)
-                if player.current and query.is_local:
-                    query = audio_dataclasses.Query.process_input(player.current.uri)
-                    if player.current.title == "Unknown title":
-                        description = "{}".format(query.track.to_string_hidden())
-                    else:
-                        song = bold("{} - {}").format(player.current.author, player.current.title)
-                        description = "{}\n{}".format(song, query.track.to_string_hidden())
->>>>>>> 710b520d
                 else:
                     embed = discord.Embed(
                         title=_("Track Error"), description="{}\n{}".format(extra, description)
@@ -1728,29 +1674,9 @@
         bump_song.extras["bumped"] = True
         player.queue.insert(0, bump_song)
         removed = player.queue.pop(index)
-<<<<<<< HEAD
         description = get_track_description(removed)
         await self._embed_msg(
             ctx, title=_("Moved track to the top of the queue."), description=description
-=======
-        query = audio_dataclasses.Query.process_input(removed.uri)
-        if query.is_local:
-            localtrack = audio_dataclasses.LocalPath(removed.uri)
-            if removed.title != "Unknown title":
-                description = "**{} - {}**\n{}".format(
-                    removed.author, removed.title, localtrack.to_string_hidden()
-                )
-            else:
-                description = localtrack.to_string_hidden()
-        else:
-            description = "**[{}]({})**".format(removed.title, removed.uri)
-        await ctx.send(
-            embed=discord.Embed(
-                title=_("Moved track to the top of the queue."),
-                colour=await ctx.embed_colour(),
-                description=description,
-            )
->>>>>>> 710b520d
         )
 
     @commands.command()
@@ -2355,32 +2281,10 @@
                 dur = "LIVE"
             else:
                 dur = lavalink.utils.format_time(player.current.length)
-<<<<<<< HEAD
             song = get_track_description(player.current)
             song += _("\n Requested by: **{track.requester}**")
             song += "\n\n{arrow}`{pos}`/`{dur}`"
             song = song.format(track=player.current, arrow=arrow, pos=pos, dur=dur)
-=======
-            query = audio_dataclasses.Query.process_input(player.current.uri)
-            if query.is_local:
-                if not player.current.title == "Unknown title":
-                    song = "**{track.author} - {track.title}**\n{uri}\n"
-                else:
-                    song = "{uri}\n"
-            else:
-                song = "**[{track.title}]({track.uri})**\n"
-            song += _("Requested by: **{track.requester}**")
-            song += "\n\n{arrow}`{pos}`/`{dur}`"
-            song = song.format(
-                track=player.current,
-                uri=audio_dataclasses.LocalPath(player.current.uri).to_string_hidden()
-                if audio_dataclasses.Query.process_input(player.current.uri).is_local
-                else player.current.uri,
-                arrow=arrow,
-                pos=pos,
-                dur=dur,
-            )
->>>>>>> 710b520d
         else:
             song = _("Nothing.")
 
@@ -2494,22 +2398,8 @@
                 )
 
         if not player.current:
-<<<<<<< HEAD
             return await self._embed_msg(ctx, title=_("Nothing playing."))
         description = get_track_description(player.current)
-=======
-            return await self._embed_msg(ctx, _("Nothing playing."))
-        query = audio_dataclasses.Query.process_input(player.current.uri)
-        if query.is_local:
-            query = audio_dataclasses.Query.process_input(player.current.uri)
-            if player.current.title == "Unknown title":
-                description = "{}".format(query.track.to_string_hidden())
-            else:
-                song = bold("{} - {}").format(player.current.author, player.current.title)
-                description = "{}\n{}".format(song, query.track.to_string_hidden())
-        else:
-            description = bold("[{}]({})").format(player.current.title, player.current.uri)
->>>>>>> 710b520d
 
         if player.current and not player.paused:
             await player.pause()
@@ -2579,7 +2469,7 @@
     @commands.bot_has_permissions(embed_links=True)
     async def play(self, ctx: commands.Context, *, query: str):
         """Play a URL or search for a track."""
-        query = dataclasses.Query.process_input(query)
+        query = audio_dataclasses.Query.process_input(query)
         guild_data = await self.config.guild(ctx.guild).all()
         restrict = await self.config.restrict()
         if restrict and match_url(query):
@@ -2654,12 +2544,17 @@
             )
         if not await self._currency_check(ctx, guild_data["jukebox_price"]):
             return
-<<<<<<< HEAD
-=======
         query = audio_dataclasses.Query.process_input(query)
         if not query.valid:
-            return await self._embed_msg(ctx, _("No tracks to play."))
->>>>>>> 710b520d
+            return await self._embed_msg(
+                ctx,
+                title=_("Unable To Play Tracks"),
+                description=_("No tracks found for `{query}`.").format(
+                    query=query.to_string_user()
+                ),
+            )
+        if not await self._currency_check(ctx, guild_data["jukebox_price"]):
+            return
         if query.is_spotify:
             return await self._get_spotify_tracks(ctx, query)
         await self._enqueue_tracks(ctx, query)
@@ -2668,10 +2563,10 @@
     @commands.guild_only()
     @commands.bot_has_permissions(embed_links=True)
     async def bumpplay(
-        self, ctx: commands.Context, play_now: Optional[bool] = False, *, query: str
+            self, ctx: commands.Context, play_now: Optional[bool] = False, *, query: str
     ):
         """Force play a URL or search for a track."""
-        query = dataclasses.Query.process_input(query)
+        query = audio_dataclasses.Query.process_input(query)
         if not query.single_track:
             return await self._embed_msg(
                 ctx,
@@ -2697,9 +2592,9 @@
                 return await self._embed_msg(ctx, title=msg, description=desc)
             try:
                 if (
-                    not ctx.author.voice.channel.permissions_for(ctx.me).connect
-                    or not ctx.author.voice.channel.permissions_for(ctx.me).move_members
-                    and userlimit(ctx.author.voice.channel)
+                        not ctx.author.voice.channel.permissions_for(ctx.me).connect
+                        or not ctx.author.voice.channel.permissions_for(ctx.me).move_members
+                        and userlimit(ctx.author.voice.channel)
                 ):
                     return await self._embed_msg(
                         ctx,
@@ -2735,7 +2630,7 @@
         await self._eq_check(ctx, player)
         await self._data_check(ctx)
         if (
-            not ctx.author.voice or ctx.author.voice.channel != player.channel
+                not ctx.author.voice or ctx.author.voice.channel != player.channel
         ) and not await self._can_instaskip(ctx, ctx.author):
             return await self._embed_msg(
                 ctx,
@@ -2768,7 +2663,7 @@
                     "This may be due to permissions or because Lavalink.jar is being run "
                     "in a different machine than the local tracks."
                 )
-            elif query.is_local and query.suffix in dataclasses._partially_supported_music_ext:
+            elif query.is_local and query.suffix in audio_dataclasses._partially_supported_music_ext:
                 title = _("Track is not playable.")
                 embed = discord.Embed(title=title)
                 embed.description = _(
@@ -2788,11 +2683,11 @@
         if seek and seek > 0:
             single_track.start_timestamp = seek * 1000
         if not await is_allowed(
-            ctx.guild,
-            (
-                f"{single_track.title} {single_track.author} {single_track.uri} "
-                f"{str(dataclasses.Query.process_input(single_track))}"
-            ),
+                ctx.guild,
+                (
+                        f"{single_track.title} {single_track.author} {single_track.uri} "
+                        f"{str(audio_dataclasses.Query.process_input(single_track))}"
+                ),
         ):
             log.debug(f"Query is not allowed in {ctx.guild} ({ctx.guild.id})")
             self._play_lock(ctx, False)
@@ -3224,21 +3119,15 @@
                     new_query.start_time = query.start_time
                     return await self._enqueue_tracks(ctx, new_query)
                 else:
-<<<<<<< HEAD
-                    query = dataclasses.Query.process_input(res[0])
+                    query = audio_dataclasses.Query.process_input(res[0])
                     result, called_api = await self.music_cache.lavalink_query(ctx, player, query)
-=======
-                    result, called_api = await self.music_cache.lavalink_query(
-                        ctx, player, audio_dataclasses.Query.process_input(res[0])
-                    )
->>>>>>> 710b520d
                     tracks = result.tracks
                     if not tracks:
                         colour = await ctx.embed_colour()
                         embed = discord.Embed(title=_("Nothing found."), colour=colour)
                         if (
                             query.is_local
-                            and query.suffix in dataclasses._partially_supported_music_ext
+                            and query.suffix in audio_dataclasses._partially_supported_music_ext
                         ):
                             embed = discord.Embed(title=_("Track is not playable."), colour=colour)
                             embed.description = _(
@@ -3277,11 +3166,7 @@
             )
 
     async def _enqueue_tracks(
-<<<<<<< HEAD
-        self, ctx: commands.Context, query: Union[dataclasses.Query, list], enqueue: bool = True
-=======
-        self, ctx: commands.Context, query: Union[audio_dataclasses.Query, list]
->>>>>>> 710b520d
+        self, ctx: commands.Context, query: Union[audio_dataclasses.Query, list], enqueue: bool = True
     ):
         player = lavalink.get_player(ctx.guild.id)
         try:
@@ -3311,15 +3196,11 @@
                 return tracks
             if not tracks:
                 self._play_lock(ctx, False)
-<<<<<<< HEAD
                 title = _("Nothing found.")
                 colour = await ctx.embed_colour()
                 embed = discord.Embed(title=title, colour=colour)
-=======
-                embed = discord.Embed(title=_("Nothing found."), colour=await ctx.embed_colour())
                 if result.exception_message:
                     embed.set_footer(text=result.exception_message)
->>>>>>> 710b520d
                 if await self.config.use_external_lavalink() and query.is_local:
                     embed.description = _(
                         "Local tracks will not work "
@@ -3327,7 +3208,7 @@
                         "This may be due to permissions or because Lavalink.jar is being run "
                         "in a different machine than the local tracks."
                     )
-                elif query.is_local and query.suffix in dataclasses._partially_supported_music_ext:
+                elif query.is_local and query.suffix in audio_dataclasses._partially_supported_music_ext:
                     title = _("Track is not playable.")
                     embed = discord.Embed(title=title, colour=colour)
                     embed.description = _(
@@ -3443,32 +3324,12 @@
                     )
             except IndexError:
                 self._play_lock(ctx, False)
-<<<<<<< HEAD
                 title = _("Nothing found")
                 desc = EmptyEmbed
                 if await ctx.bot.is_owner(ctx.author):
                     desc = _("Please check your console or logs for details.")
                 return await self._embed_msg(ctx, title=title, description=desc)
             description = get_track_description(single_track)
-=======
-                return await self._embed_msg(
-                    ctx, _("Nothing found. Check your Lavalink logs for details.")
-                )
-            query = audio_dataclasses.Query.process_input(single_track.uri)
-            if query.is_local:
-                if single_track.title != "Unknown title":
-                    description = "**{} - {}**\n{}".format(
-                        single_track.author,
-                        single_track.title,
-                        audio_dataclasses.LocalPath(single_track.uri).to_string_hidden(),
-                    )
-                else:
-                    description = "{}".format(
-                        audio_dataclasses.LocalPath(single_track.uri).to_string_hidden()
-                    )
-            else:
-                description = "**[{}]({})**".format(single_track.title, single_track.uri)
->>>>>>> 710b520d
             embed = discord.Embed(
                 colour=await ctx.embed_colour(), title=_("Track Enqueued"), description=description
             )
@@ -5727,7 +5588,7 @@
             if not tracks:
                 colour = await ctx.embed_colour()
                 embed = discord.Embed(title=_("Nothing found."), colour=colour)
-                if query.is_local and query.suffix in dataclasses._partially_supported_music_ext:
+                if query.is_local and query.suffix in audio_dataclasses._partially_supported_music_ext:
                     embed = discord.Embed(title=_("Track is not playable."), colour=colour)
                     embed.description = _(
                         "**{suffix}** is not a fully supported format and some "
@@ -5744,7 +5605,7 @@
             if not tracks:
                 colour = await ctx.embed_colour()
                 embed = discord.Embed(title=_("Nothing found."), colour=colour)
-                if query.is_local and query.suffix in dataclasses._partially_supported_music_ext:
+                if query.is_local and query.suffix in audio_dataclasses._partially_supported_music_ext:
                     embed = discord.Embed(title=_("Track is not playable."), colour=colour)
                     embed.description = _(
                         "**{suffix}** is not a fully supported format and some "
@@ -5805,20 +5666,7 @@
             player.queue.insert(0, bump_song)
             player.queue.pop(queue_len)
             await player.skip()
-<<<<<<< HEAD
             description = get_track_description(player.current)
-=======
-            query = audio_dataclasses.Query.process_input(player.current.uri)
-            if query.is_local:
-
-                if player.current.title == "Unknown title":
-                    description = "{}".format(query.track.to_string_hidden())
-                else:
-                    song = bold("{} - {}").format(player.current.author, player.current.title)
-                    description = "{}\n{}".format(song, query.track.to_string_hidden())
-            else:
-                description = f"**[{player.current.title}]({player.current.uri})**"
->>>>>>> 710b520d
             embed = discord.Embed(
                 colour=await ctx.embed_colour(),
                 title=_("Replaying Track"),
@@ -5860,35 +5708,10 @@
                     dur = "LIVE"
                 else:
                     dur = lavalink.utils.format_time(player.current.length)
-<<<<<<< HEAD
                 song = get_track_description(player.current)
                 song += _("\n Requested by: **{track.requester}**")
                 song += "\n\n{arrow}`{pos}`/`{dur}`"
                 song = song.format(track=player.current, arrow=arrow, pos=pos, dur=dur)
-=======
-
-                query = audio_dataclasses.Query.process_input(player.current)
-
-                if query.is_local:
-                    if player.current.title != "Unknown title":
-                        song = "**{track.author} - {track.title}**\n{uri}\n"
-                    else:
-                        song = "{uri}\n"
-                else:
-                    song = "**[{track.title}]({track.uri})**\n"
-                song += _("Requested by: **{track.requester}**")
-                song += "\n\n{arrow}`{pos}`/`{dur}`"
-                song = song.format(
-                    track=player.current,
-                    uri=audio_dataclasses.LocalPath(player.current.uri).to_string_hidden()
-                    if audio_dataclasses.Query.process_input(player.current.uri).is_local
-                    else player.current.uri,
-                    arrow=arrow,
-                    pos=pos,
-                    dur=dur,
-                )
-
->>>>>>> 710b520d
                 embed = discord.Embed(
                     colour=await ctx.embed_colour(), title=_("Now Playing"), description=song
                 )
@@ -6419,19 +6242,7 @@
             )
         index -= 1
         removed = player.queue.pop(index)
-<<<<<<< HEAD
         removed_title = get_track_description(removed)
-=======
-        query = audio_dataclasses.Query.process_input(removed.uri)
-        if query.is_local:
-            local_path = audio_dataclasses.LocalPath(removed.uri).to_string_hidden()
-            if removed.title == "Unknown title":
-                removed_title = local_path
-            else:
-                removed_title = "{} - {}\n{}".format(removed.author, removed.title, local_path)
-        else:
-            removed_title = removed.title
->>>>>>> 710b520d
         await self._embed_msg(
             ctx,
             title=_("Removed track from queue"),
@@ -6545,7 +6356,7 @@
                         )
                     elif (
                         query.is_local
-                        and query.suffix in dataclasses._partially_supported_music_ext
+                        and query.suffix in audio_dataclasses._partially_supported_music_ext
                     ):
                         embed = discord.Embed(title=_("Track is not playable."), colour=colour)
                         embed.description = _(
@@ -6623,7 +6434,7 @@
                         "This may be due to permissions or because Lavalink.jar is being run "
                         "in a different machine than the local tracks."
                     )
-                elif query.is_local and query.suffix in dataclasses._partially_supported_music_ext:
+                elif query.is_local and query.suffix in audio_dataclasses._partially_supported_music_ext:
                     embed = discord.Embed(title=_("Track is not playable."), colour=colour)
                     embed.description = _(
                         "**{suffix}** is not a fully supported format and some "
@@ -6754,7 +6565,7 @@
 
     @staticmethod
     def _format_search_options(search_choice):
-        query = dataclasses.Query.process_input(search_choice)
+        query = audio_dataclasses.Query.process_input(search_choice)
         description = get_track_description(search_choice)
         return description, query
 
