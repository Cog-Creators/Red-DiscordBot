--- conflicted
+++ resolved
@@ -428,29 +428,16 @@
                 "red_audio_queue_end", player.channel.guild, prev_song, prev_requester
             )
             if autoplay and not player.queue and player.fetch("playing_song") is not None:
-<<<<<<< HEAD
-                if self.owns_autoplay is None:
-                    try:
-                        await self.music_cache.autoplay(player)
-                    except DatabaseError:
-                        notify_channel = player.fetch("channel")
-                        if notify_channel:
-                            notify_channel = self.bot.get_channel(notify_channel)
-                            await self._embed_msg(
-                                notify_channel, title=_("Couldn't get a valid track.")
-                            )
-                        return
-                else:
-                    self.bot.dispatch(
-                        "red_audio_should_auto_play",
-                        player,
-                        player.channel.guild,
-                        player.channel,
-                        self.play_query,
-                    )
-=======
-                await self.music_cache.autoplay(player)
->>>>>>> 75757d87
+                try:
+                    await self.music_cache.autoplay(player)
+                except DatabaseError:
+                    notify_channel = player.fetch("channel")
+                    if notify_channel:
+                        notify_channel = self.bot.get_channel(notify_channel)
+                        await self._embed_msg(
+                            notify_channel, title=_("Couldn't get a valid track.")
+                        )
+                    return
 
         if event_type == lavalink.LavalinkEvents.TRACK_START and notify:
             notify_channel = player.fetch("channel")
@@ -607,6 +594,19 @@
         if not player.current:
             await player.play()
 
+    async def delegate_autoplay(self, cog: commands.Cog = None):
+        """
+        Parameters
+        ----------
+        cog: Optional[commands.Cog]
+            The Cog who is taking ownership of Audio's autoplay.
+            If :code:`None` gives ownership back to Audio
+        """
+        if isinstance(cog, commands.Cog):
+            self.owns_autoplay = cog
+        else:
+            del self.owns_autoplay
+
     @commands.group()
     @commands.guild_only()
     @commands.bot_has_permissions(embed_links=True)
@@ -1501,7 +1501,14 @@
                 vote_enabled=_("Enabled") if vote_enabled else _("Disabled"),
             )
 
-        if autoplay or autoplaylist["enabled"]:
+        if self.owns_autoplay is not None:
+            msg += (
+                "\n---"
+                + _("Auto-play Settings")
+                + "---        \n"
+                + _("Owning Cog:       [{name}]\n").format(name=self._cog_name)
+            )
+        elif autoplay or autoplaylist["enabled"]:
             if autoplaylist["enabled"]:
                 pname = autoplaylist["name"]
                 pid = autoplaylist["id"]
@@ -2492,7 +2499,7 @@
 
         shuffle = await self.config.guild(ctx.guild).shuffle()
         repeat = await self.config.guild(ctx.guild).repeat()
-        autoplay = await self.config.guild(ctx.guild).auto_play()
+        autoplay = await self.config.guild(ctx.guild).auto_play() or self.owns_autoplay
         text = ""
         text += (
             _("Auto-Play")
@@ -3246,29 +3253,16 @@
             )
         if not await self._currency_check(ctx, guild_data["jukebox_price"]):
             return
-<<<<<<< HEAD
-        if self.owns_autoplay is None:
-            try:
-                await self.music_cache.autoplay(player)
-            except DatabaseError:
-                notify_channel = player.fetch("channel")
-                if notify_channel:
-                    notify_channel = self.bot.get_channel(notify_channel)
-                    await self._embed_msg(notify_channel, title=_("Couldn't get a valid track."))
-                return
-        else:
-            self.bot.dispatch(
-                "red_audio_should_auto_play",
-                player,
-                player.channel.guild,
-                player.channel,
-                self.play_query,
-            )
-=======
-
-        await self.music_cache.autoplay(player)
-
->>>>>>> 75757d87
+
+        try:
+            await self.music_cache.autoplay(player)
+        except DatabaseError:
+            notify_channel = player.fetch("channel")
+            if notify_channel:
+                notify_channel = self.bot.get_channel(notify_channel)
+                await self._embed_msg(notify_channel, title=_("Couldn't get a valid track."))
+            return
+
         if not guild_data["auto_play"]:
             await ctx.invoke(self._autoplay_toggle)
         if not guild_data["notify"] and (
@@ -5970,7 +5964,7 @@
 
                 shuffle = await self.config.guild(ctx.guild).shuffle()
                 repeat = await self.config.guild(ctx.guild).repeat()
-                autoplay = await self.config.guild(ctx.guild).auto_play()
+                autoplay = await self.config.guild(ctx.guild).auto_play() or self.owns_autoplay
                 text = ""
                 text += (
                     _("Auto-Play")
@@ -6045,7 +6039,7 @@
     ):
         shuffle = await self.config.guild(ctx.guild).shuffle()
         repeat = await self.config.guild(ctx.guild).repeat()
-        autoplay = await self.config.guild(ctx.guild).auto_play()
+        autoplay = await self.config.guild(ctx.guild).auto_play() or self.owns_autoplay
 
         queue_num_pages = math.ceil(len(player.queue) / 10)
         queue_idx_start = (page_num - 1) * 10
@@ -7220,7 +7214,7 @@
 
     async def _skip_action(self, ctx: commands.Context, skip_to_track: int = None):
         player = lavalink.get_player(ctx.guild.id)
-        autoplay = await self.config.guild(player.channel.guild).auto_play()
+        autoplay = await self.config.guild(player.channel.guild).auto_play() or self.owns_autoplay
         if not player.current or (not player.queue and not autoplay):
             try:
                 pos, dur = player.position, player.current.length
@@ -7890,6 +7884,7 @@
 
     def cog_unload(self):
         if not self._cleaned_up:
+            self.bot.dispatch("red_audio_unload", self)
             self.session.detach()
             self.bot.loop.create_task(self._close_database())
             if self._disconnect_task:
