--- conflicted
+++ resolved
@@ -4,10 +4,6 @@
 
 
 def setup(bot: Red):
-<<<<<<< HEAD
-    bot.add_cog(Audio(bot))
-=======
     cog = Audio(bot)
     bot.add_cog(cog)
-    cog.start_up_task()
->>>>>>> 3702e2e9
+    cog.start_up_task()