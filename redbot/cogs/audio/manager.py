import asyncio
import asyncio.subprocess  # disables for # https://github.com/PyCQA/pylint/issues/1469
import itertools
import logging
import pathlib
import platform
import re
import shutil
import sys
import tempfile
import time
from typing import ClassVar, Final, List, Optional, Tuple, Pattern

import aiohttp
from tqdm import tqdm

from redbot.core import data_manager

from .errors import LavalinkDownloadFailed

log = logging.getLogger("red.audio.manager")
JAR_VERSION: Final[str] = "3.3.1"
<<<<<<< HEAD
JAR_BUILD: Final[int] = 986
=======
JAR_BUILD: Final[int] = 1050
>>>>>>> 424ecb27
LAVALINK_DOWNLOAD_URL: Final[str] = (
    "https://github.com/Cog-Creators/Lavalink-Jars/releases/download/"
    f"{JAR_VERSION}_{JAR_BUILD}/"
    "Lavalink.jar"
)
LAVALINK_DOWNLOAD_DIR: Final[pathlib.Path] = data_manager.cog_data_path(raw_name="Audio")
LAVALINK_JAR_FILE: Final[pathlib.Path] = LAVALINK_DOWNLOAD_DIR / "Lavalink.jar"
BUNDLED_APP_YML: Final[pathlib.Path] = pathlib.Path(__file__).parent / "data" / "application.yml"
LAVALINK_APP_YML: Final[pathlib.Path] = LAVALINK_DOWNLOAD_DIR / "application.yml"

_RE_READY_LINE: Final[Pattern] = re.compile(rb"Started Launcher in \S+ seconds")
_FAILED_TO_START: Final[Pattern] = re.compile(rb"Web server failed to start. (.*)")
_RE_BUILD_LINE: Final[Pattern] = re.compile(rb"Build:\s+(?P<build>\d+)")
_RE_JAVA_VERSION_LINE: Final[Pattern] = re.compile(
    r'version "(?P<major>\d+).(?P<minor>\d+).\d+(?:_\d+)?(?:-[A-Za-z0-9]+)?"'
)
_RE_JAVA_SHORT_VERSION: Final[Pattern] = re.compile(r'version "(?P<major>\d+)"')


class ServerManager:

    _java_available: ClassVar[Optional[bool]] = None
    _java_version: ClassVar[Optional[Tuple[int, int]]] = None
    _up_to_date: ClassVar[Optional[bool]] = None
    _blacklisted_archs: List[str] = []

    def __init__(self) -> None:
        self.ready: asyncio.Event = asyncio.Event()

        self._proc: Optional[asyncio.subprocess.Process] = None  # pylint:disable=no-member
        self._monitor_task: Optional[asyncio.Task] = None
        self._shutdown: bool = False

    async def start(self) -> None:
        arch_name = platform.machine()
        if arch_name in self._blacklisted_archs:
            raise asyncio.CancelledError(
                "You are attempting to run Lavalink audio on an unsupported machine architecture."
            )

        if self._proc is not None:
            if self._proc.returncode is None:
                raise RuntimeError("Internal Lavalink server is already running")
            elif self._shutdown:
                raise RuntimeError("Server manager has already been used - create another one")

        await self.maybe_download_jar()

        # Copy the application.yml across.
        # For people to customise their Lavalink server configuration they need to run it
        # externally
        shutil.copyfile(BUNDLED_APP_YML, LAVALINK_APP_YML)

        args = await self._get_jar_args()
        self._proc = await asyncio.subprocess.create_subprocess_exec(  # pylint:disable=no-member
            *args,
            cwd=str(LAVALINK_DOWNLOAD_DIR),
            stdout=asyncio.subprocess.PIPE,
            stderr=asyncio.subprocess.STDOUT,
        )

        log.info("Internal Lavalink server started. PID: %s", self._proc.pid)

        try:
            await asyncio.wait_for(self._wait_for_launcher(), timeout=120)
        except asyncio.TimeoutError:
            log.warning("Timeout occurred whilst waiting for internal Lavalink server to be ready")

        self._monitor_task = asyncio.create_task(self._monitor())

    @classmethod
    async def _get_jar_args(cls) -> List[str]:
        (java_available, java_version) = await cls._has_java()

        if not java_available:
            raise RuntimeError("You must install Java 11 for Lavalink to run.")

        return ["java", "-Djdk.tls.client.protocols=TLSv1.2", "-jar", str(LAVALINK_JAR_FILE)]

    @classmethod
    async def _has_java(cls) -> Tuple[bool, Optional[Tuple[int, int]]]:
        if cls._java_available is not None:
            # Return cached value if we've checked this before
            return cls._java_available, cls._java_version
        java_available = shutil.which("java") is not None
        if not java_available:
            cls.java_available = False
            cls.java_version = None
        else:
            cls._java_version = version = await cls._get_java_version()
            cls._java_available = (11, 0) <= version < (12, 0)
        return cls._java_available, cls._java_version

    @staticmethod
    async def _get_java_version() -> Tuple[int, int]:
        """This assumes we've already checked that java exists."""
        _proc: asyncio.subprocess.Process = await asyncio.create_subprocess_exec(  # pylint:disable=no-member
            "java", "-version", stdout=asyncio.subprocess.PIPE, stderr=asyncio.subprocess.PIPE
        )
        # java -version outputs to stderr
        _, err = await _proc.communicate()

        version_info: str = err.decode("utf-8")
        # We expect the output to look something like:
        #     $ java -version
        #     ...
        #     ... version "MAJOR.MINOR.PATCH[_BUILD]" ...
        #     ...
        # We only care about the major and minor parts though.

        lines = version_info.splitlines()
        for line in lines:
            match = _RE_JAVA_VERSION_LINE.search(line)
            short_match = _RE_JAVA_SHORT_VERSION.search(line)
            if match:
                return int(match["major"]), int(match["minor"])
            elif short_match:
                return int(short_match["major"]), 0

        raise RuntimeError(
            "The output of `java -version` was unexpected. Please report this issue on Red's "
            "issue tracker."
        )

    async def _wait_for_launcher(self) -> None:
        log.debug("Waiting for Lavalink server to be ready")
        lastmessage = 0
        for i in itertools.cycle(range(50)):
            line = await self._proc.stdout.readline()
            if _RE_READY_LINE.search(line):
                self.ready.set()
                break
            if _FAILED_TO_START.search(line):
                raise RuntimeError(f"Lavalink failed to start: {line.decode().strip()}")
            if self._proc.returncode is not None and lastmessage + 2 < time.time():
                # Avoid Console spam only print once every 2 seconds
                lastmessage = time.time()
                log.critical("Internal lavalink server exited early")
            if i == 49:
                # Sleep after 50 lines to prevent busylooping
                await asyncio.sleep(0.1)

    async def _monitor(self) -> None:
        while self._proc.returncode is None:
            await asyncio.sleep(0.5)

        # This task hasn't been cancelled - Lavalink was shut down by something else
        log.info("Internal Lavalink jar shutdown unexpectedly")
        if not self._has_java_error():
            log.info("Restarting internal Lavalink server")
            await self.start()
        else:
            log.critical(
                "Your Java is borked. Please find the hs_err_pid%d.log file"
                " in the Audio data folder and report this issue.",
                self._proc.pid,
            )

    def _has_java_error(self) -> bool:
        poss_error_file = LAVALINK_DOWNLOAD_DIR / "hs_err_pid{}.log".format(self._proc.pid)
        return poss_error_file.exists()

    async def shutdown(self) -> None:
        if self._shutdown is True or self._proc is None:
            # For convenience, calling this method more than once or calling it before starting it
            # does nothing.
            return
        log.info("Shutting down internal Lavalink server")
        if self._monitor_task is not None:
            self._monitor_task.cancel()
        self._proc.terminate()
        await self._proc.wait()
        self._shutdown = True

    @staticmethod
    async def _download_jar() -> None:
        log.info("Downloading Lavalink.jar...")
        async with aiohttp.ClientSession() as session:
            async with session.get(LAVALINK_DOWNLOAD_URL) as response:
                if response.status == 404:
                    # A 404 means our LAVALINK_DOWNLOAD_URL is invalid, so likely the jar version
                    # hasn't been published yet
                    raise LavalinkDownloadFailed(
                        f"Lavalink jar version {JAR_VERSION}_{JAR_BUILD} hasn't been published "
                        f"yet",
                        response=response,
                        should_retry=False,
                    )
                elif 400 <= response.status < 600:
                    # Other bad responses should be raised but we should retry just incase
                    raise LavalinkDownloadFailed(response=response, should_retry=True)
                fd, path = tempfile.mkstemp()
                file = open(fd, "wb")
                nbytes = 0
                with tqdm(
                    desc="Lavalink.jar",
                    total=response.content_length,
                    file=sys.stdout,
                    unit="B",
                    unit_scale=True,
                    miniters=1,
                    dynamic_ncols=True,
                    leave=False,
                ) as progress_bar:
                    try:
                        chunk = await response.content.read(1024)
                        while chunk:
                            chunk_size = file.write(chunk)
                            nbytes += chunk_size
                            progress_bar.update(chunk_size)
                            chunk = await response.content.read(1024)
                        file.flush()
                    finally:
                        file.close()

                shutil.move(path, str(LAVALINK_JAR_FILE), copy_function=shutil.copyfile)

        log.info("Successfully downloaded Lavalink.jar (%s bytes written)", format(nbytes, ","))

    @classmethod
    async def _is_up_to_date(cls):
        if cls._up_to_date is True:
            # Return cached value if we've checked this before
            return True
        args = await cls._get_jar_args()
        args.append("--version")
        _proc = await asyncio.subprocess.create_subprocess_exec(  # pylint:disable=no-member
            *args,
            cwd=str(LAVALINK_DOWNLOAD_DIR),
            stdout=asyncio.subprocess.PIPE,
            stderr=asyncio.subprocess.STDOUT,
        )
        stdout = (await _proc.communicate())[0]
        match = _RE_BUILD_LINE.search(stdout)
        if not match:
            # Output is unexpected, suspect corrupted jarfile
            return False
        build = int(match["build"])
        cls._up_to_date = build >= JAR_BUILD
        return cls._up_to_date

    @classmethod
    async def maybe_download_jar(cls):
        if not (LAVALINK_JAR_FILE.exists() and await cls._is_up_to_date()):
            await cls._download_jar()<|MERGE_RESOLUTION|>--- conflicted
+++ resolved
@@ -20,11 +20,7 @@
 
 log = logging.getLogger("red.audio.manager")
 JAR_VERSION: Final[str] = "3.3.1"
-<<<<<<< HEAD
-JAR_BUILD: Final[int] = 986
-=======
 JAR_BUILD: Final[int] = 1050
->>>>>>> 424ecb27
 LAVALINK_DOWNLOAD_URL: Final[str] = (
     "https://github.com/Cog-Creators/Lavalink-Jars/releases/download/"
     f"{JAR_VERSION}_{JAR_BUILD}/"
