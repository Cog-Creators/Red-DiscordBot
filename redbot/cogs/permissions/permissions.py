--- conflicted
+++ resolved
@@ -586,28 +586,8 @@
         Clears all global rules.
         """
         await self._confirm_then_clear_rules(ctx, is_guild=False)
-
-<<<<<<< HEAD
-        m = await ctx.send("Are you sure?")
-        for r in REACTS.keys():
-            await m.add_reaction(r)
-        try:
-            reaction, user = await self.bot.wait_for(
-                "reaction_add", check=lambda r, u: u == ctx.author and str(r) in REACTS, timeout=30
-            )
-        except asyncio.TimeoutError:
-            return await ctx.send(_("Ok, try responding with an emoji next time."))
-
-        if REACTS.get(str(reaction)):
-            await self.config.owner_models.clear()
-            await ctx.send(_("Global settings cleared."))
-        else:
-            await ctx.send(_("Okay."))
         self.invalidate_cache()
 
-    @commands.bot_has_permissions(add_reactions=True)
-=======
->>>>>>> c0d01f32
     @commands.guild_only()
     @checks.guildowner_or_permissions(administrator=True)
     @permissions.command(name="clearguildsettings")
@@ -616,6 +596,7 @@
         Clears all guild rules.
         """
         await self._confirm_then_clear_rules(ctx, is_guild=True)
+        self.invalidate_cache(ctx.guild.id)
 
     async def _confirm_then_clear_rules(self, ctx: commands.Context, is_guild: bool):
         if ctx.guild.me.permissions_in(ctx.channel).add_reactions:
@@ -654,7 +635,6 @@
                 await ctx.send(_("Global settings cleared."))
         else:
             await ctx.send(_("Okay."))
-        self.invalidate_cache(ctx.guild.id)
 
     def invalidate_cache(self, *to_invalidate):
         """
