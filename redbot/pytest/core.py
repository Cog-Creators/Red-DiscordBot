<<<<<<< HEAD
=======
# -*- coding: utf-8 -*-
>>>>>>> 097e7e56
# Standard Library
import random
import weakref

from collections import namedtuple
from pathlib import Path

# Red Dependencies
import pytest

from _pytest.monkeypatch import MonkeyPatch

# Red Imports
from redbot.core import Config, config as config_module, drivers
from redbot.core.bot import Red

__all__ = [
    "monkeysession",
    "override_data_path",
    "coroutine",
    "driver",
    "config",
    "config_fr",
    "red",
    "guild_factory",
    "empty_guild",
    "empty_channel",
    "empty_member",
    "empty_message",
    "empty_role",
    "empty_user",
    "member_factory",
    "user_factory",
    "ctx",
]


@pytest.fixture(scope="session")
def monkeysession(request):
    mpatch = MonkeyPatch()
    yield mpatch
    mpatch.undo()


@pytest.fixture(autouse=True)
def override_data_path(tmpdir):
    from redbot.core import data_manager

    data_manager.basic_config = data_manager.basic_config_default
    data_manager.basic_config["DATA_PATH"] = str(tmpdir)


@pytest.fixture()
def coroutine():
    async def some_coro(*args, **kwargs):
        return args, kwargs

    return some_coro


@pytest.fixture()
def driver(tmpdir_factory):
    import uuid

    rand = str(uuid.uuid4())
    path = Path(str(tmpdir_factory.mktemp(rand)))
    return drivers.get_driver("PyTest", str(random.randint(1, 999999)), data_path_override=path)


@pytest.fixture()
def config(driver):
    config_module._config_cache = weakref.WeakValueDictionary()
    conf = Config(cog_name="PyTest", unique_identifier=driver.unique_cog_identifier, driver=driver)
    yield conf


@pytest.fixture()
def config_fr(driver):
    """
    Mocked config object with force_register enabled.
    """
    config_module._config_cache = weakref.WeakValueDictionary()
    conf = Config(
        cog_name="PyTest",
        unique_identifier=driver.unique_cog_identifier,
        driver=driver,
        force_registration=True,
    )
    yield conf


# region Dpy Mocks
@pytest.fixture()
def guild_factory():
    mock_guild = namedtuple("Guild", "id members")

    class GuildFactory:
        @staticmethod
        def get():
            return mock_guild(random.randint(1, 999999999), [])

    return GuildFactory()


@pytest.fixture()
def empty_guild(guild_factory):
    return guild_factory.get()


@pytest.fixture(scope="module")
def empty_channel():
    mock_channel = namedtuple("Channel", "id")
    return mock_channel(random.randint(1, 999999999))


@pytest.fixture(scope="module")
def empty_role():
    mock_role = namedtuple("Role", "id")
    return mock_role(random.randint(1, 999999999))


@pytest.fixture()
def member_factory(guild_factory):
    mock_member = namedtuple("Member", "id guild display_name")

    class MemberFactory:
        @staticmethod
        def get():
            return mock_member(random.randint(1, 999999999), guild_factory.get(), "Testing_Name")

    return MemberFactory()


@pytest.fixture()
def empty_member(member_factory):
    return member_factory.get()


@pytest.fixture()
def user_factory():
    mock_user = namedtuple("User", "id")

    class UserFactory:
        @staticmethod
        def get():
            return mock_user(random.randint(1, 999999999))

    return UserFactory()


@pytest.fixture()
def empty_user(user_factory):
    return user_factory.get()


@pytest.fixture(scope="module")
def empty_message():
    mock_msg = namedtuple("Message", "content")
    return mock_msg("No content.")


@pytest.fixture()
def ctx(empty_member, empty_channel, red):
    mock_ctx = namedtuple("Context", "author guild channel message bot")
    return mock_ctx(empty_member, empty_member.guild, empty_channel, empty_message, red)


# endregion


# region Red Mock
@pytest.fixture()
def red(config_fr):
    from redbot.core.cli import parse_cli_flags

    cli_flags = parse_cli_flags(["ignore_me"])

    description = "Red v3 - Alpha"

    Config.get_core_conf = lambda *args, **kwargs: config_fr

    red = Red(cli_flags=cli_flags, description=description, dm_help=None, owner_id=None)

    yield red


# endregion<|MERGE_RESOLUTION|>--- conflicted
+++ resolved
@@ -1,7 +1,4 @@
-<<<<<<< HEAD
-=======
 # -*- coding: utf-8 -*-
->>>>>>> 097e7e56
 # Standard Library
 import random
 import weakref
@@ -99,8 +96,7 @@
     mock_guild = namedtuple("Guild", "id members")
 
     class GuildFactory:
-        @staticmethod
-        def get():
+        def get(self):
             return mock_guild(random.randint(1, 999999999), [])
 
     return GuildFactory()
@@ -128,8 +124,7 @@
     mock_member = namedtuple("Member", "id guild display_name")
 
     class MemberFactory:
-        @staticmethod
-        def get():
+        def get(self):
             return mock_member(random.randint(1, 999999999), guild_factory.get(), "Testing_Name")
 
     return MemberFactory()
@@ -145,8 +140,7 @@
     mock_user = namedtuple("User", "id")
 
     class UserFactory:
-        @staticmethod
-        def get():
+        def get(self):
             return mock_user(random.randint(1, 999999999))
 
     return UserFactory()
