--- conflicted
+++ resolved
@@ -1,7 +1,4 @@
-<<<<<<< HEAD
-=======
 # -*- coding: utf-8 -*-
->>>>>>> 097e7e56
 # Standard Library
 import abc
 import enum
@@ -269,7 +266,7 @@
 
         The driver must be initialized before this operation.
 
-        The BaseDriver provides a generic method which may be overridden
+        The BaseDriver provides a generic method which may be overriden
         by subclasses.
 
         Parameters
