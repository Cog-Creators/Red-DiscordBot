--- conflicted
+++ resolved
@@ -307,15 +307,13 @@
 
 @cog_i18n(_)
 class CogManagerUI:
-<<<<<<< HEAD
     """Commands to interface with Red's cog manager."""
-=======
+
     async def visible_paths(self, ctx):
         install_path = await ctx.bot.cog_mgr.install_path()
         cog_paths = await ctx.bot.cog_mgr.paths()
         cog_paths = [p for p in cog_paths if p != install_path]
         return cog_paths
->>>>>>> efdf6955
 
     @commands.command()
     @checks.is_owner()
