from __future__ import annotations

import asyncio
import datetime
from typing import Union, List, Optional, TYPE_CHECKING
from functools import wraps

import discord

from redbot.core.utils.chat_formatting import humanize_number
from . import Config, errors, commands
from .i18n import Translator

from .errors import BankPruneError
from .utils import AsyncIter

if TYPE_CHECKING:
    from .bot import Red

_ = Translator("Bank API", __file__)

__all__ = [
    "Account",
    "get_balance",
    "set_balance",
    "withdraw_credits",
    "deposit_credits",
    "can_spend",
    "transfer_credits",
    "wipe_bank",
    "get_account",
    "is_global",
    "set_global",
    "get_bank_name",
    "set_bank_name",
    "get_currency_name",
    "set_currency_name",
    "get_default_balance",
    "set_default_balance",
    "get_max_balance",
    "set_max_balance",
    "cost",
    "AbortPurchase",
    "bank_prune",
]

_MAX_BALANCE = 2 ** 63 - 1

_DEFAULT_GLOBAL = {
    "is_global": False,
    "bank_name": "Twentysix bank",
    "currency": "credits",
    "default_balance": 100,
    "max_balance": _MAX_BALANCE,
}

_DEFAULT_GUILD = {
    "bank_name": "Twentysix bank",
    "currency": "credits",
    "default_balance": 100,
    "max_balance": _MAX_BALANCE,
}

_DEFAULT_MEMBER = {"name": "", "balance": 0, "created_at": 0}

_DEFAULT_USER = _DEFAULT_MEMBER

<<<<<<< HEAD
_conf: Config = None
_bot: Red = None


def _init(bot):
    global _conf, _bot
    _bot = bot
    _conf = Config.get_conf(None, 384734293238749, cog_name="Bank", force_registration=True)
    _conf.register_global(**_DEFAULT_GLOBAL)
    _conf.register_guild(**_DEFAULT_GUILD)
    _conf.register_member(**_DEFAULT_MEMBER)
    _conf.register_user(**_DEFAULT_USER)
=======
_config: Config = None


def _init():
    global _config
    _config = Config.get_conf(None, 384734293238749, cog_name="Bank", force_registration=True)
    _config.register_global(**_DEFAULT_GLOBAL)
    _config.register_guild(**_DEFAULT_GUILD)
    _config.register_member(**_DEFAULT_MEMBER)
    _config.register_user(**_DEFAULT_USER)
>>>>>>> ad979180


class Account:
    """A single account.

    This class should ONLY be instantiated by the bank itself."""

    def __init__(self, name: str, balance: int, created_at: datetime.datetime):
        self.name = name if _bot.store_names else ""
        self.balance = balance
        self.created_at = created_at


def _encoded_current_time() -> int:
    """Get the current UTC time as a timestamp.
    
    Returns
    -------
    int
        The current UTC timestamp.

    """
    now = datetime.datetime.utcnow()
    return _encode_time(now)


def _encode_time(time: datetime.datetime) -> int:
    """Convert a datetime object to a serializable int.
    
    Parameters
    ----------
    time : datetime.datetime
        The datetime to convert.
        
    Returns
    -------
    int
        The timestamp of the datetime object.

    """
    ret = int(time.timestamp())
    return ret


def _decode_time(time: int) -> datetime.datetime:
    """Convert a timestamp to a datetime object.
    
    Parameters
    ----------
    time : int
        The timestamp to decode.
        
    Returns
    -------
    datetime.datetime
        The datetime object from the timestamp.

    """
    return datetime.datetime.utcfromtimestamp(time)


async def get_balance(member: discord.Member) -> int:
    """Get the current balance of a member.

    Parameters
    ----------
    member : discord.Member
        The member whose balance to check.

    Returns
    -------
    int
        The member's balance

    """
    acc = await get_account(member)
    return acc.balance


async def can_spend(member: discord.Member, amount: int) -> bool:
    """Determine if a member can spend the given amount.

    Parameters
    ----------
    member : discord.Member
        The member wanting to spend.
    amount : int
        The amount the member wants to spend.

    Returns
    -------
    bool
        :code:`True` if the member has a sufficient balance to spend the
        amount, else :code:`False`.

    """
    if _invalid_amount(amount):
        return False
    return await get_balance(member) >= amount


async def set_balance(member: Union[discord.Member, discord.User], amount: int) -> int:
    """Set an account balance.

    Parameters
    ----------
    member : Union[discord.Member, discord.User]
        The member whose balance to set.
    amount : int
        The amount to set the balance to.

    Returns
    -------
    int
        New account balance.

    Raises
    ------
    ValueError
        If attempting to set the balance to a negative number.
    RuntimeError
        If the bank is guild-specific and a discord.User object is provided.
    BalanceTooHigh
        If attempting to set the balance to a value greater than
        ``bank._MAX_BALANCE``.

    """
    if amount < 0:
        raise ValueError("Not allowed to have negative balance.")
    guild = getattr(member, "guild", None)
    max_bal = await get_max_balance(guild)
    if amount > max_bal:
        currency = await get_currency_name(guild)
        raise errors.BalanceTooHigh(
            user=member.display_name, max_balance=max_bal, currency_name=currency
        )
    if await is_global():
        group = _config.user(member)
    else:
        group = _config.member(member)
    await group.balance.set(amount)

    if await group.created_at() == 0:
        time = _encoded_current_time()
        await group.created_at.set(time)

    if _bot.store_names and await group.name() == "":
        await group.name.set(member.display_name)

    return amount


def _invalid_amount(amount: int) -> bool:
    return amount < 0


async def withdraw_credits(member: discord.Member, amount: int) -> int:
    """Remove a certain amount of credits from an account.

    Parameters
    ----------
    member : discord.Member
        The member to withdraw credits from.
    amount : int
        The amount to withdraw.

    Returns
    -------
    int
        New account balance.

    Raises
    ------
    ValueError
        If the withdrawal amount is invalid or if the account has insufficient
        funds.
    TypeError
        If the withdrawal amount is not an `int`.

    """
    if not isinstance(amount, int):
        raise TypeError("Withdrawal amount must be of type int, not {}.".format(type(amount)))
    if _invalid_amount(amount):
        raise ValueError(
            "Invalid withdrawal amount {} < 0".format(
                humanize_number(amount, override_locale="en_US")
            )
        )

    bal = await get_balance(member)
    if amount > bal:
        raise ValueError(
            "Insufficient funds {} > {}".format(
                humanize_number(amount, override_locale="en_US"),
                humanize_number(bal, override_locale="en_US"),
            )
        )

    return await set_balance(member, bal - amount)


async def deposit_credits(member: discord.Member, amount: int) -> int:
    """Add a given amount of credits to an account.

    Parameters
    ----------
    member : discord.Member
        The member to deposit credits to.
    amount : int
        The amount to deposit.

    Returns
    -------
    int
        The new balance.

    Raises
    ------
    ValueError
        If the deposit amount is invalid.
    TypeError
        If the deposit amount is not an `int`.

    """
    if not isinstance(amount, int):
        raise TypeError("Deposit amount must be of type int, not {}.".format(type(amount)))
    if _invalid_amount(amount):
        raise ValueError(
            "Invalid deposit amount {} <= 0".format(
                humanize_number(amount, override_locale="en_US")
            )
        )

    bal = await get_balance(member)
    return await set_balance(member, amount + bal)


async def transfer_credits(
    from_: Union[discord.Member, discord.User],
    to: Union[discord.Member, discord.User],
    amount: int,
):
    """Transfer a given amount of credits from one account to another.

    Parameters
    ----------
    from_: Union[discord.Member, discord.User]
        The member to transfer from.
    to : Union[discord.Member, discord.User]
        The member to transfer to.
    amount : int
        The amount to transfer.

    Returns
    -------
    int
        The new balance of the member gaining credits.

    Raises
    ------
    ValueError
        If the amount is invalid or if ``from_`` has insufficient funds.
    TypeError
        If the amount is not an `int`.
    RuntimeError
        If the bank is guild-specific and a discord.User object is provided.
    BalanceTooHigh
        If the balance after the transfer would be greater than
        ``bank._MAX_BALANCE``.
    """
    if not isinstance(amount, int):
        raise TypeError("Transfer amount must be of type int, not {}.".format(type(amount)))
    if _invalid_amount(amount):
        raise ValueError(
            "Invalid transfer amount {} <= 0".format(
                humanize_number(amount, override_locale="en_US")
            )
        )
    guild = getattr(to, "guild", None)
    max_bal = await get_max_balance(guild)

    if await get_balance(to) + amount > max_bal:
        currency = await get_currency_name(guild)
        raise errors.BalanceTooHigh(
            user=to.display_name, max_balance=max_bal, currency_name=currency
        )

    await withdraw_credits(from_, amount)
    return await deposit_credits(to, amount)


async def wipe_bank(guild: Optional[discord.Guild] = None) -> None:
    """Delete all accounts from the bank.

    Parameters
    ----------
    guild : discord.Guild
        The guild to clear accounts for. If unsupplied and the bank is
        per-server, all accounts in every guild will be wiped.

    """
    if await is_global():
        await _config.clear_all_users()
    else:
        await _config.clear_all_members(guild)


async def bank_prune(bot: Red, guild: discord.Guild = None, user_id: int = None) -> None:
    """Prune bank accounts from the bank.

    Parameters
    ----------
    bot : Red
        The bot.
    guild : discord.Guild
        The guild to prune. This is required if the bank is set to local.
    user_id : int
        The id of the user whose account will be pruned.
        If supplied this will prune only this user's bank account
        otherwise it will prune all invalid users from the bank.

    Raises
    ------
    BankPruneError
        If guild is :code:`None` and the bank is Local.

    """

    global_bank = await is_global()

    if global_bank:
        _guilds = set()
        _uguilds = set()
        if user_id is None:
            async for g in AsyncIter(bot.guilds, steps=100):
                if not g.unavailable and g.large and not g.chunked:
                    _guilds.add(g)
                elif g.unavailable:
                    _uguilds.add(g)
        group = _config._get_base_group(_config.USER)

    else:
        if guild is None:
            raise BankPruneError("'guild' can't be None when pruning a local bank")
        if user_id is None:
            _guilds = {guild} if not guild.unavailable and guild.large else set()
            _uguilds = {guild} if guild.unavailable else set()
        group = _config._get_base_group(_config.MEMBER, str(guild.id))

    if user_id is None:
        await bot.request_offline_members(*_guilds)
        accounts = await group.all()
        tmp = accounts.copy()
        members = bot.get_all_members() if global_bank else guild.members
        user_list = {str(m.id) for m in members if m.guild not in _uguilds}

    async with group.all() as bank_data:  # FIXME: use-config-bulk-update
        if user_id is None:
            for acc in tmp:
                if acc not in user_list:
                    del bank_data[acc]
        else:
            user_id = str(user_id)
            if user_id in bank_data:
                del bank_data[user_id]


async def get_leaderboard(positions: int = None, guild: discord.Guild = None) -> List[tuple]:
    """
    Gets the bank's leaderboard

    Parameters
    ----------
    positions : `int`
        The number of positions to get
    guild : discord.Guild
        The guild to get the leaderboard of. If the bank is global and this
        is provided, get only guild members on the leaderboard

    Returns
    -------
    `list` of `tuple`
        The sorted leaderboard in the form of :code:`(user_id, raw_account)`

    Raises
    ------
    TypeError
        If the bank is guild-specific and no guild was specified

    """
    if await is_global():
        raw_accounts = await _config.all_users()
        if guild is not None:
            tmp = raw_accounts.copy()
            for acc in tmp:
                if not guild.get_member(acc):
                    del raw_accounts[acc]
    else:
        if guild is None:
            raise TypeError("Expected a guild, got NoneType object instead!")
        raw_accounts = await _config.all_members(guild)
    sorted_acc = sorted(raw_accounts.items(), key=lambda x: x[1]["balance"], reverse=True)
    if positions is None:
        return sorted_acc
    else:
        return sorted_acc[:positions]


async def get_leaderboard_position(
    member: Union[discord.User, discord.Member]
) -> Union[int, None]:
    """
    Get the leaderboard position for the specified user

    Parameters
    ----------
    member : `discord.User` or `discord.Member`
        The user to get the leaderboard position of

    Returns
    -------
    `int`
        The position of the user on the leaderboard

    Raises
    ------
    TypeError
        If the bank is currently guild-specific and a `discord.User` object was passed in

    """
    if await is_global():
        guild = None
    else:
        guild = member.guild if hasattr(member, "guild") else None
    try:
        leaderboard = await get_leaderboard(None, guild)
    except TypeError:
        raise
    else:
        pos = discord.utils.find(lambda x: x[1][0] == member.id, enumerate(leaderboard, 1))
        if pos is None:
            return None
        else:
            return pos[0]


async def get_account(member: Union[discord.Member, discord.User]) -> Account:
    """Get the appropriate account for the given user or member.

    A member is required if the bank is currently guild specific.

    Parameters
    ----------
    member : `discord.User` or `discord.Member`
        The user whose account to get.

    Returns
    -------
    Account
        The user's account.

    """
    if await is_global():
        all_accounts = await _config.all_users()
    else:
        all_accounts = await _config.all_members(member.guild)

    if member.id not in all_accounts:
        acc_data = {"name": member.display_name, "created_at": _DEFAULT_MEMBER["created_at"]}
        try:
            acc_data["balance"] = await get_default_balance(member.guild)
        except AttributeError:
            acc_data["balance"] = await get_default_balance()
    else:
        acc_data = all_accounts[member.id]

    acc_data["created_at"] = _decode_time(acc_data["created_at"])
    return Account(**acc_data)


async def is_global() -> bool:
    """Determine if the bank is currently global.

    Returns
    -------
    bool
        :code:`True` if the bank is global, otherwise :code:`False`.

    """
    return await _config.is_global()


async def set_global(global_: bool) -> bool:
    """Set global status of the bank.

    .. important::

        All accounts are reset when you switch!

    Parameters
    ----------
    global_ : bool
        :code:`True` will set bank to global mode.

    Returns
    -------
    bool
        New bank mode, :code:`True` is global.

    Raises
    ------
    RuntimeError
        If bank is becoming global and a `discord.Member` was not provided.

    """
    if (await is_global()) is global_:
        return global_

    if await is_global():
        await _config.clear_all_users()
    else:
        await _config.clear_all_members()

    await _config.is_global.set(global_)
    return global_


async def get_bank_name(guild: discord.Guild = None) -> str:
    """Get the current bank name.

    Parameters
    ----------
    guild : `discord.Guild`, optional
        The guild to get the bank name for (required if bank is
        guild-specific).

    Returns
    -------
    str
        The bank's name.

    Raises
    ------
    RuntimeError
        If the bank is guild-specific and guild was not provided.

    """
    if await is_global():
        return await _config.bank_name()
    elif guild is not None:
        return await _config.guild(guild).bank_name()
    else:
        raise RuntimeError("Guild parameter is required and missing.")


async def set_bank_name(name: str, guild: discord.Guild = None) -> str:
    """Set the bank name.

    Parameters
    ----------
    name : str
        The new name for the bank.
    guild : `discord.Guild`, optional
        The guild to set the bank name for (required if bank is
        guild-specific).

    Returns
    -------
    str
        The new name for the bank.

    Raises
    ------
    RuntimeError
        If the bank is guild-specific and guild was not provided.

    """
    if await is_global():
        await _config.bank_name.set(name)
    elif guild is not None:
        await _config.guild(guild).bank_name.set(name)
    else:
        raise RuntimeError("Guild must be provided if setting the name of a guild-specific bank.")
    return name


async def get_currency_name(guild: discord.Guild = None) -> str:
    """Get the currency name of the bank.

    Parameters
    ----------
    guild : `discord.Guild`, optional
        The guild to get the currency name for (required if bank is
        guild-specific).

    Returns
    -------
    str
        The currency name.

    Raises
    ------
    RuntimeError
        If the bank is guild-specific and guild was not provided.

    """
    if await is_global():
        return await _config.currency()
    elif guild is not None:
        return await _config.guild(guild).currency()
    else:
        raise RuntimeError("Guild must be provided.")


async def set_currency_name(name: str, guild: discord.Guild = None) -> str:
    """Set the currency name for the bank.

    Parameters
    ----------
    name : str
        The new name for the currency.
    guild : `discord.Guild`, optional
        The guild to set the currency name for (required if bank is
        guild-specific).

    Returns
    -------
    str
        The new name for the currency.

    Raises
    ------
    RuntimeError
        If the bank is guild-specific and guild was not provided.

    """
    if await is_global():
        await _config.currency.set(name)
    elif guild is not None:
        await _config.guild(guild).currency.set(name)
    else:
        raise RuntimeError(
            "Guild must be provided if setting the currency name of a guild-specific bank."
        )
    return name


async def get_max_balance(guild: discord.Guild = None) -> int:
    """Get the max balance for the bank.

    Parameters
    ----------
    guild : `discord.Guild`, optional
        The guild to get the max balance for (required if bank is
        guild-specific).

    Returns
    -------
    int
        The maximum allowed balance.

    Raises
    ------
    RuntimeError
        If the bank is guild-specific and guild was not provided.

    """
    if await is_global():
        return await _config.max_balance()
    elif guild is not None:
        return await _config.guild(guild).max_balance()
    else:
        raise RuntimeError("Guild must be provided.")


async def set_max_balance(amount: int, guild: discord.Guild = None) -> int:
    """Set the maximum balance for the bank.

    Parameters
    ----------
    amount : int
        The new maximum balance.
    guild : `discord.Guild`, optional
        The guild to set the max balance for (required if bank is
        guild-specific).

    Returns
    -------
    int
        The new maximum balance.

    Raises
    ------
    RuntimeError
        If the bank is guild-specific and guild was not provided.
    ValueError
        If the amount is less than 0 or higher than 2 ** 63 - 1.
    """
    if not (0 < amount <= _MAX_BALANCE):
        raise ValueError(
            "Amount must be greater than zero and less than {max}.".format(
                max=humanize_number(_MAX_BALANCE, override_locale="en_US")
            )
        )

    if await is_global():
        await _config.max_balance.set(amount)
    elif guild is not None:
        await _config.guild(guild).max_balance.set(amount)
    else:
        raise RuntimeError(
            "Guild must be provided if setting the maximum balance of a guild-specific bank."
        )
    return amount


async def get_default_balance(guild: discord.Guild = None) -> int:
    """Get the current default balance amount.

    Parameters
    ----------
    guild : `discord.Guild`, optional
        The guild to get the default balance for (required if bank is
        guild-specific).

    Returns
    -------
    int
        The bank's default balance.

    Raises
    ------
    RuntimeError
        If the bank is guild-specific and guild was not provided.

    """
    if await is_global():
        return await _config.default_balance()
    elif guild is not None:
        return await _config.guild(guild).default_balance()
    else:
        raise RuntimeError("Guild is missing and required!")


async def set_default_balance(amount: int, guild: discord.Guild = None) -> int:
    """Set the default balance amount.

    Parameters
    ----------
    amount : int
        The new default balance.
    guild : `discord.Guild`, optional
        The guild to set the default balance for (required if bank is
        guild-specific).

    Returns
    -------
    int
        The new default balance.

    Raises
    ------
    RuntimeError
        If the bank is guild-specific and guild was not provided.
    ValueError
        If the amount is less than 0 or higher than the max allowed balance.

    """
    amount = int(amount)
    max_bal = await get_max_balance(guild)

    if not (0 <= amount <= max_bal):
        raise ValueError(
            "Amount must be greater than or equal zero and less than or equal {max}.".format(
                max=humanize_number(max_bal, override_locale="en_US")
            )
        )

    if await is_global():
        await _config.default_balance.set(amount)
    elif guild is not None:
        await _config.guild(guild).default_balance.set(amount)
    else:
        raise RuntimeError("Guild is missing and required.")

    return amount


class AbortPurchase(Exception):
    pass


def cost(amount: int):
    """
    Decorates a coroutine-function or command to have a cost.

    If the command raises an exception, the cost will be refunded.

    You can intentionally refund by raising `AbortPurchase`
    (this error will be consumed and not show to users)

    Other exceptions will propagate and will be handled by Red's (and/or
    any other configured) error handling.
    """
    if not isinstance(amount, int) or amount < 0:
        raise ValueError("This decorator requires an integer cost greater than or equal to zero")

    def deco(coro_or_command):
        is_command = isinstance(coro_or_command, commands.Command)
        if not is_command and not asyncio.iscoroutinefunction(coro_or_command):
            raise TypeError("@bank.cost() can only be used on commands or `async def` functions")

        coro = coro_or_command.callback if is_command else coro_or_command

        @wraps(coro)
        async def wrapped(*args, **kwargs):
            context: commands.Context = None
            for arg in args:
                if isinstance(arg, commands.Context):
                    context = arg
                    break

            if not context.guild and not await is_global():
                raise commands.UserFeedbackCheckFailure(
                    _("Can't pay for this command in DM without a global bank.")
                )
            try:
                await withdraw_credits(context.author, amount)
            except Exception:
                credits_name = await get_currency_name(context.guild)
                raise commands.UserFeedbackCheckFailure(
                    _("You need at least {cost} {currency} to use this command.").format(
                        cost=humanize_number(amount), currency=credits_name
                    )
                )
            else:
                try:
                    return await coro(*args, **kwargs)
                except AbortPurchase:
                    await deposit_credits(context.author, amount)
                except Exception:
                    await deposit_credits(context.author, amount)
                    raise

        if not is_command:
            return wrapped
        else:
            wrapped.__module__ = coro_or_command.callback.__module__
            coro_or_command.callback = wrapped
            return coro_or_command

    return deco<|MERGE_RESOLUTION|>--- conflicted
+++ resolved
@@ -65,31 +65,18 @@
 
 _DEFAULT_USER = _DEFAULT_MEMBER
 
-<<<<<<< HEAD
-_conf: Config = None
+_config: Config = None
 _bot: Red = None
 
 
 def _init(bot):
-    global _conf, _bot
+    global _config, _bot
     _bot = bot
-    _conf = Config.get_conf(None, 384734293238749, cog_name="Bank", force_registration=True)
-    _conf.register_global(**_DEFAULT_GLOBAL)
-    _conf.register_guild(**_DEFAULT_GUILD)
-    _conf.register_member(**_DEFAULT_MEMBER)
-    _conf.register_user(**_DEFAULT_USER)
-=======
-_config: Config = None
-
-
-def _init():
-    global _config
     _config = Config.get_conf(None, 384734293238749, cog_name="Bank", force_registration=True)
     _config.register_global(**_DEFAULT_GLOBAL)
     _config.register_guild(**_DEFAULT_GUILD)
     _config.register_member(**_DEFAULT_MEMBER)
     _config.register_user(**_DEFAULT_USER)
->>>>>>> ad979180
 
 
 class Account:
