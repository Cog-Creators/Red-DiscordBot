--- conflicted
+++ resolved
@@ -1,7 +1,4 @@
-<<<<<<< HEAD
-=======
 # -*- coding: utf-8 -*-
->>>>>>> 097e7e56
 # Standard Library
 import functools
 import re
@@ -158,10 +155,10 @@
     """
 
     async def convert(self, ctx, argument) -> dict:
+        bot = ctx.bot
         result = {}
-        match = re.split(r"[;, ]", argument)
-        # Provide two options to split incase for
-        # whatever reason one is part of the api key we're using
+        match = re.split(r";|,| ", argument)
+        # provide two options to split incase for whatever reason one is part of the api key we're using
         if len(match) > 1:
             result[match[0]] = "".join(r for r in match[1:])
         else:
@@ -173,7 +170,7 @@
 
 class DictConverter(dpy_commands.Converter):
     """
-    Converts pairs of space separated values to a dict
+    Converts pairs of space seperated values to a dict
     """
 
     def __init__(self, *expected_keys: str, delims: Optional[List[str]] = None):
