--- conflicted
+++ resolved
@@ -193,9 +193,6 @@
     bot_has_any_role as bot_has_any_role,
     before_invoke as before_invoke,
     after_invoke as after_invoke,
-<<<<<<< HEAD
-    HybridCommandError as HybridCommandError,
-=======
     CurrentChannel as CurrentChannel,
     Author as Author,
     param as param,
@@ -206,5 +203,5 @@
     Range as Range,
     RangeError as RangeError,
     parameter as parameter,
->>>>>>> 1241ea16
+    HybridCommandError as HybridCommandError,
 )