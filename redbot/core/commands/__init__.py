--- conflicted
+++ resolved
@@ -2,11 +2,6 @@
 from discord.ext.commands import *
 from .commands import *
 from .context import *
-<<<<<<< HEAD
-from .converters import *
-from .errors import *
-=======
 from .converter import *
 from .errors import *
-from .requires import *
->>>>>>> a9b328ff
+from .requires import *