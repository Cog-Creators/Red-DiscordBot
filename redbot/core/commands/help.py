# Warning: The implementation below touches several private attributes.
# While this implementation will be updated, and public interfaces maintained,
# derived classes should not assume these private attributes are version safe,
# and use the provided HelpSettings class for these settings.

# This is a full replacement of discord.py's help command
#
# This exists due to deficiencies in discord.py which conflict
# with our needs for per-context help settings
# see https://github.com/Rapptz/discord.py/issues/2123
#
# While the issue above discusses this as theoretical, merely interacting with config within
# the help command preparation was enough to cause
# demonstrable breakage in 150 help invokes in a 2 minute window.
# This is not an unreasonable volume on some already existing Red instances,
# especially since help is invoked for command groups
# automatically when subcommands are not provided correctly as user feedback.
#
# The implemented fix is in
# https://github.com/Rapptz/discord.py/commit/ad5beed8dd75c00bd87492cac17fe877033a3ea1
#
# While this fix would handle our immediate specific issues, it's less appropriate to use
# Where we do not have a downstream consumer to consider.
# Simply modifying the design to not be susceptible to the issue,
# rather than adding copy and deepcopy use in multiple places is better for us
#
# Additionally, this gives our users a bit more customization options including by
# 3rd party cogs down the road.

import abc
import asyncio
from collections import namedtuple
from dataclasses import dataclass, asdict as dc_asdict
from enum import Enum
from typing import Union, List, AsyncIterator, Iterable, cast

import discord
from discord.ext import commands as dpy_commands

from . import commands
from .context import Context
from ..i18n import Translator
from ..utils.views import SimpleMenu
from ..utils import can_user_react_in, menus
from ..utils.mod import mass_purge
from ..utils._internal_utils import fuzzy_command_search, format_fuzzy_results
from ..utils.chat_formatting import (
    bold,
    box,
    humanize_list,
    humanize_number,
    humanize_timedelta,
    pagify,
    underline,
)

__all__ = ["red_help", "RedHelpFormatter", "HelpSettings", "HelpFormatterABC"]

_ = Translator("Help", __file__)

HelpTarget = Union[commands.Command, commands.Group, commands.Cog, dpy_commands.bot.BotBase, str]

# The below could be a protocol if we pulled in typing_extensions from mypy.
SupportsCanSee = Union[commands.Command, commands.Group, dpy_commands.bot.BotBase, commands.Cog]

EmbedField = namedtuple("EmbedField", "name value inline")
EMPTY_STRING = "\N{ZERO WIDTH SPACE}"


class HelpMenuSetting(Enum):
    disabled = 0
    reactions = 1
    buttons = 2
    select = 3
    selectonly = 4


@dataclass(frozen=True)
class HelpSettings:
    """
    A representation of help settings.

    .. warning::

        This class is provisional.

    """

    page_char_limit: int = 1000
    max_pages_in_guild: int = 2
    use_menus: HelpMenuSetting = HelpMenuSetting(0)
    show_hidden: bool = False
    show_aliases: bool = True
    verify_checks: bool = True
    verify_exists: bool = False
    tagline: str = ""
    delete_delay: int = 0
    use_tick: bool = False
    react_timeout: int = 30

    # Contrib Note: This is intentional to not accept the bot object
    # There are plans to allow guild and user specific help settings
    # Adding a non-context based method now would involve a breaking
    # change later.
    # At a later date, more methods should be exposed for
    # non-context based creation.
    #
    # This is also why we aren't just caching the
    # current state of these settings on the bot object.
    @classmethod
    async def from_context(cls, context: Context):
        """
        Get the HelpSettings for the current context
        """
        settings = await context.bot._config.help.all()
        menus = settings.pop("use_menus", 0)
        return cls(**settings, use_menus=HelpMenuSetting(menus))

    @property
    def pretty(self):
        """Returns a discord safe representation of the settings"""

        def bool_transformer(val):
            if val is False:
                return _("No")
            if val is True:
                return _("Yes")
            return val

        data = {k: bool_transformer(v) for k, v in dc_asdict(self).items()}

        if not self.delete_delay:
            data["delete_delay"] = _("Disabled")
        else:
            data["delete_delay"] = humanize_timedelta(seconds=self.delete_delay)

        if tag := data.pop("tagline", ""):
            tagline_info = _("\nCustom Tagline: {tag}").format(tag=tag)
        else:
            tagline_info = ""

        data["tagline_info"] = tagline_info
        menus_str = {
            HelpMenuSetting.disabled: _("No"),
            HelpMenuSetting.reactions: _("Yes, reactions"),
            HelpMenuSetting.buttons: _("Yes, buttons"),
            HelpMenuSetting.select: _("Yes, buttons with select menu"),
            HelpMenuSetting.selectonly: _("Yes, select menu only"),
        }
        data["use_menus"] = menus_str[self.use_menus]

        return _(
            "Maximum characters per page: {page_char_limit}"
            "\nMaximum pages per guild (only used if menus are not used): {max_pages_in_guild}"
            "\nHelp is a menu: {use_menus}"
            "\nHelp shows hidden commands: {show_hidden}"
            "\nHelp shows commands aliases: {show_aliases}"
            "\nHelp only shows commands which can be used: {verify_checks}"
            "\nHelp shows unusable commands when asked directly: {verify_exists}"
            "\nDelete delay: {delete_delay}"
            "\nReact with a checkmark when help is sent via DM: {use_tick}"
            "\nReaction timeout (only used if menus are used): {react_timeout} seconds"
            "{tagline_info}"
        ).format_map(data)


class NoCommand(Exception):
    pass


class NoSubCommand(Exception):
    def __init__(self, *, last, not_found):
        self.last = last
        self.not_found = not_found


class HelpFormatterABC(abc.ABC):
    """
    Describes the required interface of a help formatter.

    Additional notes for 3rd party developers are included in this class.

    .. note::
        You may define __init__ however you want
        (such as to include config),
        Red will not initialize a formatter for you,
        and must be passed an initialized formatter.

        If you want to use Red's existing settings, use ``HelpSettings.from_context``

    .. warning::

        This class is documented but provisional with expected changes.

        In the future, this class will receive changes to support
        invoking the help command without context.
    """

    @abc.abstractmethod
    async def send_help(
        self, ctx: Context, help_for: HelpTarget = None, *, from_help_command: bool = False
    ):
        """
        This is (currently) the only method you must implement.

        This method should handle any and all errors which may arise.

        The types subclasses must handle are defined as ``HelpTarget``
        """
        ...


class RedHelpFormatter(HelpFormatterABC):
    """
    Red's help implementation

    This is intended to be overridable in parts to only change some behavior.

    While this exists as a class for easy partial overriding,
    most implementations should not need or want a shared state.

    .. warning::

        This class is documented but may receive changes between
        versions without warning as needed.
        The supported way to modify help is to write a separate formatter.

        The primary reason for this class being documented is to allow
        the opaque use of the class as a fallback, as any method in base
        class which is intended for use will be present and implemented here.

    .. note::

        This class may use various internal methods which are not safe to
        use in third party code.
        The internal methods used here may change,
        with this class being updated at the same time.
    """

    async def send_help(
        self, ctx: Context, help_for: HelpTarget = None, *, from_help_command: bool = False
    ):
        """
        This delegates to other functions.

        For most cases, you should use this and only this directly.
        """

        help_settings = await HelpSettings.from_context(ctx)

        if help_for is None or isinstance(help_for, dpy_commands.bot.BotBase):
            await self.format_bot_help(ctx, help_settings=help_settings)
            return

        if isinstance(help_for, str):
            try:
                help_for = self.parse_command(ctx, help_for)
            except NoCommand:
                await self.command_not_found(ctx, help_for, help_settings=help_settings)
                return
            except NoSubCommand as exc:
                if help_settings.verify_exists:
                    await self.subcommand_not_found(
                        ctx, exc.last, exc.not_found, help_settings=help_settings
                    )
                    return
                help_for = exc.last

        if isinstance(help_for, commands.Cog):
            await self.format_cog_help(ctx, help_for, help_settings=help_settings)
        else:
            await self.format_command_help(ctx, help_for, help_settings=help_settings)

    async def get_cog_help_mapping(
        self, ctx: Context, obj: commands.Cog, help_settings: HelpSettings
    ):
        iterator = filter(lambda c: c.parent is None and c.cog is obj, ctx.bot.commands)
        return {
            com.name: com
            async for com in self.help_filter_func(ctx, iterator, help_settings=help_settings)
        }

    async def get_group_help_mapping(
        self, ctx: Context, obj: commands.Group, help_settings: HelpSettings
    ):
        return {
            com.name: com
            async for com in self.help_filter_func(
                ctx, obj.all_commands.values(), help_settings=help_settings
            )
        }

    async def get_bot_help_mapping(self, ctx, help_settings: HelpSettings):
        sorted_iterable = []
        for cogname, cog in (*sorted(ctx.bot.cogs.items()), (None, None)):
            cm = await self.get_cog_help_mapping(ctx, cog, help_settings=help_settings)
            if cm:
                sorted_iterable.append((cogname, cm))
        return sorted_iterable

    @staticmethod
    def get_default_tagline(ctx: Context):
        return _(
            "Type {command1} for more info on a command. "
            "You can also type {command2} for more info on a category."
        ).format(
            command1=f"{ctx.clean_prefix}help <command>",
            command2=f"{ctx.clean_prefix}help <category>",
        )

    @staticmethod
    def format_tagline(ctx: Context, tagline: str):
        if not tagline:
            return
        return tagline.replace("[p]", ctx.clean_prefix)

    @staticmethod
    def get_command_signature(ctx: Context, command: commands.Command) -> str:
        parent = command.parent
        entries = []
        while parent is not None:
            if not parent.signature or parent.invoke_without_command:
                entries.append(parent.name)
            else:
                entries.append(parent.name + " " + parent.signature)
            parent = parent.parent
        parent_sig = (" ".join(reversed(entries)) + " ") if entries else ""

        return f"{ctx.clean_prefix}{parent_sig}{command.name} {command.signature}"

    async def format_command_help(
        self, ctx: Context, obj: commands.Command, help_settings: HelpSettings
    ):
        send = help_settings.verify_exists
        if not send:
            async for __ in self.help_filter_func(
                ctx, (obj,), bypass_hidden=True, help_settings=help_settings
            ):
                # This is a really lazy option for not
                # creating a separate single case version.
                # It is efficient though
                #
                # We do still want to bypass the hidden requirement on
                # a specific command explicitly invoked here.
                send = True

        if not send:
            return

        command = obj

        description = command.description or ""

        tagline = self.format_tagline(ctx, help_settings.tagline) or self.get_default_tagline(ctx)
        signature = _("Syntax: {command_signature}").format(
            command_signature=self.get_command_signature(ctx, command)
        )

        aliases = command.aliases
        if help_settings.show_aliases and aliases:
            alias_fmt = _("Aliases") if len(command.aliases) > 1 else _("Alias")
            aliases = sorted(aliases, key=len)

            a_counter = 0
            valid_alias_list = []
            for alias in aliases:
                if (a_counter := a_counter + len(alias)) < 500:
                    valid_alias_list.append(alias)
                else:
                    break

            a_diff = len(aliases) - len(valid_alias_list)
            aliases_list = [
                f"{ctx.clean_prefix}{command.parent.qualified_name + ' ' if command.parent else ''}{alias}"
                for alias in valid_alias_list
            ]
            if len(valid_alias_list) < 10:
                aliases_content = humanize_list(aliases_list)
            else:
                aliases_formatted_list = ", ".join(aliases_list)
                if a_diff > 1:
                    aliases_content = _("{aliases} and {number} more aliases.").format(
                        aliases=aliases_formatted_list, number=humanize_number(a_diff)
                    )
                else:
                    aliases_content = _("{aliases} and one more alias.").format(
                        aliases=aliases_formatted_list
                    )
            signature += f"\n{alias_fmt}: {aliases_content}"

        subcommands = None
        if hasattr(command, "all_commands"):
            grp = cast(commands.Group, command)
            subcommands = await self.get_group_help_mapping(ctx, grp, help_settings=help_settings)

        if await self.embed_requested(ctx):
            emb = {"embed": {"title": "", "description": ""}, "footer": {"text": ""}, "fields": []}

            if description:
                emb["embed"]["title"] = f"*{description[:250]}*"

            emb["footer"]["text"] = tagline
            emb["embed"]["description"] = box(signature)

            command_help = command.format_help_for_context(ctx)
            if command_help:
                splitted = filter(None, command_help.split("\n\n"))
                try:
                    name = next(splitted)
                except StopIteration:
                    # all parts are empty
                    pass
                else:
                    value = "\n\n".join(splitted)
                    if not value:
                        value = EMPTY_STRING
                    field = EmbedField(name[:250], value[:1024], False)
                    emb["fields"].append(field)

            if subcommands:

                def shorten_line(a_line: str) -> str:
                    if len(a_line) < 70:  # embed max width needs to be lower
                        return a_line
                    return a_line[:67].rstrip() + "..."

                subtext = "\n".join(
                    shorten_line(f"**{name}** {command.format_shortdoc_for_context(ctx)}")
                    for name, command in sorted(subcommands.items())
                )
                for i, page in enumerate(pagify(subtext, page_length=500, shorten_by=0)):
                    if i == 0:
                        title = bold(underline(_("Subcommands:")), escape_formatting=False)
                    else:
                        title = bold(underline(_("Subcommands:")), escape_formatting=False) + _(
                            " (continued)"
                        )
                    field = EmbedField(title, page, False)
                    emb["fields"].append(field)

            await self.make_and_send_embeds(ctx, emb, help_settings=help_settings)

        else:  # Code blocks:
            subtext = None
            subtext_header = None
            if subcommands:
                subtext_header = _("Subcommands:")
                max_width = max(discord.utils._string_width(name) for name in subcommands.keys())

                def width_maker(cmds):
                    doc_max_width = 80 - max_width
                    for nm, com in sorted(cmds):
                        width_gap = discord.utils._string_width(nm) - len(nm)
                        doc = com.format_shortdoc_for_context(ctx)
                        if len(doc) > doc_max_width:
                            doc = doc[: doc_max_width - 3].rstrip() + "..."
                        yield nm, doc, max_width - width_gap

                subtext = "\n".join(
                    f"  {name:<{width}} {doc}"
                    for name, doc, width in width_maker(subcommands.items())
                )

            to_page = "\n\n".join(
                filter(
                    None,
                    (
                        description,
                        signature,
                        command.format_help_for_context(ctx),
                        subtext_header,
                        subtext,
                    ),
                )
            )
            pages = [box(p) for p in pagify(to_page)]
            await self.send_pages(ctx, pages, embed=False, help_settings=help_settings)

    @staticmethod
    def group_embed_fields(fields: List[EmbedField], max_chars=1000):
        curr_group = []
        ret = []
        current_count = 0

        for i, f in enumerate(fields):
            f_len = len(f.value) + len(f.name)

            # Commands start at the 1st index of fields, i < 2 is a hacky workaround for now
            if not current_count or f_len + current_count < max_chars or i < 2:
                current_count += f_len
                curr_group.append(f)
            elif curr_group:
                ret.append(curr_group)
                current_count = f_len
                curr_group = [f]
        else:
            if curr_group:
                ret.append(curr_group)

        return ret

    async def make_and_send_embeds(self, ctx, embed_dict: dict, help_settings: HelpSettings):
        pages = []

        page_char_limit = help_settings.page_char_limit
        page_char_limit = min(page_char_limit, 5500)  # Just in case someone was manually...

        author_info = {
            "name": _("{ctx.me.display_name} Help Menu").format(ctx=ctx),
            "icon_url": ctx.me.display_avatar,
        }

        # Offset calculation here is for total embed size limit
        # 20 accounts for# *Page {i} of {page_count}*
        offset = len(author_info["name"]) + 20
        foot_text = embed_dict["footer"]["text"]
        if foot_text:
            offset += len(foot_text)
        offset += len(embed_dict["embed"]["description"])
        offset += len(embed_dict["embed"]["title"])

        # In order to only change the size of embeds when necessary for this rather
        # than change the existing behavior for people unaffected by this
        # we're only modifying the page char limit should they be impacted.
        # We could consider changing this to always just subtract the offset,
        # But based on when this is being handled (very end of 3.2 release)
        # I'd rather not stick a major visual behavior change in at the last moment.
        if page_char_limit + offset > 5500:
            # This is still necessary with the max interaction above
            # While we could subtract 100% of the time the offset from page_char_limit
            # the intent here is to shorten again
            # *only* when necessary, by the exact necessary amount
            # To retain a visual match with prior behavior.
            page_char_limit = 5500 - offset
        elif page_char_limit < 250:
            # Prevents an edge case where a combination of long cog help and low limit
            # Could prevent anything from ever showing up.
            # This lower bound is safe based on parts of embed in use.
            page_char_limit = 250

        field_groups = self.group_embed_fields(embed_dict["fields"], page_char_limit)

        color = await ctx.embed_color()
        page_count = len(field_groups)

        if not field_groups:  # This can happen on single command without a docstring
            embed = discord.Embed(color=color, **embed_dict["embed"])
            embed.set_author(**author_info)
            embed.set_footer(**embed_dict["footer"])
            pages.append(embed)

        for i, group in enumerate(field_groups, 1):
            embed = discord.Embed(color=color, **embed_dict["embed"])

            if page_count > 1:
                description = _("*Page {page_num} of {page_count}*\n{content_description}").format(
                    content_description=embed.description, page_num=i, page_count=page_count
                )
                embed.description = description

            embed.set_author(**author_info)

            for field in group:
                embed.add_field(**field._asdict())

            embed.set_footer(**embed_dict["footer"])

            pages.append(embed)

        await self.send_pages(ctx, pages, embed=True, help_settings=help_settings)

    async def format_cog_help(self, ctx: Context, obj: commands.Cog, help_settings: HelpSettings):
        coms = await self.get_cog_help_mapping(ctx, obj, help_settings=help_settings)
        if not (coms or help_settings.verify_exists):
            return

        description = obj.format_help_for_context(ctx)
        tagline = self.format_tagline(ctx, help_settings.tagline) or self.get_default_tagline(ctx)

        if await self.embed_requested(ctx):
            emb = {"embed": {"title": "", "description": ""}, "footer": {"text": ""}, "fields": []}

            emb["footer"]["text"] = tagline
            if description:
                splitted = filter(None, description.split("\n\n"))
                try:
                    name = next(splitted)
                except StopIteration:
                    # all parts are empty
                    pass
                else:
                    value = "\n\n".join(splitted)
                    if not value:
                        value = EMPTY_STRING
                    field = EmbedField(name[:252], value[:1024], False)
                    emb["fields"].append(field)

            if coms:

                def shorten_line(a_line: str) -> str:
                    if len(a_line) < 70:  # embed max width needs to be lower
                        return a_line
                    return a_line[:67].rstrip() + "..."

                command_text = "\n".join(
                    shorten_line(f"{bold(name)} {command.format_shortdoc_for_context(ctx)}")
                    for name, command in sorted(coms.items())
                )
                for i, page in enumerate(pagify(command_text, page_length=500, shorten_by=0)):
                    if i == 0:
                        title = underline(bold(_("Commands:")), escape_formatting=False)
                    else:
                        title = underline(bold(_("Commands:")), escape_formatting=False) + _(
                            " (continued)"
                        )
                    field = EmbedField(title, page, False)
                    emb["fields"].append(field)

            await self.make_and_send_embeds(ctx, emb, help_settings=help_settings)

        else:
            subtext = None
            subtext_header = None
            if coms:
                subtext_header = _("Commands:")
                max_width = max(discord.utils._string_width(name) for name in coms.keys())

                def width_maker(cmds):
                    doc_max_width = 80 - max_width
                    for nm, com in sorted(cmds):
                        width_gap = discord.utils._string_width(nm) - len(nm)
                        doc = com.format_shortdoc_for_context(ctx)
                        if len(doc) > doc_max_width:
                            doc = doc[: doc_max_width - 3].rstrip() + "..."
                        yield nm, doc, max_width - width_gap

                subtext = "\n".join(
                    f"  {name:<{width}} {doc}" for name, doc, width in width_maker(coms.items())
                )

            to_page = "\n\n".join(filter(None, (description, subtext_header, subtext)))
            pages = [box(p) for p in pagify(to_page)]
            await self.send_pages(ctx, pages, embed=False, help_settings=help_settings)

    async def format_bot_help(self, ctx: Context, help_settings: HelpSettings):
        coms = await self.get_bot_help_mapping(ctx, help_settings=help_settings)
        if not coms:
            return

        description = ctx.bot.description or ""
        tagline = self.format_tagline(ctx, help_settings.tagline) or self.get_default_tagline(ctx)

        if await self.embed_requested(ctx):
            emb = {"embed": {"title": "", "description": ""}, "footer": {"text": ""}, "fields": []}

            emb["footer"]["text"] = tagline
            if description:
                emb["embed"]["title"] = f"*{description[:250]}*"

            for cog_name, data in coms:
                if cog_name:
                    title = underline(bold(f"{cog_name}:"), escape_formatting=False)
                else:
                    title = underline(bold(_("No Category:")), escape_formatting=False)

                def shorten_line(a_line: str) -> str:
                    if len(a_line) < 70:  # embed max width needs to be lower
                        return a_line
                    return a_line[:67].rstrip() + "..."

                cog_text = "\n".join(
                    shorten_line(f"**{name}** {command.format_shortdoc_for_context(ctx)}")
                    for name, command in sorted(data.items())
                )

                for i, page in enumerate(pagify(cog_text, page_length=1000, shorten_by=0)):
                    title = title if i < 1 else _("{title} (continued)").format(title=title)
                    field = EmbedField(title, page, False)
                    emb["fields"].append(field)

            await self.make_and_send_embeds(ctx, emb, help_settings=help_settings)

        else:
            to_join = []
            if description:
                to_join.append(f"{description}\n")

            names = []
            for k, v in coms:
                names.extend(list(v.name for v in v.values()))

            max_width = max(
                discord.utils._string_width((name or _("No Category:"))) for name in names
            )

            def width_maker(cmds):
                doc_max_width = 80 - max_width
                for nm, com in cmds:
                    width_gap = discord.utils._string_width(nm) - len(nm)
                    doc = com.format_shortdoc_for_context(ctx)
                    if len(doc) > doc_max_width:
                        doc = doc[: doc_max_width - 3].rstrip() + "..."
                    yield nm, doc, max_width - width_gap

            for cog_name, data in coms:
                title = f"{cog_name}:" if cog_name else _("No Category:")
                to_join.append(title)

                for name, doc, width in width_maker(sorted(data.items())):
                    to_join.append(f"  {name:<{width}} {doc}")

            to_join.append(f"\n{tagline}")
            to_page = "\n".join(to_join)
            pages = [box(p) for p in pagify(to_page)]
            await self.send_pages(ctx, pages, embed=False, help_settings=help_settings)

    @staticmethod
    async def help_filter_func(
        ctx,
        objects: Iterable[SupportsCanSee],
        help_settings: HelpSettings,
        bypass_hidden=False,
    ) -> AsyncIterator[SupportsCanSee]:
        """
        This does most of actual filtering.
        """
        show_hidden = bypass_hidden or help_settings.show_hidden
        verify_checks = help_settings.verify_checks

        # TODO: Settings for this in core bot db
        for obj in objects:
            if verify_checks and not show_hidden:
                # Default Red behavior, can_see includes a can_run check.
                if await obj.can_see(ctx) and getattr(obj, "enabled", True):
                    yield obj
            elif verify_checks:
                try:
                    can_run = await obj.can_run(ctx)
                except discord.DiscordException:
                    can_run = False
                if can_run and getattr(obj, "enabled", True):
                    yield obj
            elif not show_hidden:
                if not getattr(obj, "hidden", False):  # Cog compatibility
                    yield obj
            else:
                yield obj

    async def embed_requested(self, ctx: Context) -> bool:
        return await ctx.bot.embed_requested(channel=ctx, command=red_help)

    async def command_not_found(self, ctx, help_for, help_settings: HelpSettings):
        """
        Sends an error, fuzzy help, or stays quiet based on settings
        """
        fuzzy_commands = await fuzzy_command_search(
            ctx,
            help_for,
            commands=self.help_filter_func(
                ctx, ctx.bot.walk_commands(), help_settings=help_settings
            ),
            min_score=75,
        )
        use_embeds = await self.embed_requested(ctx)
        if fuzzy_commands:
            ret = await format_fuzzy_results(ctx, fuzzy_commands, embed=use_embeds)
            if use_embeds:
                ret.set_author(
                    name=_("{ctx.me.display_name} Help Menu").format(ctx=ctx),
                    icon_url=ctx.me.display_avatar,
                )
                tagline = self.format_tagline(
                    ctx, help_settings.tagline
                ) or self.get_default_tagline(ctx)
                ret.set_footer(text=tagline)
                await ctx.send(embed=ret)
            else:
                await ctx.send(ret)
        elif help_settings.verify_exists:
            ret = _("Help topic for {command_name} not found.").format(command_name=bold(help_for))
            if use_embeds:
                ret = discord.Embed(color=(await ctx.embed_color()), description=ret)
                ret.set_author(
                    name=_("{ctx.me.display_name} Help Menu").format(ctx=ctx),
                    icon_url=ctx.me.display_avatar,
                )
                tagline = self.format_tagline(
                    ctx, help_settings.tagline
                ) or self.get_default_tagline(ctx)
                ret.set_footer(text=tagline)
                await ctx.send(embed=ret)
            else:
                await ctx.send(ret)

    async def subcommand_not_found(self, ctx, command, not_found, help_settings: HelpSettings):
        """
        Sends an error
        """
        ret = _("Command {command_name} has no subcommand named {not_found}.").format(
            command_name=bold(command.qualified_name), not_found=bold(not_found[0])
        )
        if await self.embed_requested(ctx):
            ret = discord.Embed(color=(await ctx.embed_color()), description=ret)
            ret.set_author(
                name=_("{ctx.me.display_name} Help Menu").format(ctx=ctx),
                icon_url=ctx.me.display_avatar,
            )
            tagline = self.format_tagline(ctx, help_settings.tagline) or self.get_default_tagline(
                ctx
            )
            ret.set_footer(text=tagline)
            await ctx.send(embed=ret)
        else:
            await ctx.send(ret)

    @staticmethod
    def parse_command(ctx, help_for: str):
        """
        Handles parsing
        """

        maybe_cog = ctx.bot.get_cog(help_for)
        if maybe_cog:
            return maybe_cog

        com = ctx.bot
        last = None

        clist = help_for.split()

        for index, item in enumerate(clist):
            try:
                com = com.all_commands[item]
                # TODO: This doesn't handle valid command aliases.
                # swap parsing method to use get_command.
            except (KeyError, AttributeError):
                if last:
                    raise NoSubCommand(last=last, not_found=clist[index:]) from None
                else:
                    raise NoCommand() from None
            else:
                last = com

        return com

    async def send_pages(
        self,
        ctx: Context,
        pages: List[Union[str, discord.Embed]],
        embed: bool = True,
        help_settings: HelpSettings = None,
    ):
        """
        Sends pages based on settings.
        """
<<<<<<< HEAD

        # save on config calls
        channel_permissions = ctx.channel.permissions_for(ctx.me)
        max_pages_in_guild = help_settings.max_pages_in_guild

        if not (
            channel_permissions.add_reactions
            and channel_permissions.read_message_history
            and help_settings.use_menus
=======
        if help_settings.use_menus.value >= HelpMenuSetting.buttons.value:
            use_select = help_settings.use_menus.value == 3
            select_only = help_settings.use_menus.value == 4
            await SimpleMenu(
                pages,
                timeout=help_settings.react_timeout,
                use_select_menu=use_select,
                use_select_only=select_only,
            ).start(ctx)

        elif (
            can_user_react_in(ctx.me, ctx.channel)
            and help_settings.use_menus is HelpMenuSetting.reactions
>>>>>>> 409ece42
        ):
            # Specifically ensuring the menu's message is sent prior to returning
            m = await (ctx.send(embed=pages[0]) if embed else ctx.send(pages[0]))
            c = menus.DEFAULT_CONTROLS if len(pages) > 1 else {"\N{CROSS MARK}": menus.close_menu}
            # Allow other things to happen during menu timeout/interaction.
            asyncio.create_task(
                menus.menu(ctx, pages, c, message=m, timeout=help_settings.react_timeout)
            )
            # menu needs reactions added manually since we fed it a message
            menus.start_adding_reactions(m, c.keys())

<<<<<<< HEAD
=======
        else:
            max_pages_in_guild = help_settings.max_pages_in_guild
>>>>>>> 409ece42
            use_DMs = len(pages) > max_pages_in_guild
            destination = ctx.author if use_DMs else ctx.channel
            delete_delay = help_settings.delete_delay

            messages: List[discord.Message] = []
            for page in pages:
                try:
                    if embed:
                        msg = await destination.send(embed=page)
                    else:
                        msg = await destination.send(page)
                except discord.Forbidden:
                    return await ctx.send(
                        _(
                            "I couldn't send the help message to you in DM. "
                            "Either you blocked me or you disabled DMs in this server."
                        )
                    )
                else:
                    messages.append(msg)
            if use_DMs and help_settings.use_tick:
                await ctx.tick()
            # The if statement takes into account that 'destination' will be
            # the context channel in non-DM context.
            if (
                not use_DMs  # we're not in DMs
                and delete_delay > 0  # delete delay is enabled
                and ctx.bot_permissions.manage_messages  # we can manage messages
            ):
                # We need to wrap this in a task to not block after-sending-help interactions.
                # The channel has to be TextChannel or Thread as we can't bulk-delete from DMs
                async def _delete_delay_help(
                    channel: Union[
                        discord.TextChannel,
                        discord.VoiceChannel,
                        discord.StageChannel,
                        discord.Thread,
                    ],
                    messages: List[discord.Message],
                    delay: int,
                ):
                    await asyncio.sleep(delay)
                    await mass_purge(messages, channel)

                asyncio.create_task(_delete_delay_help(destination, messages, delete_delay))
<<<<<<< HEAD
        else:
            use_DMs = max_pages_in_guild == 0
            destination = ctx.author if use_DMs else ctx.channel
            # Specifically ensuring the menu's message is sent prior to returning
            m = await (destination.send(embed=pages[0]) if embed else destination.send(pages[0]))
            c = menus.DEFAULT_CONTROLS if len(pages) > 1 else {"\N{CROSS MARK}": menus.close_menu}
            # Allow other things to happen during menu timeout/interaction.
            if use_DMs:
                menu_ctx = await ctx.bot.get_context(m)
            else:
                menu_ctx = ctx

            asyncio.create_task(
                menus.menu(menu_ctx, pages, c, message=m, timeout=help_settings.react_timeout)
            )
            # menu needs reactions added manually since we fed it a message
            menus.start_adding_reactions(m, c.keys())
=======
>>>>>>> 409ece42


@commands.command(name="help", hidden=True, i18n=_)
async def red_help(ctx: Context, *, thing_to_get_help_for: str = None):
    """
    I need somebody
    (Help) not just anybody
    (Help) you know I need someone
    (Help!)
    """
    await ctx.bot.send_help_for(ctx, thing_to_get_help_for, from_help_command=True)<|MERGE_RESOLUTION|>--- conflicted
+++ resolved
@@ -853,47 +853,43 @@
         """
         Sends pages based on settings.
         """
-<<<<<<< HEAD
-
-        # save on config calls
-        channel_permissions = ctx.channel.permissions_for(ctx.me)
-        max_pages_in_guild = help_settings.max_pages_in_guild
-
-        if not (
-            channel_permissions.add_reactions
-            and channel_permissions.read_message_history
-            and help_settings.use_menus
-=======
         if help_settings.use_menus.value >= HelpMenuSetting.buttons.value:
             use_select = help_settings.use_menus.value == 3
             select_only = help_settings.use_menus.value == 4
-            await SimpleMenu(
+            menu = SimpleMenu(
                 pages,
                 timeout=help_settings.react_timeout,
                 use_select_menu=use_select,
                 use_select_only=select_only,
-            ).start(ctx)
+            )
+            # Send menu to DMs if max pages is 0
+            if help_settings.max_pages_in_guild == 0:
+                await menu.start_dm(ctx.author)
+            else:
+                await menu.start(ctx)
 
         elif (
             can_user_react_in(ctx.me, ctx.channel)
             and help_settings.use_menus is HelpMenuSetting.reactions
->>>>>>> 409ece42
         ):
+            use_DMs = help_settings.max_pages_in_guild == 0
+            destination = ctx.author if use_DMs else ctx.channel
             # Specifically ensuring the menu's message is sent prior to returning
-            m = await (ctx.send(embed=pages[0]) if embed else ctx.send(pages[0]))
+            m = await (destination.send(embed=pages[0]) if embed else destination.send(pages[0]))
             c = menus.DEFAULT_CONTROLS if len(pages) > 1 else {"\N{CROSS MARK}": menus.close_menu}
             # Allow other things to happen during menu timeout/interaction.
+            if use_DMs:
+                menu_ctx = await ctx.bot.get_context(m)
+            else:
+                menu_ctx = ctx
             asyncio.create_task(
-                menus.menu(ctx, pages, c, message=m, timeout=help_settings.react_timeout)
+                menus.menu(menu_ctx, pages, c, message=m, timeout=help_settings.react_timeout)
             )
             # menu needs reactions added manually since we fed it a message
             menus.start_adding_reactions(m, c.keys())
 
-<<<<<<< HEAD
-=======
         else:
             max_pages_in_guild = help_settings.max_pages_in_guild
->>>>>>> 409ece42
             use_DMs = len(pages) > max_pages_in_guild
             destination = ctx.author if use_DMs else ctx.channel
             delete_delay = help_settings.delete_delay
@@ -939,26 +935,6 @@
                     await mass_purge(messages, channel)
 
                 asyncio.create_task(_delete_delay_help(destination, messages, delete_delay))
-<<<<<<< HEAD
-        else:
-            use_DMs = max_pages_in_guild == 0
-            destination = ctx.author if use_DMs else ctx.channel
-            # Specifically ensuring the menu's message is sent prior to returning
-            m = await (destination.send(embed=pages[0]) if embed else destination.send(pages[0]))
-            c = menus.DEFAULT_CONTROLS if len(pages) > 1 else {"\N{CROSS MARK}": menus.close_menu}
-            # Allow other things to happen during menu timeout/interaction.
-            if use_DMs:
-                menu_ctx = await ctx.bot.get_context(m)
-            else:
-                menu_ctx = ctx
-
-            asyncio.create_task(
-                menus.menu(menu_ctx, pages, c, message=m, timeout=help_settings.react_timeout)
-            )
-            # menu needs reactions added manually since we fed it a message
-            menus.start_adding_reactions(m, c.keys())
-=======
->>>>>>> 409ece42
 
 
 @commands.command(name="help", hidden=True, i18n=_)
