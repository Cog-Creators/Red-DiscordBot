--- conflicted
+++ resolved
@@ -31,19 +31,13 @@
 # Additionally, this gives our users a bit more customization options including by
 # 3rd party cogs down the road.
 
-<<<<<<< HEAD
-=======
 # Note: 3rd party help must not remove the copyright notice
 
->>>>>>> 097e7e56
 # Standard Library
 import asyncio
 
 from collections import namedtuple
-<<<<<<< HEAD
-=======
 from dataclasses import dataclass
->>>>>>> 097e7e56
 from typing import AsyncIterator, Iterable, List, Union, cast
 
 # Red Dependencies
@@ -578,8 +572,9 @@
 
         return com
 
-    @staticmethod
-    async def send_pages(ctx: Context, pages: List[Union[str, discord.Embed]], embed: bool = True):
+    async def send_pages(
+        self, ctx: Context, pages: List[Union[str, discord.Embed]], embed: bool = True
+    ):
         """
         Sends pages based on settings.
         """
@@ -620,7 +615,7 @@
             c = menus.DEFAULT_CONTROLS if len(pages) > 1 else {"\N{CROSS MARK}": menus.close_menu}
             # Allow other things to happen during menu timeout/interaction.
             asyncio.create_task(menus.menu(ctx, pages, c, message=m))
-            # menu needs reactions added manually since we fed it a message
+            # menu needs reactions added manually since we fed it a messsage
             menus.start_adding_reactions(m, c.keys())
 
 
