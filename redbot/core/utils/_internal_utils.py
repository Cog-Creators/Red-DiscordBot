--- conflicted
+++ resolved
@@ -11,10 +11,6 @@
 import operator as op
 from datetime import datetime
 from pathlib import Path
-<<<<<<< HEAD
-from typing import Awaitable, Callable, List, Optional, Set, Union, TYPE_CHECKING
-from distutils.version import LooseVersion
-=======
 from typing import (
     AsyncIterator,
     Awaitable,
@@ -23,9 +19,10 @@
     List,
     Optional,
     Union,
+    Set,
     TYPE_CHECKING,
 )
->>>>>>> 4a0f23b0
+from distutils.version import LooseVersion
 
 import discord
 from fuzzywuzzy import fuzz, process
