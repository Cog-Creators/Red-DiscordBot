--- conflicted
+++ resolved
@@ -2,11 +2,8 @@
 
 import asyncio
 import collections.abc
-<<<<<<< HEAD
+import contextlib
 import copy
-=======
-import contextlib
->>>>>>> 01561fbe
 import json
 import logging
 import os
@@ -21,12 +18,9 @@
     AsyncIterator,
     Awaitable,
     Callable,
-<<<<<<< HEAD
-    Dict,
-=======
     Generator,
     Iterable,
->>>>>>> 01561fbe
+    Dict,
     Iterator,
     List,
     NoReturn,
@@ -35,11 +29,8 @@
     TypeVar,
     TYPE_CHECKING,
     Tuple,
-<<<<<<< HEAD
     final,
-=======
     cast,
->>>>>>> 01561fbe
 )
 
 import aiohttp
@@ -345,7 +336,97 @@
         return release, required_python
 
 
-<<<<<<< HEAD
+def deprecated_removed(
+    deprecation_target: str,
+    deprecation_version: str,
+    minimum_days: int,
+    message: str = "",
+    stacklevel: int = 1,
+) -> None:
+    warnings.warn(
+        f"{deprecation_target} is deprecated since version {deprecation_version}"
+        " and will be removed in the first minor version that gets released"
+        f" after {minimum_days} days since deprecation. {message}",
+        DeprecationWarning,
+        stacklevel=stacklevel + 1,
+    )
+
+
+class _AsyncTqdm(AsyncIterator[_T], tqdm):
+    def __init__(self, iterable: AsyncIterable[_T], *args, **kwargs) -> None:
+        self.async_iterator = iterable.__aiter__()
+        super().__init__(self.infinite_generator(), *args, **kwargs)
+        self.iterator = cast(Generator[None, bool, None], iter(self))
+
+    @staticmethod
+    def infinite_generator() -> Generator[None, bool, None]:
+        while True:
+            # Generator can be forced to raise StopIteration by calling `g.send(True)`
+            current = yield
+            if current:
+                break
+
+    async def __anext__(self) -> _T:
+        try:
+            result = await self.async_iterator.__anext__()
+        except StopAsyncIteration:
+            # If the async iterator is exhausted, force-stop the tqdm iterator
+            with contextlib.suppress(StopIteration):
+                self.iterator.send(True)
+            raise
+        else:
+            next(self.iterator)
+            return result
+
+    def __aiter__(self) -> _AsyncTqdm[_T]:
+        return self
+
+
+def async_tqdm(
+    iterable: Optional[Union[Iterable, AsyncIterable]] = None,
+    *args,
+    refresh_interval: float = 0.5,
+    **kwargs,
+) -> Union[tqdm, _AsyncTqdm]:
+    """Same as `tqdm() <https://tqdm.github.io>`_, except it can be used
+    in ``async for`` loops, and a task can be spawned to asynchronously
+    refresh the progress bar every ``refresh_interval`` seconds.
+
+    This should only be used for ``async for`` loops, or ``for`` loops
+    which ``await`` something slow between iterations.
+
+    Parameters
+    ----------
+    iterable: Optional[Union[Iterable, AsyncIterable]]
+        The iterable to pass to ``tqdm()``. If this is an async
+        iterable, this function will return a wrapper
+    *args
+        Other positional arguments to ``tqdm()``.
+    refresh_interval : float
+        The sleep interval between the progress bar being refreshed, in
+        seconds. Defaults to 0.5. Set to 0 to disable the auto-
+        refresher.
+    **kwargs
+        Keyword arguments to ``tqdm()``.
+
+    """
+    if isinstance(iterable, AsyncIterable):
+        progress_bar = _AsyncTqdm(iterable, *args, **kwargs)
+    else:
+        progress_bar = tqdm(iterable, *args, **kwargs)
+
+    if refresh_interval:
+        # The background task that refreshes the progress bar
+        async def _progress_bar_refresher() -> None:
+            while not progress_bar.disable:
+                await asyncio.sleep(refresh_interval)
+                progress_bar.refresh()
+
+        asyncio.create_task(_progress_bar_refresher())
+
+    return progress_bar
+
+
 @final
 class ProxyCounter:
     __slots__ = ("__counters",)
@@ -578,95 +659,4 @@
     def __repr__(self) -> str:
         return "ProxyCounter(cogs={}, counters={})".format(
             len(self.__counters), sum(len(v) for v in self.__counters.values())
-        )
-=======
-def deprecated_removed(
-    deprecation_target: str,
-    deprecation_version: str,
-    minimum_days: int,
-    message: str = "",
-    stacklevel: int = 1,
-) -> None:
-    warnings.warn(
-        f"{deprecation_target} is deprecated since version {deprecation_version}"
-        " and will be removed in the first minor version that gets released"
-        f" after {minimum_days} days since deprecation. {message}",
-        DeprecationWarning,
-        stacklevel=stacklevel + 1,
-    )
-
-
-class _AsyncTqdm(AsyncIterator[_T], tqdm):
-    def __init__(self, iterable: AsyncIterable[_T], *args, **kwargs) -> None:
-        self.async_iterator = iterable.__aiter__()
-        super().__init__(self.infinite_generator(), *args, **kwargs)
-        self.iterator = cast(Generator[None, bool, None], iter(self))
-
-    @staticmethod
-    def infinite_generator() -> Generator[None, bool, None]:
-        while True:
-            # Generator can be forced to raise StopIteration by calling `g.send(True)`
-            current = yield
-            if current:
-                break
-
-    async def __anext__(self) -> _T:
-        try:
-            result = await self.async_iterator.__anext__()
-        except StopAsyncIteration:
-            # If the async iterator is exhausted, force-stop the tqdm iterator
-            with contextlib.suppress(StopIteration):
-                self.iterator.send(True)
-            raise
-        else:
-            next(self.iterator)
-            return result
-
-    def __aiter__(self) -> _AsyncTqdm[_T]:
-        return self
-
-
-def async_tqdm(
-    iterable: Optional[Union[Iterable, AsyncIterable]] = None,
-    *args,
-    refresh_interval: float = 0.5,
-    **kwargs,
-) -> Union[tqdm, _AsyncTqdm]:
-    """Same as `tqdm() <https://tqdm.github.io>`_, except it can be used
-    in ``async for`` loops, and a task can be spawned to asynchronously
-    refresh the progress bar every ``refresh_interval`` seconds.
-
-    This should only be used for ``async for`` loops, or ``for`` loops
-    which ``await`` something slow between iterations.
-
-    Parameters
-    ----------
-    iterable: Optional[Union[Iterable, AsyncIterable]]
-        The iterable to pass to ``tqdm()``. If this is an async
-        iterable, this function will return a wrapper
-    *args
-        Other positional arguments to ``tqdm()``.
-    refresh_interval : float
-        The sleep interval between the progress bar being refreshed, in
-        seconds. Defaults to 0.5. Set to 0 to disable the auto-
-        refresher.
-    **kwargs
-        Keyword arguments to ``tqdm()``.
-
-    """
-    if isinstance(iterable, AsyncIterable):
-        progress_bar = _AsyncTqdm(iterable, *args, **kwargs)
-    else:
-        progress_bar = tqdm(iterable, *args, **kwargs)
-
-    if refresh_interval:
-        # The background task that refreshes the progress bar
-        async def _progress_bar_refresher() -> None:
-            while not progress_bar.disable:
-                await asyncio.sleep(refresh_interval)
-                progress_bar.refresh()
-
-        asyncio.create_task(_progress_bar_refresher())
-
-    return progress_bar
->>>>>>> 01561fbe
+        )