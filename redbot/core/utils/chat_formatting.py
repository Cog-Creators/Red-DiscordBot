--- conflicted
+++ resolved
@@ -1,11 +1,8 @@
 import itertools
 import datetime
-<<<<<<< HEAD
 from typing import Sequence, Iterator, List, Optional, Union
-=======
-from typing import Sequence, Iterator, List, Optional
 from io import BytesIO
->>>>>>> 326c53d6
+
 
 import discord
 from babel.numbers import format_decimal
@@ -437,7 +434,6 @@
     return ", ".join(strings)
 
 
-<<<<<<< HEAD
 def humanize_number(val: Union[int, float], override_locale=None) -> str:
     """
     Convert an int or float to a str with digit separators based on bot locale
@@ -455,7 +451,7 @@
         locale aware formatted number.
     """
     return format_decimal(val, locale=get_babel_locale(override_locale))
-=======
+
 def text_to_file(
     text: str, filename: str = "file.txt", *, spoiler: bool = False, encoding: str = "utf-8"
 ):
@@ -480,5 +476,4 @@
 
     """
     file = BytesIO(text.encode(encoding))
-    return discord.File(file, filename, spoiler=spoiler)
->>>>>>> 326c53d6
+    return discord.File(file, filename, spoiler=spoiler)