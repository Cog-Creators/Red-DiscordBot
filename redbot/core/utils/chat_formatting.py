<<<<<<< HEAD
=======
# -*- coding: utf-8 -*-
>>>>>>> 097e7e56
# Standard Library
import datetime
import itertools

from io import BytesIO
<<<<<<< HEAD
from typing import Iterator, List, Optional, Sequence, Union
=======
from typing import Iterator, List, Optional, Sequence, SupportsInt, Union
>>>>>>> 097e7e56

# Red Dependencies
import discord

from babel.numbers import format_decimal

# Red Imports
from redbot.core.i18n import Translator, get_babel_locale

_ = Translator("UtilsChatFormatting", __file__)


def error(text: str) -> str:
    """Get text prefixed with an error emoji.

    Returns
    -------
    str
        The new message.

    """
    return "\N{NO ENTRY SIGN} {}".format(text)


def warning(text: str) -> str:
    """Get text prefixed with a warning emoji.

    Returns
    -------
    str
        The new message.

    """
    return "\N{WARNING SIGN} {}".format(text)


def info(text: str) -> str:
    """Get text prefixed with an info emoji.

    Returns
    -------
    str
        The new message.

    """
    return "\N{INFORMATION SOURCE} {}".format(text)


def question(text: str) -> str:
    """Get text prefixed with a question emoji.

    Returns
    -------
    str
        The new message.

    """
    return "\N{BLACK QUESTION MARK ORNAMENT} {}".format(text)


def bold(text: str) -> str:
    """Get the given text in bold.

    Parameters
    ----------
    text : str
        The text to be marked up.

    Returns
    -------
    str
        The marked up text.

    """
    text = escape(text, formatting=True)
    return "**{}**".format(text)


def box(text: str, lang: str = "") -> str:
    """Get the given text in a code block.

    Parameters
    ----------
    text : str
        The text to be marked up.
    lang : `str`, optional
        The syntax highlighting language for the codeblock.

    Returns
    -------
    str
        The marked up text.

    """
    ret = "```{}\n{}\n```".format(lang, text)
    return ret


def inline(text: str) -> str:
    """Get the given text as inline code.

    Parameters
    ----------
    text : str
        The text to be marked up.

    Returns
    -------
    str
        The marked up text.

    """
    if "`" in text:
        return "``{}``".format(text)
    else:
        return "`{}`".format(text)


def italics(text: str) -> str:
    """Get the given text in italics.

    Parameters
    ----------
    text : str
        The text to be marked up.

    Returns
    -------
    str
        The marked up text.

    """
    text = escape(text, formatting=True)
    return "*{}*".format(text)


def bordered(*columns: Sequence[str], ascii_border: bool = False) -> str:
    """Get two blocks of text in a borders.

    Note
    ----
    This will only work with a monospaced font.

    Parameters
    ----------
    *columns : `sequence` of `str`
        The columns of text, each being a list of lines in that column.
    ascii_border : bool
        Whether or not the border should be pure ASCII.

    Returns
    -------
    str
        The bordered text.

    """
    borders = {
        "TL": "-" if ascii_border else "┌",  # Top-left
        "TR": "-" if ascii_border else "┐",  # Top-right
        "BL": "-" if ascii_border else "└",  # Bottom-left
        "BR": "-" if ascii_border else "┘",  # Bottom-right
        "HZ": "-" if ascii_border else "─",  # Horizontal
        "VT": "|" if ascii_border else "│",  # Vertical
    }

    sep = " " * 4  # Separator between boxes
    widths = tuple(max(len(row) for row in column) + 9 for column in columns)  # width of each col
    colsdone = [False] * len(columns)  # whether or not each column is done
    lines = [sep.join("{TL}" + "{HZ}" * width + "{TR}" for width in widths)]

    for line in itertools.zip_longest(*columns):
        row = []
        for colidx, column in enumerate(line):
            width = widths[colidx]
            done = colsdone[colidx]
            if column is None:
                if not done:
                    # bottom border of column
                    column = "{HZ}" * width
                    row.append("{BL}" + column + "{BR}")
                    colsdone[colidx] = True  # mark column as done
                else:
                    # leave empty
                    row.append(" " * (width + 2))
            else:
                column += " " * (width - len(column))  # append padded spaces
                row.append("{VT}" + column + "{VT}")

        lines.append(sep.join(row))

    final_row = []
    for width, done in zip(widths, colsdone):
        if not done:
            final_row.append("{BL}" + "{HZ}" * width + "{BR}")
        else:
            final_row.append(" " * (width + 2))
    lines.append(sep.join(final_row))

    return "\n".join(lines).format(**borders)


def pagify(
    text: str,
    delims: Sequence[str] = None,
    *,
    priority: bool = False,
    escape_mass_mentions: bool = True,
    shorten_by: int = 8,
    page_length: int = 2000,
) -> Iterator[str]:
    """Generate multiple pages from the given text.

    Note
    ----
    This does not respect code blocks or inline code.

    Parameters
    ----------
    text : str
        The content to pagify and send.
    delims : `sequence` of `str`, optional
        Characters where page breaks will occur. If no delimiters are found
        in a page, the page will break after ``page_length`` characters.
        By default this only contains the newline.

    Other Parameters
    ----------------
    priority : `bool`
        Set to :code:`True` to choose the page break delimiter based on the
        order of ``delims``. Otherwise, the page will always break at the
        last possible delimiter.
    escape_mass_mentions : `bool`
        If :code:`True`, any mass mentions (here or everyone) will be
        silenced.
    shorten_by : `int`
        How much to shorten each page by. Defaults to 8.
    page_length : `int`
        The maximum length of each page. Defaults to 2000.

    Yields
    ------
    `str`
        Pages of the given text.

    """
    if delims is None:
        delims = ["\n"]
    in_text = text
    page_length -= shorten_by
    while len(in_text) > page_length:
        this_page_len = page_length
        if escape_mass_mentions:
            this_page_len -= in_text.count("@here", 0, page_length) + in_text.count(
                "@everyone", 0, page_length
            )
        closest_delim = (in_text.rfind(d, 1, this_page_len) for d in delims)
        if priority:
            closest_delim = next((x for x in closest_delim if x > 0), -1)
        else:
            closest_delim = max(closest_delim)
        closest_delim = closest_delim if closest_delim != -1 else this_page_len
        if escape_mass_mentions:
            to_send = escape(in_text[:closest_delim], mass_mentions=True)
        else:
            to_send = in_text[:closest_delim]
        if len(to_send.strip()) > 0:
            yield to_send
        in_text = in_text[closest_delim:]

    if len(in_text.strip()) > 0:
        if escape_mass_mentions:
            yield escape(in_text, mass_mentions=True)
        else:
            yield in_text


def strikethrough(text: str) -> str:
    """Get the given text with a strikethrough.

    Parameters
    ----------
    text : str
        The text to be marked up.

    Returns
    -------
    str
        The marked up text.

    """
    text = escape(text, formatting=True)
    return "~~{}~~".format(text)


def underline(text: str) -> str:
    """Get the given text with an underline.

    Parameters
    ----------
    text : str
        The text to be marked up.

    Returns
    -------
    str
        The marked up text.

    """
    text = escape(text, formatting=True)
    return "__{}__".format(text)


def escape(text: str, *, mass_mentions: bool = False, formatting: bool = False) -> str:
    """Get text with all mass mentions or markdown escaped.

    Parameters
    ----------
    text : str
        The text to be escaped.
    mass_mentions : `bool`, optional
        Set to :code:`True` to escape mass mentions in the text.
    formatting : `bool`, optional
        Set to :code:`True` to escpae any markdown formatting in the text.

    Returns
    -------
    str
        The escaped text.

    """
    if mass_mentions:
        text = text.replace("@everyone", "@\u200beveryone")
        text = text.replace("@here", "@\u200bhere")
    if formatting:
        text = text.replace("`", "\\`").replace("*", "\\*").replace("_", "\\_").replace("~", "\\~")
    return text


def humanize_list(items: Sequence[str]) -> str:
    """Get comma-separted list, with the last element joined with *and*.

    This uses an Oxford comma, because without one, items containing
    the word *and* would make the output difficult to interpret.

    Parameters
    ----------
    items : Sequence[str]
        The items of the list to join together.

    Raises
    ------
    IndexError
        An empty sequence was passed

    Examples
    --------
    .. testsetup::

        from redbot.core.utils.chat_formatting import humanize_list

    .. doctest::

        >>> humanize_list(['One', 'Two', 'Three'])
        'One, Two, and Three'
        >>> humanize_list(['One'])
        'One'

    """
    if len(items) == 1:
        return items[0]
    try:
        return ", ".join(items[:-1]) + _(", and ") + items[-1]
    except IndexError:
        raise IndexError("Cannot humanize empty sequence") from None


def format_perms_list(perms: discord.Permissions) -> str:
    """Format a list of permission names.

    This will return a humanized list of the names of all enabled
    permissions in the provided `discord.Permissions` object.

    Parameters
    ----------
    perms : discord.Permissions
        The permissions object with the requested permissions to list
        enabled.

    Returns
    -------
    str
        The humanized list.

    """
    perm_names: List[str] = []
    for perm, value in perms:
        if value is True:
            perm_name = '"' + perm.replace("_", " ").title() + '"'
            perm_names.append(perm_name)
    return humanize_list(perm_names).replace("Guild", "Server")


def humanize_timedelta(
    *, timedelta: Optional[datetime.timedelta] = None, seconds: Optional[SupportsInt] = None
) -> str:
    """
    Get a locale aware human timedelta representation.

    This works with either a timedelta object or a number of seconds.

    Fractional values will be omitted, and values less than 1 second
    an empty string.

    Parameters
    ----------
    timedelta: Optional[datetime.timedelta]
        A timedelta object
    seconds: Optional[SupportsInt]
        A number of seconds

    Returns
    -------
    str
        A locale aware representation of the timedelta or seconds.

    Raises
    ------
    ValueError
        The function was called with neither a number of seconds nor a timedelta object
    """

    try:
        obj = seconds or timedelta.total_seconds()
    except AttributeError:
        raise ValueError("You must provide either a timedelta or a number of seconds")

    seconds = int(obj)
    periods = [
        (_("year"), _("years"), 60 * 60 * 24 * 365),
        (_("month"), _("months"), 60 * 60 * 24 * 30),
        (_("day"), _("days"), 60 * 60 * 24),
        (_("hour"), _("hours"), 60 * 60),
        (_("minute"), _("minutes"), 60),
        (_("second"), _("seconds"), 1),
    ]

    strings = []
    for period_name, plural_period_name, period_seconds in periods:
        if seconds >= period_seconds:
            period_value, seconds = divmod(seconds, period_seconds)
            if period_value == 0:
                continue
            unit = plural_period_name if period_value > 1 else period_name
            strings.append(f"{period_value} {unit}")

    return ", ".join(strings)


def humanize_number(val: Union[int, float], override_locale=None) -> str:
    """
    Convert an int or float to a str with digit separators based on bot locale

    Parameters
    ----------
    val : Union[int, float]
        The int/float to be formatted.
    override_locale: Optional[str]
        A value to override the bots locale.

    Returns
    -------
    str
        locale aware formatted number.
    """
    return format_decimal(val, locale=get_babel_locale(override_locale))


def text_to_file(
    text: str, filename: str = "file.txt", *, spoiler: bool = False, encoding: str = "utf-8"
):
    """Prepares text to be sent as a file on Discord, without character limit.

    This writes text into a bytes object that can be used for the ``file`` or ``files`` parameters
    of :meth:`discord.abc.Messageable.send`.

    Parameters
    ----------
    text: str
        The text to put in your file.
    filename: str
        The name of the file sent. Defaults to ``file.txt``.
    spoiler: bool
        Whether the attachment is a spoiler. Defaults to ``False``.
    encoding : str
        The encoding to save the file as, defaults to UTF-8.

    Returns
    -------
    discord.File
        The file containing your text.

    """
    file = BytesIO(text.encode(encoding))
    return discord.File(file, filename, spoiler=spoiler)<|MERGE_RESOLUTION|>--- conflicted
+++ resolved
@@ -1,17 +1,10 @@
-<<<<<<< HEAD
-=======
 # -*- coding: utf-8 -*-
->>>>>>> 097e7e56
 # Standard Library
 import datetime
 import itertools
 
 from io import BytesIO
-<<<<<<< HEAD
-from typing import Iterator, List, Optional, Sequence, Union
-=======
 from typing import Iterator, List, Optional, Sequence, SupportsInt, Union
->>>>>>> 097e7e56
 
 # Red Dependencies
 import discord
@@ -215,7 +208,7 @@
 
 def pagify(
     text: str,
-    delims: Sequence[str] = None,
+    delims: Sequence[str] = ["\n"],
     *,
     priority: bool = False,
     escape_mass_mentions: bool = True,
@@ -257,8 +250,6 @@
         Pages of the given text.
 
     """
-    if delims is None:
-        delims = ["\n"]
     in_text = text
     page_length -= shorten_by
     while len(in_text) > page_length:
@@ -505,8 +496,6 @@
         The name of the file sent. Defaults to ``file.txt``.
     spoiler: bool
         Whether the attachment is a spoiler. Defaults to ``False``.
-    encoding : str
-        The encoding to save the file as, defaults to UTF-8.
 
     Returns
     -------
