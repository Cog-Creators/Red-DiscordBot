--- conflicted
+++ resolved
@@ -97,22 +97,13 @@
             return
 
     try:
-<<<<<<< HEAD
-        react, user = await ctx.bot.wait_for(
-            "reaction_add",
-            check=ReactionPredicate.with_emojis(
-                tuple(controls.keys()), message, user or ctx.author
-            ),
-            timeout=timeout,
-=======
-        predicates = ReactionPredicate.with_emojis(tuple(controls.keys()), message, ctx.author)
+        predicates = ReactionPredicate.with_emojis(tuple(controls.keys()), message, user or ctx.author)
         tasks = [
             asyncio.ensure_future(ctx.bot.wait_for("reaction_add", check=predicates)),
             asyncio.ensure_future(ctx.bot.wait_for("reaction_remove", check=predicates)),
         ]
         done, pending = await asyncio.wait(
             tasks, timeout=timeout, return_when=asyncio.FIRST_COMPLETED
->>>>>>> 0fb7c8bd
         )
         for task in pending:
             task.cancel()
