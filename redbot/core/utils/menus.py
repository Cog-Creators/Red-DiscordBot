--- conflicted
+++ resolved
@@ -170,17 +170,12 @@
     page: int,
     timeout: float,
     emoji: str,
-<<<<<<< HEAD
-):
-    if page <= 0:
-=======
 ) -> _T:
     """
     Function for showing previous page which is suitable
     for use in ``controls`` mapping that is passed to `menu()`.
     """
-    if page == 0:
->>>>>>> 27bed501
+    if page <= 0:
         page = len(pages) - 1  # Loop around to the last item
     else:
         page = page - 1
