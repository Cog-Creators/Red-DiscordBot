--- conflicted
+++ resolved
@@ -1,9 +1,3 @@
-<<<<<<< HEAD
-from .chat_formatting import box
-from .fuzzy import *
-from .tasks import *
-from .utils import *
-=======
 import asyncio
 import warnings
 from asyncio import AbstractEventLoop, as_completed, Semaphore
@@ -260,5 +254,4 @@
 
     tasks = (_sem_wrapper(semaphore, task) for task in coros_or_futures)
 
-    return asyncio.gather(*tasks, return_exceptions=return_exceptions)
->>>>>>> 980d2a8d
+    return asyncio.gather(*tasks, return_exceptions=return_exceptions)