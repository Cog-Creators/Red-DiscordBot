--- conflicted
+++ resolved
@@ -339,13 +339,8 @@
         ctx.bot.dispatch("message", msg)
 
     @commands.command(name="mockmsg")
-<<<<<<< HEAD
-    @commands.is_owner()
-    async def mock_msg(self, ctx, user: discord.Member, *, content: str):
-=======
-    @checks.is_owner()
+    @commands.is_owner()
     async def mock_msg(self, ctx, user: discord.Member, *, content: str = ""):
->>>>>>> fbe37865
         """Dispatch a message event as if it were sent by a different user.
 
         Current message is used as a base (including attachments, embeds, etc.),
