--- conflicted
+++ resolved
@@ -311,13 +311,8 @@
 
     @repl.command(aliases=["resume"])
     async def pause(self, ctx, toggle: Optional[bool] = None):
-<<<<<<< HEAD
         """Pauses/resumes the REPL running in the current channel"""
-        if not ctx.channel.id in self.sessions:
-=======
-        """Pauses the REPL running in the current channel"""
         if ctx.channel.id not in self.sessions:
->>>>>>> 27f6b600
             await ctx.send(_("There is no currently running REPL session in this channel."))
             return
 
