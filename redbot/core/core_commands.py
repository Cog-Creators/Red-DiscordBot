import asyncio
import contextlib
import datetime
import importlib
import itertools
import keyword
import logging
import io
import random
import markdown
import os
import re
import sys
import platform
import psutil
import getpass
import pip
import traceback
from pathlib import Path
from redbot.core import data_manager
from redbot.core.utils.menus import menu
from redbot.core.utils.views import SetApiView
from redbot.core.commands import GuildConverter, RawUserIdConverter
from string import ascii_letters, digits
from typing import (
    TYPE_CHECKING,
    Union,
    Tuple,
    List,
    Optional,
    Iterable,
    Sequence,
    Dict,
    Set,
    Literal,
)

import aiohttp
import discord
from babel import Locale as BabelLocale, UnknownLocaleError
from redbot.core.data_manager import storage_type

from . import (
    __version__,
    version_info as red_version_info,
    commands,
    errors,
    i18n,
    bank,
    modlog,
)
from ._diagnoser import IssueDiagnoser
from .utils import AsyncIter, can_user_send_messages_in
from .utils._internal_utils import fetch_latest_red_version_info
from .utils.predicates import MessagePredicate
from .utils.chat_formatting import (
    box,
    escape,
    humanize_list,
    humanize_number,
    humanize_timedelta,
    inline,
    pagify,
    warning,
)
from .commands import CommandConverter, CogConverter
from .commands.requires import PrivilegeLevel
from .commands.help import HelpMenuSetting

_entities = {
    "*": "&midast;",
    "\\": "&bsol;",
    "`": "&grave;",
    "!": "&excl;",
    "{": "&lcub;",
    "[": "&lsqb;",
    "_": "&UnderBar;",
    "(": "&lpar;",
    "#": "&num;",
    ".": "&period;",
    "+": "&plus;",
    "}": "&rcub;",
    "]": "&rsqb;",
    ")": "&rpar;",
}

PRETTY_HTML_HEAD = """
<!DOCTYPE html>
<html>
<head><meta charset="utf-8">
<meta name="viewport" content="width=device-width, initial-scale=1">
<title>3rd Party Data Statements</title>
<style type="text/css">
body{margin:2em auto;max-width:800px;line-height:1.4;font-size:16px;
background-color=#EEEEEE;color:#454545;padding:1em;text-align:justify}
h1,h2,h3{line-height:1.2}
</style></head><body>
"""  # This ends up being a small bit extra that really makes a difference.

HTML_CLOSING = "</body></html>"


def entity_transformer(statement: str) -> str:
    return "".join(_entities.get(c, c) for c in statement)


if TYPE_CHECKING:
    from redbot.core.bot import Red

__all__ = ["Core"]

log = logging.getLogger("red")

_ = i18n.Translator("Core", __file__)

TokenConverter = commands.get_dict_converter(delims=[" ", ",", ";"])

MAX_PREFIX_LENGTH = 25


class CoreLogic:
    def __init__(self, bot: "Red"):
        self.bot = bot
        self.bot.register_rpc_handler(self._load)
        self.bot.register_rpc_handler(self._unload)
        self.bot.register_rpc_handler(self._reload)
        self.bot.register_rpc_handler(self._name)
        self.bot.register_rpc_handler(self._prefixes)
        self.bot.register_rpc_handler(self._version_info)
        self.bot.register_rpc_handler(self._invite_url)

    async def _load(self, pkg_names: Iterable[str]) -> Dict[str, Union[List[str], Dict[str, str]]]:
        """
        Loads packages by name.

        Parameters
        ----------
        pkg_names : `list` of `str`
            List of names of packages to load.

        Returns
        -------
        dict
            Dictionary with keys:
              ``loaded_packages``: List of names of packages that loaded successfully
              ``failed_packages``: List of names of packages that failed to load without specified reason
              ``invalid_pkg_names``: List of names of packages that don't have a valid package name
              ``notfound_packages``: List of names of packages that weren't found in any cog path
              ``alreadyloaded_packages``: List of names of packages that are already loaded
              ``failed_with_reason_packages``: Dictionary of packages that failed to load with
              a specified reason with mapping of package names -> failure reason
              ``repos_with_shared_libs``: List of repo names that use deprecated shared libraries
        """
        failed_packages = []
        loaded_packages = []
        invalid_pkg_names = []
        notfound_packages = []
        alreadyloaded_packages = []
        failed_with_reason_packages = {}
        repos_with_shared_libs = set()

        bot = self.bot

        pkg_specs = []

        for name in pkg_names:
            if not name.isidentifier() or keyword.iskeyword(name):
                invalid_pkg_names.append(name)
                continue
            try:
                spec = await bot._cog_mgr.find_cog(name)
                if spec:
                    pkg_specs.append((spec, name))
                else:
                    notfound_packages.append(name)
            except Exception as e:
                log.exception("Package import failed", exc_info=e)

                exception_log = "Exception during import of package\n"
                exception_log += "".join(traceback.format_exception(type(e), e, e.__traceback__))
                bot._last_exception = exception_log
                failed_packages.append(name)

        async for spec, name in AsyncIter(pkg_specs, steps=10):
            try:
                self._cleanup_and_refresh_modules(spec.name)
                await bot.load_extension(spec)
            except errors.PackageAlreadyLoaded:
                alreadyloaded_packages.append(name)
            except errors.CogLoadError as e:
                failed_with_reason_packages[name] = str(e)
            except Exception as e:
                if isinstance(e, commands.CommandRegistrationError):
                    if e.alias_conflict:
                        error_message = _(
                            "Alias {alias_name} is already an existing command"
                            " or alias in one of the loaded cogs."
                        ).format(alias_name=inline(e.name))
                    else:
                        error_message = _(
                            "Command {command_name} is already an existing command"
                            " or alias in one of the loaded cogs."
                        ).format(command_name=inline(e.name))
                    failed_with_reason_packages[name] = error_message
                    continue

                log.exception("Package loading failed", exc_info=e)

                exception_log = "Exception during loading of package\n"
                exception_log += "".join(traceback.format_exception(type(e), e, e.__traceback__))
                bot._last_exception = exception_log
                failed_packages.append(name)
            else:
                await bot.add_loaded_package(name)
                loaded_packages.append(name)
                # remove in Red 3.4
                downloader = bot.get_cog("Downloader")
                if downloader is None:
                    continue
                try:
                    maybe_repo = await downloader._shared_lib_load_check(name)
                except Exception:
                    log.exception(
                        "Shared library check failed,"
                        " if you're not using modified Downloader, report this issue."
                    )
                    maybe_repo = None
                if maybe_repo is not None:
                    repos_with_shared_libs.add(maybe_repo.name)

        return {
            "loaded_packages": loaded_packages,
            "failed_packages": failed_packages,
            "invalid_pkg_names": invalid_pkg_names,
            "notfound_packages": notfound_packages,
            "alreadyloaded_packages": alreadyloaded_packages,
            "failed_with_reason_packages": failed_with_reason_packages,
            "repos_with_shared_libs": list(repos_with_shared_libs),
        }

    @staticmethod
    def _cleanup_and_refresh_modules(module_name: str) -> None:
        """Internally reloads modules so that changes are detected."""
        splitted = module_name.split(".")

        def maybe_reload(new_name):
            try:
                lib = sys.modules[new_name]
            except KeyError:
                pass
            else:
                importlib._bootstrap._exec(lib.__spec__, lib)

        # noinspection PyTypeChecker
        modules = itertools.accumulate(splitted, "{}.{}".format)
        for m in modules:
            maybe_reload(m)

        children = {
            name: lib
            for name, lib in sys.modules.items()
            if name == module_name or name.startswith(f"{module_name}.")
        }
        for child_name, lib in children.items():
            importlib._bootstrap._exec(lib.__spec__, lib)

    async def _unload(self, pkg_names: Iterable[str]) -> Dict[str, List[str]]:
        """
        Unloads packages with the given names.

        Parameters
        ----------
        pkg_names : `list` of `str`
            List of names of packages to unload.

        Returns
        -------
        dict
            Dictionary with keys:
              ``unloaded_packages``: List of names of packages that unloaded successfully.
              ``notloaded_packages``: List of names of packages that weren't unloaded
              because they weren't loaded.
        """
        notloaded_packages = []
        unloaded_packages = []

        bot = self.bot

        for name in pkg_names:
            if name in bot.extensions:
                await bot.unload_extension(name)
                await bot.remove_loaded_package(name)
                unloaded_packages.append(name)
            else:
                notloaded_packages.append(name)

        return {"unloaded_packages": unloaded_packages, "notloaded_packages": notloaded_packages}

    async def _reload(
        self, pkg_names: Sequence[str]
    ) -> Dict[str, Union[List[str], Dict[str, str]]]:
        """
        Reloads packages with the given names.

        Parameters
        ----------
        pkg_names : `list` of `str`
            List of names of packages to reload.

        Returns
        -------
        dict
            Dictionary with keys as returned by `CoreLogic._load()`
        """
        await self._unload(pkg_names)

        return await self._load(pkg_names)

    async def _name(self, name: Optional[str] = None) -> str:
        """
        Gets or sets the bot's username.

        Parameters
        ----------
        name : str
            If passed, the bot will change it's username.

        Returns
        -------
        str
            The current (or new) username of the bot.
        """
        if name is not None:
            return (await self.bot.user.edit(username=name)).name

        return self.bot.user.name

    async def _prefixes(self, prefixes: Optional[Sequence[str]] = None) -> List[str]:
        """
        Gets or sets the bot's global prefixes.

        Parameters
        ----------
        prefixes : list of str
            If passed, the bot will set it's global prefixes.

        Returns
        -------
        list of str
            The current (or new) list of prefixes.
        """
        if prefixes:
            await self.bot.set_prefixes(guild=None, prefixes=prefixes)
            return prefixes
        return await self.bot._prefix_cache.get_prefixes(guild=None)

    @classmethod
    async def _version_info(cls) -> Dict[str, str]:
        """
        Version information for Red and discord.py

        Returns
        -------
        dict
            `redbot` and `discordpy` keys containing version information for both.
        """
        return {"redbot": __version__, "discordpy": discord.__version__}

    async def _invite_url(self) -> str:
        """
        Generates the invite URL for the bot.

        Returns
        -------
        str
            Invite URL.
        """
        return await self.bot.get_invite_url()

    @staticmethod
    async def _can_get_invite_url(ctx):
        is_owner = await ctx.bot.is_owner(ctx.author)
        is_invite_public = await ctx.bot._config.invite_public()
        return is_owner or is_invite_public


@i18n.cog_i18n(_)
class Core(commands.commands._RuleDropper, commands.Cog, CoreLogic):
    """
    The Core cog has many commands related to core functions.

    These commands come loaded with every Red bot, and cover some of the most basic usage of the bot.
    """

    async def red_delete_data_for_user(self, **kwargs):
        """Nothing to delete (Core Config is handled in a bot method)"""
        return

    @commands.command(hidden=True)
    async def ping(self, ctx: commands.Context):
        """Pong."""
        await ctx.send("Pong.")

    @commands.command()
    async def info(self, ctx: commands.Context):
        """Shows info about [botname]."""
        embed_links = await ctx.embed_requested()
        author_repo = "https://github.com/Twentysix26"
        org_repo = "https://github.com/Cog-Creators"
        red_repo = org_repo + "/Red-DiscordBot"
        red_pypi = "https://pypi.org/project/Red-DiscordBot"
        support_server_url = "https://discord.gg/red"
        dpy_repo = "https://github.com/Rapptz/discord.py"
        python_url = "https://www.python.org/"
        since = datetime.datetime(2016, 1, 2, 0, 0)
        days_since = (datetime.datetime.utcnow() - since).days

        app_info = await self.bot.application_info()
        if app_info.team:
            owner = app_info.team.name
        else:
            owner = app_info.owner
        custom_info = await self.bot._config.custom_info()

        pypi_version, py_version_req = await fetch_latest_red_version_info()
        outdated = pypi_version and pypi_version > red_version_info

        if embed_links:
            dpy_version = "[{}]({})".format(discord.__version__, dpy_repo)
            python_version = "[{}.{}.{}]({})".format(*sys.version_info[:3], python_url)
            red_version = "[{}]({})".format(__version__, red_pypi)

            about = _(
                "This bot is an instance of [Red, an open source Discord bot]({}) "
                "created by [Twentysix]({}) and [improved by many]({}).\n\n"
                "Red is backed by a passionate community who contributes and "
                "creates content for everyone to enjoy. [Join us today]({}) "
                "and help us improve!\n\n"
                "(c) Cog Creators"
            ).format(red_repo, author_repo, org_repo, support_server_url)

            embed = discord.Embed(color=(await ctx.embed_colour()))
            embed.add_field(
                name=_("Instance owned by team") if app_info.team else _("Instance owned by"),
                value=str(owner),
            )
            embed.add_field(name="Python", value=python_version)
            embed.add_field(name="discord.py", value=dpy_version)
            embed.add_field(name=_("Red version"), value=red_version)
            if outdated in (True, None):
                if outdated is True:
                    outdated_value = _("Yes, {version} is available.").format(
                        version=str(pypi_version)
                    )
                else:
                    outdated_value = _("Checking for updates failed.")
                embed.add_field(name=_("Outdated"), value=outdated_value)
            if custom_info:
                embed.add_field(name=_("About this instance"), value=custom_info, inline=False)
            embed.add_field(name=_("About Red"), value=about, inline=False)

            embed.set_footer(
                text=_("Bringing joy since 02 Jan 2016 (over {} days ago!)").format(days_since)
            )
            await ctx.send(embed=embed)
        else:
            python_version = "{}.{}.{}".format(*sys.version_info[:3])
            dpy_version = "{}".format(discord.__version__)
            red_version = "{}".format(__version__)

            about = _(
                "This bot is an instance of Red, an open source Discord bot (1) "
                "created by Twentysix (2) and improved by many (3).\n\n"
                "Red is backed by a passionate community who contributes and "
                "creates content for everyone to enjoy. Join us today (4) "
                "and help us improve!\n\n"
                "(c) Cog Creators"
            )
            about = box(about)

            if app_info.team:
                extras = _(
                    "Instance owned by team: [{owner}]\n"
                    "Python:                 [{python_version}] (5)\n"
                    "discord.py:             [{dpy_version}] (6)\n"
                    "Red version:            [{red_version}] (7)\n"
                ).format(
                    owner=owner,
                    python_version=python_version,
                    dpy_version=dpy_version,
                    red_version=red_version,
                )
            else:
                extras = _(
                    "Instance owned by: [{owner}]\n"
                    "Python:            [{python_version}] (5)\n"
                    "discord.py:        [{dpy_version}] (6)\n"
                    "Red version:       [{red_version}] (7)\n"
                ).format(
                    owner=owner,
                    python_version=python_version,
                    dpy_version=dpy_version,
                    red_version=red_version,
                )

            if outdated in (True, None):
                if outdated is True:
                    outdated_value = _("Yes, {version} is available.").format(
                        version=str(pypi_version)
                    )
                else:
                    outdated_value = _("Checking for updates failed.")
                extras += _("Outdated:          [{state}]\n").format(state=outdated_value)

            red = (
                _("**About Red**\n")
                + about
                + "\n"
                + box(extras, lang="ini")
                + "\n"
                + _("Bringing joy since 02 Jan 2016 (over {} days ago!)").format(days_since)
                + "\n\n"
            )

            await ctx.send(red)
            if custom_info:
                custom_info = _("**About this instance**\n") + custom_info + "\n\n"
                await ctx.send(custom_info)
            refs = _(
                "**References**\n"
                "1. <{}>\n"
                "2. <{}>\n"
                "3. <{}>\n"
                "4. <{}>\n"
                "5. <{}>\n"
                "6. <{}>\n"
                "7. <{}>\n"
            ).format(
                red_repo, author_repo, org_repo, support_server_url, python_url, dpy_repo, red_pypi
            )
            await ctx.send(refs)

    @commands.command()
    async def uptime(self, ctx: commands.Context):
        """Shows [botname]'s uptime."""
        delta = datetime.datetime.utcnow() - self.bot.uptime
        uptime = self.bot.uptime.replace(tzinfo=datetime.timezone.utc)
        uptime_str = humanize_timedelta(timedelta=delta) or _("Less than one second.")
        await ctx.send(
            _("I have been up for: **{time_quantity}** (since {timestamp})").format(
                time_quantity=uptime_str, timestamp=discord.utils.format_dt(uptime, "f")
            )
        )

    @commands.group(cls=commands.commands._AlwaysAvailableGroup)
    async def mydata(self, ctx: commands.Context):
        """
        Commands which interact with the data [botname] has about you.

        More information can be found in the [End User Data Documentation.](https://docs.discord.red/en/stable/red_core_data_statement.html)
        """

    # 1/10 minutes. It's a static response, but the inability to lock
    # will annoy people if it's spammable
    @commands.cooldown(1, 600, commands.BucketType.user)
    @mydata.command(cls=commands.commands._AlwaysAvailableCommand, name="whatdata")
    async def mydata_whatdata(self, ctx: commands.Context):
        """
        Find out what type of data [botname] stores and why.

        **Example:**
            - `[p]mydata whatdata`
        """

        ver = "latest" if red_version_info.dev_release else "stable"
        link = f"https://docs.discord.red/en/{ver}/red_core_data_statement.html"
        await ctx.send(
            _(
                "This bot stores some data about users as necessary to function. "
                "This is mostly the ID your user is assigned by Discord, linked to "
                "a handful of things depending on what you interact with in the bot. "
                "There are a few commands which store it to keep track of who created "
                "something. (such as playlists) "
                "For full details about this as well as more in depth details of what "
                "is stored and why, see {link}.\n\n"
                "Additionally, 3rd party addons loaded by the bot's owner may or "
                "may not store additional things. "
                "You can use `{prefix}mydata 3rdparty` "
                "to view the statements provided by each 3rd-party addition."
            ).format(link=link, prefix=ctx.clean_prefix)
        )

    # 1/30 minutes. It's not likely to change much and uploads a standalone webpage.
    @commands.cooldown(1, 1800, commands.BucketType.user)
    @mydata.command(cls=commands.commands._AlwaysAvailableCommand, name="3rdparty")
    async def mydata_3rd_party(self, ctx: commands.Context):
        """View the End User Data statements of each 3rd-party module.

        This will send an attachment with the End User Data statements of all loaded 3rd party cogs.

        **Example:**
            - `[p]mydata 3rdparty`
        """

        # Can't check this as a command check, and want to prompt DMs as an option.
        if not ctx.bot_permissions.attach_files:
            ctx.command.reset_cooldown(ctx)
            return await ctx.send(_("I need to be able to attach files (try in DMs?)."))

        statements = {
            ext_name: getattr(ext, "__red_end_user_data_statement__", None)
            for ext_name, ext in ctx.bot.extensions.items()
            if not (ext.__package__ and ext.__package__.startswith("redbot."))
        }

        if not statements:
            return await ctx.send(
                _("This instance does not appear to have any 3rd-party extensions loaded.")
            )

        parts = []

        formatted_statements = []

        no_statements = []

        for ext_name, statement in sorted(statements.items()):
            if not statement:
                no_statements.append(ext_name)
            else:
                formatted_statements.append(
                    f"### {entity_transformer(ext_name)}\n\n{entity_transformer(statement)}"
                )

        if formatted_statements:
            parts.append(
                "## "
                + _("3rd party End User Data statements")
                + "\n\n"
                + _("The following are statements provided by 3rd-party extensions.")
            )
            parts.extend(formatted_statements)

        if no_statements:
            parts.append("## " + _("3rd-party extensions without statements\n"))
            for ext in no_statements:
                parts.append(f"\n - {entity_transformer(ext)}")

        generated = markdown.markdown("\n".join(parts), output_format="html")

        html = "\n".join((PRETTY_HTML_HEAD, generated, HTML_CLOSING))

        fp = io.BytesIO(html.encode())

        await ctx.send(
            _("Here's a generated page with the statements provided by 3rd-party extensions."),
            file=discord.File(fp, filename="3rd-party.html"),
        )

    async def get_serious_confirmation(self, ctx: commands.Context, prompt: str) -> bool:
        confirm_token = "".join(random.choices((*ascii_letters, *digits), k=8))

        await ctx.send(f"{prompt}\n\n{confirm_token}")
        try:
            message = await ctx.bot.wait_for(
                "message",
                check=lambda m: m.channel.id == ctx.channel.id and m.author.id == ctx.author.id,
                timeout=30,
            )
        except asyncio.TimeoutError:
            await ctx.send(_("Did not get confirmation, cancelling."))
        else:
            if message.content.strip() == confirm_token:
                return True
            else:
                await ctx.send(_("Did not get a matching confirmation, cancelling."))

        return False

    # 1 per day, not stored to config to avoid this being more stored data.
    # large bots shouldn't be restarting so often that this is an issue,
    # and small bots that do restart often don't have enough
    # users for this to be an issue.
    @commands.cooldown(1, 86400, commands.BucketType.user)
    @mydata.command(cls=commands.commands._ForgetMeSpecialCommand, name="forgetme")
    async def mydata_forgetme(self, ctx: commands.Context):
        """
        Have [botname] forget what it knows about you.

        This may not remove all data about you, data needed for operation,
        such as command cooldowns will be kept until no longer necessary.

        Further interactions with [botname] may cause it to learn about you again.

        **Example:**
            - `[p]mydata forgetme`
        """
        if ctx.assume_yes:
            # lol, no, we're not letting users schedule deletions every day to thrash the bot.
            ctx.command.reset_cooldown(ctx)  # We will however not let that lock them out either.
            return await ctx.send(
                _("This command ({command}) does not support non-interactive usage.").format(
                    command=ctx.command.qualified_name
                )
            )

        if not await self.get_serious_confirmation(
            ctx,
            _(
                "This will cause the bot to get rid of and/or disassociate "
                "data from you. It will not get rid of operational data such "
                "as modlog entries, warnings, or mutes. "
                "If you are sure this is what you want, "
                "please respond with the following:"
            ),
        ):
            ctx.command.reset_cooldown(ctx)
            return
        await ctx.send(_("This may take some time."))

        if await ctx.bot._config.datarequests.user_requests_are_strict():
            requester = "user_strict"
        else:
            requester = "user"

        results = await self.bot.handle_data_deletion_request(
            requester=requester, user_id=ctx.author.id
        )

        if results.failed_cogs and results.failed_modules:
            await ctx.send(
                _(
                    "I tried to delete all non-operational data about you "
                    "(that I know how to delete) "
                    "{mention}, however the following modules errored: {modules}. "
                    "Additionally, the following cogs errored: {cogs}.\n"
                    "Please contact the owner of this bot to address this.\n"
                    "Note: Outside of these failures, data should have been deleted."
                ).format(
                    mention=ctx.author.mention,
                    cogs=humanize_list(results.failed_cogs),
                    modules=humanize_list(results.failed_modules),
                )
            )
        elif results.failed_cogs:
            await ctx.send(
                _(
                    "I tried to delete all non-operational data about you "
                    "(that I know how to delete) "
                    "{mention}, however the following cogs errored: {cogs}.\n"
                    "Please contact the owner of this bot to address this.\n"
                    "Note: Outside of these failures, data should have been deleted."
                ).format(mention=ctx.author.mention, cogs=humanize_list(results.failed_cogs))
            )
        elif results.failed_modules:
            await ctx.send(
                _(
                    "I tried to delete all non-operational data about you "
                    "(that I know how to delete) "
                    "{mention}, however the following modules errored: {modules}.\n"
                    "Please contact the owner of this bot to address this.\n"
                    "Note: Outside of these failures, data should have been deleted."
                ).format(mention=ctx.author.mention, modules=humanize_list(results.failed_modules))
            )
        else:
            await ctx.send(
                _(
                    "I've deleted any non-operational data about you "
                    "(that I know how to delete) {mention}"
                ).format(mention=ctx.author.mention)
            )

        if results.unhandled:
            await ctx.send(
                _("{mention} The following cogs did not handle deletion:\n{cogs}.").format(
                    mention=ctx.author.mention, cogs=humanize_list(results.unhandled)
                )
            )

    # The cooldown of this should be longer once actually implemented
    # This is a couple hours, and lets people occasionally check status, I guess.
    @commands.cooldown(1, 7200, commands.BucketType.user)
    @mydata.command(cls=commands.commands._AlwaysAvailableCommand, name="getmydata")
    async def mydata_getdata(self, ctx: commands.Context):
        """[Coming Soon] Get what data [botname] has about you."""
        await ctx.send(
            _(
                "This command doesn't do anything yet, "
                "but we're working on adding support for this."
            )
        )

    @commands.is_owner()
    @mydata.group(name="ownermanagement")
    async def mydata_owner_management(self, ctx: commands.Context):
        """
        Commands for more complete data handling.
        """

    @mydata_owner_management.command(name="allowuserdeletions")
    async def mydata_owner_allow_user_deletions(self, ctx):
        """
        Set the bot to allow users to request a data deletion.

        This is on by default.
        Opposite of `[p]mydata ownermanagement disallowuserdeletions`

        **Example:**
            - `[p]mydata ownermanagement allowuserdeletions`
        """
        await ctx.bot._config.datarequests.allow_user_requests.set(True)
        await ctx.send(
            _(
                "User can delete their own data. "
                "This will not include operational data such as blocked users."
            )
        )

    @mydata_owner_management.command(name="disallowuserdeletions")
    async def mydata_owner_disallow_user_deletions(self, ctx):
        """
        Set the bot to not allow users to request a data deletion.

        Opposite of `[p]mydata ownermanagement allowuserdeletions`

        **Example:**
            - `[p]mydata ownermanagement disallowuserdeletions`
        """
        await ctx.bot._config.datarequests.allow_user_requests.set(False)
        await ctx.send(_("User can not delete their own data."))

    @mydata_owner_management.command(name="setuserdeletionlevel")
    async def mydata_owner_user_deletion_level(self, ctx, level: int):
        """
        Sets how user deletions are treated.

        **Example:**
            - `[p]mydata ownermanagement setuserdeletionlevel 1`

        **Arguments:**
            - `<level>` - The strictness level for user deletion. See Level guide below.

        Level:
            - `0`: What users can delete is left entirely up to each cog.
            - `1`: Cogs should delete anything the cog doesn't need about the user.
        """

        if level == 1:
            await ctx.bot._config.datarequests.user_requests_are_strict.set(True)
            await ctx.send(
                _(
                    "Cogs will be instructed to remove all non operational "
                    "data upon a user request."
                )
            )
        elif level == 0:
            await ctx.bot._config.datarequests.user_requests_are_strict.set(False)
            await ctx.send(
                _(
                    "Cogs will be informed a user has made a data deletion request, "
                    "and the details of what to delete will be left to the "
                    "discretion of the cog author."
                )
            )
        else:
            await ctx.send_help()

    @mydata_owner_management.command(name="processdiscordrequest")
    async def mydata_discord_deletion_request(self, ctx, user_id: int):
        """
        Handle a deletion request from Discord.

        This will cause the bot to get rid of or disassociate all data from the specified user ID.
        You should not use this unless Discord has specifically requested this with regard to a deleted user.
        This will remove the user from various anti-abuse measures.
        If you are processing a manual request from a user, you may want `[p]mydata ownermanagement deleteforuser` instead.

        **Arguments:**
            - `<user_id>` - The id of the user whose data would be deleted.
        """

        if not await self.get_serious_confirmation(
            ctx,
            _(
                "This will cause the bot to get rid of or disassociate all data "
                "from the specified user ID. You should not use this unless "
                "Discord has specifically requested this with regard to a deleted user. "
                "This will remove the user from various anti-abuse measures. "
                "If you are processing a manual request from a user, you may want "
                "`{prefix}{command_name}` instead."
                "\n\nIf you are sure this is what you intend to do "
                "please respond with the following:"
            ).format(prefix=ctx.clean_prefix, command_name="mydata ownermanagement deleteforuser"),
        ):
            return
        results = await self.bot.handle_data_deletion_request(
            requester="discord_deleted_user", user_id=user_id
        )

        if results.failed_cogs and results.failed_modules:
            await ctx.send(
                _(
                    "I tried to delete all data about that user, "
                    "(that I know how to delete) "
                    "however the following modules errored: {modules}. "
                    "Additionally, the following cogs errored: {cogs}\n"
                    "Please check your logs and contact the creators of "
                    "these cogs and modules.\n"
                    "Note: Outside of these failures, data should have been deleted."
                ).format(
                    cogs=humanize_list(results.failed_cogs),
                    modules=humanize_list(results.failed_modules),
                )
            )
        elif results.failed_cogs:
            await ctx.send(
                _(
                    "I tried to delete all data about that user, "
                    "(that I know how to delete) "
                    "however the following cogs errored: {cogs}.\n"
                    "Please check your logs and contact the creators of "
                    "these cogs and modules.\n"
                    "Note: Outside of these failures, data should have been deleted."
                ).format(cogs=humanize_list(results.failed_cogs))
            )
        elif results.failed_modules:
            await ctx.send(
                _(
                    "I tried to delete all data about that user, "
                    "(that I know how to delete) "
                    "however the following modules errored: {modules}.\n"
                    "Please check your logs and contact the creators of "
                    "these cogs and modules.\n"
                    "Note: Outside of these failures, data should have been deleted."
                ).format(modules=humanize_list(results.failed_modules))
            )
        else:
            await ctx.send(_("I've deleted all data about that user that I know how to delete."))

        if results.unhandled:
            await ctx.send(
                _("{mention} The following cogs did not handle deletion:\n{cogs}.").format(
                    mention=ctx.author.mention, cogs=humanize_list(results.unhandled)
                )
            )

    @mydata_owner_management.command(name="deleteforuser")
    async def mydata_user_deletion_request_by_owner(self, ctx, user_id: int):
        """Delete data [botname] has about a user for a user.

        This will cause the bot to get rid of or disassociate a lot of non-operational data from the specified user.
        Users have access to a different command for this unless they can't interact with the bot at all.
        This is a mostly safe operation, but you should not use it unless processing a request from this user as it may impact their usage of the bot.

        **Arguments:**
            - `<user_id>` - The id of the user whose data would be deleted.
        """
        if not await self.get_serious_confirmation(
            ctx,
            _(
                "This will cause the bot to get rid of or disassociate "
                "a lot of non-operational data from the "
                "specified user. Users have access to "
                "different command for this unless they can't interact with the bot at all. "
                "This is a mostly safe operation, but you should not use it "
                "unless processing a request from this "
                "user as it may impact their usage of the bot. "
                "\n\nIf you are sure this is what you intend to do "
                "please respond with the following:"
            ),
        ):
            return

        if await ctx.bot._config.datarequests.user_requests_are_strict():
            requester = "user_strict"
        else:
            requester = "user"

        results = await self.bot.handle_data_deletion_request(requester=requester, user_id=user_id)

        if results.failed_cogs and results.failed_modules:
            await ctx.send(
                _(
                    "I tried to delete all non-operational data about that user, "
                    "(that I know how to delete) "
                    "however the following modules errored: {modules}. "
                    "Additionally, the following cogs errored: {cogs}\n"
                    "Please check your logs and contact the creators of "
                    "these cogs and modules.\n"
                    "Note: Outside of these failures, data should have been deleted."
                ).format(
                    cogs=humanize_list(results.failed_cogs),
                    modules=humanize_list(results.failed_modules),
                )
            )
        elif results.failed_cogs:
            await ctx.send(
                _(
                    "I tried to delete all non-operational data about that user, "
                    "(that I know how to delete) "
                    "however the following cogs errored: {cogs}.\n"
                    "Please check your logs and contact the creators of "
                    "these cogs and modules.\n"
                    "Note: Outside of these failures, data should have been deleted."
                ).format(cogs=humanize_list(results.failed_cogs))
            )
        elif results.failed_modules:
            await ctx.send(
                _(
                    "I tried to delete all non-operational data about that user, "
                    "(that I know how to delete) "
                    "however the following modules errored: {modules}.\n"
                    "Please check your logs and contact the creators of "
                    "these cogs and modules.\n"
                    "Note: Outside of these failures, data should have been deleted."
                ).format(modules=humanize_list(results.failed_modules))
            )
        else:
            await ctx.send(
                _(
                    "I've deleted all non-operational data about that user "
                    "that I know how to delete."
                )
            )

        if results.unhandled:
            await ctx.send(
                _("{mention} The following cogs did not handle deletion:\n{cogs}.").format(
                    mention=ctx.author.mention, cogs=humanize_list(results.unhandled)
                )
            )

    @mydata_owner_management.command(name="deleteuserasowner")
    async def mydata_user_deletion_by_owner(self, ctx, user_id: int):
        """Delete data [botname] has about a user.

        This will cause the bot to get rid of or disassociate a lot of data about the specified user.
        This may include more than just end user data, including anti abuse records.

        **Arguments:**
            - `<user_id>` - The id of the user whose data would be deleted.
        """
        if not await self.get_serious_confirmation(
            ctx,
            _(
                "This will cause the bot to get rid of or disassociate "
                "a lot of data about the specified user. "
                "This may include more than just end user data, including "
                "anti abuse records."
                "\n\nIf you are sure this is what you intend to do "
                "please respond with the following:"
            ),
        ):
            return
        results = await self.bot.handle_data_deletion_request(requester="owner", user_id=user_id)

        if results.failed_cogs and results.failed_modules:
            await ctx.send(
                _(
                    "I tried to delete all data about that user, "
                    "(that I know how to delete) "
                    "however the following modules errored: {modules}. "
                    "Additionally, the following cogs errored: {cogs}\n"
                    "Please check your logs and contact the creators of "
                    "these cogs and modules.\n"
                    "Note: Outside of these failures, data should have been deleted."
                ).format(
                    cogs=humanize_list(results.failed_cogs),
                    modules=humanize_list(results.failed_modules),
                )
            )
        elif results.failed_cogs:
            await ctx.send(
                _(
                    "I tried to delete all data about that user, "
                    "(that I know how to delete) "
                    "however the following cogs errored: {cogs}.\n"
                    "Please check your logs and contact the creators of "
                    "these cogs and modules.\n"
                    "Note: Outside of these failures, data should have been deleted."
                ).format(cogs=humanize_list(results.failed_cogs))
            )
        elif results.failed_modules:
            await ctx.send(
                _(
                    "I tried to delete all data about that user, "
                    "(that I know how to delete) "
                    "however the following modules errored: {modules}.\n"
                    "Please check your logs and contact the creators of "
                    "these cogs and modules.\n"
                    "Note: Outside of these failures, data should have been deleted."
                ).format(modules=humanize_list(results.failed_modules))
            )
        else:
            await ctx.send(_("I've deleted all data about that user that I know how to delete."))

        if results.unhandled:
            await ctx.send(
                _("{mention} The following cogs did not handle deletion:\n{cogs}.").format(
                    mention=ctx.author.mention, cogs=humanize_list(results.unhandled)
                )
            )

    @commands.group()
    async def embedset(self, ctx: commands.Context):
        """
        Commands for toggling embeds on or off.

        This setting determines whether or not to use embeds as a response to a command (for commands that support it).
        The default is to use embeds.

        The embed settings are checked until the first True/False in this order:
            - In guild context:
                1. Channel override - `[p]embedset channel`
                2. Server command override - `[p]embedset command server`
                3. Server override - `[p]embedset server`
                4. Global command override - `[p]embedset command global`
                5. Global setting  -`[p]embedset global`

            - In DM context:
                1. User override - `[p]embedset user`
                2. Global command override - `[p]embedset command global`
                3. Global setting - `[p]embedset global`
        """

    @embedset.command(name="showsettings")
    async def embedset_showsettings(
        self, ctx: commands.Context, command: CommandConverter = None
    ) -> None:
        """
        Show the current embed settings.

        Provide a command name to check for command specific embed settings.

        **Examples:**
            - `[p]embedset showsettings` - Shows embed settings.
            - `[p]embedset showsettings info` - Also shows embed settings for the 'info' command.
            - `[p]embedset showsettings "ignore list"` - Checking subcommands requires quotes.

        **Arguments:**
            - `[command]` - Checks this command for command specific embed settings.
        """
        # qualified name might be different if alias was passed to this command
        command_name = command and command.qualified_name

        text = _("Embed settings:\n\n")
        global_default = await self.bot._config.embeds()
        text += _("Global default: {value}\n").format(value=global_default)

        if command_name is not None:
            scope = self.bot._config.custom("COMMAND", command_name, 0)
            global_command_setting = await scope.embeds()
            text += _("Global command setting for {command} command: {value}\n").format(
                command=inline(command_name), value=global_command_setting
            )

        if ctx.guild:
            guild_setting = await self.bot._config.guild(ctx.guild).embeds()
            text += _("Guild setting: {value}\n").format(value=guild_setting)

            if command_name is not None:
                scope = self.bot._config.custom("COMMAND", command_name, ctx.guild.id)
                command_setting = await scope.embeds()
                text += _("Server command setting for {command} command: {value}\n").format(
                    command=inline(command_name), value=command_setting
                )

        if ctx.channel:
            channel_setting = await self.bot._config.channel(ctx.channel).embeds()
            text += _("Channel setting: {value}\n").format(value=channel_setting)

        user_setting = await self.bot._config.user(ctx.author).embeds()
        text += _("User setting: {value}").format(value=user_setting)
        await ctx.send(box(text))

    @embedset.command(name="global")
    @commands.is_owner()
    async def embedset_global(self, ctx: commands.Context):
        """
        Toggle the global embed setting.

        This is used as a fallback if the user or guild hasn't set a preference.
        The default is to use embeds.

        To see full evaluation order of embed settings, run `[p]help embedset`.

        **Example:**
            - `[p]embedset global`
        """
        current = await self.bot._config.embeds()
        if current:
            await self.bot._config.embeds.set(False)
            await ctx.send(_("Embeds are now disabled by default."))
        else:
            await self.bot._config.embeds.clear()
            await ctx.send(_("Embeds are now enabled by default."))

    @embedset.command(name="server", aliases=["guild"])
    @commands.guildowner_or_permissions(administrator=True)
    @commands.guild_only()
    async def embedset_guild(self, ctx: commands.Context, enabled: bool = None):
        """
        Set the server's embed setting.

        If set, this is used instead of the global default to determine whether or not to use embeds.
        This is used for all commands done in a server.

        If enabled is left blank, the setting will be unset and the global default will be used instead.

        To see full evaluation order of embed settings, run `[p]help embedset`.

        **Examples:**
            - `[p]embedset server False` - Disables embeds on this server.
            - `[p]embedset server` - Resets value to use global default.

        **Arguments:**
            - `[enabled]` - Whether to use embeds on this server. Leave blank to reset to default.
        """
        if enabled is None:
            await self.bot._config.guild(ctx.guild).embeds.clear()
            await ctx.send(_("Embeds will now fall back to the global setting."))
            return

        await self.bot._config.guild(ctx.guild).embeds.set(enabled)
        await ctx.send(
            _("Embeds are now enabled for this guild.")
            if enabled
            else _("Embeds are now disabled for this guild.")
        )

    @commands.guildowner_or_permissions(administrator=True)
    @embedset.group(name="command", invoke_without_command=True)
    async def embedset_command(
        self, ctx: commands.Context, command: CommandConverter, enabled: bool = None
    ) -> None:
        """
        Sets a command's embed setting.

        If you're the bot owner, this will try to change the command's embed setting globally by default.
        Otherwise, this will try to change embed settings on the current server.

        If enabled is left blank, the setting will be unset.

        To see full evaluation order of embed settings, run `[p]help embedset`.

        **Examples:**
            - `[p]embedset command info` - Clears command specific embed settings for 'info'.
            - `[p]embedset command info False` - Disables embeds for 'info'.
            - `[p]embedset command "ignore list" True` - Quotes are needed for subcommands.

        **Arguments:**
            - `[enabled]` - Whether to use embeds for this command. Leave blank to reset to default.
        """
        # Select the scope based on the author's privileges
        if await ctx.bot.is_owner(ctx.author):
            await self.embedset_command_global(ctx, command, enabled)
        else:
            await self.embedset_command_guild(ctx, command, enabled)

    def _check_if_command_requires_embed_links(self, command_obj: commands.Command) -> None:
        for command in itertools.chain((command_obj,), command_obj.parents):
            if command.requires.bot_perms.embed_links:
                # a slight abuse of this exception to save myself two lines later...
                raise commands.UserFeedbackCheckFailure(
                    _(
                        "The passed command requires Embed Links permission"
                        " and therefore cannot be set to not use embeds."
                    )
                )

    @commands.is_owner()
    @embedset_command.command(name="global")
    async def embedset_command_global(
        self, ctx: commands.Context, command: CommandConverter, enabled: bool = None
    ):
        """
        Sets a command's embed setting globally.

        If set, this is used instead of the global default to determine whether or not to use embeds.

        If enabled is left blank, the setting will be unset.

        To see full evaluation order of embed settings, run `[p]help embedset`.

        **Examples:**
            - `[p]embedset command global info` - Clears command specific embed settings for 'info'.
            - `[p]embedset command global info False` - Disables embeds for 'info'.
            - `[p]embedset command global "ignore list" True` - Quotes are needed for subcommands.

        **Arguments:**
            - `[enabled]` - Whether to use embeds for this command. Leave blank to reset to default.
        """
        self._check_if_command_requires_embed_links(command)
        # qualified name might be different if alias was passed to this command
        command_name = command.qualified_name

        if enabled is None:
            await self.bot._config.custom("COMMAND", command_name, 0).embeds.clear()
            await ctx.send(_("Embeds will now fall back to the global setting."))
            return

        await self.bot._config.custom("COMMAND", command_name, 0).embeds.set(enabled)
        if enabled:
            await ctx.send(
                _("Embeds are now enabled for {command_name} command.").format(
                    command_name=inline(command_name)
                )
            )
        else:
            await ctx.send(
                _("Embeds are now disabled for {command_name} command.").format(
                    command_name=inline(command_name)
                )
            )

    @commands.guild_only()
    @embedset_command.command(name="server", aliases=["guild"])
    async def embedset_command_guild(
        self, ctx: commands.GuildContext, command: CommandConverter, enabled: bool = None
    ):
        """
        Sets a commmand's embed setting for the current server.

        If set, this is used instead of the server default to determine whether or not to use embeds.

        If enabled is left blank, the setting will be unset and the server default will be used instead.

        To see full evaluation order of embed settings, run `[p]help embedset`.

        **Examples:**
            - `[p]embedset command server info` - Clears command specific embed settings for 'info'.
            - `[p]embedset command server info False` - Disables embeds for 'info'.
            - `[p]embedset command server "ignore list" True` - Quotes are needed for subcommands.

        **Arguments:**
            - `[enabled]` - Whether to use embeds for this command. Leave blank to reset to default.
        """
        self._check_if_command_requires_embed_links(command)
        # qualified name might be different if alias was passed to this command
        command_name = command.qualified_name

        if enabled is None:
            await self.bot._config.custom("COMMAND", command_name, ctx.guild.id).embeds.clear()
            await ctx.send(_("Embeds will now fall back to the server setting."))
            return

        await self.bot._config.custom("COMMAND", command_name, ctx.guild.id).embeds.set(enabled)
        if enabled:
            await ctx.send(
                _("Embeds are now enabled for {command_name} command.").format(
                    command_name=inline(command_name)
                )
            )
        else:
            await ctx.send(
                _("Embeds are now disabled for {command_name} command.").format(
                    command_name=inline(command_name)
                )
            )

    @embedset.command(name="channel")
    @commands.guildowner_or_permissions(administrator=True)
    @commands.guild_only()
    async def embedset_channel(
        self,
        ctx: commands.Context,
        channel: Union[discord.TextChannel, discord.VoiceChannel, discord.ForumChannel],
        enabled: bool = None,
    ):
        """
        Set's a channel's embed setting.

        If set, this is used instead of the guild and command defaults to determine whether or not to use embeds.
        This is used for all commands done in a channel.

        If enabled is left blank, the setting will be unset and the guild default will be used instead.

        To see full evaluation order of embed settings, run `[p]help embedset`.

        **Examples:**
            - `[p]embedset channel #text-channel False` - Disables embeds in the #text-channel.
            - `[p]embedset channel #forum-channel disable` - Disables embeds in the #forum-channel.
            - `[p]embedset channel #text-channel` - Resets value to use guild default in the #text-channel .

        **Arguments:**
            - `<channel>` - The text, voice, or forum channel to set embed setting for.
            - `[enabled]` - Whether to use embeds in this channel. Leave blank to reset to default.
        """
        if enabled is None:
            await self.bot._config.channel(channel).embeds.clear()
            await ctx.send(_("Embeds will now fall back to the global setting."))
            return

        await self.bot._config.channel(channel).embeds.set(enabled)
        await ctx.send(
            _("Embeds are now {} for this channel.").format(
                _("enabled") if enabled else _("disabled")
            )
        )

    @embedset.command(name="user")
    async def embedset_user(self, ctx: commands.Context, enabled: bool = None):
        """
        Sets personal embed setting for DMs.

        If set, this is used instead of the global default to determine whether or not to use embeds.
        This is used for all commands executed in a DM with the bot.

        If enabled is left blank, the setting will be unset and the global default will be used instead.

        To see full evaluation order of embed settings, run `[p]help embedset`.

        **Examples:**
            - `[p]embedset user False` - Disables embeds in your DMs.
            - `[p]embedset user` - Resets value to use global default.

        **Arguments:**
            - `[enabled]` - Whether to use embeds in your DMs. Leave blank to reset to default.
        """
        if enabled is None:
            await self.bot._config.user(ctx.author).embeds.clear()
            await ctx.send(_("Embeds will now fall back to the global setting."))
            return

        await self.bot._config.user(ctx.author).embeds.set(enabled)
        await ctx.send(
            _("Embeds are now enabled for you in DMs.")
            if enabled
            else _("Embeds are now disabled for you in DMs.")
        )

    @commands.command()
    @commands.is_owner()
    async def traceback(self, ctx: commands.Context, public: bool = False):
        """Sends to the owner the last command exception that has occurred.

        If public (yes is specified), it will be sent to the chat instead.

        Warning: Sending the traceback publicly can accidentally reveal sensitive information about your computer or configuration.

        **Examples:**
            - `[p]traceback` - Sends the traceback to your DMs.
            - `[p]traceback True` - Sends the last traceback in the current context.

        **Arguments:**
            - `[public]` - Whether to send the traceback to the current context. Leave blank to send to your DMs.
        """
        if not public:
            destination = ctx.author
        else:
            destination = ctx.channel

        if self.bot._last_exception:
            for page in pagify(self.bot._last_exception, shorten_by=10):
                try:
                    await destination.send(box(page, lang="py"))
                except discord.HTTPException:
                    await ctx.channel.send(
                        "I couldn't send the traceback message to you in DM. "
                        "Either you blocked me or you disabled DMs in this server."
                    )
                    return
            if not public:
                await ctx.tick()
        else:
            await ctx.send(_("No exception has occurred yet."))

    @commands.command()
    @commands.check(CoreLogic._can_get_invite_url)
    async def invite(self, ctx):
        """Shows [botname]'s invite url.

        This will always send the invite to DMs to keep it private.

        This command is locked to the owner unless `[p]inviteset public` is set to True.

        **Example:**
            - `[p]invite`
        """
        message = await self.bot.get_invite_url()
        if (admin := self.bot.get_cog("Admin")) and await admin.config.serverlocked():
            message += "\n\n" + warning(
                _(
                    "This bot is currently **serverlocked**, meaning that it is locked "
                    "to its current servers and will leave any server it joins."
                )
            )
        try:
            await ctx.author.send(message)
            await ctx.tick()
        except discord.errors.Forbidden:
            await ctx.send(
                "I couldn't send the invite message to you in DM. "
                "Either you blocked me or you disabled DMs in this server."
            )

    @commands.group()
    @commands.is_owner()
    async def inviteset(self, ctx):
        """Commands to setup [botname]'s invite settings."""
        pass

    @inviteset.command()
    async def public(self, ctx, confirm: bool = False):
        """
        Toggles if `[p]invite` should be accessible for the average user.

        The bot must be made into a `Public bot` in the developer dashboard for public invites to work.

        **Example:**
            - `[p]inviteset public yes` - Toggles the public invite setting.

        **Arguments:**
            - `[confirm]` - Required to set to public. Not required to toggle back to private.
        """
        if await self.bot._config.invite_public():
            await self.bot._config.invite_public.set(False)
            await ctx.send("The invite is now private.")
            return
        app_info = await self.bot.application_info()
        if not app_info.bot_public:
            await ctx.send(
                "I am not a public bot. That means that nobody except "
                "you can invite me on new servers.\n\n"
                "You can change this by ticking `Public bot` in "
                "your token settings: "
                "https://discord.com/developers/applications/{0}/bot".format(self.bot.user.id)
            )
            return
        if not confirm:
            await ctx.send(
                "You're about to make the `{0}invite` command public. "
                "All users will be able to invite me on their server.\n\n"
                "If you agree, you can type `{0}inviteset public yes`.".format(ctx.clean_prefix)
            )
        else:
            await self.bot._config.invite_public.set(True)
            await ctx.send("The invite command is now public.")

    @inviteset.command()
    async def perms(self, ctx, level: int):
        """
        Make the bot create its own role with permissions on join.

        The bot will create its own role with the desired permissions when it joins a new server. This is a special role that can't be deleted or removed from the bot.

        For that, you need to provide a valid permissions level.
        You can generate one here: https://discordapi.com/permissions.html

        Please note that you might need two factor authentication for some permissions.

        **Example:**
            - `[p]inviteset perms 134217728` - Adds a "Manage Nicknames" permission requirement to the invite.

        **Arguments:**
            - `<level>` - The permission level to require for the bot in the generated invite.
        """
        await self.bot._config.invite_perm.set(level)
        await ctx.send("The new permissions level has been set.")

    @inviteset.command()
    async def commandscope(self, ctx: commands.Context):
        """
        Add the `applications.commands` scope to your invite URL.

        This allows the usage of slash commands on the servers that invited your bot with that scope.

        Note that previous servers that invited the bot without the scope cannot have slash commands, they will have to invite the bot a second time.
        """
        enabled = not await self.bot._config.invite_commands_scope()
        await self.bot._config.invite_commands_scope.set(enabled)
        if enabled is True:
            await ctx.send(
                _("The `applications.commands` scope has been added to the invite URL.")
            )
        else:
            await ctx.send(
                _("The `applications.commands` scope has been removed from the invite URL.")
            )

    @commands.command()
    @commands.is_owner()
    async def leave(self, ctx: commands.Context, *servers: GuildConverter):
        """
        Leaves servers.

        If no server IDs are passed the local server will be left instead.

        Note: This command is interactive.

        **Examples:**
            - `[p]leave` - Leave the current server.
            - `[p]leave "Red - Discord Bot"` - Quotes are necessary when there are spaces in the name.
            - `[p]leave 133049272517001216 240154543684321280` - Leaves multiple servers, using IDs.

        **Arguments:**
            - `[servers...]` - The servers to leave. When blank, attempts to leave the current server.
        """
        guilds = servers
        if ctx.guild is None and not guilds:
            return await ctx.send(_("You need to specify at least one server ID."))

        leaving_local_guild = not guilds
        number = len(guilds)

        if leaving_local_guild:
            guilds = (ctx.guild,)
            msg = (
                _("You haven't passed any server ID. Do you want me to leave this server?")
                + " (yes/no)"
            )
        else:
            if number > 1:
                msg = (
                    _("Are you sure you want me to leave these servers?")
                    + " (yes/no):\n"
                    + "\n".join(f"- {guild.name} (`{guild.id}`)" for guild in guilds)
                )
            else:
                msg = (
                    _("Are you sure you want me to leave this server?")
                    + " (yes/no):\n"
                    + f"- {guilds[0].name} (`{guilds[0].id}`)"
                )

        for guild in guilds:
            if guild.owner.id == ctx.me.id:
                return await ctx.send(
                    _("I cannot leave the server `{server_name}`: I am the owner of it.").format(
                        server_name=guild.name
                    )
                )

        for page in pagify(msg):
            await ctx.send(page)
        pred = MessagePredicate.yes_or_no(ctx)
        try:
            await self.bot.wait_for("message", check=pred, timeout=30)
        except asyncio.TimeoutError:
            await ctx.send(_("Response timed out."))
            return
        else:
            if pred.result is True:
                if leaving_local_guild is True:
                    await ctx.send(_("Alright. Bye :wave:"))
                else:
                    if number > 1:
                        await ctx.send(
                            _("Alright. Leaving {number} servers...").format(number=number)
                        )
                    else:
                        await ctx.send(_("Alright. Leaving one server..."))
                for guild in guilds:
                    log.debug("Leaving guild '%s' (%s)", guild.name, guild.id)
                    await guild.leave()
            else:
                if leaving_local_guild is True:
                    await ctx.send(_("Alright, I'll stay then. :)"))
                else:
                    if number > 1:
                        await ctx.send(_("Alright, I'm not leaving those servers."))
                    else:
                        await ctx.send(_("Alright, I'm not leaving that server."))

    @commands.command()
    @commands.is_owner()
    async def servers(self, ctx: commands.Context):
        """
        Lists the servers [botname] is currently in.

        Note: This command is interactive.
        """
        guilds = sorted(self.bot.guilds, key=lambda s: s.name.lower())
        msg = "\n".join(
            f"{discord.utils.escape_markdown(guild.name)} (`{guild.id}`)\n" for guild in guilds
        )

        pages = list(pagify(msg, ["\n"], page_length=1000))

        if len(pages) == 1:
            await ctx.send(pages[0])
        else:
            await menu(ctx, pages)

    @commands.command(require_var_positional=True)
    @commands.is_owner()
    async def load(self, ctx: commands.Context, *cogs: str):
        """Loads cog packages from the local paths and installed cogs.

        See packages available to load with `[p]cogs`.

        Additional cogs can be added using Downloader, or from local paths using `[p]addpath`.

        **Examples:**
            - `[p]load general` - Loads the `general` cog.
            - `[p]load admin mod mutes` - Loads multiple cogs.

        **Arguments:**
            - `<cogs...>` - The cog packages to load.
        """
        cogs = tuple(map(lambda cog: cog.rstrip(","), cogs))
        async with ctx.typing():
            outcomes = await self._load(cogs)

        output = []

        if loaded := outcomes["loaded_packages"]:
            loaded_packages = humanize_list([inline(package) for package in loaded])
            formed = _("Loaded {packs}.").format(packs=loaded_packages)
            output.append(formed)

        if already_loaded := outcomes["alreadyloaded_packages"]:
            if len(already_loaded) == 1:
                formed = _("The following package is already loaded: {pack}").format(
                    pack=inline(already_loaded[0])
                )
            else:
                formed = _("The following packages are already loaded: {packs}").format(
                    packs=humanize_list([inline(package) for package in already_loaded])
                )
            output.append(formed)

        if failed := outcomes["failed_packages"]:
            if len(failed) == 1:
                formed = _(
                    "Failed to load the following package: {pack}."
                    "\nCheck your console or logs for details."
                ).format(pack=inline(failed[0]))
            else:
                formed = _(
                    "Failed to load the following packages: {packs}"
                    "\nCheck your console or logs for details."
                ).format(packs=humanize_list([inline(package) for package in failed]))
            output.append(formed)

        if invalid_pkg_names := outcomes["invalid_pkg_names"]:
            if len(invalid_pkg_names) == 1:
                formed = _(
                    "The following name is not a valid package name: {pack}\n"
                    "Package names cannot start with a number"
                    " and can only contain ascii numbers, letters, and underscores."
                ).format(pack=inline(invalid_pkg_names[0]))
            else:
                formed = _(
                    "The following names are not valid package names: {packs}\n"
                    "Package names cannot start with a number"
                    " and can only contain ascii numbers, letters, and underscores."
                ).format(packs=humanize_list([inline(package) for package in invalid_pkg_names]))
            output.append(formed)

        if not_found := outcomes["notfound_packages"]:
            if len(not_found) == 1:
                formed = _("The following package was not found in any cog path: {pack}.").format(
                    pack=inline(not_found[0])
                )
            else:
                formed = _(
                    "The following packages were not found in any cog path: {packs}"
                ).format(packs=humanize_list([inline(package) for package in not_found]))
            output.append(formed)

        if failed_with_reason := outcomes["failed_with_reason_packages"]:
            reasons = "\n".join([f"`{x}`: {y}" for x, y in failed_with_reason.items()])
            if len(failed_with_reason) == 1:
                formed = _(
                    "This package could not be loaded for the following reason:\n\n{reason}"
                ).format(reason=reasons)
            else:
                formed = _(
                    "These packages could not be loaded for the following reasons:\n\n{reasons}"
                ).format(reasons=reasons)
            output.append(formed)

        if repos_with_shared_libs := outcomes["repos_with_shared_libs"]:
            if len(repos_with_shared_libs) == 1:
                formed = _(
                    "**WARNING**: The following repo is using shared libs"
                    " which are marked for removal in the future: {repo}.\n"
                    "You should inform maintainer of the repo about this message."
                ).format(repo=inline(repos_with_shared_libs.pop()))
            else:
                formed = _(
                    "**WARNING**: The following repos are using shared libs"
                    " which are marked for removal in the future: {repos}.\n"
                    "You should inform maintainers of these repos about this message."
                ).format(repos=humanize_list([inline(repo) for repo in repos_with_shared_libs]))
            output.append(formed)

        if output:
            total_message = "\n\n".join(output)
            for page in pagify(
                total_message, delims=["\n", ", "], priority=True, page_length=1500
            ):
                if page.startswith(", "):
                    page = page[2:]
                await ctx.send(page)

    @commands.command(require_var_positional=True)
    @commands.is_owner()
    async def unload(self, ctx: commands.Context, *cogs: str):
        """Unloads previously loaded cog packages.

        See packages available to unload with `[p]cogs`.

        **Examples:**
            - `[p]unload general` - Unloads the `general` cog.
            - `[p]unload admin mod mutes` - Unloads multiple cogs.

        **Arguments:**
            - `<cogs...>` - The cog packages to unload.
        """
        cogs = tuple(map(lambda cog: cog.rstrip(","), cogs))
        outcomes = await self._unload(cogs)

        output = []

        if unloaded := outcomes["unloaded_packages"]:
            if len(unloaded) == 1:
                formed = _("The following package was unloaded: {pack}.").format(
                    pack=inline(unloaded[0])
                )
            else:
                formed = _("The following packages were unloaded: {packs}.").format(
                    packs=humanize_list([inline(package) for package in unloaded])
                )
            output.append(formed)

        if failed := outcomes["notloaded_packages"]:
            if len(failed) == 1:
                formed = _("The following package was not loaded: {pack}.").format(
                    pack=inline(failed[0])
                )
            else:
                formed = _("The following packages were not loaded: {packs}.").format(
                    packs=humanize_list([inline(package) for package in failed])
                )
            output.append(formed)

        if output:
            total_message = "\n\n".join(output)
            for page in pagify(total_message):
                await ctx.send(page)

    @commands.command(require_var_positional=True)
    @commands.is_owner()
    async def reload(self, ctx: commands.Context, *cogs: str):
        """Reloads cog packages.

        This will unload and then load the specified cogs.

        Cogs that were not loaded will only be loaded.

        **Examples:**
            - `[p]reload general` - Unloads then loads the `general` cog.
            - `[p]reload admin mod mutes` - Unloads then loads multiple cogs.

        **Arguments:**
            - `<cogs...>` - The cog packages to reload.
        """
        cogs = tuple(map(lambda cog: cog.rstrip(","), cogs))
        async with ctx.typing():
            outcomes = await self._reload(cogs)

        output = []

        if loaded := outcomes["loaded_packages"]:
            loaded_packages = humanize_list([inline(package) for package in loaded])
            formed = _("Reloaded {packs}.").format(packs=loaded_packages)
            output.append(formed)

        if failed := outcomes["failed_packages"]:
            if len(failed) == 1:
                formed = _(
                    "Failed to reload the following package: {pack}."
                    "\nCheck your console or logs for details."
                ).format(pack=inline(failed[0]))
            else:
                formed = _(
                    "Failed to reload the following packages: {packs}"
                    "\nCheck your console or logs for details."
                ).format(packs=humanize_list([inline(package) for package in failed]))
            output.append(formed)

        if invalid_pkg_names := outcomes["invalid_pkg_names"]:
            if len(invalid_pkg_names) == 1:
                formed = _(
                    "The following name is not a valid package name: {pack}\n"
                    "Package names cannot start with a number"
                    " and can only contain ascii numbers, letters, and underscores."
                ).format(pack=inline(invalid_pkg_names[0]))
            else:
                formed = _(
                    "The following names are not valid package names: {packs}\n"
                    "Package names cannot start with a number"
                    " and can only contain ascii numbers, letters, and underscores."
                ).format(packs=humanize_list([inline(package) for package in invalid_pkg_names]))
            output.append(formed)

        if not_found := outcomes["notfound_packages"]:
            if len(not_found) == 1:
                formed = _("The following package was not found in any cog path: {pack}.").format(
                    pack=inline(not_found[0])
                )
            else:
                formed = _(
                    "The following packages were not found in any cog path: {packs}"
                ).format(packs=humanize_list([inline(package) for package in not_found]))
            output.append(formed)

        if failed_with_reason := outcomes["failed_with_reason_packages"]:
            reasons = "\n".join([f"`{x}`: {y}" for x, y in failed_with_reason.items()])
            if len(failed_with_reason) == 1:
                formed = _(
                    "This package could not be reloaded for the following reason:\n\n{reason}"
                ).format(reason=reasons)
            else:
                formed = _(
                    "These packages could not be reloaded for the following reasons:\n\n{reasons}"
                ).format(reasons=reasons)
            output.append(formed)

        if repos_with_shared_libs := outcomes["repos_with_shared_libs"]:
            if len(repos_with_shared_libs) == 1:
                formed = _(
                    "**WARNING**: The following repo is using shared libs"
                    " which are marked for removal in the future: {repo}.\n"
                    "You should inform maintainers of these repos about this message."
                ).format(repo=inline(repos_with_shared_libs.pop()))
            else:
                formed = _(
                    "**WARNING**: The following repos are using shared libs"
                    " which are marked for removal in the future: {repos}.\n"
                    "You should inform maintainers of these repos about this message."
                ).format(repos=humanize_list([inline(repo) for repo in repos_with_shared_libs]))
            output.append(formed)

        if output:
            total_message = "\n\n".join(output)
            for page in pagify(total_message):
                await ctx.send(page)

    @commands.command(name="shutdown")
    @commands.is_owner()
    async def _shutdown(self, ctx: commands.Context, silently: bool = False):
        """Shuts down the bot.

        Allows [botname] to shut down gracefully.

        This is the recommended method for shutting down the bot.

        **Examples:**
            - `[p]shutdown`
            - `[p]shutdown True` - Shutdowns silently.

        **Arguments:**
            - `[silently]` - Whether to skip sending the shutdown message. Defaults to False.
        """
        wave = "\N{WAVING HAND SIGN}"
        skin = "\N{EMOJI MODIFIER FITZPATRICK TYPE-3}"
        with contextlib.suppress(discord.HTTPException):
            if not silently:
                await ctx.send(_("Shutting down... ") + wave + skin)
        await ctx.bot.shutdown()

    @commands.command(name="restart")
    @commands.is_owner()
    async def _restart(self, ctx: commands.Context, silently: bool = False):
        """Attempts to restart [botname].

        Makes [botname] quit with exit code 26.
        The restart is not guaranteed: it must be dealt with by the process manager in use.

        **Examples:**
            - `[p]restart`
            - `[p]restart True` - Restarts silently.

        **Arguments:**
            - `[silently]` - Whether to skip sending the restart message. Defaults to False.
        """
        with contextlib.suppress(discord.HTTPException):
            if not silently:
                await ctx.send(_("Restarting..."))
        await ctx.bot.shutdown(restart=True)

    @bank.is_owner_if_bank_global()
    @commands.guildowner_or_permissions(administrator=True)
    @commands.group()
    async def bankset(self, ctx: commands.Context):
        """Base command for bank settings."""

    @bankset.command(name="showsettings")
    async def bankset_showsettings(self, ctx: commands.Context):
        """Show the current bank settings."""
        cur_setting = await bank.is_global()
        if cur_setting:
            group = bank._config
        else:
            if not ctx.guild:
                return
            group = bank._config.guild(ctx.guild)
        group_data = await group.all()
        bank_name = group_data["bank_name"]
        bank_scope = _("Global") if cur_setting else _("Server")
        currency_name = group_data["currency"]
        default_balance = group_data["default_balance"]
        max_balance = group_data["max_balance"]

        settings = _(
            "Bank settings:\n\nBank name: {bank_name}\nBank scope: {bank_scope}\n"
            "Currency: {currency_name}\nDefault balance: {default_balance}\n"
            "Maximum allowed balance: {maximum_bal}\n"
        ).format(
            bank_name=bank_name,
            bank_scope=bank_scope,
            currency_name=currency_name,
            default_balance=humanize_number(default_balance),
            maximum_bal=humanize_number(max_balance),
        )
        await ctx.send(box(settings))

    @bankset.command(name="toggleglobal")
    @commands.is_owner()
    async def bankset_toggleglobal(self, ctx: commands.Context, confirm: bool = False):
        """Toggle whether the bank is global or not.

        If the bank is global, it will become per-server.
        If the bank is per-server, it will become global.
        """
        cur_setting = await bank.is_global()

        word = _("per-server") if cur_setting else _("global")
        if confirm is False:
            await ctx.send(
                _(
                    "This will toggle the bank to be {banktype}, deleting all accounts "
                    "in the process! If you're sure, type `{command}`"
                ).format(banktype=word, command=f"{ctx.clean_prefix}bankset toggleglobal yes")
            )
        else:
            await bank.set_global(not cur_setting)
            await ctx.send(_("The bank is now {banktype}.").format(banktype=word))

    @bank.is_owner_if_bank_global()
    @commands.guildowner_or_permissions(administrator=True)
    @bankset.command(name="bankname")
    async def bankset_bankname(self, ctx: commands.Context, *, name: str):
        """Set the bank's name."""
        await bank.set_bank_name(name, ctx.guild)
        await ctx.send(_("Bank name has been set to: {name}").format(name=name))

    @bank.is_owner_if_bank_global()
    @commands.guildowner_or_permissions(administrator=True)
    @bankset.command(name="creditsname")
    async def bankset_creditsname(self, ctx: commands.Context, *, name: str):
        """Set the name for the bank's currency."""
        await bank.set_currency_name(name, ctx.guild)
        await ctx.send(_("Currency name has been set to: {name}").format(name=name))

    @bank.is_owner_if_bank_global()
    @commands.guildowner_or_permissions(administrator=True)
    @bankset.command(name="maxbal")
    async def bankset_maxbal(self, ctx: commands.Context, *, amount: int):
        """Set the maximum balance a user can get."""
        try:
            await bank.set_max_balance(amount, ctx.guild)
        except ValueError:
            # noinspection PyProtectedMember
            return await ctx.send(
                _("Amount must be greater than zero and less than {max}.").format(
                    max=humanize_number(bank._MAX_BALANCE)
                )
            )
        await ctx.send(
            _("Maximum balance has been set to: {amount}").format(amount=humanize_number(amount))
        )

    @bank.is_owner_if_bank_global()
    @commands.guildowner_or_permissions(administrator=True)
    @bankset.command(name="registeramount")
    async def bankset_registeramount(self, ctx: commands.Context, creds: int):
        """Set the initial balance for new bank accounts.

        Example:
            - `[p]bankset registeramount 5000`

        **Arguments**

        - `<creds>` The new initial balance amount. Default is 0.
        """
        guild = ctx.guild
        max_balance = await bank.get_max_balance(ctx.guild)
        credits_name = await bank.get_currency_name(guild)
        try:
            await bank.set_default_balance(creds, guild)
        except ValueError:
            return await ctx.send(
                _("Amount must be greater than or equal to zero and less than {maxbal}.").format(
                    maxbal=humanize_number(max_balance)
                )
            )
        await ctx.send(
            _("Registering an account will now give {num} {currency}.").format(
                num=humanize_number(creds), currency=credits_name
            )
        )

    @bank.is_owner_if_bank_global()
    @commands.guildowner_or_permissions(administrator=True)
    @bankset.command(name="reset")
    async def bankset_reset(self, ctx, confirmation: bool = False):
        """Delete all bank accounts.

        Examples:
            - `[p]bankset reset` - Did not confirm. Shows the help message.
            - `[p]bankset reset yes`

        **Arguments**

        - `<confirmation>` This will default to false unless specified.
        """
        if confirmation is False:
            await ctx.send(
                _(
                    "This will delete all bank accounts for {scope}.\nIf you're sure, type "
                    "`{prefix}bankset reset yes`"
                ).format(
                    scope=self.bot.user.name if await bank.is_global() else _("this server"),
                    prefix=ctx.clean_prefix,
                )
            )
        else:
            await bank.wipe_bank(guild=ctx.guild)
            await ctx.send(
                _("All bank accounts for {scope} have been deleted.").format(
                    scope=self.bot.user.name if await bank.is_global() else _("this server")
                )
            )

    @bank.is_owner_if_bank_global()
    @commands.admin_or_permissions(manage_guild=True)
    @bankset.group(name="prune")
    async def bankset_prune(self, ctx):
        """Base command for pruning bank accounts."""
        pass

    @bankset_prune.command(name="server", aliases=["guild", "local"])
    @commands.guild_only()
    @commands.guildowner()
    async def bankset_prune_local(self, ctx, confirmation: bool = False):
        """Prune bank accounts for users no longer in the server.

        Cannot be used with a global bank. See `[p]bankset prune global`.

        Examples:
            - `[p]bankset prune server` - Did not confirm. Shows the help message.
            - `[p]bankset prune server yes`

        **Arguments**

        - `<confirmation>` This will default to false unless specified.
        """
        global_bank = await bank.is_global()
        if global_bank is True:
            return await ctx.send(_("This command cannot be used with a global bank."))

        if confirmation is False:
            await ctx.send(
                _(
                    "This will delete all bank accounts for users no longer in this server."
                    "\nIf you're sure, type "
                    "`{prefix}bankset prune local yes`"
                ).format(prefix=ctx.clean_prefix)
            )
        else:
            await bank.bank_prune(self.bot, guild=ctx.guild)
            await ctx.send(
                _("Bank accounts for users no longer in this server have been deleted.")
            )

    @bankset_prune.command(name="global")
    @commands.is_owner()
    async def bankset_prune_global(self, ctx, confirmation: bool = False):
        """Prune bank accounts for users who no longer share a server with the bot.

        Cannot be used without a global bank. See `[p]bankset prune server`.

        Examples:
            - `[p]bankset prune global` - Did not confirm. Shows the help message.
            - `[p]bankset prune global yes`

        **Arguments**

        - `<confirmation>` This will default to false unless specified.
        """
        global_bank = await bank.is_global()
        if global_bank is False:
            return await ctx.send(_("This command cannot be used with a local bank."))

        if confirmation is False:
            await ctx.send(
                _(
                    "This will delete all bank accounts for users "
                    "who no longer share a server with the bot."
                    "\nIf you're sure, type `{prefix}bankset prune global yes`"
                ).format(prefix=ctx.clean_prefix)
            )
        else:
            await bank.bank_prune(self.bot)
            await ctx.send(
                _(
                    "Bank accounts for users who "
                    "no longer share a server with the bot have been pruned."
                )
            )

    @bankset_prune.command(name="user", usage="<user> [confirmation=False]")
    async def bankset_prune_user(
        self,
        ctx,
        member_or_id: Union[discord.Member, RawUserIdConverter],
        confirmation: bool = False,
    ):
        """Delete the bank account of a specified user.

        Examples:
            - `[p]bankset prune user @Twentysix` - Did not confirm. Shows the help message.
            - `[p]bankset prune user @Twentysix yes`

        **Arguments**

        - `<user>` The user to delete the bank of. Takes mentions, names, and user ids.
        - `<confirmation>` This will default to false unless specified.
        """
        try:
            name = member_or_id.display_name
            uid = member_or_id.id
        except AttributeError:
            name = member_or_id
            uid = member_or_id

        if confirmation is False:
            await ctx.send(
                _(
                    "This will delete {name}'s bank account."
                    "\nIf you're sure, type "
                    "`{prefix}bankset prune user {id} yes`"
                ).format(prefix=ctx.clean_prefix, id=uid, name=name)
            )
        else:
            await bank.bank_prune(self.bot, guild=ctx.guild, user_id=uid)
            await ctx.send(_("The bank account for {name} has been pruned.").format(name=name))

    @commands.group()
    @commands.guildowner_or_permissions(administrator=True)
    async def modlogset(self, ctx: commands.Context):
        """Manage modlog settings."""
        pass

    @commands.is_owner()
    @modlogset.command(hidden=True, name="fixcasetypes")
    async def modlogset_fixcasetypes(self, ctx: commands.Context):
        """Command to fix misbehaving casetypes."""
        await modlog.handle_auditype_key()
        await ctx.tick()

    @modlogset.command(aliases=["channel"], name="modlog")
    @commands.guild_only()
    async def modlogset_modlog(
        self,
        ctx: commands.Context,
        channel: Union[discord.TextChannel, discord.VoiceChannel] = None,
    ):
        """Set a channel as the modlog.

        Omit `[channel]` to disable the modlog.
        """
        guild = ctx.guild
        if channel:
            if channel.permissions_for(guild.me).send_messages:
                await modlog.set_modlog_channel(guild, channel)
                await ctx.send(
                    _("Mod events will be sent to {channel}.").format(channel=channel.mention)
                )
            else:
                await ctx.send(
                    _("I do not have permissions to send messages in {channel}!").format(
                        channel=channel.mention
                    )
                )
        else:
            try:
                await modlog.get_modlog_channel(guild)
            except RuntimeError:
                await ctx.send(_("Mod log is already disabled."))
            else:
                await modlog.set_modlog_channel(guild, None)
                await ctx.send(_("Mod log deactivated."))

    @modlogset.command(name="cases")
    @commands.guild_only()
    async def modlogset_cases(self, ctx: commands.Context, action: str = None):
        """
        Enable or disable case creation for a mod action.

        An action can be enabling or disabling specific cases. (Ban, kick, mute, etc.)

        Example: `[p]modlogset cases kick enabled`
        """
        guild = ctx.guild

        if action is None:  # No args given
            casetypes = await modlog.get_all_casetypes(guild)
            await ctx.send_help()
            lines = []
            for ct in casetypes:
                enabled = _("enabled") if await ct.is_enabled() else _("disabled")
                lines.append(f"{ct.name} : {enabled}")

            await ctx.send(_("Current settings:\n") + box("\n".join(lines)))
            return

        casetype = await modlog.get_casetype(action, guild)
        if not casetype:
            await ctx.send(_("That action is not registered."))
        else:
            enabled = await casetype.is_enabled()
            await casetype.set_enabled(not enabled)
            await ctx.send(
                _("Case creation for {action_name} actions is now {enabled}.").format(
                    action_name=action, enabled=_("enabled") if not enabled else _("disabled")
                )
            )

    @modlogset.command(name="resetcases")
    @commands.guild_only()
    async def modlogset_resetcases(self, ctx: commands.Context):
        """Reset all modlog cases in this server."""
        guild = ctx.guild
        await ctx.send(
            _("Are you sure you would like to reset all modlog cases in this server?")
            + " (yes/no)"
        )
        try:
            pred = MessagePredicate.yes_or_no(ctx, user=ctx.author)
            msg = await ctx.bot.wait_for("message", check=pred, timeout=30)
        except asyncio.TimeoutError:
            await ctx.send(_("You took too long to respond."))
            return
        if pred.result:
            await modlog.reset_cases(guild)
            await ctx.send(_("Cases have been reset."))
        else:
            await ctx.send(_("No changes have been made."))

    @commands.group(name="set")
    async def _set(self, ctx: commands.Context):
        """Commands for changing [botname]'s settings."""

    # -- Bot Metadata Commands -- ###

    @_set.group(name="bot", aliases=["metadata"])
    @commands.admin_or_permissions(manage_nicknames=True)
    async def _set_bot(self, ctx: commands.Context):
        """Commands for changing [botname]'s metadata."""

    @commands.is_owner()
    @_set_bot.command(name="description")
    async def _set_bot_description(self, ctx: commands.Context, *, description: str = ""):
        """
        Sets the bot's description.

        Use without a description to reset.
        This is shown in a few locations, including the help menu.

        The maximum description length is 250 characters to ensure it displays properly.

        The default is "Red V3".

        **Examples:**
            - `[p]set bot description` - Resets the description to the default setting.
            - `[p]set bot description MyBot: A Red V3 Bot`

        **Arguments:**
            - `[description]` - The description to use for this bot. Leave blank to reset to the default.
        """
        if not description:
            await ctx.bot._config.description.clear()
            ctx.bot.description = "Red V3"
            await ctx.send(_("Description reset."))
        elif len(description) > 250:  # While the limit is 256, we bold it adding characters.
            await ctx.send(
                _(
                    "This description is too long to properly display. "
                    "Please try again with below 250 characters."
                )
            )
        else:
            await ctx.bot._config.description.set(description)
            ctx.bot.description = description
            await ctx.tick()

    @_set_bot.group(name="avatar", invoke_without_command=True)
    @commands.is_owner()
    async def _set_bot_avatar(self, ctx: commands.Context, url: str = None):
        """Sets [botname]'s avatar

        Supports either an attachment or an image URL.

        **Examples:**
            - `[p]set bot avatar` - With an image attachment, this will set the avatar.
            - `[p]set bot avatar` - Without an attachment, this will show the command help.
            - `[p]set bot avatar https://links.flaree.xyz/k95` - Sets the avatar to the provided url.

        **Arguments:**
            - `[url]` - An image url to be used as an avatar. Leave blank when uploading an attachment.
        """
        if len(ctx.message.attachments) > 0:  # Attachments take priority
            data = await ctx.message.attachments[0].read()
        elif url is not None:
            if url.startswith("<") and url.endswith(">"):
                url = url[1:-1]

            async with aiohttp.ClientSession() as session:
                try:
                    async with session.get(url) as r:
                        data = await r.read()
                except aiohttp.InvalidURL:
                    return await ctx.send(_("That URL is invalid."))
                except aiohttp.ClientError:
                    return await ctx.send(_("Something went wrong while trying to get the image."))
        else:
            await ctx.send_help()
            return

        try:
            async with ctx.typing():
                await ctx.bot.user.edit(avatar=data)
        except discord.HTTPException:
            await ctx.send(
                _(
                    "Failed. Remember that you can edit my avatar "
                    "up to two times a hour. The URL or attachment "
                    "must be a valid image in either JPG or PNG format."
                )
            )
        except ValueError:
            await ctx.send(_("JPG / PNG format only."))
        else:
            await ctx.send(_("Done."))

    @_set_bot_avatar.command(name="remove", aliases=["clear"])
    @commands.is_owner()
    async def _set_bot_avatar_remove(self, ctx: commands.Context):
        """
        Removes [botname]'s avatar.

        **Example:**
            - `[p]set bot avatar remove`
        """
        async with ctx.typing():
            await ctx.bot.user.edit(avatar=None)
        await ctx.send(_("Avatar removed."))

    @_set_bot.command(name="username", aliases=["name"])
    @commands.is_owner()
    async def _set_bot_username(self, ctx: commands.Context, *, username: str):
        """Sets [botname]'s username.

        Maximum length for a username is 32 characters.

        Note: The username of a verified bot cannot be manually changed.
            Please contact Discord support to change it.

        **Example:**
            - `[p]set bot username BaguetteBot`

        **Arguments:**
            - `<username>` - The username to give the bot.
        """
        try:
            if self.bot.user.public_flags.verified_bot:
                await ctx.send(
                    _(
                        "The username of a verified bot cannot be manually changed."
                        " Please contact Discord support to change it."
                    )
                )
                return
            if len(username) > 32:
                await ctx.send(_("Failed to change name. Must be 32 characters or fewer."))
                return
            async with ctx.typing():
                await asyncio.wait_for(self._name(name=username), timeout=30)
        except asyncio.TimeoutError:
            await ctx.send(
                _(
                    "Changing the username timed out. "
                    "Remember that you can only do it up to 2 times an hour."
                    " Use nicknames if you need frequent changes: {command}"
                ).format(command=inline(f"{ctx.clean_prefix}set bot nickname"))
            )
        except discord.HTTPException as e:
            if e.code == 50035:
                error_string = e.text.split("\n")[1]  # Remove the "Invalid Form body"
                await ctx.send(
                    _(
                        "Failed to change the username. "
                        "Discord returned the following error:\n"
                        "{error_message}"
                    ).format(error_message=inline(error_string))
                )
            else:
                log.error(
                    "Unexpected error occurred when trying to change the username.", exc_info=e
                )
                await ctx.send(_("Unexpected error occurred when trying to change the username."))
        else:
            await ctx.send(_("Done."))

    @_set_bot.command(name="nickname")
    @commands.admin_or_permissions(manage_nicknames=True)
    @commands.guild_only()
    async def _set_bot_nickname(self, ctx: commands.Context, *, nickname: str = None):
        """Sets [botname]'s nickname for the current server.

        Maximum length for a nickname is 32 characters.

        **Example:**
            - `[p]set bot nickname 🎃 SpookyBot 🎃`

        **Arguments:**
            - `[nickname]` - The nickname to give the bot. Leave blank to clear the current nickname.
        """
        try:
            if nickname and len(nickname) > 32:
                await ctx.send(_("Failed to change nickname. Must be 32 characters or fewer."))
                return
            await ctx.guild.me.edit(nick=nickname)
        except discord.Forbidden:
            await ctx.send(_("I lack the permissions to change my own nickname."))
        else:
            await ctx.send(_("Done."))

    @_set_bot.command(name="custominfo")
    @commands.is_owner()
    async def _set_bot_custominfo(self, ctx: commands.Context, *, text: str = None):
        """Customizes a section of `[p]info`.

        The maximum amount of allowed characters is 1024.
        Supports markdown, links and "mentions".

        Link example: `[My link](https://example.com)`

        **Examples:**
            - `[p]set bot custominfo >>> I can use **markdown** such as quotes, ||spoilers|| and multiple lines.`
            - `[p]set bot custominfo Join my [support server](discord.gg/discord)!`
            - `[p]set bot custominfo` - Removes custom info text.

        **Arguments:**
            - `[text]` - The custom info text.
        """
        if not text:
            await ctx.bot._config.custom_info.clear()
            await ctx.send(_("The custom text has been cleared."))
            return
        if len(text) <= 1024:
            await ctx.bot._config.custom_info.set(text)
            await ctx.send(_("The custom text has been set."))
            await ctx.invoke(self.info)
        else:
            await ctx.send(_("Text must be fewer than 1024 characters long."))

    # -- End Bot Metadata Commands -- ###
    # -- Bot Status Commands -- ###

    @_set.group(name="status")
    @commands.bot_in_a_guild()
    @commands.is_owner()
    async def _set_status(self, ctx: commands.Context):
        """Commands for setting [botname]'s status."""

    @_set_status.command(
        name="streaming", aliases=["stream", "twitch"], usage="[(<streamer> <stream_title>)]"
    )
    @commands.bot_in_a_guild()
    @commands.is_owner()
    async def _set_status_stream(self, ctx: commands.Context, streamer=None, *, stream_title=None):
        """Sets [botname]'s streaming status to a twitch stream.

        This will appear as `Streaming <stream_title>` or `LIVE ON TWITCH` depending on the context.
        It will also include a `Watch` button with a twitch.tv url for the provided streamer.

        Maximum length for a stream title is 128 characters.

        Leaving both streamer and stream_title empty will clear it.

        **Examples:**
            - `[p]set status stream` - Clears the activity status.
            - `[p]set status stream 26 Twentysix is streaming` - Sets the stream to `https://www.twitch.tv/26`.
            - `[p]set status stream https://twitch.tv/26 Twentysix is streaming` - Sets the URL manually.

        **Arguments:**
            - `<streamer>` - The twitch streamer to provide a link to. This can be their twitch name or the entire URL.
            - `<stream_title>` - The text to follow `Streaming` in the status."""
        status = ctx.bot.guilds[0].me.status if len(ctx.bot.guilds) > 0 else None

        if stream_title:
            stream_title = stream_title.strip()
            if "twitch.tv/" not in streamer:
                streamer = "https://www.twitch.tv/" + streamer
            if len(streamer) > 511:
                await ctx.send(_("The maximum length of the streamer url is 511 characters."))
                return
            if len(stream_title) > 128:
                await ctx.send(_("The maximum length of the stream title is 128 characters."))
                return
            activity = discord.Streaming(url=streamer, name=stream_title)
            await ctx.bot.change_presence(status=status, activity=activity)
        elif streamer is not None:
            await ctx.send_help()
            return
        else:
            await ctx.bot.change_presence(activity=None, status=status)
        await ctx.send(_("Done."))

    @_set_status.command(name="playing", aliases=["game"])
    @commands.bot_in_a_guild()
    @commands.is_owner()
    async def _set_status_game(self, ctx: commands.Context, *, game: str = None):
        """Sets [botname]'s playing status.

        This will appear as `Playing <game>` or `PLAYING A GAME: <game>` depending on the context.

        Maximum length for a playing status is 128 characters.

        **Examples:**
            - `[p]set status playing` - Clears the activity status.
            - `[p]set status playing the keyboard`

        **Arguments:**
            - `[game]` - The text to follow `Playing`. Leave blank to clear the current activity status.
        """

        if game:
            if len(game) > 128:
                await ctx.send(_("The maximum length of game descriptions is 128 characters."))
                return
            game = discord.Game(name=game)
        else:
            game = None
        status = ctx.bot.guilds[0].me.status if len(ctx.bot.guilds) > 0 else discord.Status.online
        await ctx.bot.change_presence(status=status, activity=game)
        if game:
            await ctx.send(_("Status set to `Playing {game.name}`.").format(game=game))
        else:
            await ctx.send(_("Game cleared."))

    @_set_status.command(name="listening")
    @commands.bot_in_a_guild()
    @commands.is_owner()
    async def _set_status_listening(self, ctx: commands.Context, *, listening: str = None):
        """Sets [botname]'s listening status.

        This will appear as `Listening to <listening>`.

        Maximum length for a listening status is 128 characters.

        **Examples:**
            - `[p]set status listening` - Clears the activity status.
            - `[p]set status listening jams`

        **Arguments:**
            - `[listening]` - The text to follow `Listening to`. Leave blank to clear the current activity status."""

        status = ctx.bot.guilds[0].me.status if len(ctx.bot.guilds) > 0 else discord.Status.online
        if listening:
            if len(listening) > 128:
                await ctx.send(
                    _("The maximum length of listening descriptions is 128 characters.")
                )
                return
            activity = discord.Activity(name=listening, type=discord.ActivityType.listening)
        else:
            activity = None
        await ctx.bot.change_presence(status=status, activity=activity)
        if activity:
            await ctx.send(
                _("Status set to `Listening to {listening}`.").format(listening=listening)
            )
        else:
            await ctx.send(_("Listening cleared."))

    @_set_status.command(name="watching")
    @commands.bot_in_a_guild()
    @commands.is_owner()
    async def _set_status_watching(self, ctx: commands.Context, *, watching: str = None):
        """Sets [botname]'s watching status.

        This will appear as `Watching <watching>`.

        Maximum length for a watching status is 128 characters.

        **Examples:**
            - `[p]set status watching` - Clears the activity status.
            - `[p]set status watching [p]help`

        **Arguments:**
            - `[watching]` - The text to follow `Watching`. Leave blank to clear the current activity status."""

        status = ctx.bot.guilds[0].me.status if len(ctx.bot.guilds) > 0 else discord.Status.online
        if watching:
            if len(watching) > 128:
                await ctx.send(_("The maximum length of watching descriptions is 128 characters."))
                return
            activity = discord.Activity(name=watching, type=discord.ActivityType.watching)
        else:
            activity = None
        await ctx.bot.change_presence(status=status, activity=activity)
        if activity:
            await ctx.send(_("Status set to `Watching {watching}`.").format(watching=watching))
        else:
            await ctx.send(_("Watching cleared."))

    @_set_status.command(name="competing")
    @commands.bot_in_a_guild()
    @commands.is_owner()
    async def _set_status_competing(self, ctx: commands.Context, *, competing: str = None):
        """Sets [botname]'s competing status.

        This will appear as `Competing in <competing>`.

        Maximum length for a competing status is 128 characters.

        **Examples:**
            - `[p]set status competing` - Clears the activity status.
            - `[p]set status competing London 2012 Olympic Games`

        **Arguments:**
            - `[competing]` - The text to follow `Competing in`. Leave blank to clear the current activity status."""

        status = ctx.bot.guilds[0].me.status if len(ctx.bot.guilds) > 0 else discord.Status.online
        if competing:
            if len(competing) > 128:
                await ctx.send(
                    _("The maximum length of competing descriptions is 128 characters.")
                )
                return
            activity = discord.Activity(name=competing, type=discord.ActivityType.competing)
        else:
            activity = None
        await ctx.bot.change_presence(status=status, activity=activity)
        if activity:
            await ctx.send(
                _("Status set to `Competing in {competing}`.").format(competing=competing)
            )
        else:
            await ctx.send(_("Competing cleared."))

    async def _set_my_status(self, ctx: commands.Context, status: discord.Status):
        game = ctx.bot.guilds[0].me.activity if len(ctx.bot.guilds) > 0 else None
        await ctx.bot.change_presence(status=status, activity=game)
        return await ctx.send(_("Status changed to {}.").format(status))

    @_set_status.command(name="online")
    @commands.bot_in_a_guild()
    @commands.is_owner()
    async def _set_status_online(self, ctx: commands.Context):
        """Set [botname]'s status to online."""
        await self._set_my_status(ctx, discord.Status.online)

    @_set_status.command(name="dnd", aliases=["donotdisturb", "busy"])
    @commands.bot_in_a_guild()
    @commands.is_owner()
    async def _set_status_dnd(self, ctx: commands.Context):
        """Set [botname]'s status to do not disturb."""
        await self._set_my_status(ctx, discord.Status.do_not_disturb)

    @_set_status.command(name="idle", aliases=["away", "afk"])
    @commands.bot_in_a_guild()
    @commands.is_owner()
    async def _set_status_idle(self, ctx: commands.Context):
        """Set [botname]'s status to idle."""
        await self._set_my_status(ctx, discord.Status.idle)

    @_set_status.command(name="invisible", aliases=["offline"])
    @commands.bot_in_a_guild()
    @commands.is_owner()
    async def _set_status_invisible(self, ctx: commands.Context):
        """Set [botname]'s status to invisible."""
        await self._set_my_status(ctx, discord.Status.invisible)

    # -- End Bot Status Commands -- ###
    # -- Bot Roles Commands -- ###

    @_set.group(name="roles")
    @commands.guildowner()
    @commands.guild_only()
    async def _set_roles(self, ctx: commands.Context):
        """Set server's admin and mod roles for [botname]."""

    @_set_roles.command(name="addadminrole")
    @commands.guildowner()
    @commands.guild_only()
    async def _set_roles_addadminrole(self, ctx: commands.Context, *, role: discord.Role):
        """
        Adds an admin role for this server.

        Admins have the same access as Mods, plus additional admin level commands like:
         - `[p]set serverprefix`
         - `[p]addrole`
         - `[p]ban`
         - `[p]ignore guild`

         And more.

        **Examples:**
            - `[p]set roles addadminrole @Admins`
            - `[p]set roles addadminrole Super Admins`

        **Arguments:**
            - `<role>` - The role to add as an admin.
        """
        async with ctx.bot._config.guild(ctx.guild).admin_role() as roles:
            if role.id in roles:
                return await ctx.send(_("This role is already an admin role."))
            roles.append(role.id)
        await ctx.send(_("That role is now considered an admin role."))

    @_set_roles.command(name="addmodrole")
    @commands.guildowner()
    @commands.guild_only()
    async def _set_roles_addmodrole(self, ctx: commands.Context, *, role: discord.Role):
        """
        Adds a moderator role for this server.

        This grants access to moderator level commands like:
         - `[p]mute`
         - `[p]cleanup`
         - `[p]customcommand create`

         And more.

        **Examples:**
            - `[p]set roles addmodrole @Mods`
            - `[p]set roles addmodrole Loyal Helpers`

        **Arguments:**
            - `<role>` - The role to add as a moderator.
        """
        async with ctx.bot._config.guild(ctx.guild).mod_role() as roles:
            if role.id in roles:
                return await ctx.send(_("This role is already a mod role."))
            roles.append(role.id)
        await ctx.send(_("That role is now considered a mod role."))

    @_set_roles.command(
        name="removeadminrole", aliases=["remadmindrole", "deladminrole", "deleteadminrole"]
    )
    @commands.guildowner()
    @commands.guild_only()
    async def _set_roles_removeadminrole(self, ctx: commands.Context, *, role: discord.Role):
        """
        Removes an admin role for this server.

        **Examples:**
            - `[p]set roles removeadminrole @Admins`
            - `[p]set roles removeadminrole Super Admins`

        **Arguments:**
            - `<role>` - The role to remove from being an admin.
        """
        async with ctx.bot._config.guild(ctx.guild).admin_role() as roles:
            if role.id not in roles:
                return await ctx.send(_("That role was not an admin role to begin with."))
            roles.remove(role.id)
        await ctx.send(_("That role is no longer considered an admin role."))

    @_set_roles.command(
        name="removemodrole", aliases=["remmodrole", "delmodrole", "deletemodrole"]
    )
    @commands.guildowner()
    @commands.guild_only()
    async def _set_roles_removemodrole(self, ctx: commands.Context, *, role: discord.Role):
        """
        Removes a mod role for this server.

        **Examples:**
            - `[p]set roles removemodrole @Mods`
            - `[p]set roles removemodrole Loyal Helpers`

        **Arguments:**
            - `<role>` - The role to remove from being a moderator.
        """
        async with ctx.bot._config.guild(ctx.guild).mod_role() as roles:
            if role.id not in roles:
                return await ctx.send(_("That role was not a mod role to begin with."))
            roles.remove(role.id)
        await ctx.send(_("That role is no longer considered a mod role."))

    # -- End Set Roles Commands -- ###
    # -- Set Locale Commands -- ###

    @_set.group(name="locale", invoke_without_command=True)
    @commands.guildowner_or_permissions(manage_guild=True)
    async def _set_locale(self, ctx: commands.Context, language_code: str):
        """
        Changes [botname]'s locale in this server.

        Go to [Red's Crowdin page](https://translate.discord.red) to see locales that are available with translations.

        Use "default" to return to the bot's default set language.

        If you want to change bot's global locale, see `[p]set locale global` command.

        **Examples:**
            - `[p]set locale en-US`
            - `[p]set locale de-DE`
            - `[p]set locale fr-FR`
            - `[p]set locale pl-PL`
            - `[p]set locale default` - Resets to the global default locale.

        **Arguments:**
            - `<language_code>` - The default locale to use for the bot. This can be any language code with country code included.
        """
        if ctx.guild is None:
            await ctx.send_help()
            return
        await ctx.invoke(self._set_locale_local, language_code)

    @_set_locale.command(name="global")
    @commands.is_owner()
    async def _set_locale_global(self, ctx: commands.Context, language_code: str):
        """
        Changes [botname]'s default locale.

        This will be used when a server has not set a locale, or in DMs.

        Go to [Red's Crowdin page](https://translate.discord.red) to see locales that are available with translations.

        To reset to English, use "en-US".

        **Examples:**
            - `[p]set locale global en-US`
            - `[p]set locale global de-DE`
            - `[p]set locale global fr-FR`
            - `[p]set locale global pl-PL`

        **Arguments:**
            - `<language_code>` - The default locale to use for the bot. This can be any language code with country code included.
        """
        try:
            locale = BabelLocale.parse(language_code, sep="-")
        except (ValueError, UnknownLocaleError):
            await ctx.send(_("Invalid language code. Use format: `en-US`"))
            return
        if locale.territory is None:
            await ctx.send(
                _("Invalid format - language code has to include country code, e.g. `en-US`")
            )
            return
        standardized_locale_name = f"{locale.language}-{locale.territory}"
        i18n.set_locale(standardized_locale_name)
        await self.bot._i18n_cache.set_locale(None, standardized_locale_name)
        await i18n.set_contextual_locales_from_guild(self.bot, ctx.guild)
        await ctx.send(_("Global locale has been set."))

    @_set_locale.command(name="server", aliases=["local", "guild"])
    @commands.guild_only()
    @commands.guildowner_or_permissions(manage_guild=True)
    async def _set_locale_local(self, ctx: commands.Context, language_code: str):
        """
        Changes [botname]'s locale in this server.

        Go to [Red's Crowdin page](https://translate.discord.red) to see locales that are available with translations.

        Use "default" to return to the bot's default set language.

        **Examples:**
            - `[p]set locale server en-US`
            - `[p]set locale server de-DE`
            - `[p]set locale server fr-FR`
            - `[p]set locale server pl-PL`
            - `[p]set locale server default` - Resets to the global default locale.

        **Arguments:**
            - `<language_code>` - The default locale to use for the bot. This can be any language code with country code included.
        """
        if language_code.lower() == "default":
            global_locale = await self.bot._config.locale()
            i18n.set_contextual_locale(global_locale)
            await self.bot._i18n_cache.set_locale(ctx.guild, None)
            await ctx.send(_("Locale has been set to the default."))
            return
        try:
            locale = BabelLocale.parse(language_code, sep="-")
        except (ValueError, UnknownLocaleError):
            await ctx.send(_("Invalid language code. Use format: `en-US`"))
            return
        if locale.territory is None:
            await ctx.send(
                _("Invalid format - language code has to include country code, e.g. `en-US`")
            )
            return
        standardized_locale_name = f"{locale.language}-{locale.territory}"
        i18n.set_contextual_locale(standardized_locale_name)
        await self.bot._i18n_cache.set_locale(ctx.guild, standardized_locale_name)
        await ctx.send(_("Locale has been set."))

    @_set.group(name="regionalformat", aliases=["region"], invoke_without_command=True)
    @commands.guildowner_or_permissions(manage_guild=True)
    async def _set_regional_format(self, ctx: commands.Context, language_code: str):
        """
        Changes the bot's regional format in this server. This is used for formatting date, time and numbers.

        `language_code` can be any language code with country code included, e.g. `en-US`, `de-DE`, `fr-FR`, `pl-PL`, etc.
        Pass "reset" to `language_code` to base regional formatting on bot's locale in this server.

        If you want to change bot's global regional format, see `[p]set regionalformat global` command.

        **Examples:**
            - `[p]set regionalformat en-US`
            - `[p]set region de-DE`
            - `[p]set regionalformat reset` - Resets to the locale.

        **Arguments:**
            - `[language_code]` - The region format to use for the bot in this server.
        """
        if ctx.guild is None:
            await ctx.send_help()
            return
        await ctx.invoke(self._set_regional_format_local, language_code)

    @_set_regional_format.command(name="global")
    @commands.is_owner()
    async def _set_regional_format_global(self, ctx: commands.Context, language_code: str):
        """
        Changes the bot's regional format. This is used for formatting date, time and numbers.

        `language_code` can be any language code with country code included, e.g. `en-US`, `de-DE`, `fr-FR`, `pl-PL`, etc.
        Pass "reset" to `language_code` to base regional formatting on bot's locale.

        **Examples:**
            - `[p]set regionalformat global en-US`
            - `[p]set region global de-DE`
            - `[p]set regionalformat global reset` - Resets to the locale.

        **Arguments:**
            - `[language_code]` - The default region format to use for the bot.
        """
        if language_code.lower() == "reset":
            i18n.set_regional_format(None)
            await self.bot._i18n_cache.set_regional_format(None, None)
            await ctx.send(_("Global regional formatting will now be based on bot's locale."))
            return

        try:
            locale = BabelLocale.parse(language_code, sep="-")
        except (ValueError, UnknownLocaleError):
            await ctx.send(_("Invalid language code. Use format: `en-US`"))
            return
        if locale.territory is None:
            await ctx.send(
                _("Invalid format - language code has to include country code, e.g. `en-US`")
            )
            return
        standardized_locale_name = f"{locale.language}-{locale.territory}"
        i18n.set_regional_format(standardized_locale_name)
        await self.bot._i18n_cache.set_regional_format(None, standardized_locale_name)
        await ctx.send(
            _("Global regional formatting will now be based on `{language_code}` locale.").format(
                language_code=standardized_locale_name
            )
        )

    @_set_regional_format.command(name="server", aliases=["local", "guild"])
    @commands.guild_only()
    @commands.guildowner_or_permissions(manage_guild=True)
    async def _set_regional_format_local(self, ctx: commands.Context, language_code: str):
        """
        Changes the bot's regional format in this server. This is used for formatting date, time and numbers.

        `language_code` can be any language code with country code included, e.g. `en-US`, `de-DE`, `fr-FR`, `pl-PL`, etc.
        Pass "reset" to `language_code` to base regional formatting on bot's locale in this server.

        **Examples:**
            - `[p]set regionalformat server en-US`
            - `[p]set region local de-DE`
            - `[p]set regionalformat server reset` - Resets to the locale.

        **Arguments:**
            - `[language_code]` - The region format to use for the bot in this server.
        """
        if language_code.lower() == "reset":
            i18n.set_contextual_regional_format(None)
            await self.bot._i18n_cache.set_regional_format(ctx.guild, None)
            await ctx.send(
                _("Regional formatting will now be based on bot's locale in this server.")
            )
            return

        try:
            locale = BabelLocale.parse(language_code, sep="-")
        except (ValueError, UnknownLocaleError):
            await ctx.send(_("Invalid language code. Use format: `en-US`"))
            return
        if locale.territory is None:
            await ctx.send(
                _("Invalid format - language code has to include country code, e.g. `en-US`")
            )
            return
        standardized_locale_name = f"{locale.language}-{locale.territory}"
        i18n.set_contextual_regional_format(standardized_locale_name)
        await self.bot._i18n_cache.set_regional_format(ctx.guild, standardized_locale_name)
        await ctx.send(
            _("Regional formatting will now be based on `{language_code}` locale.").format(
                language_code=standardized_locale_name
            )
        )

    # -- End Set Locale Commands -- ###
    # -- Set Api Commands -- ###

    @_set.group(name="api", invoke_without_command=True)
    @commands.is_owner()
    async def _set_api(
        self,
        ctx: commands.Context,
        service: Optional[str] = None,
        *,
        tokens: Optional[TokenConverter] = None,
    ):
        """
        Commands to set, list or remove various external API tokens.

        This setting will be asked for by some 3rd party cogs and some core cogs.

        If passed without the `<service>` or `<tokens>` arguments it will allow you to open a modal to set your API keys securely.

        To add the keys provide the service name and the tokens as a comma separated
        list of key,values as described by the cog requesting this command.

        Note: API tokens are sensitive, so this command should only be used in a private channel or in DM with the bot.

        **Examples:**
            - `[p]set api`
            - `[p]set api spotify`
            - `[p]set api spotify redirect_uri localhost`
            - `[p]set api github client_id,whoops client_secret,whoops`

        **Arguments:**
            - `<service>` - The service you're adding tokens to.
            - `<tokens>` - Pairs of token keys and values. The key and value should be separated by one of ` `, `,`, or `;`.
        """
        if service is None:  # Handled in order of missing operations
            await ctx.send(_("Click the button below to set your keys."), view=SetApiView())
        elif tokens is None:
            await ctx.send(
                _("Click the button below to set your keys."),
                view=SetApiView(default_service=service),
            )
        else:
            if ctx.bot_permissions.manage_messages:
                await ctx.message.delete()
            await ctx.bot.set_shared_api_tokens(service, **tokens)
            await ctx.send(_("`{service}` API tokens have been set.").format(service=service))

    @_set_api.command(name="list")
    async def _set_api_list(self, ctx: commands.Context):
        """
        Show all external API services along with their keys that have been set.

        Secrets are not shown.

        **Example:**
            - `[p]set api list`
        """

        services: dict = await ctx.bot.get_shared_api_tokens()
        if not services:
            await ctx.send(_("No API services have been set yet."))
            return

        sorted_services = sorted(services.keys(), key=str.lower)

        joined = _("Set API services:\n") if len(services) > 1 else _("Set API service:\n")
        for service_name in sorted_services:
            joined += "+ {}\n".format(service_name)
            for key_name in services[service_name].keys():
                joined += "  - {}\n".format(key_name)
        for page in pagify(joined, ["\n"], shorten_by=16):
            await ctx.send(box(page.lstrip(" "), lang="diff"))

    @_set_api.command(name="remove", require_var_positional=True)
    async def _set_api_remove(self, ctx: commands.Context, *services: str):
        """
        Remove the given services with all their keys and tokens.

        **Examples:**
            - `[p]set api remove spotify`
            - `[p]set api remove github youtube`

        **Arguments:**
            - `<services...>` - The services to remove."""
        bot_services = (await ctx.bot.get_shared_api_tokens()).keys()
        services = [s for s in services if s in bot_services]

        if services:
            await self.bot.remove_shared_api_services(*services)
            if len(services) > 1:
                msg = _("Services deleted successfully:\n{services_list}").format(
                    services_list=humanize_list(services)
                )
            else:
                msg = _("Service deleted successfully: {service_name}").format(
                    service_name=services[0]
                )
            await ctx.send(msg)
        else:
            await ctx.send(_("None of the services you provided had any keys set."))

    # -- End Set Api Commands -- ###
    # -- Set Ownernotifications Commands -- ###

    @commands.is_owner()
    @_set.group(name="ownernotifications")
    async def _set_ownernotifications(self, ctx: commands.Context):
        """
        Commands for configuring owner notifications.

        Owner notifications include usage of `[p]contact` and available Red updates.
        """
        pass

    @_set_ownernotifications.command(name="optin")
    async def _set_ownernotifications_optin(self, ctx: commands.Context):
        """
        Opt-in on receiving owner notifications.

        This is the default state.

        Note: This will only resume sending owner notifications to your DMs.
            Additional owners and destinations will not be affected.

        **Example:**
            - `[p]set ownernotifications optin`
        """
        async with ctx.bot._config.owner_opt_out_list() as opt_outs:
            if ctx.author.id in opt_outs:
                opt_outs.remove(ctx.author.id)

        await ctx.tick()

    @_set_ownernotifications.command(name="optout")
    async def _set_ownernotifications_optout(self, ctx: commands.Context):
        """
        Opt-out of receiving owner notifications.

        Note: This will only stop sending owner notifications to your DMs.
            Additional owners and destinations will still receive notifications.

        **Example:**
            - `[p]set ownernotifications optout`
        """
        async with ctx.bot._config.owner_opt_out_list() as opt_outs:
            if ctx.author.id not in opt_outs:
                opt_outs.append(ctx.author.id)

        await ctx.tick()

    @_set_ownernotifications.command(name="adddestination")
    async def _set_ownernotifications_adddestination(
        self, ctx: commands.Context, *, channel: Union[discord.TextChannel, discord.VoiceChannel]
    ):
        """
        Adds a destination text channel to receive owner notifications.

        **Examples:**
            - `[p]set ownernotifications adddestination #owner-notifications`
            - `[p]set ownernotifications adddestination 168091848718417920` - Accepts channel IDs.

        **Arguments:**
            - `<channel>` - The channel to send owner notifications to.
        """
        async with ctx.bot._config.extra_owner_destinations() as extras:
            if channel.id not in extras:
                extras.append(channel.id)

        await ctx.tick()

    @_set_ownernotifications.command(
        name="removedestination", aliases=["remdestination", "deletedestination", "deldestination"]
    )
    async def _set_ownernotifications_removedestination(
        self,
        ctx: commands.Context,
        *,
        channel: Union[discord.TextChannel, discord.VoiceChannel, int],
    ):
        """
        Removes a destination text channel from receiving owner notifications.

        **Examples:**
            - `[p]set ownernotifications removedestination #owner-notifications`
            - `[p]set ownernotifications deletedestination 168091848718417920` - Accepts channel IDs.

        **Arguments:**
            - `<channel>` - The channel to stop sending owner notifications to.
        """

        try:
            channel_id = channel.id
        except AttributeError:
            channel_id = channel

        async with ctx.bot._config.extra_owner_destinations() as extras:
            if channel_id in extras:
                extras.remove(channel_id)

        await ctx.tick()

    @_set_ownernotifications.command(name="listdestinations")
    async def _set_ownernotifications_listdestinations(self, ctx: commands.Context):
        """
        Lists the configured extra destinations for owner notifications.

        **Example:**
            - `[p]set ownernotifications listdestinations`
        """

        channel_ids = await ctx.bot._config.extra_owner_destinations()

        if not channel_ids:
            await ctx.send(_("There are no extra channels being sent to."))
            return

        data = []

        for channel_id in channel_ids:
            channel = ctx.bot.get_channel(channel_id)
            if channel:
                # This includes the channel name in case the user can't see the channel.
                data.append(f"{channel.mention} {channel} ({channel.id})")
            else:
                data.append(_("Unknown channel with id: {id}").format(id=channel_id))

        output = "\n".join(data)
        for page in pagify(output):
            await ctx.send(page)

    # -- End Set Ownernotifications Commands -- ###

    @_set.command(name="showsettings")
    async def _set_showsettings(self, ctx: commands.Context, server: discord.Guild = None):
        """
        Show the current settings for [botname]. Accepts optional guild parameter if its prefix must be recovered.
        """
        if server is None:
            server = ctx.guild

        if server:
            guild_data = await ctx.bot._config.guild(server).all()
            guild = server
            admin_role_ids = guild_data["admin_role"]
            admin_role_names = [r.name for r in guild.roles if r.id in admin_role_ids]
            admin_roles_str = (
                humanize_list(admin_role_names) if admin_role_names else _("Not Set.")
            )
            mod_role_ids = guild_data["mod_role"]
            mod_role_names = [r.name for r in guild.roles if r.id in mod_role_ids]
            mod_roles_str = humanize_list(mod_role_names) if mod_role_names else _("Not Set.")

            guild_locale = await i18n.get_locale_from_guild(self.bot, server)
            guild_regional_format = (
                await i18n.get_regional_format_from_guild(self.bot, server) or guild_locale
            )

            guild_settings = _(
                "Admin roles: {admin}\n"
                "Mod roles: {mod}\n"
                "Locale: {guild_locale}\n"
                "Regional format: {guild_regional_format}\n"
            ).format(
                admin=admin_roles_str,
                mod=mod_roles_str,
                guild_locale=guild_locale,
                guild_regional_format=guild_regional_format,
            )
        else:
            guild_settings = ""

        prefixes = await ctx.bot._prefix_cache.get_prefixes(server)
        global_data = await ctx.bot._config.all()
        locale = global_data["locale"]
        regional_format = global_data["regional_format"] or locale
        colour = discord.Colour(global_data["color"])

        prefix_string = " ".join(prefixes)
        settings = _(
            "{bot_name} Settings:\n\n"
            "Prefixes: {prefixes}\n"
            "{guild_settings}"
            "Global locale: {locale}\n"
            "Global regional format: {regional_format}\n"
            "Default embed colour: {colour}"
        ).format(
            bot_name=ctx.bot.user.name,
            prefixes=prefix_string,
            guild_settings=guild_settings,
            locale=locale,
            regional_format=regional_format,
            colour=colour,
        )
        for page in pagify(settings):
            await ctx.send(box(page))

    @commands.guildowner_or_permissions(administrator=True)
    @_set.command(name="deletedelay")
    @commands.guild_only()
    async def _set_deletedelay(self, ctx: commands.Context, time: int = None):
        """Set the delay until the bot removes the command message.

        Must be between -1 and 60.

        Set to -1 to disable this feature.

        This is only applied to the current server and not globally.

        **Examples:**
            - `[p]set deletedelay` - Shows the current delete delay setting.
            - `[p]set deletedelay 60` - Sets the delete delay to the max of 60 seconds.
            - `[p]set deletedelay -1` - Disables deleting command messages.

        **Arguments:**
            - `[time]` - The seconds to wait before deleting the command message. Use -1 to disable.
        """
        guild = ctx.guild
        if time is not None:
            time = min(max(time, -1), 60)  # Enforces the time limits
            await ctx.bot._config.guild(guild).delete_delay.set(time)
            if time == -1:
                await ctx.send(_("Command deleting disabled."))
            else:
                await ctx.send(_("Delete delay set to {num} seconds.").format(num=time))
        else:
            delay = await ctx.bot._config.guild(guild).delete_delay()
            if delay != -1:
                await ctx.send(
                    _(
                        "Bot will delete command messages after"
                        " {num} seconds. Set this value to -1 to"
                        " stop deleting messages"
                    ).format(num=delay)
                )
            else:
                await ctx.send(_("I will not delete command messages."))

    @_set.command(name="usebotcolour", aliases=["usebotcolor"])
    @commands.guildowner()
    @commands.guild_only()
    async def _set_usebotcolour(self, ctx: commands.Context):
        """
        Toggle whether to use the bot owner-configured colour for embeds.

        Default is to use the bot's configured colour.
        Otherwise, the colour used will be the colour of the bot's top role.

        **Example:**
            - `[p]set usebotcolour`
        """
        current_setting = await ctx.bot._config.guild(ctx.guild).use_bot_color()
        await ctx.bot._config.guild(ctx.guild).use_bot_color.set(not current_setting)
        await ctx.send(
            _("The bot {} use its configured color for embeds.").format(
                _("will not") if not current_setting else _("will")
            )
        )

    @_set.command(name="serverfuzzy")
    @commands.guildowner()
    @commands.guild_only()
    async def _set_serverfuzzy(self, ctx: commands.Context):
        """
        Toggle whether to enable fuzzy command search for the server.

        This allows the bot to identify potential misspelled commands and offer corrections.

        Note: This can be processor intensive and may be unsuitable for larger servers.

        Default is for fuzzy command search to be disabled.

        **Example:**
            - `[p]set serverfuzzy`
        """
        current_setting = await ctx.bot._config.guild(ctx.guild).fuzzy()
        await ctx.bot._config.guild(ctx.guild).fuzzy.set(not current_setting)
        await ctx.send(
            _("Fuzzy command search has been {} for this server.").format(
                _("disabled") if current_setting else _("enabled")
            )
        )

    @_set.command(name="fuzzy")
    @commands.is_owner()
    async def _set_fuzzy(self, ctx: commands.Context):
        """
        Toggle whether to enable fuzzy command search in DMs.

        This allows the bot to identify potential misspelled commands and offer corrections.

        Default is for fuzzy command search to be disabled.

        **Example:**
            - `[p]set fuzzy`
        """
        current_setting = await ctx.bot._config.fuzzy()
        await ctx.bot._config.fuzzy.set(not current_setting)
        await ctx.send(
            _("Fuzzy command search has been {} in DMs.").format(
                _("disabled") if current_setting else _("enabled")
            )
        )

    @_set.command(name="colour", aliases=["color"])
    @commands.is_owner()
    async def _set_colour(self, ctx: commands.Context, *, colour: discord.Colour = None):
        """
        Sets a default colour to be used for the bot's embeds.

        Acceptable values for the colour parameter can be found at:

        https://discordpy.readthedocs.io/en/stable/ext/commands/api.html#discord.ext.commands.ColourConverter

        **Examples:**
            - `[p]set colour dark red`
            - `[p]set colour blurple`
            - `[p]set colour 0x5DADE2`
            - `[p]set color 0x#FDFEFE`
            - `[p]set color #7F8C8D`

        **Arguments:**
            - `[colour]` - The colour to use for embeds. Leave blank to set to the default value (red).
        """
        if colour is None:
            ctx.bot._color = discord.Color.red()
            await ctx.bot._config.color.set(discord.Color.red().value)
            return await ctx.send(_("The color has been reset."))
        ctx.bot._color = colour
        await ctx.bot._config.color.set(colour.value)
        await ctx.send(_("The color has been set."))

    @_set.command(
        name="prefix",
        aliases=["prefixes", "globalprefix", "globalprefixes"],
        require_var_positional=True,
    )
    @commands.is_owner()
    async def _set_prefix(self, ctx: commands.Context, *prefixes: str):
        """Sets [botname]'s global prefix(es).

        Warning: This is not additive. It will replace all current prefixes.

        See also the `--mentionable` flag to enable mentioning the bot as the prefix.

        **Examples:**
            - `[p]set prefix !`
            - `[p]set prefix "! "` - Quotes are needed to use spaces in prefixes.
            - `[p]set prefix "@[botname] "` - This uses a mention as the prefix. See also the `--mentionable` flag.
            - `[p]set prefix ! ? .` - Sets multiple prefixes.

        **Arguments:**
            - `<prefixes...>` - The prefixes the bot will respond to globally.
        """
        if any(prefix.startswith("/") for prefix in prefixes):
            await ctx.send(
                _("Prefixes cannot start with '/', as it conflicts with Discord's slash commands.")
            )
            return
        if any(len(x) > MAX_PREFIX_LENGTH for x in prefixes):
            await ctx.send(
                _(
                    "Warning: A prefix is above the recommended length (25 characters).\n"
                    "Do you want to continue?"
                )
                + " (yes/no)"
            )
            pred = MessagePredicate.yes_or_no(ctx)
            try:
                await self.bot.wait_for("message", check=pred, timeout=30)
            except asyncio.TimeoutError:
                await ctx.send(_("Response timed out."))
                return
            else:
                if pred.result is False:
                    await ctx.send(_("Cancelled."))
                    return
        await ctx.bot.set_prefixes(guild=None, prefixes=prefixes)
        if len(prefixes) == 1:
            await ctx.send(_("Prefix set."))
        else:
            await ctx.send(_("Prefixes set."))

    @_set.command(name="serverprefix", aliases=["serverprefixes"])
    @commands.admin_or_permissions(manage_guild=True)
    async def _set_serverprefix(
        self, ctx: commands.Context, server: Optional[discord.Guild], *prefixes: str
    ):
        """
        Sets [botname]'s server prefix(es).

        Warning: This will override global prefixes, the bot will not respond to any global prefixes in this server.
            This is not additive. It will replace all current server prefixes.
            A prefix cannot have more than 25 characters.

        **Examples:**
            - `[p]set serverprefix !`
            - `[p]set serverprefix "! "` - Quotes are needed to use spaces in prefixes.
            - `[p]set serverprefix "@[botname] "` - This uses a mention as the prefix.
            - `[p]set serverprefix ! ? .` - Sets multiple prefixes.
            - `[p]set serverprefix "Red - Discord Bot" ? - Sets the prefix for a specific server. Quotes are needed to use spaces in the server name.

        **Arguments:**
            - `[prefixes...]` - The prefixes the bot will respond to on this server. Leave blank to clear server prefixes.
        """
        if server is None:
            server = ctx.guild

        if not prefixes:
            await ctx.bot.set_prefixes(guild=server, prefixes=[])
            await ctx.send(_("Server prefixes have been reset."))
            return
        if any(prefix.startswith("/") for prefix in prefixes):
            await ctx.send(
                _("Prefixes cannot start with '/', as it conflicts with Discord's slash commands.")
            )
            return
        if any(len(x) > MAX_PREFIX_LENGTH for x in prefixes):
            await ctx.send(_("You cannot have a prefix longer than 25 characters."))
            return
        prefixes = sorted(prefixes, reverse=True)
        await ctx.bot.set_prefixes(guild=server, prefixes=prefixes)
        if len(prefixes) == 1:
            await ctx.send(_("Server prefix set."))
        else:
            await ctx.send(_("Server prefixes set."))

    @_set.command(name="usebuttons")
<<<<<<< HEAD
    @commands.is_owner()
    async def use_buttons(self, ctx: commands.Context, use_buttons: bool = None):
=======
    @checks.is_owner()
    async def _set_usebuttons(self, ctx: commands.Context, use_buttons: bool = None):
>>>>>>> f13d910f
        """
        Set a global bot variable for using buttons in menus.

        When enabled, all usage of cores menus API will use buttons instead of reactions.

        This defaults to False.
        Using this without a setting will toggle.

        **Examples:**
            - `[p]set usebuttons True` - Enables using buttons.
            - `[p]helpset usebuttons` - Toggles the value.

        **Arguments:**
            - `[use_buttons]` - Whether to use buttons. Leave blank to toggle.
        """
        if use_buttons is None:
            use_buttons = not await ctx.bot._config.use_buttons()
        await ctx.bot._config.use_buttons.set(use_buttons)
        if use_buttons:
            await ctx.send(_("I will use buttons on basic menus."))
        else:
            await ctx.send(_("I will not use buttons on basic menus."))

    @_set.command(name="errormsg")
    @commands.is_owner()
    async def _set_errormsg(self, ctx: commands.Context, *, msg: str = None):
        """
        Set the message that will be sent on uncaught bot errors.

        To include the command name in the message, use the `{command}` placeholder.

        If you omit the `msg` argument, the message will be reset to the default one.

        **Examples:**
            - `[p]set errormsg` - Resets the error message back to the default: "Error in command '{command}'.". If the command invoker is one of the bot owners, the message will also include "Check your console or logs for details.".
            - `[p]set errormsg Oops, the command {command} has failed! Please try again later.` - Sets the error message to a custom one.

        **Arguments:**
            - `[msg]` - The custom error message. Must be less than 1000 characters. Omit to reset to the default one.
        """
        if msg is not None and len(msg) >= 1000:
            return await ctx.send(_("The message must be less than 1000 characters."))

        if msg is not None:
            await self.bot._config.invoke_error_msg.set(msg)
            content = _("Succesfully updated the error message.")
        else:
            await self.bot._config.invoke_error_msg.clear()
            content = _("Successfully reset the error message back to the default one.")

        await ctx.send(content)

    @commands.group()
    @commands.is_owner()
    async def helpset(self, ctx: commands.Context):
        """
        Commands to manage settings for the help command.

        All help settings are applied globally.
        """
        pass

    @helpset.command(name="showsettings")
    async def helpset_showsettings(self, ctx: commands.Context):
        """
        Show the current help settings.

        Warning: These settings may not be accurate if the default formatter is not in use.

        **Example:**
            - `[p]helpset showsettings`
        """

        help_settings = await commands.help.HelpSettings.from_context(ctx)

        if type(ctx.bot._help_formatter) is commands.help.RedHelpFormatter:
            message = help_settings.pretty
        else:
            message = _(
                "Warning: The default formatter is not in use, these settings may not apply."
            )
            message += f"\n\n{help_settings.pretty}"

        for page in pagify(message):
            await ctx.send(page)

    @helpset.command(name="resetformatter")
    async def helpset_resetformatter(self, ctx: commands.Context):
        """
        This resets [botname]'s help formatter to the default formatter.

        **Example:**
            - `[p]helpset resetformatter`
        """

        ctx.bot.reset_help_formatter()
        await ctx.send(
            _(
                "The help formatter has been reset. "
                "This will not prevent cogs from modifying help, "
                "you may need to remove a cog if this has been an issue."
            )
        )

    @helpset.command(name="resetsettings")
    async def helpset_resetsettings(self, ctx: commands.Context):
        """
        This resets [botname]'s help settings to their defaults.

        This may not have an impact when using custom formatters from 3rd party cogs

        **Example:**
            - `[p]helpset resetsettings`
        """
        await ctx.bot._config.help.clear()
        await ctx.send(
            _(
                "The help settings have been reset to their defaults. "
                "This may not have an impact when using 3rd party help formatters."
            )
        )

    @helpset.command(name="usemenus")
    async def helpset_usemenus(
        self,
        ctx: commands.Context,
        use_menus: Literal["buttons", "reactions", "select", "selectonly", "disable"],
    ):
        """
        Allows the help command to be sent as a paginated menu instead of separate
        messages.

        When "reactions", "buttons", "select", or "selectonly" is passed,
         `[p]help` will only show one page at a time
        and will use the associated control scheme to navigate between pages.

         **Examples:**
            - `[p]helpset usemenus reactions` - Enables using reaction menus.
            - `[p]helpset usemenus buttons` - Enables using button menus.
            - `[p]helpset usemenus select` - Enables buttons with a select menu.
            - `[p]helpset usemenus selectonly` - Enables a select menu only on help.
            - `[p]helpset usemenus disable` - Disables help menus.

        **Arguments:**
            - `<"buttons"|"reactions"|"select"|"selectonly"|"disable">` - Whether to use `buttons`,
            `reactions`, `select`, `selectonly`, or no menus.
        """
        if use_menus == "selectonly":
            msg = _("Help will use the select menu only.")
            await ctx.bot._config.help.use_menus.set(4)
        if use_menus == "select":
            msg = _("Help will use button menus and add a select menu.")
            await ctx.bot._config.help.use_menus.set(3)
        if use_menus == "buttons":
            msg = _("Help will use button menus.")
            await ctx.bot._config.help.use_menus.set(2)
        if use_menus == "reactions":
            msg = _("Help will use reaction menus.")
            await ctx.bot._config.help.use_menus.set(1)
        if use_menus == "disable":
            msg = _("Help will not use menus.")
            await ctx.bot._config.help.use_menus.set(0)

        await ctx.send(msg)

    @helpset.command(name="showhidden")
    async def helpset_showhidden(self, ctx: commands.Context, show_hidden: bool = None):
        """
        This allows the help command to show hidden commands.

        This defaults to False.
        Using this without a setting will toggle.

        **Examples:**
            - `[p]helpset showhidden True` - Enables showing hidden commands.
            - `[p]helpset showhidden` - Toggles the value.

        **Arguments:**
            - `[show_hidden]` - Whether to use show hidden commands in help. Leave blank to toggle.
        """
        if show_hidden is None:
            show_hidden = not await ctx.bot._config.help.show_hidden()
        await ctx.bot._config.help.show_hidden.set(show_hidden)
        if show_hidden:
            await ctx.send(_("Help will not filter hidden commands."))
        else:
            await ctx.send(_("Help will filter hidden commands."))

    @helpset.command(name="showaliases")
    async def helpset_showaliases(self, ctx: commands.Context, show_aliases: bool = None):
        """
        This allows the help command to show existing commands aliases if there is any.

        This defaults to True.
        Using this without a setting will toggle.

        **Examples:**
            - `[p]helpset showaliases False` - Disables showing aliases on this server.
            - `[p]helpset showaliases` - Toggles the value.

        **Arguments:**
            - `[show_aliases]` - Whether to include aliases in help. Leave blank to toggle.
        """
        if show_aliases is None:
            show_aliases = not await ctx.bot._config.help.show_aliases()
        await ctx.bot._config.help.show_aliases.set(show_aliases)
        if show_aliases:
            await ctx.send(_("Help will now show command aliases."))
        else:
            await ctx.send(_("Help will no longer show command aliases."))

    @helpset.command(name="usetick")
    async def helpset_usetick(self, ctx: commands.Context, use_tick: bool = None):
        """
        This allows the help command message to be ticked if help is sent to a DM.

        Ticking is reacting to the help message with a ✅.

        Defaults to False.
        Using this without a setting will toggle.

        Note: This is only used when the bot is not using menus.

        **Examples:**
            - `[p]helpset usetick False` - Disables ticking when help is sent to DMs.
            - `[p]helpset usetick` - Toggles the value.

        **Arguments:**
            - `[use_tick]` - Whether to tick the help command when help is sent to DMs. Leave blank to toggle.
        """
        if use_tick is None:
            use_tick = not await ctx.bot._config.help.use_tick()
        await ctx.bot._config.help.use_tick.set(use_tick)
        if use_tick:
            await ctx.send(_("Help will now tick the command when sent in a DM."))
        else:
            await ctx.send(_("Help will not tick the command when sent in a DM."))

    @helpset.command(name="verifychecks")
    async def helpset_permfilter(self, ctx: commands.Context, verify: bool = None):
        """
        Sets if commands which can't be run in the current context should be filtered from help.

        Defaults to True.
        Using this without a setting will toggle.

        **Examples:**
            - `[p]helpset verifychecks False` - Enables showing unusable commands in help.
            - `[p]helpset verifychecks` - Toggles the value.

        **Arguments:**
            - `[verify]` - Whether to hide unusable commands in help. Leave blank to toggle.
        """
        if verify is None:
            verify = not await ctx.bot._config.help.verify_checks()
        await ctx.bot._config.help.verify_checks.set(verify)
        if verify:
            await ctx.send(_("Help will only show for commands which can be run."))
        else:
            await ctx.send(_("Help will show up without checking if the commands can be run."))

    @helpset.command(name="verifyexists")
    async def helpset_verifyexists(self, ctx: commands.Context, verify: bool = None):
        """
        Sets whether the bot should respond to help commands for nonexistent topics.

        When enabled, this will indicate the existence of help topics, even if the user can't use it.

        Note: This setting on its own does not fully prevent command enumeration.

        Defaults to False.
        Using this without a setting will toggle.

        **Examples:**
            - `[p]helpset verifyexists True` - Enables sending help for nonexistent topics.
            - `[p]helpset verifyexists` - Toggles the value.

        **Arguments:**
            - `[verify]` - Whether to respond to help for nonexistent topics. Leave blank to toggle.
        """
        if verify is None:
            verify = not await ctx.bot._config.help.verify_exists()
        await ctx.bot._config.help.verify_exists.set(verify)
        if verify:
            await ctx.send(_("Help will verify the existence of help topics."))
        else:
            await ctx.send(
                _(
                    "Help will only verify the existence of "
                    "help topics via fuzzy help (if enabled)."
                )
            )

    @helpset.command(name="pagecharlimit")
    async def helpset_pagecharlimt(self, ctx: commands.Context, limit: int):
        """Set the character limit for each page in the help message.

        Note: This setting only applies to embedded help.

        The default value is 1000 characters. The minimum value is 500.
        The maximum is based on the lower of what you provide and what discord allows.

        Please note that setting a relatively small character limit may
        mean some pages will exceed this limit.

        **Example:**
            - `[p]helpset pagecharlimit 1500`

        **Arguments:**
            - `<limit>` - The max amount of characters to show per page in the help message.
        """
        if limit < 500:
            await ctx.send(_("You must give a value of at least 500 characters."))
            return

        await ctx.bot._config.help.page_char_limit.set(limit)
        await ctx.send(_("Done. The character limit per page has been set to {}.").format(limit))

    @helpset.command(name="maxpages")
    async def helpset_maxpages(self, ctx: commands.Context, pages: int):
        """Set the maximum number of help pages sent in a server channel.

        Note: This setting does not apply to menu help.

        If a help message contains more pages than this value, the help message will
        be sent to the command author via DM. This is to help reduce spam in server
        text channels.

        The default value is 2 pages.

        **Examples:**
            - `[p]helpset maxpages 50` - Basically never send help to DMs.
            - `[p]helpset maxpages 0` - Always send help to DMs.

        **Arguments:**
            - `<limit>` - The max pages allowed to send per help in a server.
        """
        if pages < 0:
            await ctx.send(_("You must give a value of zero or greater!"))
            return

        await ctx.bot._config.help.max_pages_in_guild.set(pages)
        await ctx.send(_("Done. The page limit has been set to {}.").format(pages))

    @helpset.command(name="deletedelay")
    @commands.bot_has_permissions(manage_messages=True)
    async def helpset_deletedelay(self, ctx: commands.Context, seconds: int):
        """Set the delay after which help pages will be deleted.

        The setting is disabled by default, and only applies to non-menu help,
        sent in server text channels.
        Setting the delay to 0 disables this feature.

        The bot has to have MANAGE_MESSAGES permission for this to work.

        **Examples:**
            - `[p]helpset deletedelay 60` - Delete the help pages after a minute.
            - `[p]helpset deletedelay 1` - Delete the help pages as quickly as possible.
            - `[p]helpset deletedelay 1209600` - Max time to wait before deleting (14 days).
            - `[p]helpset deletedelay 0` - Disable deleting help pages.

        **Arguments:**
            - `<seconds>` - The seconds to wait before deleting help pages.
        """
        if seconds < 0:
            await ctx.send(_("You must give a value of zero or greater!"))
            return
        if seconds > 60 * 60 * 24 * 14:  # 14 days
            await ctx.send(_("The delay cannot be longer than 14 days!"))
            return

        await ctx.bot._config.help.delete_delay.set(seconds)
        if seconds == 0:
            await ctx.send(_("Done. Help messages will not be deleted now."))
        else:
            await ctx.send(_("Done. The delete delay has been set to {} seconds.").format(seconds))

    @helpset.command(name="reacttimeout")
    async def helpset_reacttimeout(self, ctx: commands.Context, seconds: int):
        """Set the timeout for reactions, if menus are enabled.

        The default is 30 seconds.
        The timeout has to be between 15 and 300 seconds.

        **Examples:**
            - `[p]helpset reacttimeout 30` - The default timeout.
            - `[p]helpset reacttimeout 60` - Timeout of 1 minute.
            - `[p]helpset reacttimeout 15` - Minimum allowed timeout.
            - `[p]helpset reacttimeout 300` - Max allowed timeout (5 mins).

        **Arguments:**
            - `<seconds>` - The timeout, in seconds, of the reactions.
        """
        if seconds < 15:
            await ctx.send(_("You must give a value of at least 15 seconds!"))
            return
        if seconds > 300:
            await ctx.send(_("The timeout cannot be greater than 5 minutes!"))
            return

        await ctx.bot._config.help.react_timeout.set(seconds)
        await ctx.send(_("Done. The reaction timeout has been set to {} seconds.").format(seconds))

    @helpset.command(name="tagline")
    async def helpset_tagline(self, ctx: commands.Context, *, tagline: str = None):
        """
        Set the tagline to be used.

        The maximum tagline length is 2048 characters.
        This setting only applies to embedded help. If no tagline is specified, the default will be used instead.

        **Examples:**
            - `[p]helpset tagline Thanks for using the bot!`
            - `[p]helpset tagline` - Resets the tagline to the default.

        **Arguments:**
            - `[tagline]` - The tagline to appear at the bottom of help embeds. Leave blank to reset.
        """
        if tagline is None:
            await ctx.bot._config.help.tagline.set("")
            return await ctx.send(_("The tagline has been reset."))

        if len(tagline) > 2048:
            await ctx.send(
                _(
                    "Your tagline is too long! Please shorten it to be "
                    "no more than 2048 characters long."
                )
            )
            return

        await ctx.bot._config.help.tagline.set(tagline)
        await ctx.send(_("The tagline has been set."))

    @commands.command(cooldown_after_parsing=True)
    @commands.cooldown(1, 60, commands.BucketType.user)
    async def contact(self, ctx: commands.Context, *, message: str):
        """Sends a message to the owner.

        This is limited to one message every 60 seconds per person.

        **Example:**
            - `[p]contact Help! The bot has become sentient!`

        **Arguments:**
            - `[message]` - The message to send to the owner.
        """
        guild = ctx.message.guild
        author = ctx.message.author
        footer = _("User ID: {}").format(author.id)

        if ctx.guild is None:
            source = _("through DM")
        else:
            source = _("from {}").format(guild)
            footer += _(" | Server ID: {}").format(guild.id)

        prefixes = await ctx.bot.get_valid_prefixes()
        prefix = re.sub(rf"<@!?{ctx.me.id}>", f"@{ctx.me.name}".replace("\\", r"\\"), prefixes[0])

        content = _("Use `{}dm {} <text>` to reply to this user").format(prefix, author.id)

        description = _("Sent by {} {}").format(author, source)

        destinations = await ctx.bot.get_owner_notification_destinations()

        if not destinations:
            await ctx.send(_("I've been configured not to send this anywhere."))
            return

        successful = False

        for destination in destinations:
            is_dm = isinstance(destination, discord.User)
            if not is_dm and not destination.permissions_for(destination.guild.me).send_messages:
                continue

            if await ctx.bot.embed_requested(destination, command=ctx.command):
                color = await ctx.bot.get_embed_color(destination)

                e = discord.Embed(colour=color, description=message)
                e.set_author(name=description, icon_url=author.display_avatar)
                e.set_footer(text=f"{footer}\n{content}")

                try:
                    await destination.send(embed=e)
                except discord.Forbidden:
                    log.exception(f"Contact failed to {destination}({destination.id})")
                    # Should this automatically opt them out?
                except discord.HTTPException:
                    log.exception(
                        f"An unexpected error happened while attempting to"
                        f" send contact to {destination}({destination.id})"
                    )
                else:
                    successful = True
            else:
                msg_text = "{}\nMessage:\n\n{}\n{}".format(description, message, footer)

                try:
                    await destination.send("{}\n{}".format(content, box(msg_text)))
                except discord.Forbidden:
                    log.exception(f"Contact failed to {destination}({destination.id})")
                    # Should this automatically opt them out?
                except discord.HTTPException:
                    log.exception(
                        f"An unexpected error happened while attempting to"
                        f" send contact to {destination}({destination.id})"
                    )
                else:
                    successful = True

        if successful:
            await ctx.send(_("Your message has been sent."))
        else:
            await ctx.send(_("I'm unable to deliver your message. Sorry."))

    @commands.command()
    @commands.is_owner()
    async def dm(self, ctx: commands.Context, user_id: int, *, message: str):
        """Sends a DM to a user.

        This command needs a user ID to work.

        To get a user ID, go to Discord's settings and open the 'Appearance' tab.
        Enable 'Developer Mode', then right click a user and click on 'Copy ID'.

        **Example:**
            - `[p]dm 262626262626262626 Do you like me? Yes / No`

        **Arguments:**
            - `[message]` - The message to dm to the user.
        """
        destination = self.bot.get_user(user_id)
        if destination is None or destination.bot:
            await ctx.send(
                _(
                    "Invalid ID, user not found, or user is a bot. "
                    "You can only send messages to people I share "
                    "a server with."
                )
            )
            return

        prefixes = await ctx.bot.get_valid_prefixes()
        prefix = re.sub(rf"<@!?{ctx.me.id}>", f"@{ctx.me.name}".replace("\\", r"\\"), prefixes[0])
        description = _("Owner of {}").format(ctx.bot.user)
        content = _("You can reply to this message with {}contact").format(prefix)
        if await ctx.embed_requested():
            e = discord.Embed(colour=await ctx.embed_colour(), description=message)

            e.set_footer(text=content)
            e.set_author(name=description, icon_url=ctx.bot.user.display_avatar)

            try:
                await destination.send(embed=e)
            except discord.HTTPException:
                await ctx.send(
                    _("Sorry, I couldn't deliver your message to {}").format(destination)
                )
            else:
                await ctx.send(_("Message delivered to {}").format(destination))
        else:
            response = "{}\nMessage:\n\n{}".format(description, message)
            try:
                await destination.send("{}\n{}".format(box(response), content))
            except discord.HTTPException:
                await ctx.send(
                    _("Sorry, I couldn't deliver your message to {}").format(destination)
                )
            else:
                await ctx.send(_("Message delivered to {}").format(destination))

    @commands.command(hidden=True)
    @commands.is_owner()
    async def datapath(self, ctx: commands.Context):
        """Prints the bot's data path."""
        from redbot.core.data_manager import basic_config

        data_dir = Path(basic_config["DATA_PATH"])
        msg = _("Data path: {path}").format(path=data_dir)
        await ctx.send(box(msg))

    @commands.command(hidden=True)
    @commands.is_owner()
    async def debuginfo(self, ctx: commands.Context):
        """Shows debug information useful for debugging."""
        from redbot.core._debuginfo import DebugInfo

        await ctx.send(await DebugInfo(self.bot).get_text())

    # You may ask why this command is owner-only,
    # cause after all it could be quite useful to guild owners!
    # Truth to be told, that would require us to make some part of this
    # more end-user friendly rather than just bot owner friendly - terms like
    # 'global call once checks' are not of any use to someone who isn't bot owner.
    @commands.is_owner()
    @commands.command()
    async def diagnoseissues(
        self,
        ctx: commands.Context,
        channel: Optional[
            Union[discord.TextChannel, discord.VoiceChannel, discord.Thread]
        ] = commands.CurrentChannel,
        # avoid non-default argument following default argument by using empty param()
        member: Union[discord.Member, discord.User] = commands.param(),
        *,
        command_name: str,
    ) -> None:
        """
        Diagnose issues with the command checks with ease!

        If you want to diagnose the command from a text channel in a different server,
        you can do so by using the command in DMs.

        **Example:**
            - `[p]diagnoseissues #general @Slime ban` - Diagnose why @Slime can't use `[p]ban` in #general channel.

        **Arguments:**
            - `[channel]` - The text channel that the command should be tested for. Defaults to the current channel.
            - `<member>` - The member that should be considered as the command caller.
            - `<command_name>` - The name of the command to test.
        """
        if ctx.guild is None:
            await ctx.send(
                _(
                    "A text channel, voice channel, or thread needs to be passed"
                    " when using this command in DMs."
                )
            )
            return

        command = self.bot.get_command(command_name)
        if command is None:
            await ctx.send("Command not found!")
            return

        # This is done to allow the bot owner to diagnose a command
        # while not being a part of the server.
        if isinstance(member, discord.User):
            maybe_member = channel.guild.get_member(member.id)
            if maybe_member is None:
                await ctx.send(_("The given user is not a member of the diagnosed server."))
                return
            member = maybe_member

        if not can_user_send_messages_in(member, channel):
            # Let's make Flame happy here
            await ctx.send(
                _(
                    "Don't try to fool me, the given member can't access the {channel} channel!"
                ).format(channel=channel.mention)
            )
            return
        issue_diagnoser = IssueDiagnoser(self.bot, ctx, channel, member, command)
        await ctx.send(await issue_diagnoser.diagnose())

    @commands.group(aliases=["whitelist"])
    @commands.is_owner()
    async def allowlist(self, ctx: commands.Context):
        """
        Commands to manage the allowlist.

        Warning: When the allowlist is in use, the bot will ignore commands from everyone not on the list.

        Use `[p]allowlist clear` to disable the allowlist
        """
        pass

    @allowlist.command(name="add", require_var_positional=True)
    async def allowlist_add(self, ctx: commands.Context, *users: Union[discord.Member, int]):
        """
        Adds users to the allowlist.

        **Examples:**
            - `[p]allowlist add @26 @Will` - Adds two users to the allowlist.
            - `[p]allowlist add 262626262626262626` - Adds a user by ID.

        **Arguments:**
            - `<users...>` - The user or users to add to the allowlist.
        """
        await self.bot.add_to_whitelist(users)
        if len(users) > 1:
            await ctx.send(_("Users have been added to the allowlist."))
        else:
            await ctx.send(_("User has been added to the allowlist."))

    @allowlist.command(name="list")
    async def allowlist_list(self, ctx: commands.Context):
        """
        Lists users on the allowlist.

        **Example:**
            - `[p]allowlist list`
        """
        curr_list = await ctx.bot._config.whitelist()

        if not curr_list:
            await ctx.send("Allowlist is empty.")
            return
        if len(curr_list) > 1:
            msg = _("Users on the allowlist:")
        else:
            msg = _("User on the allowlist:")
        for user_id in curr_list:
            user = self.bot.get_user(user_id)
            if not user:
                user = _("Unknown or Deleted User")
            msg += f"\n\t- {user_id} ({user})"

        for page in pagify(msg):
            await ctx.send(box(page))

    @allowlist.command(name="remove", require_var_positional=True)
    async def allowlist_remove(self, ctx: commands.Context, *users: Union[discord.Member, int]):
        """
        Removes users from the allowlist.

        The allowlist will be disabled if all users are removed.

        **Examples:**
            - `[p]allowlist remove @26 @Will` - Removes two users from the allowlist.
            - `[p]allowlist remove 262626262626262626` - Removes a user by ID.

        **Arguments:**
            - `<users...>` - The user or users to remove from the allowlist.
        """
        await self.bot.remove_from_whitelist(users)
        if len(users) > 1:
            await ctx.send(_("Users have been removed from the allowlist."))
        else:
            await ctx.send(_("User has been removed from the allowlist."))

    @allowlist.command(name="clear")
    async def allowlist_clear(self, ctx: commands.Context):
        """
        Clears the allowlist.

        This disables the allowlist.

        **Example:**
            - `[p]allowlist clear`
        """
        await self.bot.clear_whitelist()
        await ctx.send(_("Allowlist has been cleared."))

    @commands.group(aliases=["blacklist", "denylist"])
    @commands.is_owner()
    async def blocklist(self, ctx: commands.Context):
        """
        Commands to manage the blocklist.

        Use `[p]blocklist clear` to disable the blocklist
        """
        pass

    @blocklist.command(name="add", require_var_positional=True)
    async def blocklist_add(self, ctx: commands.Context, *users: Union[discord.Member, int]):
        """
        Adds users to the blocklist.

        **Examples:**
            - `[p]blocklist add @26 @Will` - Adds two users to the blocklist.
            - `[p]blocklist add 262626262626262626` - Blocks a user by ID.

        **Arguments:**
            - `<users...>` - The user or users to add to the blocklist.
        """
        for user in users:
            if isinstance(user, int):
                user_obj = discord.Object(id=user)
            else:
                user_obj = user
            if await ctx.bot.is_owner(user_obj):
                await ctx.send(_("You cannot add an owner to the blocklist!"))
                return

        await self.bot.add_to_blacklist(users)
        if len(users) > 1:
            await ctx.send(_("Users have been added to the blocklist."))
        else:
            await ctx.send(_("User has been added to the blocklist."))

    @blocklist.command(name="list")
    async def blocklist_list(self, ctx: commands.Context):
        """
        Lists users on the blocklist.

        **Example:**
            - `[p]blocklist list`
        """
        curr_list = await self.bot.get_blacklist()

        if not curr_list:
            await ctx.send("Blocklist is empty.")
            return
        if len(curr_list) > 1:
            msg = _("Users on the blocklist:")
        else:
            msg = _("User on the blocklist:")
        for user_id in curr_list:
            user = self.bot.get_user(user_id)
            if not user:
                user = _("Unknown or Deleted User")
            msg += f"\n\t- {user_id} ({user})"

        for page in pagify(msg):
            await ctx.send(box(page))

    @blocklist.command(name="remove", require_var_positional=True)
    async def blocklist_remove(self, ctx: commands.Context, *users: Union[discord.Member, int]):
        """
        Removes users from the blocklist.

        **Examples:**
            - `[p]blocklist remove @26 @Will` - Removes two users from the blocklist.
            - `[p]blocklist remove 262626262626262626` - Removes a user by ID.

        **Arguments:**
            - `<users...>` - The user or users to remove from the blocklist.
        """
        await self.bot.remove_from_blacklist(users)
        if len(users) > 1:
            await ctx.send(_("Users have been removed from the blocklist."))
        else:
            await ctx.send(_("User has been removed from the blocklist."))

    @blocklist.command(name="clear")
    async def blocklist_clear(self, ctx: commands.Context):
        """
        Clears the blocklist.

        **Example:**
            - `[p]blocklist clear`
        """
        await self.bot.clear_blacklist()
        await ctx.send(_("Blocklist has been cleared."))

    @commands.group(aliases=["localwhitelist"])
    @commands.guild_only()
    @commands.admin_or_permissions(administrator=True)
    async def localallowlist(self, ctx: commands.Context):
        """
        Commands to manage the server specific allowlist.

        Warning: When the allowlist is in use, the bot will ignore commands from everyone not on the list in the server.

        Use `[p]localallowlist clear` to disable the allowlist
        """
        pass

    @localallowlist.command(name="add", require_var_positional=True)
    async def localallowlist_add(
        self, ctx: commands.Context, *users_or_roles: Union[discord.Member, discord.Role, int]
    ):
        """
        Adds a user or role to the server allowlist.

        **Examples:**
            - `[p]localallowlist add @26 @Will` - Adds two users to the local allowlist.
            - `[p]localallowlist add 262626262626262626` - Allows a user by ID.
            - `[p]localallowlist add "Super Admins"` - Allows a role with a space in the name without mentioning.

        **Arguments:**
            - `<users_or_roles...>` - The users or roles to remove from the local allowlist.
        """
        names = [getattr(u_or_r, "name", u_or_r) for u_or_r in users_or_roles]
        uids = {getattr(u_or_r, "id", u_or_r) for u_or_r in users_or_roles}
        if not (ctx.guild.owner == ctx.author or await self.bot.is_owner(ctx.author)):
            current_whitelist = await self.bot.get_whitelist(ctx.guild)
            theoretical_whitelist = current_whitelist.union(uids)
            ids = {i for i in (ctx.author.id, *(getattr(ctx.author, "_roles", [])))}
            if ids.isdisjoint(theoretical_whitelist):
                return await ctx.send(
                    _(
                        "I cannot allow you to do this, as it would "
                        "remove your ability to run commands, "
                        "please ensure to add yourself to the allowlist first."
                    )
                )
        await self.bot.add_to_whitelist(uids, guild=ctx.guild)

        if len(uids) > 1:
            await ctx.send(_("Users and/or roles have been added to the allowlist."))
        else:
            await ctx.send(_("User or role has been added to the allowlist."))

    @localallowlist.command(name="list")
    async def localallowlist_list(self, ctx: commands.Context):
        """
        Lists users and roles on the server allowlist.

        **Example:**
            - `[p]localallowlist list`
        """
        curr_list = await self.bot.get_whitelist(ctx.guild)

        if not curr_list:
            await ctx.send("Server allowlist is empty.")
            return
        if len(curr_list) > 1:
            msg = _("Allowed users and/or roles:")
        else:
            msg = _("Allowed user or role:")
        for obj_id in curr_list:
            user_or_role = self.bot.get_user(obj_id) or ctx.guild.get_role(obj_id)
            if not user_or_role:
                user_or_role = _("Unknown or Deleted User/Role")
            msg += f"\n\t- {obj_id} ({user_or_role})"

        for page in pagify(msg):
            await ctx.send(box(page))

    @localallowlist.command(name="remove", require_var_positional=True)
    async def localallowlist_remove(
        self, ctx: commands.Context, *users_or_roles: Union[discord.Member, discord.Role, int]
    ):
        """
        Removes user or role from the allowlist.

        The local allowlist will be disabled if all users are removed.

        **Examples:**
            - `[p]localallowlist remove @26 @Will` - Removes two users from the local allowlist.
            - `[p]localallowlist remove 262626262626262626` - Removes a user by ID.
            - `[p]localallowlist remove "Super Admins"` - Removes a role with a space in the name without mentioning.

        **Arguments:**
            - `<users_or_roles...>` - The users or roles to remove from the local allowlist.
        """
        names = [getattr(u_or_r, "name", u_or_r) for u_or_r in users_or_roles]
        uids = {getattr(u_or_r, "id", u_or_r) for u_or_r in users_or_roles}
        if not (ctx.guild.owner == ctx.author or await self.bot.is_owner(ctx.author)):
            current_whitelist = await self.bot.get_whitelist(ctx.guild)
            theoretical_whitelist = current_whitelist - uids
            ids = {i for i in (ctx.author.id, *(getattr(ctx.author, "_roles", [])))}
            if theoretical_whitelist and ids.isdisjoint(theoretical_whitelist):
                return await ctx.send(
                    _(
                        "I cannot allow you to do this, as it would "
                        "remove your ability to run commands."
                    )
                )
        await self.bot.remove_from_whitelist(uids, guild=ctx.guild)

        if len(uids) > 1:
            await ctx.send(_("Users and/or roles have been removed from the server allowlist."))
        else:
            await ctx.send(_("User or role has been removed from the server allowlist."))

    @localallowlist.command(name="clear")
    async def localallowlist_clear(self, ctx: commands.Context):
        """
        Clears the allowlist.

        This disables the local allowlist and clears all entries.

        **Example:**
            - `[p]localallowlist clear`
        """
        await self.bot.clear_whitelist(ctx.guild)
        await ctx.send(_("Server allowlist has been cleared."))

    @commands.group(aliases=["localblacklist"])
    @commands.guild_only()
    @commands.admin_or_permissions(administrator=True)
    async def localblocklist(self, ctx: commands.Context):
        """
        Commands to manage the server specific blocklist.

        Use `[p]localblocklist clear` to disable the blocklist
        """
        pass

    @localblocklist.command(name="add", require_var_positional=True)
    async def localblocklist_add(
        self, ctx: commands.Context, *users_or_roles: Union[discord.Member, discord.Role, int]
    ):
        """
        Adds a user or role to the local blocklist.

        **Examples:**
            - `[p]localblocklist add @26 @Will` - Adds two users to the local blocklist.
            - `[p]localblocklist add 262626262626262626` - Blocks a user by ID.
            - `[p]localblocklist add "Bad Apples"` - Blocks a role with a space in the name without mentioning.

        **Arguments:**
            - `<users_or_roles...>` - The users or roles to add to the local blocklist.
        """
        for user_or_role in users_or_roles:
            uid = discord.Object(id=getattr(user_or_role, "id", user_or_role))
            if uid.id == ctx.author.id:
                await ctx.send(_("You cannot add yourself to the blocklist!"))
                return
            if uid.id == ctx.guild.owner_id and not await ctx.bot.is_owner(ctx.author):
                await ctx.send(_("You cannot add the guild owner to the blocklist!"))
                return
            if await ctx.bot.is_owner(uid):
                await ctx.send(_("You cannot add a bot owner to the blocklist!"))
                return
        await self.bot.add_to_blacklist(users_or_roles, guild=ctx.guild)

        if len(users_or_roles) > 1:
            await ctx.send(_("Users and/or roles have been added from the server blocklist."))
        else:
            await ctx.send(_("User or role has been added from the server blocklist."))

    @localblocklist.command(name="list")
    async def localblocklist_list(self, ctx: commands.Context):
        """
        Lists users and roles on the server blocklist.

        **Example:**
            - `[p]localblocklist list`
        """
        curr_list = await self.bot.get_blacklist(ctx.guild)

        if not curr_list:
            await ctx.send("Server blocklist is empty.")
            return
        if len(curr_list) > 1:
            msg = _("Blocked users and/or roles:")
        else:
            msg = _("Blocked user or role:")
        for obj_id in curr_list:
            user_or_role = self.bot.get_user(obj_id) or ctx.guild.get_role(obj_id)
            if not user_or_role:
                user_or_role = _("Unknown or Deleted User/Role")
            msg += f"\n\t- {obj_id} ({user_or_role})"

        for page in pagify(msg):
            await ctx.send(box(page))

    @localblocklist.command(name="remove", require_var_positional=True)
    async def localblocklist_remove(
        self, ctx: commands.Context, *users_or_roles: Union[discord.Member, discord.Role, int]
    ):
        """
        Removes user or role from local blocklist.

        **Examples:**
            - `[p]localblocklist remove @26 @Will` - Removes two users from the local blocklist.
            - `[p]localblocklist remove 262626262626262626` - Unblocks a user by ID.
            - `[p]localblocklist remove "Bad Apples"` - Unblocks a role with a space in the name without mentioning.

        **Arguments:**
            - `<users_or_roles...>` - The users or roles to remove from the local blocklist.
        """
        await self.bot.remove_from_blacklist(users_or_roles, guild=ctx.guild)

        if len(users_or_roles) > 1:
            await ctx.send(_("Users and/or roles have been removed from the server blocklist."))
        else:
            await ctx.send(_("User or role has been removed from the server blocklist."))

    @localblocklist.command(name="clear")
    async def localblocklist_clear(self, ctx: commands.Context):
        """
        Clears the server blocklist.

        This disables the server blocklist and clears all entries.

        **Example:**
            - `[p]blocklist clear`
        """
        await self.bot.clear_blacklist(ctx.guild)
        await ctx.send(_("Server blocklist has been cleared."))

    @commands.guildowner_or_permissions(administrator=True)
    @commands.group(name="command")
    async def command_manager(self, ctx: commands.Context):
        """Commands to enable and disable commands and cogs."""
        pass

    @commands.is_owner()
    @command_manager.command(name="defaultdisablecog")
    async def command_default_disable_cog(self, ctx: commands.Context, *, cog: CogConverter):
        """Set the default state for a cog as disabled.

        This will disable the cog for all servers by default.
        To override it, use `[p]command enablecog` on the servers you want to allow usage.

        Note: This will only work on loaded cogs, and must reference the title-case cog name.

        **Examples:**
            - `[p]command defaultdisablecog Economy`
            - `[p]command defaultdisablecog ModLog`

        **Arguments:**
            - `<cog>` - The name of the cog to make disabled by default. Must be title-case.
        """
        cogname = cog.qualified_name
        if isinstance(cog, commands.commands._RuleDropper):
            return await ctx.send(_("You can't disable this cog by default."))
        await self.bot._disabled_cog_cache.default_disable(cogname)
        await ctx.send(_("{cogname} has been set as disabled by default.").format(cogname=cogname))

    @commands.is_owner()
    @command_manager.command(name="defaultenablecog")
    async def command_default_enable_cog(self, ctx: commands.Context, *, cog: CogConverter):
        """Set the default state for a cog as enabled.

        This will re-enable the cog for all servers by default.
        To override it, use `[p]command disablecog` on the servers you want to disallow usage.

        Note: This will only work on loaded cogs, and must reference the title-case cog name.

        **Examples:**
            - `[p]command defaultenablecog Economy`
            - `[p]command defaultenablecog ModLog`

        **Arguments:**
            - `<cog>` - The name of the cog to make enabled by default. Must be title-case.
        """
        cogname = cog.qualified_name
        await self.bot._disabled_cog_cache.default_enable(cogname)
        await ctx.send(_("{cogname} has been set as enabled by default.").format(cogname=cogname))

    @commands.guild_only()
    @command_manager.command(name="disablecog")
    async def command_disable_cog(self, ctx: commands.Context, *, cog: CogConverter):
        """Disable a cog in this server.

        Note: This will only work on loaded cogs, and must reference the title-case cog name.

        **Examples:**
            - `[p]command disablecog Economy`
            - `[p]command disablecog ModLog`

        **Arguments:**
            - `<cog>` - The name of the cog to disable on this server. Must be title-case.
        """
        cogname = cog.qualified_name
        if isinstance(cog, commands.commands._RuleDropper):
            return await ctx.send(_("You can't disable this cog as you would lock yourself out."))
        if await self.bot._disabled_cog_cache.disable_cog_in_guild(cogname, ctx.guild.id):
            await ctx.send(_("{cogname} has been disabled in this guild.").format(cogname=cogname))
        else:
            await ctx.send(
                _("{cogname} was already disabled (nothing to do).").format(cogname=cogname)
            )

    @commands.guild_only()
    @command_manager.command(name="enablecog", usage="<cog>")
    async def command_enable_cog(self, ctx: commands.Context, *, cogname: str):
        """Enable a cog in this server.

        Note: This will only work on loaded cogs, and must reference the title-case cog name.

        **Examples:**
            - `[p]command enablecog Economy`
            - `[p]command enablecog ModLog`

        **Arguments:**
            - `<cog>` - The name of the cog to enable on this server. Must be title-case.
        """
        if await self.bot._disabled_cog_cache.enable_cog_in_guild(cogname, ctx.guild.id):
            await ctx.send(_("{cogname} has been enabled in this guild.").format(cogname=cogname))
        else:
            # putting this here allows enabling a cog that isn't loaded but was disabled.
            cog = self.bot.get_cog(cogname)
            if not cog:
                return await ctx.send(_('Cog "{arg}" not found.').format(arg=cogname))

            await ctx.send(
                _("{cogname} was not disabled (nothing to do).").format(cogname=cogname)
            )

    @commands.guild_only()
    @command_manager.command(name="listdisabledcogs")
    async def command_list_disabled_cogs(self, ctx: commands.Context):
        """List the cogs which are disabled in this server.

        **Example:**
            - `[p]command listdisabledcogs`
        """
        disabled = [
            cog.qualified_name
            for cog in self.bot.cogs.values()
            if await self.bot._disabled_cog_cache.cog_disabled_in_guild(
                cog.qualified_name, ctx.guild.id
            )
        ]
        if disabled:
            output = _("The following cogs are disabled in this guild:\n")
            output += humanize_list(disabled)

            for page in pagify(output):
                await ctx.send(page)
        else:
            await ctx.send(_("There are no disabled cogs in this guild."))

    @command_manager.group(name="listdisabled", invoke_without_command=True)
    async def list_disabled(self, ctx: commands.Context):
        """
        List disabled commands.

        If you're the bot owner, this will show global disabled commands by default.
        Otherwise, this will show disabled commands on the current server.

        **Example:**
            - `[p]command listdisabled`
        """
        # Select the scope based on the author's privileges
        if await ctx.bot.is_owner(ctx.author):
            await ctx.invoke(self.list_disabled_global)
        else:
            await ctx.invoke(self.list_disabled_guild)

    @list_disabled.command(name="global")
    async def list_disabled_global(self, ctx: commands.Context):
        """List disabled commands globally.

        **Example:**
            - `[p]command listdisabled global`
        """
        disabled_list = await self.bot._config.disabled_commands()
        if not disabled_list:
            return await ctx.send(_("There aren't any globally disabled commands."))

        if len(disabled_list) > 1:
            header = _("{} commands are disabled globally.\n").format(
                humanize_number(len(disabled_list))
            )
        else:
            header = _("1 command is disabled globally.\n")
        paged = [box(x) for x in pagify(humanize_list(disabled_list), page_length=1000)]
        paged[0] = header + paged[0]
        await ctx.send_interactive(paged)

    @commands.guild_only()
    @list_disabled.command(name="guild")
    async def list_disabled_guild(self, ctx: commands.Context):
        """List disabled commands in this server.

        **Example:**
            - `[p]command listdisabled guild`
        """
        disabled_list = await self.bot._config.guild(ctx.guild).disabled_commands()
        if not disabled_list:
            return await ctx.send(_("There aren't any disabled commands in {}.").format(ctx.guild))

        if len(disabled_list) > 1:
            header = _("{} commands are disabled in {}.\n").format(
                humanize_number(len(disabled_list)), ctx.guild
            )
        else:
            header = _("1 command is disabled in {}.\n").format(ctx.guild)
        paged = [box(x) for x in pagify(humanize_list(disabled_list), page_length=1000)]
        paged[0] = header + paged[0]
        await ctx.send_interactive(paged)

    @command_manager.group(name="disable", invoke_without_command=True)
    async def command_disable(self, ctx: commands.Context, *, command: CommandConverter):
        """
        Disable a command.

        If you're the bot owner, this will disable commands globally by default.
        Otherwise, this will disable commands on the current server.

        **Examples:**
            - `[p]command disable userinfo` - Disables the `userinfo` command in the Mod cog.
            - `[p]command disable urban` - Disables the `urban` command in the General cog.

        **Arguments:**
            - `<command>` - The command to disable.
        """
        # Select the scope based on the author's privileges
        if await ctx.bot.is_owner(ctx.author):
            await ctx.invoke(self.command_disable_global, command=command)
        else:
            await ctx.invoke(self.command_disable_guild, command=command)

    @commands.is_owner()
    @command_disable.command(name="global")
    async def command_disable_global(self, ctx: commands.Context, *, command: CommandConverter):
        """
        Disable a command globally.

        **Examples:**
            - `[p]command disable global userinfo` - Disables the `userinfo` command in the Mod cog.
            - `[p]command disable global urban` - Disables the `urban` command in the General cog.

        **Arguments:**
            - `<command>` - The command to disable globally.
        """
        if self.command_manager in command.parents or self.command_manager == command:
            await ctx.send(
                _("The command to disable cannot be `command` or any of its subcommands.")
            )
            return

        if isinstance(command, commands.commands._RuleDropper):
            await ctx.send(
                _("This command is designated as being always available and cannot be disabled.")
            )
            return

        async with ctx.bot._config.disabled_commands() as disabled_commands:
            if command.qualified_name not in disabled_commands:
                disabled_commands.append(command.qualified_name)

        if not command.enabled:
            await ctx.send(_("That command is already disabled globally."))
            return
        command.enabled = False

        await ctx.tick()

    @commands.guild_only()
    @command_disable.command(name="server", aliases=["guild"])
    async def command_disable_guild(self, ctx: commands.Context, *, command: CommandConverter):
        """
        Disable a command in this server only.

        **Examples:**
            - `[p]command disable server userinfo` - Disables the `userinfo` command in the Mod cog.
            - `[p]command disable server urban` - Disables the `urban` command in the General cog.

        **Arguments:**
            - `<command>` - The command to disable for the current server.
        """
        if self.command_manager in command.parents or self.command_manager == command:
            await ctx.send(
                _("The command to disable cannot be `command` or any of its subcommands.")
            )
            return

        if isinstance(command, commands.commands._RuleDropper):
            await ctx.send(
                _("This command is designated as being always available and cannot be disabled.")
            )
            return

        if command.requires.privilege_level is not None:
            if command.requires.privilege_level > await PrivilegeLevel.from_ctx(ctx):
                await ctx.send(_("You are not allowed to disable that command."))
                return

        async with ctx.bot._config.guild(ctx.guild).disabled_commands() as disabled_commands:
            if command.qualified_name not in disabled_commands:
                disabled_commands.append(command.qualified_name)

        done = command.disable_in(ctx.guild)

        if not done:
            await ctx.send(_("That command is already disabled in this server."))
        else:
            await ctx.tick()

    @command_manager.group(name="enable", invoke_without_command=True)
    async def command_enable(self, ctx: commands.Context, *, command: CommandConverter):
        """Enable a command.

        If you're the bot owner, this will try to enable a globally disabled command by default.
        Otherwise, this will try to enable a command disabled on the current server.

        **Examples:**
            - `[p]command enable userinfo` - Enables the `userinfo` command in the Mod cog.
            - `[p]command enable urban` - Enables the `urban` command in the General cog.

        **Arguments:**
            - `<command>` - The command to enable.
        """
        if await ctx.bot.is_owner(ctx.author):
            await ctx.invoke(self.command_enable_global, command=command)
        else:
            await ctx.invoke(self.command_enable_guild, command=command)

    @commands.is_owner()
    @command_enable.command(name="global")
    async def command_enable_global(self, ctx: commands.Context, *, command: CommandConverter):
        """
        Enable a command globally.

        **Examples:**
            - `[p]command enable global userinfo` - Enables the `userinfo` command in the Mod cog.
            - `[p]command enable global urban` - Enables the `urban` command in the General cog.

        **Arguments:**
            - `<command>` - The command to enable globally.
        """
        async with ctx.bot._config.disabled_commands() as disabled_commands:
            with contextlib.suppress(ValueError):
                disabled_commands.remove(command.qualified_name)

        if command.enabled:
            await ctx.send(_("That command is already enabled globally."))
            return

        command.enabled = True
        await ctx.tick()

    @commands.guild_only()
    @command_enable.command(name="server", aliases=["guild"])
    async def command_enable_guild(self, ctx: commands.Context, *, command: CommandConverter):
        """
            Enable a command in this server.

        **Examples:**
            - `[p]command enable server userinfo` - Enables the `userinfo` command in the Mod cog.
            - `[p]command enable server urban` - Enables the `urban` command in the General cog.

        **Arguments:**
            - `<command>` - The command to enable for the current server.
        """
        if command.requires.privilege_level is not None:
            if command.requires.privilege_level > await PrivilegeLevel.from_ctx(ctx):
                await ctx.send(_("You are not allowed to enable that command."))
                return

        async with ctx.bot._config.guild(ctx.guild).disabled_commands() as disabled_commands:
            with contextlib.suppress(ValueError):
                disabled_commands.remove(command.qualified_name)

        done = command.enable_in(ctx.guild)

        if not done:
            await ctx.send(_("That command is already enabled in this server."))
        else:
            await ctx.tick()

    @commands.is_owner()
    @command_manager.command(name="disabledmsg")
    async def command_disabledmsg(self, ctx: commands.Context, *, message: str = ""):
        """Set the bot's response to disabled commands.

        Leave blank to send nothing.

        To include the command name in the message, include the `{command}` placeholder.

        **Examples:**
            - `[p]command disabledmsg This command is disabled`
            - `[p]command disabledmsg {command} is disabled`
            - `[p]command disabledmsg` - Sends nothing when a disabled command is attempted.

        **Arguments:**
            - `[message]` - The message to send when a disabled command is attempted.
        """
        await ctx.bot._config.disabled_command_msg.set(message)
        await ctx.tick()

    @commands.guild_only()
    @commands.guildowner_or_permissions(manage_guild=True)
    @commands.group(name="autoimmune")
    async def autoimmune_group(self, ctx: commands.Context):
        """
        Commands to manage server settings for immunity from automated actions.

        This includes duplicate message deletion and mention spam from the Mod cog, and filters from the Filter cog.
        """
        pass

    @autoimmune_group.command(name="list")
    async def autoimmune_list(self, ctx: commands.Context):
        """
        Gets the current members and roles configured for automatic moderation action immunity.

        **Example:**
            - `[p]autoimmune list`
        """
        ai_ids = await ctx.bot._config.guild(ctx.guild).autoimmune_ids()

        roles = {r.name for r in ctx.guild.roles if r.id in ai_ids}
        members = {str(m) for m in ctx.guild.members if m.id in ai_ids}

        output = ""
        if roles:
            output += _("Roles immune from automated moderation actions:\n")
            output += ", ".join(roles)
        if members:
            if roles:
                output += "\n"
            output += _("Members immune from automated moderation actions:\n")
            output += ", ".join(members)

        if not output:
            output = _("No immunity settings here.")

        for page in pagify(output):
            await ctx.send(page)

    @autoimmune_group.command(name="add")
    async def autoimmune_add(
        self, ctx: commands.Context, *, user_or_role: Union[discord.Member, discord.Role]
    ):
        """
        Makes a user or role immune from automated moderation actions.

        **Examples:**
            - `[p]autoimmune add @Twentysix` - Adds a user.
            - `[p]autoimmune add @Mods` - Adds a role.

        **Arguments:**
            - `<user_or_role>` - The user or role to add immunity to.
        """
        async with ctx.bot._config.guild(ctx.guild).autoimmune_ids() as ai_ids:
            if user_or_role.id in ai_ids:
                return await ctx.send(_("Already added."))
            ai_ids.append(user_or_role.id)
        await ctx.tick()

    @autoimmune_group.command(name="remove")
    async def autoimmune_remove(
        self, ctx: commands.Context, *, user_or_role: Union[discord.Member, discord.Role]
    ):
        """
        Remove a user or role from being immune to automated moderation actions.

        **Examples:**
            - `[p]autoimmune remove @Twentysix` - Removes a user.
            - `[p]autoimmune remove @Mods` - Removes a role.

        **Arguments:**
            - `<user_or_role>` - The user or role to remove immunity from.
        """
        async with ctx.bot._config.guild(ctx.guild).autoimmune_ids() as ai_ids:
            if user_or_role.id not in ai_ids:
                return await ctx.send(_("Not in list."))
            ai_ids.remove(user_or_role.id)
        await ctx.tick()

    @autoimmune_group.command(name="isimmune")
    async def autoimmune_checkimmune(
        self, ctx: commands.Context, *, user_or_role: Union[discord.Member, discord.Role]
    ):
        """
        Checks if a user or role would be considered immune from automated actions.

        **Examples:**
            - `[p]autoimmune isimmune @Twentysix`
            - `[p]autoimmune isimmune @Mods`

        **Arguments:**
            - `<user_or_role>` - The user or role to check the immunity of.
        """

        if await ctx.bot.is_automod_immune(user_or_role):
            await ctx.send(_("They are immune."))
        else:
            await ctx.send(_("They are not immune."))

    # RPC handlers
    async def rpc_load(self, request):
        cog_name = request.params[0]

        spec = await self.bot._cog_mgr.find_cog(cog_name)
        if spec is None:
            raise LookupError("No such cog found.")

        self._cleanup_and_refresh_modules(spec.name)

        await self.bot.load_extension(spec)

    async def rpc_unload(self, request):
        cog_name = request.params[0]

        await self.bot.unload_extension(cog_name)

    async def rpc_reload(self, request):
        await self.rpc_unload(request)
        await self.rpc_load(request)

    @commands.group()
    @commands.guild_only()
    @commands.admin_or_can_manage_channel()
    async def ignore(self, ctx: commands.Context):
        """
        Commands to add servers or channels to the ignore list.

        The ignore list will prevent the bot from responding to commands in the configured locations.

        Note: Owners and Admins override the ignore list.
        """

    @ignore.command(name="list")
    async def ignore_list(self, ctx: commands.Context):
        """
        List the currently ignored servers and channels.

        **Example:**
            - `[p]ignore list`
        """
        for page in pagify(await self.count_ignored(ctx)):
            await ctx.maybe_send_embed(page)

    @ignore.command(name="channel")
    async def ignore_channel(
        self,
        ctx: commands.Context,
        channel: Union[
            discord.TextChannel,
            discord.VoiceChannel,
            discord.ForumChannel,
            discord.CategoryChannel,
            discord.Thread,
        ] = commands.CurrentChannel,
    ):
        """
        Ignore commands in the channel, thread, or category.

        Defaults to the current thread or channel.

        Note: Owners, Admins, and those with Manage Channel permissions override ignored channels.

        **Examples:**
            - `[p]ignore channel #general` - Ignores commands in the #general channel.
            - `[p]ignore channel` - Ignores commands in the current channel.
            - `[p]ignore channel "General Channels"` - Use quotes for categories with spaces.
            - `[p]ignore channel 356236713347252226` - Also accepts IDs.

        **Arguments:**
            - `<channel>` - The channel to ignore. This can also be a thread or category channel.
        """
        if not await self.bot._ignored_cache.get_ignored_channel(channel):
            await self.bot._ignored_cache.set_ignored_channel(channel, True)
            await ctx.send(_("Channel added to ignore list."))
        else:
            await ctx.send(_("Channel already in ignore list."))

    @ignore.command(name="server", aliases=["guild"])
    @commands.admin_or_permissions(manage_guild=True)
    async def ignore_guild(self, ctx: commands.Context):
        """
        Ignore commands in this server.

        Note: Owners, Admins, and those with Manage Server permissions override ignored servers.

        **Example:**
            - `[p]ignore server` - Ignores the current server
        """
        guild = ctx.guild
        if not await self.bot._ignored_cache.get_ignored_guild(guild):
            await self.bot._ignored_cache.set_ignored_guild(guild, True)
            await ctx.send(_("This server has been added to the ignore list."))
        else:
            await ctx.send(_("This server is already being ignored."))

    @commands.group()
    @commands.guild_only()
    @commands.admin_or_can_manage_channel()
    async def unignore(self, ctx: commands.Context):
        """Commands to remove servers or channels from the ignore list."""

    @unignore.command(name="channel")
    async def unignore_channel(
        self,
        ctx: commands.Context,
        channel: Union[
            discord.TextChannel,
            discord.VoiceChannel,
            discord.ForumChannel,
            discord.CategoryChannel,
            discord.Thread,
        ] = commands.CurrentChannel,
    ):
        """
        Remove a channel, thread, or category from the ignore list.

        Defaults to the current thread or channel.

        **Examples:**
            - `[p]unignore channel #general` - Unignores commands in the #general channel.
            - `[p]unignore channel` - Unignores commands in the current channel.
            - `[p]unignore channel "General Channels"` - Use quotes for categories with spaces.
            - `[p]unignore channel 356236713347252226` - Also accepts IDs. Use this method to unignore categories.

        **Arguments:**
            - `<channel>` - The channel to unignore. This can also be a thread or category channel.
        """
        if await self.bot._ignored_cache.get_ignored_channel(channel):
            await self.bot._ignored_cache.set_ignored_channel(channel, False)
            await ctx.send(_("Channel removed from ignore list."))
        else:
            await ctx.send(_("That channel is not in the ignore list."))

    @unignore.command(name="server", aliases=["guild"])
    @commands.admin_or_permissions(manage_guild=True)
    async def unignore_guild(self, ctx: commands.Context):
        """
        Remove this server from the ignore list.

        **Example:**
            - `[p]unignore server` - Stops ignoring the current server
        """
        guild = ctx.message.guild
        if await self.bot._ignored_cache.get_ignored_guild(guild):
            await self.bot._ignored_cache.set_ignored_guild(guild, False)
            await ctx.send(_("This server has been removed from the ignore list."))
        else:
            await ctx.send(_("This server is not in the ignore list."))

    async def count_ignored(self, ctx: commands.Context):
        category_channels: List[discord.CategoryChannel] = []
        channels: List[Union[discord.TextChannel, discord.VoiceChannel, discord.ForumChannel]] = []
        threads: List[discord.Thread] = []
        if await self.bot._ignored_cache.get_ignored_guild(ctx.guild):
            return _("This server is currently being ignored.")
        for channel in ctx.guild.text_channels:
            if channel.category and channel.category not in category_channels:
                if await self.bot._ignored_cache.get_ignored_channel(channel.category):
                    category_channels.append(channel.category)
            if await self.bot._ignored_cache.get_ignored_channel(channel, check_category=False):
                channels.append(channel)
        for channel in ctx.guild.voice_channels:
            if channel.category and channel.category not in category_channels:
                if await self.bot._ignored_cache.get_ignored_channel(channel.category):
                    category_channels.append(channel.category)
            if await self.bot._ignored_cache.get_ignored_channel(channel, check_category=False):
                channels.append(channel)
        for channel in ctx.guild.forum_channels:
            if channel.category and channel.category not in category_channels:
                if await self.bot._ignored_cache.get_ignored_channel(channel.category):
                    category_channels.append(channel.category)
            if await self.bot._ignored_cache.get_ignored_channel(channel, check_category=False):
                channels.append(channel)
        for thread in ctx.guild.threads:
            if await self.bot._ignored_cache.get_ignored_channel(thread, check_category=False):
                threads.append(thread)

        cat_str = (
            humanize_list([c.name for c in category_channels]) if category_channels else _("None")
        )
        chan_str = humanize_list([c.mention for c in channels]) if channels else _("None")
        thread_str = humanize_list([c.mention for c in threads]) if threads else _("None")
        msg = _(
            "Currently ignored categories: {categories}\n"
            "Channels: {channels}\n"
            "Threads (excluding archived):{threads}"
        ).format(categories=cat_str, channels=chan_str, threads=thread_str)
        return msg

    # Removing this command from forks is a violation of the GPLv3 under which it is licensed.
    # Otherwise interfering with the ability for this command to be accessible is also a violation.
    @commands.cooldown(1, 180, lambda ctx: (ctx.message.channel.id, ctx.message.author.id))
    @commands.command(
        cls=commands.commands._AlwaysAvailableCommand,
        name="licenseinfo",
        aliases=["licenceinfo"],
        i18n=_,
    )
    async def license_info_command(self, ctx):
        """
        Get info about Red's licenses.
        """

        message = (
            "This bot is an instance of Red-DiscordBot (hereinafter referred to as Red).\n"
            "Red is a free and open source application made available to the public and "
            "licensed under the GNU GPLv3. The full text of this license is available to you at "
            "<https://github.com/Cog-Creators/Red-DiscordBot/blob/V3/develop/LICENSE>."
        )
        await ctx.send(message)
        # We need a link which contains a thank you to other projects which we use at some point.<|MERGE_RESOLUTION|>--- conflicted
+++ resolved
@@ -3644,13 +3644,8 @@
             await ctx.send(_("Server prefixes set."))
 
     @_set.command(name="usebuttons")
-<<<<<<< HEAD
     @commands.is_owner()
-    async def use_buttons(self, ctx: commands.Context, use_buttons: bool = None):
-=======
-    @checks.is_owner()
     async def _set_usebuttons(self, ctx: commands.Context, use_buttons: bool = None):
->>>>>>> f13d910f
         """
         Set a global bot variable for using buttons in menus.
 
