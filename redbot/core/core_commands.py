--- conflicted
+++ resolved
@@ -1611,7 +1611,6 @@
                 + " (yes/no)"
             )
         else:
-<<<<<<< HEAD
             if number > 1:
                 msg = (
                     _(f"Are you sure you want me to leave these servers?")
@@ -1624,13 +1623,6 @@
                     + " (y/n):\n"
                     + f"- {guilds[0].name} (`{guilds[0].id}`)"
                 )
-=======
-            msg = (
-                _("Are you sure you want me to leave these servers?")
-                + " (yes/no):\n"
-                + "\n".join(f"- {guild.name} (`{guild.id}`)" for guild in guilds)
-            )
->>>>>>> d56f31a7
 
         for guild in guilds:
             if guild.owner.id == ctx.me.id:
