import asyncio
import contextlib
import datetime
import importlib
import itertools
import keyword
import logging
import io
import random
import markdown
import os
import re
import sys
import platform
import psutil
import getpass
import pip
import traceback
from pathlib import Path
from collections import defaultdict
from redbot.core import app_commands, data_manager
from redbot.core.utils.menus import menu
from redbot.core.utils.views import SetApiView
from redbot.core.commands import GuildConverter, RawUserIdConverter
from string import ascii_letters, digits
from typing import (
    TYPE_CHECKING,
    Union,
    Tuple,
    List,
    Optional,
    Iterable,
    Sequence,
    Dict,
    Set,
    Literal,
)

import aiohttp
import discord
from babel import Locale as BabelLocale, UnknownLocaleError
from redbot.core.data_manager import storage_type

from . import (
    __version__,
    version_info as red_version_info,
    commands,
    errors,
    i18n,
    bank,
    modlog,
)
from ._diagnoser import IssueDiagnoser
from .utils import AsyncIter, can_user_send_messages_in
from .utils._internal_utils import fetch_latest_red_version_info
from .utils.predicates import MessagePredicate
from .utils.chat_formatting import (
    box,
    escape,
    humanize_list,
    humanize_number,
    humanize_timedelta,
    inline,
    pagify,
    warning,
)
from .commands import CommandConverter, CogConverter
from .commands.requires import PrivilegeLevel
from .commands.help import HelpMenuSetting

_entities = {
    "*": "&midast;",
    "\\": "&bsol;",
    "`": "&grave;",
    "!": "&excl;",
    "{": "&lcub;",
    "[": "&lsqb;",
    "_": "&UnderBar;",
    "(": "&lpar;",
    "#": "&num;",
    ".": "&period;",
    "+": "&plus;",
    "}": "&rcub;",
    "]": "&rsqb;",
    ")": "&rpar;",
}

PRETTY_HTML_HEAD = """
<!DOCTYPE html>
<html>
<head><meta charset="utf-8">
<meta name="viewport" content="width=device-width, initial-scale=1">
<title>3rd Party Data Statements</title>
<style type="text/css">
body{margin:2em auto;max-width:800px;line-height:1.4;font-size:16px;
background-color=#EEEEEE;color:#454545;padding:1em;text-align:justify}
h1,h2,h3{line-height:1.2}
</style></head><body>
"""  # This ends up being a small bit extra that really makes a difference.

HTML_CLOSING = "</body></html>"


def entity_transformer(statement: str) -> str:
    return "".join(_entities.get(c, c) for c in statement)


if TYPE_CHECKING:
    from redbot.core.bot import Red

__all__ = ["Core"]

log = logging.getLogger("red")

_ = i18n.Translator("Core", __file__)

TokenConverter = commands.get_dict_converter(delims=[" ", ",", ";"])

MAX_PREFIX_LENGTH = 25


class CoreLogic:
    def __init__(self, bot: "Red"):
        self.bot = bot
        self.bot.register_rpc_handler(self._load)
        self.bot.register_rpc_handler(self._unload)
        self.bot.register_rpc_handler(self._reload)
        self.bot.register_rpc_handler(self._name)
        self.bot.register_rpc_handler(self._prefixes)
        self.bot.register_rpc_handler(self._version_info)
        self.bot.register_rpc_handler(self._invite_url)

    async def _load(self, pkg_names: Iterable[str]) -> Dict[str, Union[List[str], Dict[str, str]]]:
        """
        Loads packages by name.

        Parameters
        ----------
        pkg_names : `list` of `str`
            List of names of packages to load.

        Returns
        -------
        dict
            Dictionary with keys:
              ``loaded_packages``: List of names of packages that loaded successfully
              ``failed_packages``: List of names of packages that failed to load without specified reason
              ``invalid_pkg_names``: List of names of packages that don't have a valid package name
              ``notfound_packages``: List of names of packages that weren't found in any cog path
              ``alreadyloaded_packages``: List of names of packages that are already loaded
              ``failed_with_reason_packages``: Dictionary of packages that failed to load with
              a specified reason with mapping of package names -> failure reason
              ``repos_with_shared_libs``: List of repo names that use deprecated shared libraries
        """
        failed_packages = []
        loaded_packages = []
        invalid_pkg_names = []
        notfound_packages = []
        alreadyloaded_packages = []
        failed_with_reason_packages = {}
        repos_with_shared_libs = set()

        bot = self.bot

        pkg_specs = []

        for name in pkg_names:
            if not name.isidentifier() or keyword.iskeyword(name):
                invalid_pkg_names.append(name)
                continue
            try:
                spec = await bot._cog_mgr.find_cog(name)
                if spec:
                    pkg_specs.append((spec, name))
                else:
                    notfound_packages.append(name)
            except Exception as e:
                log.exception("Package import failed", exc_info=e)

                exception_log = "Exception during import of package\n"
                exception_log += "".join(traceback.format_exception(type(e), e, e.__traceback__))
                bot._last_exception = exception_log
                failed_packages.append(name)

        async for spec, name in AsyncIter(pkg_specs, steps=10):
            try:
                self._cleanup_and_refresh_modules(spec.name)
                await bot.load_extension(spec)
            except errors.PackageAlreadyLoaded:
                alreadyloaded_packages.append(name)
            except errors.CogLoadError as e:
                failed_with_reason_packages[name] = str(e)
            except Exception as e:
                if isinstance(e, commands.CommandRegistrationError):
                    if e.alias_conflict:
                        error_message = _(
                            "Alias {alias_name} is already an existing command"
                            " or alias in one of the loaded cogs."
                        ).format(alias_name=inline(e.name))
                    else:
                        error_message = _(
                            "Command {command_name} is already an existing command"
                            " or alias in one of the loaded cogs."
                        ).format(command_name=inline(e.name))
                    failed_with_reason_packages[name] = error_message
                    continue

                log.exception("Package loading failed", exc_info=e)

                exception_log = "Exception during loading of package\n"
                exception_log += "".join(traceback.format_exception(type(e), e, e.__traceback__))
                bot._last_exception = exception_log
                failed_packages.append(name)
            else:
                await bot.add_loaded_package(name)
                loaded_packages.append(name)
                # remove in Red 3.4
                downloader = bot.get_cog("Downloader")
                if downloader is None:
                    continue
                try:
                    maybe_repo = await downloader._shared_lib_load_check(name)
                except Exception:
                    log.exception(
                        "Shared library check failed,"
                        " if you're not using modified Downloader, report this issue."
                    )
                    maybe_repo = None
                if maybe_repo is not None:
                    repos_with_shared_libs.add(maybe_repo.name)

        return {
            "loaded_packages": loaded_packages,
            "failed_packages": failed_packages,
            "invalid_pkg_names": invalid_pkg_names,
            "notfound_packages": notfound_packages,
            "alreadyloaded_packages": alreadyloaded_packages,
            "failed_with_reason_packages": failed_with_reason_packages,
            "repos_with_shared_libs": list(repos_with_shared_libs),
        }

    @staticmethod
    def _cleanup_and_refresh_modules(module_name: str) -> None:
        """Internally reloads modules so that changes are detected."""
        splitted = module_name.split(".")

        def maybe_reload(new_name):
            try:
                lib = sys.modules[new_name]
            except KeyError:
                pass
            else:
                importlib._bootstrap._exec(lib.__spec__, lib)

        # noinspection PyTypeChecker
        modules = itertools.accumulate(splitted, "{}.{}".format)
        for m in modules:
            maybe_reload(m)

        children = {
            name: lib
            for name, lib in sys.modules.items()
            if name == module_name or name.startswith(f"{module_name}.")
        }
        for child_name, lib in children.items():
            importlib._bootstrap._exec(lib.__spec__, lib)

    async def _unload(self, pkg_names: Iterable[str]) -> Dict[str, List[str]]:
        """
        Unloads packages with the given names.

        Parameters
        ----------
        pkg_names : `list` of `str`
            List of names of packages to unload.

        Returns
        -------
        dict
            Dictionary with keys:
              ``unloaded_packages``: List of names of packages that unloaded successfully.
              ``notloaded_packages``: List of names of packages that weren't unloaded
              because they weren't loaded.
        """
        notloaded_packages = []
        unloaded_packages = []

        bot = self.bot

        for name in pkg_names:
            if name in bot.extensions:
                await bot.unload_extension(name)
                await bot.remove_loaded_package(name)
                unloaded_packages.append(name)
            else:
                notloaded_packages.append(name)

        return {"unloaded_packages": unloaded_packages, "notloaded_packages": notloaded_packages}

    async def _reload(
        self, pkg_names: Sequence[str]
    ) -> Dict[str, Union[List[str], Dict[str, str]]]:
        """
        Reloads packages with the given names.

        Parameters
        ----------
        pkg_names : `list` of `str`
            List of names of packages to reload.

        Returns
        -------
        dict
            Dictionary with keys as returned by `CoreLogic._load()`
        """
        await self._unload(pkg_names)

        return await self._load(pkg_names)

    async def _name(self, name: Optional[str] = None) -> str:
        """
        Gets or sets the bot's username.

        Parameters
        ----------
        name : str
            If passed, the bot will change it's username.

        Returns
        -------
        str
            The current (or new) username of the bot.
        """
        if name is not None:
            return (await self.bot.user.edit(username=name)).name

        return self.bot.user.name

    async def _prefixes(self, prefixes: Optional[Sequence[str]] = None) -> List[str]:
        """
        Gets or sets the bot's global prefixes.

        Parameters
        ----------
        prefixes : list of str
            If passed, the bot will set it's global prefixes.

        Returns
        -------
        list of str
            The current (or new) list of prefixes.
        """
        if prefixes:
            await self.bot.set_prefixes(guild=None, prefixes=prefixes)
            return prefixes
        return await self.bot._prefix_cache.get_prefixes(guild=None)

    @classmethod
    async def _version_info(cls) -> Dict[str, str]:
        """
        Version information for Red and discord.py

        Returns
        -------
        dict
            `redbot` and `discordpy` keys containing version information for both.
        """
        return {"redbot": __version__, "discordpy": discord.__version__}

    async def _invite_url(self) -> str:
        """
        Generates the invite URL for the bot.

        Returns
        -------
        str
            Invite URL.
        """
        return await self.bot.get_invite_url()

    @staticmethod
    async def _can_get_invite_url(ctx):
        is_owner = await ctx.bot.is_owner(ctx.author)
        is_invite_public = await ctx.bot._config.invite_public()
        return is_owner or is_invite_public


@i18n.cog_i18n(_)
class Core(commands.commands._RuleDropper, commands.Cog, CoreLogic):
    """
    The Core cog has many commands related to core functions.

    These commands come loaded with every Red bot, and cover some of the most basic usage of the bot.
    """

    async def red_delete_data_for_user(self, **kwargs):
        """Nothing to delete (Core Config is handled in a bot method)"""
        return

    @commands.command(hidden=True)
    async def ping(self, ctx: commands.Context):
        """Pong."""
        await ctx.send("Pong.")

    @commands.command()
    async def info(self, ctx: commands.Context):
        """Shows info about [botname]."""
        embed_links = await ctx.embed_requested()
        author_repo = "https://github.com/Twentysix26"
        red_repo = "https://github.com/Cog-Creators/Red-DiscordBot"
        contributors_url = red_repo + "/graphs/contributors"
        red_pypi = "https://pypi.org/project/Red-DiscordBot"
        support_server_url = "https://discord.gg/red"
        dpy_repo = "https://github.com/Rapptz/discord.py"
        python_url = "https://www.python.org/"
        since = datetime.datetime(2016, 1, 2, 0, 0)
        days_since = (datetime.datetime.utcnow() - since).days

        app_info = await self.bot.application_info()
        if app_info.team:
            owner = app_info.team.name
        else:
            owner = app_info.owner
        custom_info = await self.bot._config.custom_info()

        pypi_version, py_version_req = await fetch_latest_red_version_info()
        outdated = pypi_version and pypi_version > red_version_info

        if embed_links:
            dpy_version = "[{}]({})".format(discord.__version__, dpy_repo)
            python_version = "[{}.{}.{}]({})".format(*sys.version_info[:3], python_url)
            red_version = "[{}]({})".format(__version__, red_pypi)

            about = _(
                "This bot is an instance of [Red, an open source Discord bot]({}) "
                "created by [Twentysix]({}) and [improved by many]({}).\n\n"
                "Red is backed by a passionate community who contributes and "
                "creates content for everyone to enjoy. [Join us today]({}) "
                "and help us improve!\n\n"
                "(c) Cog Creators"
            ).format(red_repo, author_repo, contributors_url, support_server_url)

            embed = discord.Embed(color=(await ctx.embed_colour()))
            embed.add_field(
                name=_("Instance owned by team") if app_info.team else _("Instance owned by"),
                value=str(owner),
            )
            embed.add_field(name="Python", value=python_version)
            embed.add_field(name="discord.py", value=dpy_version)
            embed.add_field(name=_("Red version"), value=red_version)
            if outdated in (True, None):
                if outdated is True:
                    outdated_value = _("Yes, {version} is available.").format(
                        version=str(pypi_version)
                    )
                else:
                    outdated_value = _("Checking for updates failed.")
                embed.add_field(name=_("Outdated"), value=outdated_value)
            if custom_info:
                embed.add_field(name=_("About this instance"), value=custom_info, inline=False)
            embed.add_field(name=_("About Red"), value=about, inline=False)

            embed.set_footer(
                text=_("Bringing joy since 02 Jan 2016 (over {} days ago!)").format(days_since)
            )
            await ctx.send(embed=embed)
        else:
            python_version = "{}.{}.{}".format(*sys.version_info[:3])
            dpy_version = "{}".format(discord.__version__)
            red_version = "{}".format(__version__)

            about = _(
                "This bot is an instance of Red, an open source Discord bot (1) "
                "created by Twentysix (2) and improved by many (3).\n\n"
                "Red is backed by a passionate community who contributes and "
                "creates content for everyone to enjoy. Join us today (4) "
                "and help us improve!\n\n"
                "(c) Cog Creators"
            )
            about = box(about)

            if app_info.team:
                extras = _(
                    "Instance owned by team: [{owner}]\n"
                    "Python:                 [{python_version}] (5)\n"
                    "discord.py:             [{dpy_version}] (6)\n"
                    "Red version:            [{red_version}] (7)\n"
                ).format(
                    owner=owner,
                    python_version=python_version,
                    dpy_version=dpy_version,
                    red_version=red_version,
                )
            else:
                extras = _(
                    "Instance owned by: [{owner}]\n"
                    "Python:            [{python_version}] (5)\n"
                    "discord.py:        [{dpy_version}] (6)\n"
                    "Red version:       [{red_version}] (7)\n"
                ).format(
                    owner=owner,
                    python_version=python_version,
                    dpy_version=dpy_version,
                    red_version=red_version,
                )

            if outdated in (True, None):
                if outdated is True:
                    outdated_value = _("Yes, {version} is available.").format(
                        version=str(pypi_version)
                    )
                else:
                    outdated_value = _("Checking for updates failed.")
                extras += _("Outdated:          [{state}]\n").format(state=outdated_value)

            red = (
                _("**About Red**\n")
                + about
                + "\n"
                + box(extras, lang="ini")
                + "\n"
                + _("Bringing joy since 02 Jan 2016 (over {} days ago!)").format(days_since)
                + "\n\n"
            )

            await ctx.send(red)
            if custom_info:
                custom_info = _("**About this instance**\n") + custom_info + "\n\n"
                await ctx.send(custom_info)
            refs = _(
                "**References**\n"
                "1. <{}>\n"
                "2. <{}>\n"
                "3. <{}>\n"
                "4. <{}>\n"
                "5. <{}>\n"
                "6. <{}>\n"
                "7. <{}>\n"
            ).format(
                red_repo,
                author_repo,
                contributors_url,
                support_server_url,
                python_url,
                dpy_repo,
                red_pypi,
            )
            await ctx.send(refs)

    @commands.command()
    async def uptime(self, ctx: commands.Context):
        """Shows [botname]'s uptime."""
        delta = datetime.datetime.utcnow() - self.bot.uptime
        uptime = self.bot.uptime.replace(tzinfo=datetime.timezone.utc)
        uptime_str = humanize_timedelta(timedelta=delta) or _("Less than one second.")
        await ctx.send(
            _("I have been up for: **{time_quantity}** (since {timestamp})").format(
                time_quantity=uptime_str, timestamp=discord.utils.format_dt(uptime, "f")
            )
        )

    @commands.group(cls=commands.commands._AlwaysAvailableGroup)
    async def mydata(self, ctx: commands.Context):
        """
        Commands which interact with the data [botname] has about you.

        More information can be found in the [End User Data Documentation.](https://docs.discord.red/en/stable/red_core_data_statement.html)
        """

    # 1/10 minutes. It's a static response, but the inability to lock
    # will annoy people if it's spammable
    @commands.cooldown(1, 600, commands.BucketType.user)
    @mydata.command(cls=commands.commands._AlwaysAvailableCommand, name="whatdata")
    async def mydata_whatdata(self, ctx: commands.Context):
        """
        Find out what type of data [botname] stores and why.

        **Example:**
        - `[p]mydata whatdata`
        """

        ver = "latest" if red_version_info.dev_release else "stable"
        link = f"https://docs.discord.red/en/{ver}/red_core_data_statement.html"
        await ctx.send(
            _(
                "This bot stores some data about users as necessary to function. "
                "This is mostly the ID your user is assigned by Discord, linked to "
                "a handful of things depending on what you interact with in the bot. "
                "There are a few commands which store it to keep track of who created "
                "something. (such as playlists) "
                "For full details about this as well as more in depth details of what "
                "is stored and why, see {link}.\n\n"
                "Additionally, 3rd party addons loaded by the bot's owner may or "
                "may not store additional things. "
                "You can use `{prefix}mydata 3rdparty` "
                "to view the statements provided by each 3rd-party addition."
            ).format(link=link, prefix=ctx.clean_prefix)
        )

    # 1/30 minutes. It's not likely to change much and uploads a standalone webpage.
    @commands.cooldown(1, 1800, commands.BucketType.user)
    @mydata.command(cls=commands.commands._AlwaysAvailableCommand, name="3rdparty")
    async def mydata_3rd_party(self, ctx: commands.Context):
        """View the End User Data statements of each 3rd-party module.

        This will send an attachment with the End User Data statements of all loaded 3rd party cogs.

        **Example:**
        - `[p]mydata 3rdparty`
        """

        # Can't check this as a command check, and want to prompt DMs as an option.
        if not ctx.bot_permissions.attach_files:
            ctx.command.reset_cooldown(ctx)
            return await ctx.send(_("I need to be able to attach files (try in DMs?)."))

        statements = {
            ext_name: getattr(ext, "__red_end_user_data_statement__", None)
            for ext_name, ext in ctx.bot.extensions.items()
            if not (ext.__package__ and ext.__package__.startswith("redbot."))
        }

        if not statements:
            return await ctx.send(
                _("This instance does not appear to have any 3rd-party extensions loaded.")
            )

        parts = []

        formatted_statements = []

        no_statements = []

        for ext_name, statement in sorted(statements.items()):
            if not statement:
                no_statements.append(ext_name)
            else:
                formatted_statements.append(
                    f"### {entity_transformer(ext_name)}\n\n{entity_transformer(statement)}"
                )

        if formatted_statements:
            parts.append(
                "## "
                + _("3rd party End User Data statements")
                + "\n\n"
                + _("The following are statements provided by 3rd-party extensions.")
            )
            parts.extend(formatted_statements)

        if no_statements:
            parts.append("## " + _("3rd-party extensions without statements\n"))
            for ext in no_statements:
                parts.append(f"\n - {entity_transformer(ext)}")

        generated = markdown.markdown("\n".join(parts), output_format="html")

        html = "\n".join((PRETTY_HTML_HEAD, generated, HTML_CLOSING))

        fp = io.BytesIO(html.encode())

        await ctx.send(
            _("Here's a generated page with the statements provided by 3rd-party extensions."),
            file=discord.File(fp, filename="3rd-party.html"),
        )

    async def get_serious_confirmation(self, ctx: commands.Context, prompt: str) -> bool:
        confirm_token = "".join(random.choices((*ascii_letters, *digits), k=8))

        await ctx.send(f"{prompt}\n\n{confirm_token}")
        try:
            message = await ctx.bot.wait_for(
                "message",
                check=lambda m: m.channel.id == ctx.channel.id and m.author.id == ctx.author.id,
                timeout=30,
            )
        except asyncio.TimeoutError:
            await ctx.send(_("Did not get confirmation, cancelling."))
        else:
            if message.content.strip() == confirm_token:
                return True
            else:
                await ctx.send(_("Did not get a matching confirmation, cancelling."))

        return False

    # 1 per day, not stored to config to avoid this being more stored data.
    # large bots shouldn't be restarting so often that this is an issue,
    # and small bots that do restart often don't have enough
    # users for this to be an issue.
    @commands.cooldown(1, 86400, commands.BucketType.user)
    @mydata.command(cls=commands.commands._ForgetMeSpecialCommand, name="forgetme")
    async def mydata_forgetme(self, ctx: commands.Context):
        """
        Have [botname] forget what it knows about you.

        This may not remove all data about you, data needed for operation,
        such as command cooldowns will be kept until no longer necessary.

        Further interactions with [botname] may cause it to learn about you again.

        **Example:**
        - `[p]mydata forgetme`
        """
        if ctx.assume_yes:
            # lol, no, we're not letting users schedule deletions every day to thrash the bot.
            ctx.command.reset_cooldown(ctx)  # We will however not let that lock them out either.
            return await ctx.send(
                _("This command ({command}) does not support non-interactive usage.").format(
                    command=ctx.command.qualified_name
                )
            )

        if not await self.get_serious_confirmation(
            ctx,
            _(
                "This will cause the bot to get rid of and/or disassociate "
                "data from you. It will not get rid of operational data such "
                "as modlog entries, warnings, or mutes. "
                "If you are sure this is what you want, "
                "please respond with the following:"
            ),
        ):
            ctx.command.reset_cooldown(ctx)
            return
        await ctx.send(_("This may take some time."))

        if await ctx.bot._config.datarequests.user_requests_are_strict():
            requester = "user_strict"
        else:
            requester = "user"

        results = await self.bot.handle_data_deletion_request(
            requester=requester, user_id=ctx.author.id
        )

        if results.failed_cogs and results.failed_modules:
            await ctx.send(
                _(
                    "I tried to delete all non-operational data about you "
                    "(that I know how to delete) "
                    "{mention}, however the following modules errored: {modules}. "
                    "Additionally, the following cogs errored: {cogs}.\n"
                    "Please contact the owner of this bot to address this.\n"
                    "Note: Outside of these failures, data should have been deleted."
                ).format(
                    mention=ctx.author.mention,
                    cogs=humanize_list(results.failed_cogs),
                    modules=humanize_list(results.failed_modules),
                )
            )
        elif results.failed_cogs:
            await ctx.send(
                _(
                    "I tried to delete all non-operational data about you "
                    "(that I know how to delete) "
                    "{mention}, however the following cogs errored: {cogs}.\n"
                    "Please contact the owner of this bot to address this.\n"
                    "Note: Outside of these failures, data should have been deleted."
                ).format(mention=ctx.author.mention, cogs=humanize_list(results.failed_cogs))
            )
        elif results.failed_modules:
            await ctx.send(
                _(
                    "I tried to delete all non-operational data about you "
                    "(that I know how to delete) "
                    "{mention}, however the following modules errored: {modules}.\n"
                    "Please contact the owner of this bot to address this.\n"
                    "Note: Outside of these failures, data should have been deleted."
                ).format(mention=ctx.author.mention, modules=humanize_list(results.failed_modules))
            )
        else:
            await ctx.send(
                _(
                    "I've deleted any non-operational data about you "
                    "(that I know how to delete) {mention}"
                ).format(mention=ctx.author.mention)
            )

        if results.unhandled:
            await ctx.send(
                _("{mention} The following cogs did not handle deletion:\n{cogs}.").format(
                    mention=ctx.author.mention, cogs=humanize_list(results.unhandled)
                )
            )

    # The cooldown of this should be longer once actually implemented
    # This is a couple hours, and lets people occasionally check status, I guess.
    @commands.cooldown(1, 7200, commands.BucketType.user)
    @mydata.command(cls=commands.commands._AlwaysAvailableCommand, name="getmydata")
    async def mydata_getdata(self, ctx: commands.Context):
        """[Coming Soon] Get what data [botname] has about you."""
        await ctx.send(
            _(
                "This command doesn't do anything yet, "
                "but we're working on adding support for this."
            )
        )

    @commands.is_owner()
    @mydata.group(name="ownermanagement")
    async def mydata_owner_management(self, ctx: commands.Context):
        """
        Commands for more complete data handling.
        """

    @mydata_owner_management.command(name="allowuserdeletions")
    async def mydata_owner_allow_user_deletions(self, ctx):
        """
        Set the bot to allow users to request a data deletion.

        This is on by default.
        Opposite of `[p]mydata ownermanagement disallowuserdeletions`

        **Example:**
        - `[p]mydata ownermanagement allowuserdeletions`
        """
        await ctx.bot._config.datarequests.allow_user_requests.set(True)
        await ctx.send(
            _(
                "User can delete their own data. "
                "This will not include operational data such as blocked users."
            )
        )

    @mydata_owner_management.command(name="disallowuserdeletions")
    async def mydata_owner_disallow_user_deletions(self, ctx):
        """
        Set the bot to not allow users to request a data deletion.

        Opposite of `[p]mydata ownermanagement allowuserdeletions`

        **Example:**
        - `[p]mydata ownermanagement disallowuserdeletions`
        """
        await ctx.bot._config.datarequests.allow_user_requests.set(False)
        await ctx.send(_("User can not delete their own data."))

    @mydata_owner_management.command(name="setuserdeletionlevel")
    async def mydata_owner_user_deletion_level(self, ctx, level: int):
        """
        Sets how user deletions are treated.

        **Example:**
        - `[p]mydata ownermanagement setuserdeletionlevel 1`

        **Arguments:**
        - `<level>` - The strictness level for user deletion. See Level guide below.

        Level:
        - `0`: What users can delete is left entirely up to each cog.
        - `1`: Cogs should delete anything the cog doesn't need about the user.
        """

        if level == 1:
            await ctx.bot._config.datarequests.user_requests_are_strict.set(True)
            await ctx.send(
                _(
                    "Cogs will be instructed to remove all non operational "
                    "data upon a user request."
                )
            )
        elif level == 0:
            await ctx.bot._config.datarequests.user_requests_are_strict.set(False)
            await ctx.send(
                _(
                    "Cogs will be informed a user has made a data deletion request, "
                    "and the details of what to delete will be left to the "
                    "discretion of the cog author."
                )
            )
        else:
            await ctx.send_help()

    @mydata_owner_management.command(name="processdiscordrequest")
    async def mydata_discord_deletion_request(self, ctx, user_id: int):
        """
        Handle a deletion request from Discord.

        This will cause the bot to get rid of or disassociate all data from the specified user ID.
        You should not use this unless Discord has specifically requested this with regard to a deleted user.
        This will remove the user from various anti-abuse measures.
        If you are processing a manual request from a user, you may want `[p]mydata ownermanagement deleteforuser` instead.

        **Arguments:**
        - `<user_id>` - The id of the user whose data would be deleted.
        """

        if not await self.get_serious_confirmation(
            ctx,
            _(
                "This will cause the bot to get rid of or disassociate all data "
                "from the specified user ID. You should not use this unless "
                "Discord has specifically requested this with regard to a deleted user. "
                "This will remove the user from various anti-abuse measures. "
                "If you are processing a manual request from a user, you may want "
                "`{prefix}{command_name}` instead."
                "\n\nIf you are sure this is what you intend to do "
                "please respond with the following:"
            ).format(prefix=ctx.clean_prefix, command_name="mydata ownermanagement deleteforuser"),
        ):
            return
        results = await self.bot.handle_data_deletion_request(
            requester="discord_deleted_user", user_id=user_id
        )

        if results.failed_cogs and results.failed_modules:
            await ctx.send(
                _(
                    "I tried to delete all data about that user, "
                    "(that I know how to delete) "
                    "however the following modules errored: {modules}. "
                    "Additionally, the following cogs errored: {cogs}\n"
                    "Please check your logs and contact the creators of "
                    "these cogs and modules.\n"
                    "Note: Outside of these failures, data should have been deleted."
                ).format(
                    cogs=humanize_list(results.failed_cogs),
                    modules=humanize_list(results.failed_modules),
                )
            )
        elif results.failed_cogs:
            await ctx.send(
                _(
                    "I tried to delete all data about that user, "
                    "(that I know how to delete) "
                    "however the following cogs errored: {cogs}.\n"
                    "Please check your logs and contact the creators of "
                    "these cogs and modules.\n"
                    "Note: Outside of these failures, data should have been deleted."
                ).format(cogs=humanize_list(results.failed_cogs))
            )
        elif results.failed_modules:
            await ctx.send(
                _(
                    "I tried to delete all data about that user, "
                    "(that I know how to delete) "
                    "however the following modules errored: {modules}.\n"
                    "Please check your logs and contact the creators of "
                    "these cogs and modules.\n"
                    "Note: Outside of these failures, data should have been deleted."
                ).format(modules=humanize_list(results.failed_modules))
            )
        else:
            await ctx.send(_("I've deleted all data about that user that I know how to delete."))

        if results.unhandled:
            await ctx.send(
                _("{mention} The following cogs did not handle deletion:\n{cogs}.").format(
                    mention=ctx.author.mention, cogs=humanize_list(results.unhandled)
                )
            )

    @mydata_owner_management.command(name="deleteforuser")
    async def mydata_user_deletion_request_by_owner(self, ctx, user_id: int):
        """Delete data [botname] has about a user for a user.

        This will cause the bot to get rid of or disassociate a lot of non-operational data from the specified user.
        Users have access to a different command for this unless they can't interact with the bot at all.
        This is a mostly safe operation, but you should not use it unless processing a request from this user as it may impact their usage of the bot.

        **Arguments:**
        - `<user_id>` - The id of the user whose data would be deleted.
        """
        if not await self.get_serious_confirmation(
            ctx,
            _(
                "This will cause the bot to get rid of or disassociate "
                "a lot of non-operational data from the "
                "specified user. Users have access to "
                "different command for this unless they can't interact with the bot at all. "
                "This is a mostly safe operation, but you should not use it "
                "unless processing a request from this "
                "user as it may impact their usage of the bot. "
                "\n\nIf you are sure this is what you intend to do "
                "please respond with the following:"
            ),
        ):
            return

        if await ctx.bot._config.datarequests.user_requests_are_strict():
            requester = "user_strict"
        else:
            requester = "user"

        results = await self.bot.handle_data_deletion_request(requester=requester, user_id=user_id)

        if results.failed_cogs and results.failed_modules:
            await ctx.send(
                _(
                    "I tried to delete all non-operational data about that user, "
                    "(that I know how to delete) "
                    "however the following modules errored: {modules}. "
                    "Additionally, the following cogs errored: {cogs}\n"
                    "Please check your logs and contact the creators of "
                    "these cogs and modules.\n"
                    "Note: Outside of these failures, data should have been deleted."
                ).format(
                    cogs=humanize_list(results.failed_cogs),
                    modules=humanize_list(results.failed_modules),
                )
            )
        elif results.failed_cogs:
            await ctx.send(
                _(
                    "I tried to delete all non-operational data about that user, "
                    "(that I know how to delete) "
                    "however the following cogs errored: {cogs}.\n"
                    "Please check your logs and contact the creators of "
                    "these cogs and modules.\n"
                    "Note: Outside of these failures, data should have been deleted."
                ).format(cogs=humanize_list(results.failed_cogs))
            )
        elif results.failed_modules:
            await ctx.send(
                _(
                    "I tried to delete all non-operational data about that user, "
                    "(that I know how to delete) "
                    "however the following modules errored: {modules}.\n"
                    "Please check your logs and contact the creators of "
                    "these cogs and modules.\n"
                    "Note: Outside of these failures, data should have been deleted."
                ).format(modules=humanize_list(results.failed_modules))
            )
        else:
            await ctx.send(
                _(
                    "I've deleted all non-operational data about that user "
                    "that I know how to delete."
                )
            )

        if results.unhandled:
            await ctx.send(
                _("{mention} The following cogs did not handle deletion:\n{cogs}.").format(
                    mention=ctx.author.mention, cogs=humanize_list(results.unhandled)
                )
            )

    @mydata_owner_management.command(name="deleteuserasowner")
    async def mydata_user_deletion_by_owner(self, ctx, user_id: int):
        """Delete data [botname] has about a user.

        This will cause the bot to get rid of or disassociate a lot of data about the specified user.
        This may include more than just end user data, including anti abuse records.

        **Arguments:**
        - `<user_id>` - The id of the user whose data would be deleted.
        """
        if not await self.get_serious_confirmation(
            ctx,
            _(
                "This will cause the bot to get rid of or disassociate "
                "a lot of data about the specified user. "
                "This may include more than just end user data, including "
                "anti abuse records."
                "\n\nIf you are sure this is what you intend to do "
                "please respond with the following:"
            ),
        ):
            return
        results = await self.bot.handle_data_deletion_request(requester="owner", user_id=user_id)

        if results.failed_cogs and results.failed_modules:
            await ctx.send(
                _(
                    "I tried to delete all data about that user, "
                    "(that I know how to delete) "
                    "however the following modules errored: {modules}. "
                    "Additionally, the following cogs errored: {cogs}\n"
                    "Please check your logs and contact the creators of "
                    "these cogs and modules.\n"
                    "Note: Outside of these failures, data should have been deleted."
                ).format(
                    cogs=humanize_list(results.failed_cogs),
                    modules=humanize_list(results.failed_modules),
                )
            )
        elif results.failed_cogs:
            await ctx.send(
                _(
                    "I tried to delete all data about that user, "
                    "(that I know how to delete) "
                    "however the following cogs errored: {cogs}.\n"
                    "Please check your logs and contact the creators of "
                    "these cogs and modules.\n"
                    "Note: Outside of these failures, data should have been deleted."
                ).format(cogs=humanize_list(results.failed_cogs))
            )
        elif results.failed_modules:
            await ctx.send(
                _(
                    "I tried to delete all data about that user, "
                    "(that I know how to delete) "
                    "however the following modules errored: {modules}.\n"
                    "Please check your logs and contact the creators of "
                    "these cogs and modules.\n"
                    "Note: Outside of these failures, data should have been deleted."
                ).format(modules=humanize_list(results.failed_modules))
            )
        else:
            await ctx.send(_("I've deleted all data about that user that I know how to delete."))

        if results.unhandled:
            await ctx.send(
                _("{mention} The following cogs did not handle deletion:\n{cogs}.").format(
                    mention=ctx.author.mention, cogs=humanize_list(results.unhandled)
                )
            )

    @commands.group()
    async def embedset(self, ctx: commands.Context):
        """
        Commands for toggling embeds on or off.

        This setting determines whether or not to use embeds as a response to a command (for commands that support it).
        The default is to use embeds.

        The embed settings are checked until the first True/False in this order:

        - In guild context:
          1. Channel override - `[p]embedset channel`
          2. Server command override - `[p]embedset command server`
          3. Server override - `[p]embedset server`
          4. Global command override - `[p]embedset command global`
          5. Global setting  -`[p]embedset global`

        - In DM context:
          1. User override - `[p]embedset user`
          2. Global command override - `[p]embedset command global`
          3. Global setting - `[p]embedset global`
        """

    @embedset.command(name="showsettings")
    async def embedset_showsettings(
        self, ctx: commands.Context, command: CommandConverter = None
    ) -> None:
        """
        Show the current embed settings.

        Provide a command name to check for command specific embed settings.

        **Examples:**
        - `[p]embedset showsettings` - Shows embed settings.
        - `[p]embedset showsettings info` - Also shows embed settings for the 'info' command.
        - `[p]embedset showsettings "ignore list"` - Checking subcommands requires quotes.

        **Arguments:**
        - `[command]` - Checks this command for command specific embed settings.
        """
        # qualified name might be different if alias was passed to this command
        command_name = command and command.qualified_name

        text = _("Embed settings:\n\n")
        global_default = await self.bot._config.embeds()
        text += _("Global default: {value}\n").format(value=global_default)

        if command_name is not None:
            scope = self.bot._config.custom("COMMAND", command_name, 0)
            global_command_setting = await scope.embeds()
            text += _("Global command setting for {command} command: {value}\n").format(
                command=inline(command_name), value=global_command_setting
            )

        if ctx.guild:
            guild_setting = await self.bot._config.guild(ctx.guild).embeds()
            text += _("Guild setting: {value}\n").format(value=guild_setting)

            if command_name is not None:
                scope = self.bot._config.custom("COMMAND", command_name, ctx.guild.id)
                command_setting = await scope.embeds()
                text += _("Server command setting for {command} command: {value}\n").format(
                    command=inline(command_name), value=command_setting
                )

        if ctx.channel:
            channel_setting = await self.bot._config.channel(ctx.channel).embeds()
            text += _("Channel setting: {value}\n").format(value=channel_setting)

        user_setting = await self.bot._config.user(ctx.author).embeds()
        text += _("User setting: {value}").format(value=user_setting)
        await ctx.send(box(text))

    @embedset.command(name="global")
    @commands.is_owner()
    async def embedset_global(self, ctx: commands.Context):
        """
        Toggle the global embed setting.

        This is used as a fallback if the user or guild hasn't set a preference.
        The default is to use embeds.

        To see full evaluation order of embed settings, run `[p]help embedset`.

        **Example:**
        - `[p]embedset global`
        """
        current = await self.bot._config.embeds()
        if current:
            await self.bot._config.embeds.set(False)
            await ctx.send(_("Embeds are now disabled by default."))
        else:
            await self.bot._config.embeds.clear()
            await ctx.send(_("Embeds are now enabled by default."))

    @embedset.command(name="server", aliases=["guild"])
    @commands.guildowner_or_permissions(administrator=True)
    @commands.guild_only()
    async def embedset_guild(self, ctx: commands.Context, enabled: bool = None):
        """
        Set the server's embed setting.

        If set, this is used instead of the global default to determine whether or not to use embeds.
        This is used for all commands done in a server.

        If enabled is left blank, the setting will be unset and the global default will be used instead.

        To see full evaluation order of embed settings, run `[p]help embedset`.

        **Examples:**
        - `[p]embedset server False` - Disables embeds on this server.
        - `[p]embedset server` - Resets value to use global default.

        **Arguments:**
        - `[enabled]` - Whether to use embeds on this server. Leave blank to reset to default.
        """
        if enabled is None:
            await self.bot._config.guild(ctx.guild).embeds.clear()
            await ctx.send(_("Embeds will now fall back to the global setting."))
            return

        await self.bot._config.guild(ctx.guild).embeds.set(enabled)
        await ctx.send(
            _("Embeds are now enabled for this guild.")
            if enabled
            else _("Embeds are now disabled for this guild.")
        )

    @commands.guildowner_or_permissions(administrator=True)
    @embedset.group(name="command", invoke_without_command=True)
    async def embedset_command(
        self, ctx: commands.Context, command: CommandConverter, enabled: bool = None
    ) -> None:
        """
        Sets a command's embed setting.

        If you're the bot owner, this will try to change the command's embed setting globally by default.
        Otherwise, this will try to change embed settings on the current server.

        If enabled is left blank, the setting will be unset.

        To see full evaluation order of embed settings, run `[p]help embedset`.

        **Examples:**
        - `[p]embedset command info` - Clears command specific embed settings for 'info'.
        - `[p]embedset command info False` - Disables embeds for 'info'.
        - `[p]embedset command "ignore list" True` - Quotes are needed for subcommands.

        **Arguments:**
        - `[enabled]` - Whether to use embeds for this command. Leave blank to reset to default.
        """
        # Select the scope based on the author's privileges
        if await ctx.bot.is_owner(ctx.author):
            await self.embedset_command_global(ctx, command, enabled)
        else:
            await self.embedset_command_guild(ctx, command, enabled)

    def _check_if_command_requires_embed_links(self, command_obj: commands.Command) -> None:
        for command in itertools.chain((command_obj,), command_obj.parents):
            if command.requires.bot_perms.embed_links:
                # a slight abuse of this exception to save myself two lines later...
                raise commands.UserFeedbackCheckFailure(
                    _(
                        "The passed command requires Embed Links permission"
                        " and therefore cannot be set to not use embeds."
                    )
                )

    @commands.is_owner()
    @embedset_command.command(name="global")
    async def embedset_command_global(
        self, ctx: commands.Context, command: CommandConverter, enabled: bool = None
    ):
        """
        Sets a command's embed setting globally.

        If set, this is used instead of the global default to determine whether or not to use embeds.

        If enabled is left blank, the setting will be unset.

        To see full evaluation order of embed settings, run `[p]help embedset`.

        **Examples:**
        - `[p]embedset command global info` - Clears command specific embed settings for 'info'.
        - `[p]embedset command global info False` - Disables embeds for 'info'.
        - `[p]embedset command global "ignore list" True` - Quotes are needed for subcommands.

        **Arguments:**
        - `[enabled]` - Whether to use embeds for this command. Leave blank to reset to default.
        """
        self._check_if_command_requires_embed_links(command)
        # qualified name might be different if alias was passed to this command
        command_name = command.qualified_name

        if enabled is None:
            await self.bot._config.custom("COMMAND", command_name, 0).embeds.clear()
            await ctx.send(_("Embeds will now fall back to the global setting."))
            return

        await self.bot._config.custom("COMMAND", command_name, 0).embeds.set(enabled)
        if enabled:
            await ctx.send(
                _("Embeds are now enabled for {command_name} command.").format(
                    command_name=inline(command_name)
                )
            )
        else:
            await ctx.send(
                _("Embeds are now disabled for {command_name} command.").format(
                    command_name=inline(command_name)
                )
            )

    @commands.guild_only()
    @embedset_command.command(name="server", aliases=["guild"])
    async def embedset_command_guild(
        self, ctx: commands.GuildContext, command: CommandConverter, enabled: bool = None
    ):
        """
        Sets a command's embed setting for the current server.

        If set, this is used instead of the server default to determine whether or not to use embeds.

        If enabled is left blank, the setting will be unset and the server default will be used instead.

        To see full evaluation order of embed settings, run `[p]help embedset`.

        **Examples:**
        - `[p]embedset command server info` - Clears command specific embed settings for 'info'.
        - `[p]embedset command server info False` - Disables embeds for 'info'.
        - `[p]embedset command server "ignore list" True` - Quotes are needed for subcommands.

        **Arguments:**
        - `[enabled]` - Whether to use embeds for this command. Leave blank to reset to default.
        """
        self._check_if_command_requires_embed_links(command)
        # qualified name might be different if alias was passed to this command
        command_name = command.qualified_name

        if enabled is None:
            await self.bot._config.custom("COMMAND", command_name, ctx.guild.id).embeds.clear()
            await ctx.send(_("Embeds will now fall back to the server setting."))
            return

        await self.bot._config.custom("COMMAND", command_name, ctx.guild.id).embeds.set(enabled)
        if enabled:
            await ctx.send(
                _("Embeds are now enabled for {command_name} command.").format(
                    command_name=inline(command_name)
                )
            )
        else:
            await ctx.send(
                _("Embeds are now disabled for {command_name} command.").format(
                    command_name=inline(command_name)
                )
            )

    @embedset.command(name="channel")
    @commands.guildowner_or_permissions(administrator=True)
    @commands.guild_only()
    async def embedset_channel(
        self,
        ctx: commands.Context,
        channel: Union[discord.TextChannel, discord.VoiceChannel, discord.ForumChannel],
        enabled: bool = None,
    ):
        """
        Set's a channel's embed setting.

        If set, this is used instead of the guild and command defaults to determine whether or not to use embeds.
        This is used for all commands done in a channel.

        If enabled is left blank, the setting will be unset and the guild default will be used instead.

        To see full evaluation order of embed settings, run `[p]help embedset`.

        **Examples:**
        - `[p]embedset channel #text-channel False` - Disables embeds in the #text-channel.
        - `[p]embedset channel #forum-channel disable` - Disables embeds in the #forum-channel.
        - `[p]embedset channel #text-channel` - Resets value to use guild default in the #text-channel .

        **Arguments:**
            - `<channel>` - The text, voice, or forum channel to set embed setting for.
            - `[enabled]` - Whether to use embeds in this channel. Leave blank to reset to default.
        """
        if enabled is None:
            await self.bot._config.channel(channel).embeds.clear()
            await ctx.send(_("Embeds will now fall back to the global setting."))
            return

        await self.bot._config.channel(channel).embeds.set(enabled)
        await ctx.send(
            _("Embeds are now {} for this channel.").format(
                _("enabled") if enabled else _("disabled")
            )
        )

    @embedset.command(name="user")
    async def embedset_user(self, ctx: commands.Context, enabled: bool = None):
        """
        Sets personal embed setting for DMs.

        If set, this is used instead of the global default to determine whether or not to use embeds.
        This is used for all commands executed in a DM with the bot.

        If enabled is left blank, the setting will be unset and the global default will be used instead.

        To see full evaluation order of embed settings, run `[p]help embedset`.

        **Examples:**
        - `[p]embedset user False` - Disables embeds in your DMs.
        - `[p]embedset user` - Resets value to use global default.

        **Arguments:**
        - `[enabled]` - Whether to use embeds in your DMs. Leave blank to reset to default.
        """
        if enabled is None:
            await self.bot._config.user(ctx.author).embeds.clear()
            await ctx.send(_("Embeds will now fall back to the global setting."))
            return

        await self.bot._config.user(ctx.author).embeds.set(enabled)
        await ctx.send(
            _("Embeds are now enabled for you in DMs.")
            if enabled
            else _("Embeds are now disabled for you in DMs.")
        )

    @commands.command()
    @commands.is_owner()
    async def traceback(self, ctx: commands.Context, public: bool = False):
        """Sends to the owner the last command exception that has occurred.

        If public (yes is specified), it will be sent to the chat instead.

        Warning: Sending the traceback publicly can accidentally reveal sensitive information about your computer or configuration.

        **Examples:**
        - `[p]traceback` - Sends the traceback to your DMs.
        - `[p]traceback True` - Sends the last traceback in the current context.

        **Arguments:**
        - `[public]` - Whether to send the traceback to the current context. Leave blank to send to your DMs.
        """
        channel = ctx.channel if public else ctx.author

        if self.bot._last_exception:
            try:
                await self.bot.send_interactive(
                    channel,
                    pagify(self.bot._last_exception, shorten_by=10),
                    user=ctx.author,
                    box_lang="py",
                )
            except discord.HTTPException:
                await ctx.channel.send(
                    "I couldn't send the traceback message to you in DM. "
                    "Either you blocked me or you disabled DMs in this server."
                )
                return
            if not public:
                await ctx.tick()
        else:
            await ctx.send(_("No exception has occurred yet."))

    @commands.command()
    @commands.check(CoreLogic._can_get_invite_url)
    async def invite(self, ctx):
        """Shows [botname]'s invite url.

        This will always send the invite to DMs to keep it private.

        This command is locked to the owner unless `[p]inviteset public` is set to True.

        **Example:**
        - `[p]invite`
        """
        message = await self.bot.get_invite_url()
        if (admin := self.bot.get_cog("Admin")) and await admin.config.serverlocked():
            message += "\n\n" + warning(
                _(
                    "This bot is currently **serverlocked**, meaning that it is locked "
                    "to its current servers and will leave any server it joins."
                )
            )
        try:
            await ctx.author.send(message)
            await ctx.tick()
        except discord.errors.Forbidden:
            await ctx.send(
                "I couldn't send the invite message to you in DM. "
                "Either you blocked me or you disabled DMs in this server."
            )

    @commands.group()
    @commands.is_owner()
    async def inviteset(self, ctx):
        """Commands to setup [botname]'s invite settings."""
        pass

    @inviteset.command()
    async def public(self, ctx, confirm: bool = False):
        """
        Toggles if `[p]invite` should be accessible for the average user.

        The bot must be made into a `Public bot` in the developer dashboard for public invites to work.

        **Example:**
        - `[p]inviteset public yes` - Toggles the public invite setting.

        **Arguments:**
        - `[confirm]` - Required to set to public. Not required to toggle back to private.
        """
        if await self.bot._config.invite_public():
            await self.bot._config.invite_public.set(False)
            await ctx.send("The invite is now private.")
            return
        app_info = await self.bot.application_info()
        if not app_info.bot_public:
            await ctx.send(
                "I am not a public bot. That means that nobody except "
                "you can invite me on new servers.\n\n"
                "You can change this by ticking `Public bot` in "
                "your token settings: "
                "https://discord.com/developers/applications/{0}/bot".format(self.bot.user.id)
            )
            return
        if not confirm:
            await ctx.send(
                "You're about to make the `{0}invite` command public. "
                "All users will be able to invite me on their server.\n\n"
                "If you agree, you can type `{0}inviteset public yes`.".format(ctx.clean_prefix)
            )
        else:
            await self.bot._config.invite_public.set(True)
            await ctx.send("The invite command is now public.")

    @inviteset.command()
    async def perms(self, ctx, level: int):
        """
        Make the bot create its own role with permissions on join.

        The bot will create its own role with the desired permissions when it joins a new server. This is a special role that can't be deleted or removed from the bot.

        For that, you need to provide a valid permissions level.
        You can generate one here: https://discordapi.com/permissions.html

        Please note that you might need two factor authentication for some permissions.

        **Example:**
        - `[p]inviteset perms 134217728` - Adds a "Manage Nicknames" permission requirement to the invite.

        **Arguments:**
        - `<level>` - The permission level to require for the bot in the generated invite.
        """
        await self.bot._config.invite_perm.set(level)
        await ctx.send("The new permissions level has been set.")

    @inviteset.command()
    async def commandscope(self, ctx: commands.Context):
        """
        Add the `applications.commands` scope to your invite URL.

        This allows the usage of slash commands on the servers that invited your bot with that scope.

        Note that previous servers that invited the bot without the scope cannot have slash commands, they will have to invite the bot a second time.
        """
        enabled = not await self.bot._config.invite_commands_scope()
        await self.bot._config.invite_commands_scope.set(enabled)
        if enabled is True:
            await ctx.send(
                _("The `applications.commands` scope has been added to the invite URL.")
            )
        else:
            await ctx.send(
                _("The `applications.commands` scope has been removed from the invite URL.")
            )

    @commands.command()
    @commands.is_owner()
    async def leave(self, ctx: commands.Context, *servers: GuildConverter):
        """
        Leaves servers.

        If no server IDs are passed the local server will be left instead.

        Note: This command is interactive.

        **Examples:**
        - `[p]leave` - Leave the current server.
        - `[p]leave "Red - Discord Bot"` - Quotes are necessary when there are spaces in the name.
        - `[p]leave 133049272517001216 240154543684321280` - Leaves multiple servers, using IDs.

        **Arguments:**
        - `[servers...]` - The servers to leave. When blank, attempts to leave the current server.
        """
        guilds = servers
        if ctx.guild is None and not guilds:
            return await ctx.send(_("You need to specify at least one server ID."))

        leaving_local_guild = not guilds
        number = len(guilds)

        if leaving_local_guild:
            guilds = (ctx.guild,)
            msg = (
                _("You haven't passed any server ID. Do you want me to leave this server?")
                + " (yes/no)"
            )
        else:
            if number > 1:
                msg = (
                    _("Are you sure you want me to leave these servers?")
                    + " (yes/no):\n"
                    + "\n".join(f"- {guild.name} (`{guild.id}`)" for guild in guilds)
                )
            else:
                msg = (
                    _("Are you sure you want me to leave this server?")
                    + " (yes/no):\n"
                    + f"- {guilds[0].name} (`{guilds[0].id}`)"
                )

        for guild in guilds:
            if guild.owner.id == ctx.me.id:
                return await ctx.send(
                    _("I cannot leave the server `{server_name}`: I am the owner of it.").format(
                        server_name=guild.name
                    )
                )

        for page in pagify(msg):
            await ctx.send(page)
        pred = MessagePredicate.yes_or_no(ctx)
        try:
            await self.bot.wait_for("message", check=pred, timeout=30)
        except asyncio.TimeoutError:
            await ctx.send(_("Response timed out."))
            return
        else:
            if pred.result is True:
                if leaving_local_guild is True:
                    await ctx.send(_("Alright. Bye :wave:"))
                else:
                    if number > 1:
                        await ctx.send(
                            _("Alright. Leaving {number} servers...").format(number=number)
                        )
                    else:
                        await ctx.send(_("Alright. Leaving one server..."))
                for guild in guilds:
                    log.debug("Leaving guild '%s' (%s)", guild.name, guild.id)
                    await guild.leave()
            else:
                if leaving_local_guild is True:
                    await ctx.send(_("Alright, I'll stay then. :)"))
                else:
                    if number > 1:
                        await ctx.send(_("Alright, I'm not leaving those servers."))
                    else:
                        await ctx.send(_("Alright, I'm not leaving that server."))

    @commands.command()
    @commands.is_owner()
    async def servers(self, ctx: commands.Context):
        """
        Lists the servers [botname] is currently in.

        Note: This command is interactive.
        """
        guilds = sorted(self.bot.guilds, key=lambda s: s.name.lower())
        msg = "\n".join(
            f"{discord.utils.escape_markdown(guild.name)} (`{guild.id}`)\n" for guild in guilds
        )

        pages = list(pagify(msg, ["\n"], page_length=1000))

        if len(pages) == 1:
            await ctx.send(pages[0])
        else:
            await menu(ctx, pages)

    @commands.command(require_var_positional=True)
    @commands.is_owner()
    async def load(self, ctx: commands.Context, *cogs: str):
        """Loads cog packages from the local paths and installed cogs.

        See packages available to load with `[p]cogs`.

        Additional cogs can be added using Downloader, or from local paths using `[p]addpath`.

        **Examples:**
        - `[p]load general` - Loads the `general` cog.
        - `[p]load admin mod mutes` - Loads multiple cogs.

        **Arguments:**
        - `<cogs...>` - The cog packages to load.
        """
        cogs = tuple(map(lambda cog: cog.rstrip(","), cogs))
        async with ctx.typing():
            outcomes = await self._load(cogs)

        output = []

        if loaded := outcomes["loaded_packages"]:
            loaded_packages = humanize_list([inline(package) for package in loaded])
            formed = _("Loaded {packs}.").format(packs=loaded_packages)
            output.append(formed)

        if already_loaded := outcomes["alreadyloaded_packages"]:
            if len(already_loaded) == 1:
                formed = _("The following package is already loaded: {pack}").format(
                    pack=inline(already_loaded[0])
                )
            else:
                formed = _("The following packages are already loaded: {packs}").format(
                    packs=humanize_list([inline(package) for package in already_loaded])
                )
            output.append(formed)

        if failed := outcomes["failed_packages"]:
            if len(failed) == 1:
                formed = _(
                    "Failed to load the following package: {pack}."
                    "\nCheck your console or logs for details."
                ).format(pack=inline(failed[0]))
            else:
                formed = _(
                    "Failed to load the following packages: {packs}"
                    "\nCheck your console or logs for details."
                ).format(packs=humanize_list([inline(package) for package in failed]))
            output.append(formed)

        if invalid_pkg_names := outcomes["invalid_pkg_names"]:
            if len(invalid_pkg_names) == 1:
                formed = _(
                    "The following name is not a valid package name: {pack}\n"
                    "Package names cannot start with a number"
                    " and can only contain ascii numbers, letters, and underscores."
                ).format(pack=inline(invalid_pkg_names[0]))
            else:
                formed = _(
                    "The following names are not valid package names: {packs}\n"
                    "Package names cannot start with a number"
                    " and can only contain ascii numbers, letters, and underscores."
                ).format(packs=humanize_list([inline(package) for package in invalid_pkg_names]))
            output.append(formed)

        if not_found := outcomes["notfound_packages"]:
            if len(not_found) == 1:
                formed = _("The following package was not found in any cog path: {pack}.").format(
                    pack=inline(not_found[0])
                )
            else:
                formed = _(
                    "The following packages were not found in any cog path: {packs}"
                ).format(packs=humanize_list([inline(package) for package in not_found]))
            output.append(formed)

        if failed_with_reason := outcomes["failed_with_reason_packages"]:
            reasons = "\n".join([f"`{x}`: {y}" for x, y in failed_with_reason.items()])
            if len(failed_with_reason) == 1:
                formed = _(
                    "This package could not be loaded for the following reason:\n\n{reason}"
                ).format(reason=reasons)
            else:
                formed = _(
                    "These packages could not be loaded for the following reasons:\n\n{reasons}"
                ).format(reasons=reasons)
            output.append(formed)

        if repos_with_shared_libs := outcomes["repos_with_shared_libs"]:
            if len(repos_with_shared_libs) == 1:
                formed = _(
                    "**WARNING**: The following repo is using shared libs"
                    " which are marked for removal in the future: {repo}.\n"
                    "You should inform maintainer of the repo about this message."
                ).format(repo=inline(repos_with_shared_libs.pop()))
            else:
                formed = _(
                    "**WARNING**: The following repos are using shared libs"
                    " which are marked for removal in the future: {repos}.\n"
                    "You should inform maintainers of these repos about this message."
                ).format(repos=humanize_list([inline(repo) for repo in repos_with_shared_libs]))
            output.append(formed)

        if output:
            total_message = "\n\n".join(output)
            for page in pagify(
                total_message, delims=["\n", ", "], priority=True, page_length=1500
            ):
                if page.startswith(", "):
                    page = page[2:]
                await ctx.send(page)

    @commands.command(require_var_positional=True)
    @commands.is_owner()
    async def unload(self, ctx: commands.Context, *cogs: str):
        """Unloads previously loaded cog packages.

        See packages available to unload with `[p]cogs`.

        **Examples:**
        - `[p]unload general` - Unloads the `general` cog.
        - `[p]unload admin mod mutes` - Unloads multiple cogs.

        **Arguments:**
        - `<cogs...>` - The cog packages to unload.
        """
        cogs = tuple(map(lambda cog: cog.rstrip(","), cogs))
        outcomes = await self._unload(cogs)

        output = []

        if unloaded := outcomes["unloaded_packages"]:
            if len(unloaded) == 1:
                formed = _("The following package was unloaded: {pack}.").format(
                    pack=inline(unloaded[0])
                )
            else:
                formed = _("The following packages were unloaded: {packs}.").format(
                    packs=humanize_list([inline(package) for package in unloaded])
                )
            output.append(formed)

        if failed := outcomes["notloaded_packages"]:
            if len(failed) == 1:
                formed = _("The following package was not loaded: {pack}.").format(
                    pack=inline(failed[0])
                )
            else:
                formed = _("The following packages were not loaded: {packs}.").format(
                    packs=humanize_list([inline(package) for package in failed])
                )
            output.append(formed)

        if output:
            total_message = "\n\n".join(output)
            for page in pagify(total_message):
                await ctx.send(page)

    @commands.command(require_var_positional=True)
    @commands.is_owner()
    async def reload(self, ctx: commands.Context, *cogs: str):
        """Reloads cog packages.

        This will unload and then load the specified cogs.

        Cogs that were not loaded will only be loaded.

        **Examples:**
        - `[p]reload general` - Unloads then loads the `general` cog.
        - `[p]reload admin mod mutes` - Unloads then loads multiple cogs.

        **Arguments:**
        - `<cogs...>` - The cog packages to reload.
        """
        cogs = tuple(map(lambda cog: cog.rstrip(","), cogs))
        async with ctx.typing():
            outcomes = await self._reload(cogs)

        output = []

        if loaded := outcomes["loaded_packages"]:
            loaded_packages = humanize_list([inline(package) for package in loaded])
            formed = _("Reloaded {packs}.").format(packs=loaded_packages)
            output.append(formed)

        if failed := outcomes["failed_packages"]:
            if len(failed) == 1:
                formed = _(
                    "Failed to reload the following package: {pack}."
                    "\nCheck your console or logs for details."
                ).format(pack=inline(failed[0]))
            else:
                formed = _(
                    "Failed to reload the following packages: {packs}"
                    "\nCheck your console or logs for details."
                ).format(packs=humanize_list([inline(package) for package in failed]))
            output.append(formed)

        if invalid_pkg_names := outcomes["invalid_pkg_names"]:
            if len(invalid_pkg_names) == 1:
                formed = _(
                    "The following name is not a valid package name: {pack}\n"
                    "Package names cannot start with a number"
                    " and can only contain ascii numbers, letters, and underscores."
                ).format(pack=inline(invalid_pkg_names[0]))
            else:
                formed = _(
                    "The following names are not valid package names: {packs}\n"
                    "Package names cannot start with a number"
                    " and can only contain ascii numbers, letters, and underscores."
                ).format(packs=humanize_list([inline(package) for package in invalid_pkg_names]))
            output.append(formed)

        if not_found := outcomes["notfound_packages"]:
            if len(not_found) == 1:
                formed = _("The following package was not found in any cog path: {pack}.").format(
                    pack=inline(not_found[0])
                )
            else:
                formed = _(
                    "The following packages were not found in any cog path: {packs}"
                ).format(packs=humanize_list([inline(package) for package in not_found]))
            output.append(formed)

        if failed_with_reason := outcomes["failed_with_reason_packages"]:
            reasons = "\n".join([f"`{x}`: {y}" for x, y in failed_with_reason.items()])
            if len(failed_with_reason) == 1:
                formed = _(
                    "This package could not be reloaded for the following reason:\n\n{reason}"
                ).format(reason=reasons)
            else:
                formed = _(
                    "These packages could not be reloaded for the following reasons:\n\n{reasons}"
                ).format(reasons=reasons)
            output.append(formed)

        if repos_with_shared_libs := outcomes["repos_with_shared_libs"]:
            if len(repos_with_shared_libs) == 1:
                formed = _(
                    "**WARNING**: The following repo is using shared libs"
                    " which are marked for removal in the future: {repo}.\n"
                    "You should inform maintainers of these repos about this message."
                ).format(repo=inline(repos_with_shared_libs.pop()))
            else:
                formed = _(
                    "**WARNING**: The following repos are using shared libs"
                    " which are marked for removal in the future: {repos}.\n"
                    "You should inform maintainers of these repos about this message."
                ).format(repos=humanize_list([inline(repo) for repo in repos_with_shared_libs]))
            output.append(formed)

        if output:
            total_message = "\n\n".join(output)
            for page in pagify(total_message):
                await ctx.send(page)

    @staticmethod
    def _is_submodule(parent: str, child: str):
        return parent == child or child.startswith(parent + ".")

    # TODO: Guild owner permissions for guild scope slash commands and syncing?
    @commands.group()
    @commands.is_owner()
    async def slash(self, ctx: commands.Context):
        """Base command for managing what application commands are able to be used on [botname]."""

    @slash.command(name="enable")
    async def slash_enable(
        self,
        ctx: commands.Context,
        command_name: str,
        command_type: Literal["slash", "message", "user"] = "slash",
    ):
        """Marks an application command as being enabled, allowing it to be added to the bot.

        See commands available to enable with `[p]slash list`.

        This command does NOT sync the enabled commands with Discord, that must be done manually with `[p]slash sync` for commands to appear in users' clients.

        **Arguments:**
            - `<command_name>` - The command name to enable. Only the top level name of a group command should be used.
            - `[command_type]` - What type of application command to enable. Must be one of `slash`, `message`, or `user`. Defaults to `slash`.
        """
        command_type = command_type.lower().strip()

        if command_type == "slash":
            raw_type = discord.AppCommandType.chat_input
            command_list = self.bot.tree._disabled_global_commands
            key = command_name
        elif command_type == "message":
            raw_type = discord.AppCommandType.message
            command_list = self.bot.tree._disabled_context_menus
            key = (command_name, None, raw_type.value)
        elif command_type == "user":
            raw_type = discord.AppCommandType.user
            command_list = self.bot.tree._disabled_context_menus
            key = (command_name, None, raw_type.value)
        else:
            await ctx.send(_("Command type must be one of `slash`, `message`, or `user`."))
            return

        current_settings = await self.bot.list_enabled_app_commands()
        current_settings = current_settings[command_type]

        if command_name in current_settings:
            await ctx.send(_("That application command is already enabled."))
            return

        if key not in command_list:
            await ctx.send(
                _(
                    "That application command could not be found. "
                    "Use `{prefix}slash list` to see all application commands. "
                    "You may need to double check the command type."
                ).format(prefix=ctx.prefix)
            )
            return

        try:
            await self.bot.enable_app_command(command_name, raw_type)
        except app_commands.CommandLimitReached:
            await ctx.send(_("The command limit has been reached. Disable a command first."))
            return

        await self.bot.tree.red_check_enabled()
        await ctx.send(
            _("Enabled {command_type} application command `{command_name}`").format(
                command_type=command_type, command_name=command_name
            )
        )

    @slash.command(name="disable")
    async def slash_disable(
        self,
        ctx: commands.Context,
        command_name: str,
        command_type: Literal["slash", "message", "user"] = "slash",
    ):
        """Marks an application command as being disabled, preventing it from being added to the bot.

        See commands available to disable with `[p]slash list`.

        This command does NOT sync the enabled commands with Discord, that must be done manually with `[p]slash sync` for commands to appear in users' clients.

        **Arguments:**
            - `<command_name>` - The command name to disable. Only the top level name of a group command should be used.
            - `[command_type]` - What type of application command to disable. Must be one of `slash`, `message`, or `user`. Defaults to `slash`.
        """
        command_type = command_type.lower().strip()

        if command_type == "slash":
            raw_type = discord.AppCommandType.chat_input
        elif command_type == "message":
            raw_type = discord.AppCommandType.message
        elif command_type == "user":
            raw_type = discord.AppCommandType.user
        else:
            await ctx.send(_("Command type must be one of `slash`, `message`, or `user`."))
            return

        existing = self.bot.tree.get_command(command_name, type=raw_type)
        if existing is not None and existing.extras.get("red_force_enable", False):
            await ctx.send(
                _(
                    "That application command has been set as required for the cog to function "
                    "by the author, and cannot be disabled. "
                    "The cog must be unloaded to remove the command."
                )
            )
            return

        current_settings = await self.bot.list_enabled_app_commands()
        current_settings = current_settings[command_type]

        if command_name not in current_settings:
            await ctx.send(_("That application command is already disabled or does not exist."))
            return

        await self.bot.disable_app_command(command_name, raw_type)
        await self.bot.tree.red_check_enabled()
        await ctx.send(
            _("Disabled {command_type} application command `{command_name}`").format(
                command_type=command_type, command_name=command_name
            )
        )

    @slash.command(name="enablecog")
    @commands.max_concurrency(1, wait=True)
    async def slash_enablecog(self, ctx: commands.Context, cog_name: str):
        """Marks all application commands in a cog as being enabled, allowing them to be added to the bot.

        See a list of cogs with application commands with `[p]slash list`.

        This command does NOT sync the enabled commands with Discord, that must be done manually with `[p]slash sync` for commands to appear in users' clients.

        **Arguments:**
            - `<cog_name>` - The cog to enable commands from. This argument is case sensitive.
        """
        enabled_commands = await self.bot.list_enabled_app_commands()
        to_add_slash = []
        to_add_message = []
        to_add_user = []

        # Fetch a list of command names to enable
        for name, com in self.bot.tree._disabled_global_commands.items():
            if self._is_submodule(cog_name, com.module):
                to_add_slash.append(name)
        for key, com in self.bot.tree._disabled_context_menus.items():
            if self._is_submodule(cog_name, com.module):
                name, guild_id, com_type = key
                com_type = discord.AppCommandType(com_type)
                if com_type is discord.AppCommandType.message:
                    to_add_message.append(name)
                elif com_type is discord.AppCommandType.user:
                    to_add_user.append(name)

        # Check that we are going to enable at least one command, for user feedback
        if not (to_add_slash or to_add_message or to_add_user):
            await ctx.send(
                _(
                    "Couldn't find any disabled commands from the cog `{cog_name}`. Use `{prefix}slash list` to see all cogs with application commands."
                ).format(cog_name=cog_name, prefix=ctx.prefix)
            )
            return

        SLASH_CAP = 100
        CONTEXT_CAP = 5
        total_slash = len(enabled_commands["slash"]) + len(to_add_slash)
        total_message = len(enabled_commands["message"]) + len(to_add_message)
        total_user = len(enabled_commands["user"]) + len(to_add_user)

        # If enabling would exceed any limit, exit early to not enable only a subset
        if total_slash > SLASH_CAP:
            await ctx.send(
                _(
                    "Enabling all application commands from that cog would enable a total of {count} "
                    "commands, exceeding the {cap} command limit for slash commands. "
                    "Disable some commands first."
                ).format(count=total_slash, cap=SLASH_CAP)
            )
            return
        if total_message > CONTEXT_CAP:
            await ctx.send(
                _(
                    "Enabling all application commands from that cog would enable a total of {count} "
                    "commands, exceeding the {cap} command limit for message commands. "
                    "Disable some commands first."
                ).format(count=total_message, cap=CONTEXT_CAP)
            )
            return
        if total_user > CONTEXT_CAP:
            await ctx.send(
                _(
                    "Enabling all application commands from that cog would enable a total of {count} "
                    "commands, exceeding the {cap} command limit for user commands. "
                    "Disable some commands first."
                ).format(count=total_user, cap=CONTEXT_CAP)
            )
            return

        # Enable the cogs
        for name in to_add_slash:
            await self.bot.enable_app_command(name, discord.AppCommandType.chat_input)
        for name in to_add_message:
            await self.bot.enable_app_command(name, discord.AppCommandType.message)
        for name in to_add_user:
            await self.bot.enable_app_command(name, discord.AppCommandType.user)

        # Update the tree with the new list of enabled cogs
        await self.bot.tree.red_check_enabled()

        # Output processing
        count = len(to_add_slash) + len(to_add_message) + len(to_add_user)
        names = to_add_slash.copy()
        names.extend(to_add_message)
        names.extend(to_add_user)
        formatted_names = humanize_list([inline(name) for name in names])
        await ctx.send(
            _("Enabled {count} commands from `{cog_name}`:\n{names}").format(
                count=count, cog_name=cog_name, names=formatted_names
            )
        )

    @slash.command(name="disablecog")
    async def slash_disablecog(self, ctx: commands.Context, cog_name):
        """Marks all application commands in a cog as being disabled, preventing them from being added to the bot.

        See a list of cogs with application commands with `[p]slash list`.

        This command does NOT sync the enabled commands with Discord, that must be done manually with `[p]slash sync` for commands to appear in users' clients.

        **Arguments:**
            - `<cog_name>` - The cog to disable commands from. This argument is case sensitive.
        """
        removed = []
        for name, com in self.bot.tree._global_commands.items():
            if self._is_submodule(cog_name, com.module):
                await self.bot.disable_app_command(name, discord.AppCommandType.chat_input)
                removed.append(name)
        for key, com in self.bot.tree._context_menus.items():
            if self._is_submodule(cog_name, com.module):
                name, guild_id, com_type = key
                await self.bot.disable_app_command(name, discord.AppCommandType(com_type))
                removed.append(name)
        if not removed:
            await ctx.send(
                _(
                    "Couldn't find any enabled commands from the `{cog_name}` cog. Use `{prefix}slash list` to see all cogs with application commands."
                ).format(cog_name=cog_name, prefix=ctx.prefix)
            )
            return
        await self.bot.tree.red_check_enabled()
        formatted_names = humanize_list([inline(name) for name in removed])
        await ctx.send(
            _("Disabled {count} commands from `{cog_name}`:\n{names}").format(
                count=len(removed), cog_name=cog_name, names=formatted_names
            )
        )

    @slash.command(name="list")
    async def slash_list(self, ctx: commands.Context):
        """List the slash commands the bot can see, and whether or not they are enabled.

        This command shows the state that will be changed to when `[p]slash sync` is run.
        Commands from the same cog are grouped, with the cog name as the header.

        The prefix denotes the state of the command:
        - Commands starting with `- ` have not yet been enabled.
        - Commands starting with `+ ` have been manually enabled.
        - Commands starting with `++` have been enabled by the cog author, and cannot be disabled.
        """
        cog_commands = defaultdict(list)
        slash_command_names = set()
        message_command_names = set()
        user_command_names = set()

        for command in self.bot.tree._global_commands.values():
            module = command.module
            if "." in module:
                module = module[: module.find(".")]
            cog_commands[module].append(
                (
                    command.name,
                    discord.AppCommandType.chat_input,
                    True,
                    command.extras.get("red_force_enable", False),
                )
            )
            slash_command_names.add(command.name)
        for command in self.bot.tree._disabled_global_commands.values():
            module = command.module
            if "." in module:
                module = module[: module.find(".")]
            cog_commands[module].append(
                (
                    command.name,
                    discord.AppCommandType.chat_input,
                    False,
                    command.extras.get("red_force_enable", False),
                )
            )
        for key, command in self.bot.tree._context_menus.items():
            # Filter out guild context menus
            if key[1] is not None:
                continue
            module = command.module
            if "." in module:
                module = module[: module.find(".")]
            cog_commands[module].append(
                (command.name, command.type, True, command.extras.get("red_force_enable", False))
            )
            if command.type is discord.AppCommandType.message:
                message_command_names.add(command.name)
            elif command.type is discord.AppCommandType.user:
                user_command_names.add(command.name)
        for command in self.bot.tree._disabled_context_menus.values():
            module = command.module
            if "." in module:
                module = module[: module.find(".")]
            cog_commands[module].append(
                (command.name, command.type, False, command.extras.get("red_force_enable", False))
            )

        # Commands added with evals will come from __main__, make them unknown instead
        if "__main__" in cog_commands:
            main_data = cog_commands["__main__"]
            del cog_commands["__main__"]
            cog_commands["(unknown)"] = main_data

        # Commands enabled but unloaded won't appear unless accounted for
        enabled_commands = await self.bot.list_enabled_app_commands()
        unknown_slash = set(enabled_commands["slash"]) - slash_command_names
        unknown_message = set(enabled_commands["message"]) - message_command_names
        unknown_user = set(enabled_commands["user"]) - user_command_names

        unknown_slash = [
            (n, discord.AppCommandType.chat_input, True, False) for n in unknown_slash
        ]
        unknown_message = [
            (n, discord.AppCommandType.message, True, False) for n in unknown_message
        ]
        unknown_user = [(n, discord.AppCommandType.user, True, False) for n in unknown_user]

        cog_commands["(unknown)"].extend(unknown_slash)
        cog_commands["(unknown)"].extend(unknown_message)
        cog_commands["(unknown)"].extend(unknown_user)
        # Hide it when empty
        if not cog_commands["(unknown)"]:
            del cog_commands["(unknown)"]

        if not cog_commands:
            await ctx.send(_("There are no application commands to list."))
            return

        msg = ""
        for cog in sorted(cog_commands.keys()):
            msg += cog + "\n"
            for name, raw_command_type, enabled, forced in sorted(
                cog_commands[cog], key=lambda v: v[0]
            ):
                diff = "-  "
                if forced:
                    diff = "++ "
                elif enabled:
                    diff = "+  "
                command_type = "unknown"
                if raw_command_type is discord.AppCommandType.chat_input:
                    command_type = "slash"
                elif raw_command_type is discord.AppCommandType.message:
                    command_type = "message"
                elif raw_command_type is discord.AppCommandType.user:
                    command_type = "user"
                msg += diff + command_type.ljust(7) + " | " + name + "\n"
            msg += "\n"

        pages = pagify(msg, delims=["\n\n", "\n"])
        pages = [box(page, lang="diff") for page in pages]
        await menu(ctx, pages)

    @slash.command(name="sync")
    @commands.cooldown(1, 60)
    async def slash_sync(self, ctx: commands.Context, guild: discord.Guild = None):
        """Syncs the slash settings to discord.

        Settings from `[p]slash list` will be synced with discord, changing what commands appear for users.
        This should be run sparingly, make all necessary changes before running this command.

        **Arguments:**
            - `[guild]` - If provided, syncs commands for that guild. Otherwise, syncs global commands.
        """
        # This command should not be automated due to the restrictive rate limits associated with it.
        if ctx.assume_yes:
            return
        commands = []
        async with ctx.typing():
            try:
                commands = await self.bot.tree.sync(guild=guild)
            except discord.Forbidden as e:
                # Should only be possible when syncing a guild, but just in case
                if not guild:
                    raise e
                await ctx.send(
                    _(
                        "I need the `applications.commands` scope in this server to be able to do that. "
                        "You can tell the bot to add that scope to invite links using `{prefix}inviteset commandscope`, "
                        "and can then run `{prefix}invite` to get an invite that will give the bot the scope. "
                        "You do not need to kick the bot to enable the scope, just use that invite to "
                        "re-auth the bot with the scope enabled."
                    ).format(prefix=ctx.prefix)
                )
                return
            except Exception as e:
                raise e
        await ctx.send(_("Synced {count} commands.").format(count=len(commands)))

    @slash_sync.error
    async def slash_sync_error(self, ctx: commands.Context, error: commands.CommandError):
        """Custom cooldown error message."""
        if not isinstance(error, commands.CommandOnCooldown):
            return await ctx.bot.on_command_error(ctx, error, unhandled_by_cog=True)
        await ctx.send(
            _(
                "You seem to be attempting to sync after recently syncing. Discord does not like it "
                "when bots sync more often than neccecary, so this command has a cooldown. You "
                "should enable/disable all commands you want to change first, and run this command "
                "one time only after all changes have been made. "
            )
        )

    @commands.command(name="shutdown")
    @commands.is_owner()
    async def _shutdown(self, ctx: commands.Context, silently: bool = False):
        """Shuts down the bot.

        Allows [botname] to shut down gracefully.

        This is the recommended method for shutting down the bot.

        **Examples:**
        - `[p]shutdown`
        - `[p]shutdown True` - Shutdowns silently.

        **Arguments:**
        - `[silently]` - Whether to skip sending the shutdown message. Defaults to False.
        """
        wave = "\N{WAVING HAND SIGN}"
        skin = "\N{EMOJI MODIFIER FITZPATRICK TYPE-3}"
        with contextlib.suppress(discord.HTTPException):
            if not silently:
                await ctx.send(_("Shutting down... ") + wave + skin)
        await ctx.bot.shutdown()

    @commands.command(name="restart")
    @commands.is_owner()
    async def _restart(self, ctx: commands.Context, silently: bool = False):
        """Attempts to restart [botname].

        Makes [botname] quit with exit code 26.
        The restart is not guaranteed: it must be dealt with by the process manager in use.

        **Examples:**
        - `[p]restart`
        - `[p]restart True` - Restarts silently.

        **Arguments:**
        - `[silently]` - Whether to skip sending the restart message. Defaults to False.
        """
        with contextlib.suppress(discord.HTTPException):
            if not silently:
                await ctx.send(_("Restarting..."))
        await ctx.bot.shutdown(restart=True)

    @bank.is_owner_if_bank_global()
    @commands.guildowner_or_permissions(administrator=True)
    @commands.group()
    async def bankset(self, ctx: commands.Context):
        """Base command for bank settings."""

    @bankset.command(name="showsettings")
    async def bankset_showsettings(self, ctx: commands.Context):
        """Show the current bank settings."""
        cur_setting = await bank.is_global()
        if cur_setting:
            group = bank._config
        else:
            if not ctx.guild:
                return
            group = bank._config.guild(ctx.guild)
        group_data = await group.all()
        bank_name = group_data["bank_name"]
        bank_scope = _("Global") if cur_setting else _("Server")
        currency_name = group_data["currency"]
        default_balance = group_data["default_balance"]
        max_balance = group_data["max_balance"]

        settings = _(
            "Bank settings:\n\nBank name: {bank_name}\nBank scope: {bank_scope}\n"
            "Currency: {currency_name}\nDefault balance: {default_balance}\n"
            "Maximum allowed balance: {maximum_bal}\n"
        ).format(
            bank_name=bank_name,
            bank_scope=bank_scope,
            currency_name=currency_name,
            default_balance=humanize_number(default_balance),
            maximum_bal=humanize_number(max_balance),
        )
        await ctx.send(box(settings))

    @bankset.command(name="toggleglobal")
    @commands.is_owner()
    async def bankset_toggleglobal(self, ctx: commands.Context, confirm: bool = False):
        """Toggle whether the bank is global or not.

        If the bank is global, it will become per-server.
        If the bank is per-server, it will become global.
        """
        cur_setting = await bank.is_global()

        word = _("per-server") if cur_setting else _("global")
        if confirm is False:
            await ctx.send(
                _(
                    "This will toggle the bank to be {banktype}, deleting all accounts "
                    "in the process! If you're sure, type `{command}`"
                ).format(banktype=word, command=f"{ctx.clean_prefix}bankset toggleglobal yes")
            )
        else:
            await bank.set_global(not cur_setting)
            await ctx.send(_("The bank is now {banktype}.").format(banktype=word))

    @bank.is_owner_if_bank_global()
    @commands.guildowner_or_permissions(administrator=True)
    @bankset.command(name="bankname")
    async def bankset_bankname(self, ctx: commands.Context, *, name: str):
        """Set the bank's name."""
        await bank.set_bank_name(name, ctx.guild)
        await ctx.send(_("Bank name has been set to: {name}").format(name=name))

    @bank.is_owner_if_bank_global()
    @commands.guildowner_or_permissions(administrator=True)
    @bankset.command(name="creditsname")
    async def bankset_creditsname(self, ctx: commands.Context, *, name: str):
        """Set the name for the bank's currency."""
        await bank.set_currency_name(name, ctx.guild)
        await ctx.send(_("Currency name has been set to: {name}").format(name=name))

    @bank.is_owner_if_bank_global()
    @commands.guildowner_or_permissions(administrator=True)
    @bankset.command(name="maxbal")
    async def bankset_maxbal(self, ctx: commands.Context, *, amount: int):
        """Set the maximum balance a user can get."""
        try:
            await bank.set_max_balance(amount, ctx.guild)
        except ValueError:
            # noinspection PyProtectedMember
            return await ctx.send(
                _("Amount must be greater than zero and less than {max}.").format(
                    max=humanize_number(bank._MAX_BALANCE)
                )
            )
        await ctx.send(
            _("Maximum balance has been set to: {amount}").format(amount=humanize_number(amount))
        )

    @bank.is_owner_if_bank_global()
    @commands.guildowner_or_permissions(administrator=True)
    @bankset.command(name="registeramount")
    async def bankset_registeramount(self, ctx: commands.Context, creds: int):
        """Set the initial balance for new bank accounts.

        Example:
        - `[p]bankset registeramount 5000`

        **Arguments**

        - `<creds>` The new initial balance amount. Default is 0.
        """
        guild = ctx.guild
        max_balance = await bank.get_max_balance(ctx.guild)
        credits_name = await bank.get_currency_name(guild)
        try:
            await bank.set_default_balance(creds, guild)
        except ValueError:
            return await ctx.send(
                _("Amount must be greater than or equal to zero and less than {maxbal}.").format(
                    maxbal=humanize_number(max_balance)
                )
            )
        await ctx.send(
            _("Registering an account will now give {num} {currency}.").format(
                num=humanize_number(creds), currency=credits_name
            )
        )

    @bank.is_owner_if_bank_global()
    @commands.guildowner_or_permissions(administrator=True)
    @bankset.command(name="reset")
    async def bankset_reset(self, ctx, confirmation: bool = False):
        """Delete all bank accounts.

        Examples:
        - `[p]bankset reset` - Did not confirm. Shows the help message.
        - `[p]bankset reset yes`

        **Arguments**

        - `<confirmation>` This will default to false unless specified.
        """
        if confirmation is False:
            await ctx.send(
                _(
                    "This will delete all bank accounts for {scope}.\nIf you're sure, type "
                    "`{prefix}bankset reset yes`"
                ).format(
                    scope=self.bot.user.name if await bank.is_global() else _("this server"),
                    prefix=ctx.clean_prefix,
                )
            )
        else:
            await bank.wipe_bank(guild=ctx.guild)
            await ctx.send(
                _("All bank accounts for {scope} have been deleted.").format(
                    scope=self.bot.user.name if await bank.is_global() else _("this server")
                )
            )

    @bank.is_owner_if_bank_global()
    @commands.admin_or_permissions(manage_guild=True)
    @bankset.group(name="prune")
    async def bankset_prune(self, ctx):
        """Base command for pruning bank accounts."""
        pass

    @bankset_prune.command(name="server", aliases=["guild", "local"])
    @commands.guild_only()
    @commands.guildowner()
    async def bankset_prune_local(self, ctx, confirmation: bool = False):
        """Prune bank accounts for users no longer in the server.

        Cannot be used with a global bank. See `[p]bankset prune global`.

        Examples:
        - `[p]bankset prune server` - Did not confirm. Shows the help message.
        - `[p]bankset prune server yes`

        **Arguments**

        - `<confirmation>` This will default to false unless specified.
        """
        global_bank = await bank.is_global()
        if global_bank is True:
            return await ctx.send(_("This command cannot be used with a global bank."))

        if confirmation is False:
            await ctx.send(
                _(
                    "This will delete all bank accounts for users no longer in this server."
                    "\nIf you're sure, type "
                    "`{prefix}bankset prune local yes`"
                ).format(prefix=ctx.clean_prefix)
            )
        else:
            await bank.bank_prune(self.bot, guild=ctx.guild)
            await ctx.send(
                _("Bank accounts for users no longer in this server have been deleted.")
            )

    @bankset_prune.command(name="global")
    @commands.is_owner()
    async def bankset_prune_global(self, ctx, confirmation: bool = False):
        """Prune bank accounts for users who no longer share a server with the bot.

        Cannot be used without a global bank. See `[p]bankset prune server`.

        Examples:
        - `[p]bankset prune global` - Did not confirm. Shows the help message.
        - `[p]bankset prune global yes`

        **Arguments**

        - `<confirmation>` This will default to false unless specified.
        """
        global_bank = await bank.is_global()
        if global_bank is False:
            return await ctx.send(_("This command cannot be used with a local bank."))

        if confirmation is False:
            await ctx.send(
                _(
                    "This will delete all bank accounts for users "
                    "who no longer share a server with the bot."
                    "\nIf you're sure, type `{prefix}bankset prune global yes`"
                ).format(prefix=ctx.clean_prefix)
            )
        else:
            await bank.bank_prune(self.bot)
            await ctx.send(
                _(
                    "Bank accounts for users who "
                    "no longer share a server with the bot have been pruned."
                )
            )

    @bankset_prune.command(name="user", usage="<user> [confirmation=False]")
    async def bankset_prune_user(
        self,
        ctx,
        member_or_id: Union[discord.Member, RawUserIdConverter],
        confirmation: bool = False,
    ):
        """Delete the bank account of a specified user.

        Examples:
        - `[p]bankset prune user @Twentysix` - Did not confirm. Shows the help message.
        - `[p]bankset prune user @Twentysix yes`

        **Arguments**

        - `<user>` The user to delete the bank of. Takes mentions, names, and user ids.
        - `<confirmation>` This will default to false unless specified.
        """
        try:
            name = member_or_id.display_name
            uid = member_or_id.id
        except AttributeError:
            name = member_or_id
            uid = member_or_id

        if confirmation is False:
            await ctx.send(
                _(
                    "This will delete {name}'s bank account."
                    "\nIf you're sure, type "
                    "`{prefix}bankset prune user {id} yes`"
                ).format(prefix=ctx.clean_prefix, id=uid, name=name)
            )
        else:
            await bank.bank_prune(self.bot, guild=ctx.guild, user_id=uid)
            await ctx.send(_("The bank account for {name} has been pruned.").format(name=name))

    @commands.group()
    @commands.guildowner_or_permissions(administrator=True)
    async def modlogset(self, ctx: commands.Context):
        """Manage modlog settings."""
        pass

    @commands.is_owner()
    @modlogset.command(hidden=True, name="fixcasetypes")
    async def modlogset_fixcasetypes(self, ctx: commands.Context):
        """Command to fix misbehaving casetypes."""
        await modlog.handle_auditype_key()
        await ctx.tick()

    @modlogset.command(aliases=["channel"], name="modlog")
    @commands.guild_only()
    async def modlogset_modlog(
        self,
        ctx: commands.Context,
        channel: Union[discord.TextChannel, discord.VoiceChannel] = None,
    ):
        """Set a channel as the modlog.

        Omit `[channel]` to disable the modlog.
        """
        guild = ctx.guild
        if channel:
            if channel.permissions_for(guild.me).send_messages:
                await modlog.set_modlog_channel(guild, channel)
                await ctx.send(
                    _("Mod events will be sent to {channel}.").format(channel=channel.mention)
                )
            else:
                await ctx.send(
                    _("I do not have permissions to send messages in {channel}!").format(
                        channel=channel.mention
                    )
                )
        else:
            try:
                await modlog.get_modlog_channel(guild)
            except RuntimeError:
                await ctx.send(_("Mod log is already disabled."))
            else:
                await modlog.set_modlog_channel(guild, None)
                await ctx.send(_("Mod log deactivated."))

    @modlogset.command(name="cases")
    @commands.guild_only()
    async def modlogset_cases(self, ctx: commands.Context, action: str = None):
        """
        Enable or disable case creation for a mod action.

        An action can be enabling or disabling specific cases. (Ban, kick, mute, etc.)

        Example: `[p]modlogset cases kick enabled`
        """
        guild = ctx.guild

        if action is None:  # No args given
            casetypes = await modlog.get_all_casetypes(guild)
            await ctx.send_help()
            lines = []
            for ct in casetypes:
                enabled = _("enabled") if await ct.is_enabled() else _("disabled")
                lines.append(f"{ct.name} : {enabled}")

            await ctx.send(_("Current settings:\n") + box("\n".join(lines)))
            return

        casetype = await modlog.get_casetype(action, guild)
        if not casetype:
            await ctx.send(_("That action is not registered."))
        else:
            enabled = await casetype.is_enabled()
            await casetype.set_enabled(not enabled)
            await ctx.send(
                _("Case creation for {action_name} actions is now {enabled}.").format(
                    action_name=action, enabled=_("enabled") if not enabled else _("disabled")
                )
            )

    @modlogset.command(name="resetcases")
    @commands.guild_only()
    async def modlogset_resetcases(self, ctx: commands.Context):
        """Reset all modlog cases in this server."""
        guild = ctx.guild
        await ctx.send(
            _("Are you sure you would like to reset all modlog cases in this server?")
            + " (yes/no)"
        )
        try:
            pred = MessagePredicate.yes_or_no(ctx, user=ctx.author)
            msg = await ctx.bot.wait_for("message", check=pred, timeout=30)
        except asyncio.TimeoutError:
            await ctx.send(_("You took too long to respond."))
            return
        if pred.result:
            await modlog.reset_cases(guild)
            await ctx.send(_("Cases have been reset."))
        else:
            await ctx.send(_("No changes have been made."))

    @commands.group(name="set")
    async def _set(self, ctx: commands.Context):
        """Commands for changing [botname]'s settings."""

    # -- Bot Metadata Commands -- ###

    @_set.group(name="bot", aliases=["metadata"])
    @commands.admin_or_permissions(manage_nicknames=True)
    async def _set_bot(self, ctx: commands.Context):
        """Commands for changing [botname]'s metadata."""

    @commands.is_owner()
    @_set_bot.command(name="description")
    async def _set_bot_description(self, ctx: commands.Context, *, description: str = ""):
        """
        Sets the bot's description.

        Use without a description to reset.
        This is shown in a few locations, including the help menu.

        The maximum description length is 250 characters to ensure it displays properly.

        The default is "Red V3".

        **Examples:**
        - `[p]set bot description` - Resets the description to the default setting.
        - `[p]set bot description MyBot: A Red V3 Bot`

        **Arguments:**
        - `[description]` - The description to use for this bot. Leave blank to reset to the default.
        """
        if not description:
            await ctx.bot._config.description.clear()
            ctx.bot.description = "Red V3"
            await ctx.send(_("Description reset."))
        elif len(description) > 250:  # While the limit is 256, we bold it adding characters.
            await ctx.send(
                _(
                    "This description is too long to properly display. "
                    "Please try again with below 250 characters."
                )
            )
        else:
            await ctx.bot._config.description.set(description)
            ctx.bot.description = description
            await ctx.tick()

    @_set_bot.group(name="avatar", invoke_without_command=True)
    @commands.is_owner()
    async def _set_bot_avatar(self, ctx: commands.Context, url: str = None):
        """Sets [botname]'s avatar

        Supports either an attachment or an image URL.

        **Examples:**
        - `[p]set bot avatar` - With an image attachment, this will set the avatar.
        - `[p]set bot avatar` - Without an attachment, this will show the command help.
        - `[p]set bot avatar https://links.flaree.xyz/k95` - Sets the avatar to the provided url.

        **Arguments:**
        - `[url]` - An image url to be used as an avatar. Leave blank when uploading an attachment.
        """
        if len(ctx.message.attachments) > 0:  # Attachments take priority
            data = await ctx.message.attachments[0].read()
        elif url is not None:
            if url.startswith("<") and url.endswith(">"):
                url = url[1:-1]

            async with aiohttp.ClientSession() as session:
                try:
                    async with session.get(url) as r:
                        data = await r.read()
                except aiohttp.InvalidURL:
                    return await ctx.send(_("That URL is invalid."))
                except aiohttp.ClientError:
                    return await ctx.send(_("Something went wrong while trying to get the image."))
        else:
            await ctx.send_help()
            return

        try:
            async with ctx.typing():
                await ctx.bot.user.edit(avatar=data)
        except discord.HTTPException:
            await ctx.send(
                _(
                    "Failed. Remember that you can edit my avatar "
                    "up to two times a hour. The URL or attachment "
                    "must be a valid image in either JPG or PNG format."
                )
            )
        except ValueError:
            await ctx.send(_("JPG / PNG format only."))
        else:
            await ctx.send(_("Done."))

    @_set_bot_avatar.command(name="remove", aliases=["clear"])
    @commands.is_owner()
    async def _set_bot_avatar_remove(self, ctx: commands.Context):
        """
        Removes [botname]'s avatar.

        **Example:**
        - `[p]set bot avatar remove`
        """
        async with ctx.typing():
            await ctx.bot.user.edit(avatar=None)
        await ctx.send(_("Avatar removed."))

    @_set_bot.command(name="username", aliases=["name"])
    @commands.is_owner()
    async def _set_bot_username(self, ctx: commands.Context, *, username: str):
        """Sets [botname]'s username.

        Maximum length for a username is 32 characters.

        Note: The username of a verified bot cannot be manually changed.
            Please contact Discord support to change it.

        **Example:**
        - `[p]set bot username BaguetteBot`

        **Arguments:**
        - `<username>` - The username to give the bot.
        """
        try:
            if self.bot.user.public_flags.verified_bot:
                await ctx.send(
                    _(
                        "The username of a verified bot cannot be manually changed."
                        " Please contact Discord support to change it."
                    )
                )
                return
            if len(username) > 32:
                await ctx.send(_("Failed to change name. Must be 32 characters or fewer."))
                return
            async with ctx.typing():
                await asyncio.wait_for(self._name(name=username), timeout=30)
        except asyncio.TimeoutError:
            await ctx.send(
                _(
                    "Changing the username timed out. "
                    "Remember that you can only do it up to 2 times an hour."
                    " Use nicknames if you need frequent changes: {command}"
                ).format(command=inline(f"{ctx.clean_prefix}set bot nickname"))
            )
        except discord.HTTPException as e:
            if e.code == 50035:
                error_string = e.text.split("\n")[1]  # Remove the "Invalid Form body"
                await ctx.send(
                    _(
                        "Failed to change the username. "
                        "Discord returned the following error:\n"
                        "{error_message}"
                    ).format(error_message=inline(error_string))
                )
            else:
                log.error(
                    "Unexpected error occurred when trying to change the username.", exc_info=e
                )
                await ctx.send(_("Unexpected error occurred when trying to change the username."))
        else:
            await ctx.send(_("Done."))

    @_set_bot.command(name="nickname")
    @commands.admin_or_permissions(manage_nicknames=True)
    @commands.guild_only()
    async def _set_bot_nickname(self, ctx: commands.Context, *, nickname: str = None):
        """Sets [botname]'s nickname for the current server.

        Maximum length for a nickname is 32 characters.

        **Example:**
        - `[p]set bot nickname 🎃 SpookyBot 🎃`

        **Arguments:**
        - `[nickname]` - The nickname to give the bot. Leave blank to clear the current nickname.
        """
        try:
            if nickname and len(nickname) > 32:
                await ctx.send(_("Failed to change nickname. Must be 32 characters or fewer."))
                return
            await ctx.guild.me.edit(nick=nickname)
        except discord.Forbidden:
            await ctx.send(_("I lack the permissions to change my own nickname."))
        else:
            await ctx.send(_("Done."))

    @_set_bot.command(name="custominfo")
    @commands.is_owner()
    async def _set_bot_custominfo(self, ctx: commands.Context, *, text: str = None):
        """Customizes a section of `[p]info`.

        The maximum amount of allowed characters is 1024.
        Supports markdown, links and "mentions".

        Link example: `[My link](https://example.com)`

        **Examples:**
        - `[p]set bot custominfo >>> I can use **markdown** such as quotes, ||spoilers|| and multiple lines.`
        - `[p]set bot custominfo Join my [support server](discord.gg/discord)!`
        - `[p]set bot custominfo` - Removes custom info text.

        **Arguments:**
        - `[text]` - The custom info text.
        """
        if not text:
            await ctx.bot._config.custom_info.clear()
            await ctx.send(_("The custom text has been cleared."))
            return
        if len(text) <= 1024:
            await ctx.bot._config.custom_info.set(text)
            await ctx.send(_("The custom text has been set."))
            await ctx.invoke(self.info)
        else:
            await ctx.send(_("Text must be fewer than 1024 characters long."))

    # -- End Bot Metadata Commands -- ###
    # -- Bot Status Commands -- ###

    @_set.group(name="status")
    @commands.bot_in_a_guild()
    @commands.is_owner()
    async def _set_status(self, ctx: commands.Context):
        """Commands for setting [botname]'s status."""

    @_set_status.command(
        name="streaming", aliases=["stream", "twitch"], usage="[(<streamer> <stream_title>)]"
    )
    @commands.bot_in_a_guild()
    @commands.is_owner()
    async def _set_status_stream(self, ctx: commands.Context, streamer=None, *, stream_title=None):
        """Sets [botname]'s streaming status to a twitch stream.

        This will appear as `Streaming <stream_title>` or `LIVE ON TWITCH` depending on the context.
        It will also include a `Watch` button with a twitch.tv url for the provided streamer.

        Maximum length for a stream title is 128 characters.

        Leaving both streamer and stream_title empty will clear it.

        **Examples:**
        - `[p]set status stream` - Clears the activity status.
        - `[p]set status stream 26 Twentysix is streaming` - Sets the stream to `https://www.twitch.tv/26`.
        - `[p]set status stream https://twitch.tv/26 Twentysix is streaming` - Sets the URL manually.

        **Arguments:**
        - `<streamer>` - The twitch streamer to provide a link to. This can be their twitch name or the entire URL.
        - `<stream_title>` - The text to follow `Streaming` in the status."""
        status = ctx.bot.guilds[0].me.status if len(ctx.bot.guilds) > 0 else None

        if stream_title:
            stream_title = stream_title.strip()
            if "twitch.tv/" not in streamer:
                streamer = "https://www.twitch.tv/" + streamer
            if len(streamer) > 511:
                await ctx.send(_("The maximum length of the streamer url is 511 characters."))
                return
            if len(stream_title) > 128:
                await ctx.send(_("The maximum length of the stream title is 128 characters."))
                return
            activity = discord.Streaming(url=streamer, name=stream_title)
            await ctx.bot.change_presence(status=status, activity=activity)
        elif streamer is not None:
            await ctx.send_help()
            return
        else:
            await ctx.bot.change_presence(activity=None, status=status)
        await ctx.send(_("Done."))

    @_set_status.command(name="playing", aliases=["game"])
    @commands.bot_in_a_guild()
    @commands.is_owner()
    async def _set_status_game(self, ctx: commands.Context, *, game: str = None):
        """Sets [botname]'s playing status.

        This will appear as `Playing <game>` or `PLAYING A GAME: <game>` depending on the context.

        Maximum length for a playing status is 128 characters.

        **Examples:**
        - `[p]set status playing` - Clears the activity status.
        - `[p]set status playing the keyboard`

        **Arguments:**
        - `[game]` - The text to follow `Playing`. Leave blank to clear the current activity status.
        """

        if game:
            if len(game) > 128:
                await ctx.send(_("The maximum length of game descriptions is 128 characters."))
                return
            game = discord.Game(name=game)
        else:
            game = None
        status = ctx.bot.guilds[0].me.status if len(ctx.bot.guilds) > 0 else discord.Status.online
        await ctx.bot.change_presence(status=status, activity=game)
        if game:
            await ctx.send(_("Status set to `Playing {game.name}`.").format(game=game))
        else:
            await ctx.send(_("Game cleared."))

    @_set_status.command(name="listening")
    @commands.bot_in_a_guild()
    @commands.is_owner()
    async def _set_status_listening(self, ctx: commands.Context, *, listening: str = None):
        """Sets [botname]'s listening status.

        This will appear as `Listening to <listening>`.

        Maximum length for a listening status is 128 characters.

        **Examples:**
        - `[p]set status listening` - Clears the activity status.
        - `[p]set status listening jams`

        **Arguments:**
<<<<<<< HEAD
        - `[listening]` - The text to follow `Listening to`. Leave blank to clear the current activity status."""
=======
            - `[listening]` - The text to follow `Listening to`. Leave blank to clear the current activity status.
        """
>>>>>>> 5fecff07

        status = ctx.bot.guilds[0].me.status if len(ctx.bot.guilds) > 0 else discord.Status.online
        if listening:
            if len(listening) > 128:
                await ctx.send(
                    _("The maximum length of listening descriptions is 128 characters.")
                )
                return
            activity = discord.Activity(name=listening, type=discord.ActivityType.listening)
        else:
            activity = None
        await ctx.bot.change_presence(status=status, activity=activity)
        if activity:
            await ctx.send(
                _("Status set to `Listening to {listening}`.").format(listening=listening)
            )
        else:
            await ctx.send(_("Listening cleared."))

    @_set_status.command(name="watching")
    @commands.bot_in_a_guild()
    @commands.is_owner()
    async def _set_status_watching(self, ctx: commands.Context, *, watching: str = None):
        """Sets [botname]'s watching status.

        This will appear as `Watching <watching>`.

        Maximum length for a watching status is 128 characters.

        **Examples:**
        - `[p]set status watching` - Clears the activity status.
        - `[p]set status watching [p]help`

        **Arguments:**
<<<<<<< HEAD
        - `[watching]` - The text to follow `Watching`. Leave blank to clear the current activity status."""
=======
            - `[watching]` - The text to follow `Watching`. Leave blank to clear the current activity status.
        """
>>>>>>> 5fecff07

        status = ctx.bot.guilds[0].me.status if len(ctx.bot.guilds) > 0 else discord.Status.online
        if watching:
            if len(watching) > 128:
                await ctx.send(_("The maximum length of watching descriptions is 128 characters."))
                return
            activity = discord.Activity(name=watching, type=discord.ActivityType.watching)
        else:
            activity = None
        await ctx.bot.change_presence(status=status, activity=activity)
        if activity:
            await ctx.send(_("Status set to `Watching {watching}`.").format(watching=watching))
        else:
            await ctx.send(_("Watching cleared."))

    @_set_status.command(name="competing")
    @commands.bot_in_a_guild()
    @commands.is_owner()
    async def _set_status_competing(self, ctx: commands.Context, *, competing: str = None):
        """Sets [botname]'s competing status.

        This will appear as `Competing in <competing>`.

        Maximum length for a competing status is 128 characters.

        **Examples:**
        - `[p]set status competing` - Clears the activity status.
        - `[p]set status competing London 2012 Olympic Games`

        **Arguments:**
<<<<<<< HEAD
        - `[competing]` - The text to follow `Competing in`. Leave blank to clear the current activity status."""
=======
            - `[competing]` - The text to follow `Competing in`. Leave blank to clear the current activity status.
        """
>>>>>>> 5fecff07

        status = ctx.bot.guilds[0].me.status if len(ctx.bot.guilds) > 0 else discord.Status.online
        if competing:
            if len(competing) > 128:
                await ctx.send(
                    _("The maximum length of competing descriptions is 128 characters.")
                )
                return
            activity = discord.Activity(name=competing, type=discord.ActivityType.competing)
        else:
            activity = None
        await ctx.bot.change_presence(status=status, activity=activity)
        if activity:
            await ctx.send(
                _("Status set to `Competing in {competing}`.").format(competing=competing)
            )
        else:
            await ctx.send(_("Competing cleared."))

    async def _set_my_status(self, ctx: commands.Context, status: discord.Status):
        game = ctx.bot.guilds[0].me.activity if len(ctx.bot.guilds) > 0 else None
        await ctx.bot.change_presence(status=status, activity=game)
        return await ctx.send(_("Status changed to {}.").format(status))

    @_set_status.command(name="online")
    @commands.bot_in_a_guild()
    @commands.is_owner()
    async def _set_status_online(self, ctx: commands.Context):
        """Set [botname]'s status to online."""
        await self._set_my_status(ctx, discord.Status.online)

    @_set_status.command(name="dnd", aliases=["donotdisturb", "busy"])
    @commands.bot_in_a_guild()
    @commands.is_owner()
    async def _set_status_dnd(self, ctx: commands.Context):
        """Set [botname]'s status to do not disturb."""
        await self._set_my_status(ctx, discord.Status.do_not_disturb)

    @_set_status.command(name="idle", aliases=["away", "afk"])
    @commands.bot_in_a_guild()
    @commands.is_owner()
    async def _set_status_idle(self, ctx: commands.Context):
        """Set [botname]'s status to idle."""
        await self._set_my_status(ctx, discord.Status.idle)

    @_set_status.command(name="invisible", aliases=["offline"])
    @commands.bot_in_a_guild()
    @commands.is_owner()
    async def _set_status_invisible(self, ctx: commands.Context):
        """Set [botname]'s status to invisible."""
        await self._set_my_status(ctx, discord.Status.invisible)

    # -- End Bot Status Commands -- ###
    # -- Bot Roles Commands -- ###

    @_set.group(name="roles")
    @commands.guildowner()
    @commands.guild_only()
    async def _set_roles(self, ctx: commands.Context):
        """Set server's admin and mod roles for [botname]."""

    @_set_roles.command(name="addadminrole")
    @commands.guildowner()
    @commands.guild_only()
    async def _set_roles_addadminrole(self, ctx: commands.Context, *, role: discord.Role):
        """
        Adds an admin role for this server.

        Admins have the same access as Mods, plus additional admin level commands like:
         - `[p]set serverprefix`
         - `[p]addrole`
         - `[p]ban`
         - `[p]ignore guild`

         And more.

        **Examples:**
        - `[p]set roles addadminrole @Admins`
        - `[p]set roles addadminrole Super Admins`

        **Arguments:**
        - `<role>` - The role to add as an admin.
        """
        async with ctx.bot._config.guild(ctx.guild).admin_role() as roles:
            if role.id in roles:
                return await ctx.send(_("This role is already an admin role."))
            roles.append(role.id)
        await ctx.send(_("That role is now considered an admin role."))

    @_set_roles.command(name="addmodrole")
    @commands.guildowner()
    @commands.guild_only()
    async def _set_roles_addmodrole(self, ctx: commands.Context, *, role: discord.Role):
        """
        Adds a moderator role for this server.

        This grants access to moderator level commands like:
         - `[p]mute`
         - `[p]cleanup`
         - `[p]customcommand create`

         And more.

        **Examples:**
        - `[p]set roles addmodrole @Mods`
        - `[p]set roles addmodrole Loyal Helpers`

        **Arguments:**
        - `<role>` - The role to add as a moderator.
        """
        async with ctx.bot._config.guild(ctx.guild).mod_role() as roles:
            if role.id in roles:
                return await ctx.send(_("This role is already a mod role."))
            roles.append(role.id)
        await ctx.send(_("That role is now considered a mod role."))

    @_set_roles.command(
        name="removeadminrole", aliases=["remadmindrole", "deladminrole", "deleteadminrole"]
    )
    @commands.guildowner()
    @commands.guild_only()
    async def _set_roles_removeadminrole(self, ctx: commands.Context, *, role: discord.Role):
        """
        Removes an admin role for this server.

        **Examples:**
        - `[p]set roles removeadminrole @Admins`
        - `[p]set roles removeadminrole Super Admins`

        **Arguments:**
        - `<role>` - The role to remove from being an admin.
        """
        async with ctx.bot._config.guild(ctx.guild).admin_role() as roles:
            if role.id not in roles:
                return await ctx.send(_("That role was not an admin role to begin with."))
            roles.remove(role.id)
        await ctx.send(_("That role is no longer considered an admin role."))

    @_set_roles.command(
        name="removemodrole", aliases=["remmodrole", "delmodrole", "deletemodrole"]
    )
    @commands.guildowner()
    @commands.guild_only()
    async def _set_roles_removemodrole(self, ctx: commands.Context, *, role: discord.Role):
        """
        Removes a mod role for this server.

        **Examples:**
        - `[p]set roles removemodrole @Mods`
        - `[p]set roles removemodrole Loyal Helpers`

        **Arguments:**
        - `<role>` - The role to remove from being a moderator.
        """
        async with ctx.bot._config.guild(ctx.guild).mod_role() as roles:
            if role.id not in roles:
                return await ctx.send(_("That role was not a mod role to begin with."))
            roles.remove(role.id)
        await ctx.send(_("That role is no longer considered a mod role."))

    # -- End Set Roles Commands -- ###
    # -- Set Locale Commands -- ###

    @_set.group(name="locale", invoke_without_command=True)
    @commands.guildowner_or_permissions(manage_guild=True)
    async def _set_locale(self, ctx: commands.Context, language_code: str):
        """
        Changes [botname]'s locale in this server.

        Go to [Red's Crowdin page](https://translate.discord.red) to see locales that are available with translations.

        Use "default" to return to the bot's default set language.

        If you want to change bot's global locale, see `[p]set locale global` command.

        **Examples:**
        - `[p]set locale en-US`
        - `[p]set locale de-DE`
        - `[p]set locale fr-FR`
        - `[p]set locale pl-PL`
        - `[p]set locale default` - Resets to the global default locale.

        **Arguments:**
        - `<language_code>` - The default locale to use for the bot. This can be any language code with country code included.
        """
        if ctx.guild is None:
            await ctx.send_help()
            return
        await ctx.invoke(self._set_locale_local, language_code)

    @_set_locale.command(name="global")
    @commands.is_owner()
    async def _set_locale_global(self, ctx: commands.Context, language_code: str):
        """
        Changes [botname]'s default locale.

        This will be used when a server has not set a locale, or in DMs.

        Go to [Red's Crowdin page](https://translate.discord.red) to see locales that are available with translations.

        To reset to English, use "en-US".

        **Examples:**
        - `[p]set locale global en-US`
        - `[p]set locale global de-DE`
        - `[p]set locale global fr-FR`
        - `[p]set locale global pl-PL`

        **Arguments:**
        - `<language_code>` - The default locale to use for the bot. This can be any language code with country code included.
        """
        try:
            locale = BabelLocale.parse(language_code, sep="-")
        except (ValueError, UnknownLocaleError):
            await ctx.send(_("Invalid language code. Use format: `en-US`"))
            return
        if locale.territory is None:
            await ctx.send(
                _("Invalid format - language code has to include country code, e.g. `en-US`")
            )
            return
        standardized_locale_name = f"{locale.language}-{locale.territory}"
        i18n.set_locale(standardized_locale_name)
        await self.bot._i18n_cache.set_locale(None, standardized_locale_name)
        await i18n.set_contextual_locales_from_guild(self.bot, ctx.guild)
        await ctx.send(_("Global locale has been set."))

    @_set_locale.command(name="server", aliases=["local", "guild"])
    @commands.guild_only()
    @commands.guildowner_or_permissions(manage_guild=True)
    async def _set_locale_local(self, ctx: commands.Context, language_code: str):
        """
        Changes [botname]'s locale in this server.

        Go to [Red's Crowdin page](https://translate.discord.red) to see locales that are available with translations.

        Use "default" to return to the bot's default set language.

        **Examples:**
        - `[p]set locale server en-US`
        - `[p]set locale server de-DE`
        - `[p]set locale server fr-FR`
        - `[p]set locale server pl-PL`
        - `[p]set locale server default` - Resets to the global default locale.

        **Arguments:**
        - `<language_code>` - The default locale to use for the bot. This can be any language code with country code included.
        """
        if language_code.lower() == "default":
            global_locale = await self.bot._config.locale()
            i18n.set_contextual_locale(global_locale)
            await self.bot._i18n_cache.set_locale(ctx.guild, None)
            await ctx.send(_("Locale has been set to the default."))
            return
        try:
            locale = BabelLocale.parse(language_code, sep="-")
        except (ValueError, UnknownLocaleError):
            await ctx.send(_("Invalid language code. Use format: `en-US`"))
            return
        if locale.territory is None:
            await ctx.send(
                _("Invalid format - language code has to include country code, e.g. `en-US`")
            )
            return
        standardized_locale_name = f"{locale.language}-{locale.territory}"
        i18n.set_contextual_locale(standardized_locale_name)
        await self.bot._i18n_cache.set_locale(ctx.guild, standardized_locale_name)
        await ctx.send(_("Locale has been set."))

    @_set.group(name="regionalformat", aliases=["region"], invoke_without_command=True)
    @commands.guildowner_or_permissions(manage_guild=True)
    async def _set_regional_format(self, ctx: commands.Context, language_code: str):
        """
        Changes the bot's regional format in this server. This is used for formatting date, time and numbers.

        `language_code` can be any language code with country code included, e.g. `en-US`, `de-DE`, `fr-FR`, `pl-PL`, etc.
        Pass "reset" to `language_code` to base regional formatting on bot's locale in this server.

        If you want to change bot's global regional format, see `[p]set regionalformat global` command.

        **Examples:**
        - `[p]set regionalformat en-US`
        - `[p]set region de-DE`
        - `[p]set regionalformat reset` - Resets to the locale.

        **Arguments:**
        - `[language_code]` - The region format to use for the bot in this server.
        """
        if ctx.guild is None:
            await ctx.send_help()
            return
        await ctx.invoke(self._set_regional_format_local, language_code)

    @_set_regional_format.command(name="global")
    @commands.is_owner()
    async def _set_regional_format_global(self, ctx: commands.Context, language_code: str):
        """
        Changes the bot's regional format. This is used for formatting date, time and numbers.

        `language_code` can be any language code with country code included, e.g. `en-US`, `de-DE`, `fr-FR`, `pl-PL`, etc.
        Pass "reset" to `language_code` to base regional formatting on bot's locale.

        **Examples:**
        - `[p]set regionalformat global en-US`
        - `[p]set region global de-DE`
        - `[p]set regionalformat global reset` - Resets to the locale.

        **Arguments:**
        - `[language_code]` - The default region format to use for the bot.
        """
        if language_code.lower() == "reset":
            i18n.set_regional_format(None)
            await self.bot._i18n_cache.set_regional_format(None, None)
            await ctx.send(_("Global regional formatting will now be based on bot's locale."))
            return

        try:
            locale = BabelLocale.parse(language_code, sep="-")
        except (ValueError, UnknownLocaleError):
            await ctx.send(_("Invalid language code. Use format: `en-US`"))
            return
        if locale.territory is None:
            await ctx.send(
                _("Invalid format - language code has to include country code, e.g. `en-US`")
            )
            return
        standardized_locale_name = f"{locale.language}-{locale.territory}"
        i18n.set_regional_format(standardized_locale_name)
        await self.bot._i18n_cache.set_regional_format(None, standardized_locale_name)
        await ctx.send(
            _("Global regional formatting will now be based on `{language_code}` locale.").format(
                language_code=standardized_locale_name
            )
        )

    @_set_regional_format.command(name="server", aliases=["local", "guild"])
    @commands.guild_only()
    @commands.guildowner_or_permissions(manage_guild=True)
    async def _set_regional_format_local(self, ctx: commands.Context, language_code: str):
        """
        Changes the bot's regional format in this server. This is used for formatting date, time and numbers.

        `language_code` can be any language code with country code included, e.g. `en-US`, `de-DE`, `fr-FR`, `pl-PL`, etc.
        Pass "reset" to `language_code` to base regional formatting on bot's locale in this server.

        **Examples:**
        - `[p]set regionalformat server en-US`
        - `[p]set region local de-DE`
        - `[p]set regionalformat server reset` - Resets to the locale.

        **Arguments:**
        - `[language_code]` - The region format to use for the bot in this server.
        """
        if language_code.lower() == "reset":
            i18n.set_contextual_regional_format(None)
            await self.bot._i18n_cache.set_regional_format(ctx.guild, None)
            await ctx.send(
                _("Regional formatting will now be based on bot's locale in this server.")
            )
            return

        try:
            locale = BabelLocale.parse(language_code, sep="-")
        except (ValueError, UnknownLocaleError):
            await ctx.send(_("Invalid language code. Use format: `en-US`"))
            return
        if locale.territory is None:
            await ctx.send(
                _("Invalid format - language code has to include country code, e.g. `en-US`")
            )
            return
        standardized_locale_name = f"{locale.language}-{locale.territory}"
        i18n.set_contextual_regional_format(standardized_locale_name)
        await self.bot._i18n_cache.set_regional_format(ctx.guild, standardized_locale_name)
        await ctx.send(
            _("Regional formatting will now be based on `{language_code}` locale.").format(
                language_code=standardized_locale_name
            )
        )

    # -- End Set Locale Commands -- ###
    # -- Set Api Commands -- ###

    @_set.group(name="api", invoke_without_command=True)
    @commands.is_owner()
    async def _set_api(
        self,
        ctx: commands.Context,
        service: Optional[str] = None,
        *,
        tokens: Optional[TokenConverter] = None,
    ):
        """
        Commands to set, list or remove various external API tokens.

        This setting will be asked for by some 3rd party cogs and some core cogs.

        If passed without the `<service>` or `<tokens>` arguments it will allow you to open a modal to set your API keys securely.

        To add the keys provide the service name and the tokens as a comma separated
        list of key,values as described by the cog requesting this command.

        Note: API tokens are sensitive, so this command should only be used in a private channel or in DM with the bot.

        **Examples:**
        - `[p]set api`
        - `[p]set api spotify`
        - `[p]set api spotify redirect_uri localhost`
        - `[p]set api github client_id,whoops client_secret,whoops`

        **Arguments:**
        - `<service>` - The service you're adding tokens to.
        - `<tokens>` - Pairs of token keys and values. The key and value should be separated by one of ` `, `,`, or `;`.
        """
        if service is None:  # Handled in order of missing operations
            await ctx.send(_("Click the button below to set your keys."), view=SetApiView())
        elif tokens is None:
            await ctx.send(
                _("Click the button below to set your keys."),
                view=SetApiView(default_service=service),
            )
        else:
            if ctx.bot_permissions.manage_messages:
                await ctx.message.delete()
            await ctx.bot.set_shared_api_tokens(service, **tokens)
            await ctx.send(_("`{service}` API tokens have been set.").format(service=service))

    @_set_api.command(name="list")
    async def _set_api_list(self, ctx: commands.Context):
        """
        Show all external API services along with their keys that have been set.

        Secrets are not shown.

        **Example:**
        - `[p]set api list`
        """

        services: dict = await ctx.bot.get_shared_api_tokens()
        if not services:
            await ctx.send(_("No API services have been set yet."))
            return

        sorted_services = sorted(services.keys(), key=str.lower)

        joined = _("Set API services:\n") if len(services) > 1 else _("Set API service:\n")
        for service_name in sorted_services:
            joined += "+ {}\n".format(service_name)
            for key_name in services[service_name].keys():
                joined += "  - {}\n".format(key_name)
        for page in pagify(joined, ["\n"], shorten_by=16):
            await ctx.send(box(page.lstrip(" "), lang="diff"))

    @_set_api.command(name="remove", require_var_positional=True)
    async def _set_api_remove(self, ctx: commands.Context, *services: str):
        """
        Remove the given services with all their keys and tokens.

        **Examples:**
        - `[p]set api remove spotify`
        - `[p]set api remove github youtube`

        **Arguments:**
        - `<services...>` - The services to remove."""
        bot_services = (await ctx.bot.get_shared_api_tokens()).keys()
        services = [s for s in services if s in bot_services]

        if services:
            await self.bot.remove_shared_api_services(*services)
            if len(services) > 1:
                msg = _("Services deleted successfully:\n{services_list}").format(
                    services_list=humanize_list(services)
                )
            else:
                msg = _("Service deleted successfully: {service_name}").format(
                    service_name=services[0]
                )
            await ctx.send(msg)
        else:
            await ctx.send(_("None of the services you provided had any keys set."))

    # -- End Set Api Commands -- ###
    # -- Set Ownernotifications Commands -- ###

    @commands.is_owner()
    @_set.group(name="ownernotifications")
    async def _set_ownernotifications(self, ctx: commands.Context):
        """
        Commands for configuring owner notifications.

        Owner notifications include usage of `[p]contact` and available Red updates.
        """
        pass

    @_set_ownernotifications.command(name="optin")
    async def _set_ownernotifications_optin(self, ctx: commands.Context):
        """
        Opt-in on receiving owner notifications.

        This is the default state.

        Note: This will only resume sending owner notifications to your DMs.
            Additional owners and destinations will not be affected.

        **Example:**
        - `[p]set ownernotifications optin`
        """
        async with ctx.bot._config.owner_opt_out_list() as opt_outs:
            if ctx.author.id in opt_outs:
                opt_outs.remove(ctx.author.id)

        await ctx.tick()

    @_set_ownernotifications.command(name="optout")
    async def _set_ownernotifications_optout(self, ctx: commands.Context):
        """
        Opt-out of receiving owner notifications.

        Note: This will only stop sending owner notifications to your DMs.
            Additional owners and destinations will still receive notifications.

        **Example:**
        - `[p]set ownernotifications optout`
        """
        async with ctx.bot._config.owner_opt_out_list() as opt_outs:
            if ctx.author.id not in opt_outs:
                opt_outs.append(ctx.author.id)

        await ctx.tick()

    @_set_ownernotifications.command(name="adddestination")
    async def _set_ownernotifications_adddestination(
        self, ctx: commands.Context, *, channel: Union[discord.TextChannel, discord.VoiceChannel]
    ):
        """
        Adds a destination text channel to receive owner notifications.

        **Examples:**
        - `[p]set ownernotifications adddestination #owner-notifications`
        - `[p]set ownernotifications adddestination 168091848718417920` - Accepts channel IDs.

        **Arguments:**
        - `<channel>` - The channel to send owner notifications to.
        """
        async with ctx.bot._config.extra_owner_destinations() as extras:
            if channel.id not in extras:
                extras.append(channel.id)

        await ctx.tick()

    @_set_ownernotifications.command(
        name="removedestination", aliases=["remdestination", "deletedestination", "deldestination"]
    )
    async def _set_ownernotifications_removedestination(
        self,
        ctx: commands.Context,
        *,
        channel: Union[discord.TextChannel, discord.VoiceChannel, int],
    ):
        """
        Removes a destination text channel from receiving owner notifications.

        **Examples:**
        - `[p]set ownernotifications removedestination #owner-notifications`
        - `[p]set ownernotifications deletedestination 168091848718417920` - Accepts channel IDs.

        **Arguments:**
        - `<channel>` - The channel to stop sending owner notifications to.
        """

        try:
            channel_id = channel.id
        except AttributeError:
            channel_id = channel

        async with ctx.bot._config.extra_owner_destinations() as extras:
            if channel_id in extras:
                extras.remove(channel_id)

        await ctx.tick()

    @_set_ownernotifications.command(name="listdestinations")
    async def _set_ownernotifications_listdestinations(self, ctx: commands.Context):
        """
        Lists the configured extra destinations for owner notifications.

        **Example:**
        - `[p]set ownernotifications listdestinations`
        """

        channel_ids = await ctx.bot._config.extra_owner_destinations()

        if not channel_ids:
            await ctx.send(_("There are no extra channels being sent to."))
            return

        data = []

        for channel_id in channel_ids:
            channel = ctx.bot.get_channel(channel_id)
            if channel:
                # This includes the channel name in case the user can't see the channel.
                data.append(f"{channel.mention} {channel} ({channel.id})")
            else:
                data.append(_("Unknown channel with id: {id}").format(id=channel_id))

        output = "\n".join(data)
        for page in pagify(output):
            await ctx.send(page)

    # -- End Set Ownernotifications Commands -- ###

    @_set.command(name="showsettings")
    async def _set_showsettings(self, ctx: commands.Context, server: discord.Guild = None):
        """
        Show the current settings for [botname]. Accepts optional guild parameter if its prefix must be recovered.
        """
        if server is None:
            server = ctx.guild

        if server:
            guild_data = await ctx.bot._config.guild(server).all()
            guild = server
            admin_role_ids = guild_data["admin_role"]
            admin_role_names = [r.name for r in guild.roles if r.id in admin_role_ids]
            admin_roles_str = (
                humanize_list(admin_role_names) if admin_role_names else _("Not Set.")
            )
            mod_role_ids = guild_data["mod_role"]
            mod_role_names = [r.name for r in guild.roles if r.id in mod_role_ids]
            mod_roles_str = humanize_list(mod_role_names) if mod_role_names else _("Not Set.")

            guild_locale = await i18n.get_locale_from_guild(self.bot, server)
            guild_regional_format = (
                await i18n.get_regional_format_from_guild(self.bot, server) or guild_locale
            )

            guild_settings = _(
                "Admin roles: {admin}\n"
                "Mod roles: {mod}\n"
                "Locale: {guild_locale}\n"
                "Regional format: {guild_regional_format}\n"
            ).format(
                admin=admin_roles_str,
                mod=mod_roles_str,
                guild_locale=guild_locale,
                guild_regional_format=guild_regional_format,
            )
        else:
            guild_settings = ""

        prefixes = await ctx.bot._prefix_cache.get_prefixes(server)
        global_data = await ctx.bot._config.all()
        locale = global_data["locale"]
        regional_format = global_data["regional_format"] or locale
        colour = discord.Colour(global_data["color"])

        prefix_string = " ".join(prefixes)
        settings = _(
            "{bot_name} Settings:\n\n"
            "Prefixes: {prefixes}\n"
            "{guild_settings}"
            "Global locale: {locale}\n"
            "Global regional format: {regional_format}\n"
            "Default embed colour: {colour}"
        ).format(
            bot_name=ctx.bot.user.name,
            prefixes=prefix_string,
            guild_settings=guild_settings,
            locale=locale,
            regional_format=regional_format,
            colour=colour,
        )
        for page in pagify(settings):
            await ctx.send(box(page))

    @commands.guildowner_or_permissions(administrator=True)
    @_set.command(name="deletedelay")
    @commands.guild_only()
    async def _set_deletedelay(self, ctx: commands.Context, time: int = None):
        """Set the delay until the bot removes the command message.

        Must be between -1 and 60.

        Set to -1 to disable this feature.

        This is only applied to the current server and not globally.

        **Examples:**
        - `[p]set deletedelay` - Shows the current delete delay setting.
        - `[p]set deletedelay 60` - Sets the delete delay to the max of 60 seconds.
        - `[p]set deletedelay -1` - Disables deleting command messages.

        **Arguments:**
        - `[time]` - The seconds to wait before deleting the command message. Use -1 to disable.
        """
        guild = ctx.guild
        if time is not None:
            time = min(max(time, -1), 60)  # Enforces the time limits
            await ctx.bot._config.guild(guild).delete_delay.set(time)
            if time == -1:
                await ctx.send(_("Command deleting disabled."))
            else:
                await ctx.send(_("Delete delay set to {num} seconds.").format(num=time))
        else:
            delay = await ctx.bot._config.guild(guild).delete_delay()
            if delay != -1:
                await ctx.send(
                    _(
                        "Bot will delete command messages after"
                        " {num} seconds. Set this value to -1 to"
                        " stop deleting messages"
                    ).format(num=delay)
                )
            else:
                await ctx.send(_("I will not delete command messages."))

    @_set.command(name="usebotcolour", aliases=["usebotcolor"])
    @commands.guildowner()
    @commands.guild_only()
    async def _set_usebotcolour(self, ctx: commands.Context):
        """
        Toggle whether to use the bot owner-configured colour for embeds.

        Default is to use the bot's configured colour.
        Otherwise, the colour used will be the colour of the bot's top role.

        **Example:**
        - `[p]set usebotcolour`
        """
        current_setting = await ctx.bot._config.guild(ctx.guild).use_bot_color()
        await ctx.bot._config.guild(ctx.guild).use_bot_color.set(not current_setting)
        await ctx.send(
            _("The bot {} use its configured color for embeds.").format(
                _("will not") if not current_setting else _("will")
            )
        )

    @_set.command(name="serverfuzzy")
    @commands.guildowner()
    @commands.guild_only()
    async def _set_serverfuzzy(self, ctx: commands.Context):
        """
        Toggle whether to enable fuzzy command search for the server.

        This allows the bot to identify potential misspelled commands and offer corrections.

        Note: This can be processor intensive and may be unsuitable for larger servers.

        Default is for fuzzy command search to be disabled.

        **Example:**
        - `[p]set serverfuzzy`
        """
        current_setting = await ctx.bot._config.guild(ctx.guild).fuzzy()
        await ctx.bot._config.guild(ctx.guild).fuzzy.set(not current_setting)
        await ctx.send(
            _("Fuzzy command search has been {} for this server.").format(
                _("disabled") if current_setting else _("enabled")
            )
        )

    @_set.command(name="fuzzy")
    @commands.is_owner()
    async def _set_fuzzy(self, ctx: commands.Context):
        """
        Toggle whether to enable fuzzy command search in DMs.

        This allows the bot to identify potential misspelled commands and offer corrections.

        Default is for fuzzy command search to be disabled.

        **Example:**
        - `[p]set fuzzy`
        """
        current_setting = await ctx.bot._config.fuzzy()
        await ctx.bot._config.fuzzy.set(not current_setting)
        await ctx.send(
            _("Fuzzy command search has been {} in DMs.").format(
                _("disabled") if current_setting else _("enabled")
            )
        )

    @_set.command(name="colour", aliases=["color"])
    @commands.is_owner()
    async def _set_colour(self, ctx: commands.Context, *, colour: discord.Colour = None):
        """
        Sets a default colour to be used for the bot's embeds.

        Acceptable values for the colour parameter can be found at:

        https://discordpy.readthedocs.io/en/stable/ext/commands/api.html#discord.ext.commands.ColourConverter

        **Examples:**
        - `[p]set colour dark red`
        - `[p]set colour blurple`
        - `[p]set colour 0x5DADE2`
        - `[p]set color 0x#FDFEFE`
        - `[p]set color #7F8C8D`

        **Arguments:**
        - `[colour]` - The colour to use for embeds. Leave blank to set to the default value (red).
        """
        if colour is None:
            ctx.bot._color = discord.Color.red()
            await ctx.bot._config.color.set(discord.Color.red().value)
            return await ctx.send(_("The color has been reset."))
        ctx.bot._color = colour
        await ctx.bot._config.color.set(colour.value)
        await ctx.send(_("The color has been set."))

    @_set.command(
        name="prefix",
        aliases=["prefixes", "globalprefix", "globalprefixes"],
        require_var_positional=True,
    )
    @commands.is_owner()
    async def _set_prefix(self, ctx: commands.Context, *prefixes: str):
        """Sets [botname]'s global prefix(es).

        Warning: This is not additive. It will replace all current prefixes.

        See also the `--mentionable` flag to enable mentioning the bot as the prefix.

        **Examples:**
        - `[p]set prefix !`
        - `[p]set prefix "! "` - Quotes are needed to use spaces in prefixes.
        - `[p]set prefix "@[botname] "` - This uses a mention as the prefix. See also the `--mentionable` flag.
        - `[p]set prefix ! ? .` - Sets multiple prefixes.

        **Arguments:**
        - `<prefixes...>` - The prefixes the bot will respond to globally.
        """
        if any(prefix.startswith("/") for prefix in prefixes):
            await ctx.send(
                _("Prefixes cannot start with '/', as it conflicts with Discord's slash commands.")
            )
            return
        if any(len(x) > MAX_PREFIX_LENGTH for x in prefixes):
            await ctx.send(
                _(
                    "Warning: A prefix is above the recommended length (25 characters).\n"
                    "Do you want to continue?"
                )
                + " (yes/no)"
            )
            pred = MessagePredicate.yes_or_no(ctx)
            try:
                await self.bot.wait_for("message", check=pred, timeout=30)
            except asyncio.TimeoutError:
                await ctx.send(_("Response timed out."))
                return
            else:
                if pred.result is False:
                    await ctx.send(_("Cancelled."))
                    return
        await ctx.bot.set_prefixes(guild=None, prefixes=prefixes)
        if len(prefixes) == 1:
            await ctx.send(_("Prefix set."))
        else:
            await ctx.send(_("Prefixes set."))

    @_set.command(name="serverprefix", aliases=["serverprefixes"])
    @commands.admin_or_permissions(manage_guild=True)
    async def _set_serverprefix(
        self, ctx: commands.Context, server: Optional[discord.Guild], *prefixes: str
    ):
        """
        Sets [botname]'s server prefix(es).

        Warning: This will override global prefixes, the bot will not respond to any global prefixes in this server.
            This is not additive. It will replace all current server prefixes.
            A prefix cannot have more than 25 characters.

        **Examples:**
        - `[p]set serverprefix !`
        - `[p]set serverprefix "! "` - Quotes are needed to use spaces in prefixes.
        - `[p]set serverprefix "@[botname] "` - This uses a mention as the prefix.
        - `[p]set serverprefix ! ? .` - Sets multiple prefixes.
        - `[p]set serverprefix "Red - Discord Bot" ? - Sets the prefix for a specific server. Quotes are needed to use spaces in the server name.

        **Arguments:**
        - `[prefixes...]` - The prefixes the bot will respond to on this server. Leave blank to clear server prefixes.
        """
        if server is None:
            server = ctx.guild

        if not prefixes:
            await ctx.bot.set_prefixes(guild=server, prefixes=[])
            await ctx.send(_("Server prefixes have been reset."))
            return
        if any(prefix.startswith("/") for prefix in prefixes):
            await ctx.send(
                _("Prefixes cannot start with '/', as it conflicts with Discord's slash commands.")
            )
            return
        if any(len(x) > MAX_PREFIX_LENGTH for x in prefixes):
            await ctx.send(_("You cannot have a prefix longer than 25 characters."))
            return
        prefixes = sorted(prefixes, reverse=True)
        await ctx.bot.set_prefixes(guild=server, prefixes=prefixes)
        if len(prefixes) == 1:
            await ctx.send(_("Server prefix set."))
        else:
            await ctx.send(_("Server prefixes set."))

    @_set.command(name="usebuttons")
    @commands.is_owner()
    async def _set_usebuttons(self, ctx: commands.Context, use_buttons: bool = None):
        """
        Set a global bot variable for using buttons in menus.

        When enabled, all usage of cores menus API will use buttons instead of reactions.

        This defaults to False.
        Using this without a setting will toggle.

        **Examples:**
            - `[p]set usebuttons True` - Enables using buttons.
            - `[p]helpset usebuttons` - Toggles the value.

        **Arguments:**
            - `[use_buttons]` - Whether to use buttons. Leave blank to toggle.
        """
        if use_buttons is None:
            use_buttons = not await ctx.bot._config.use_buttons()
        await ctx.bot._config.use_buttons.set(use_buttons)
        if use_buttons:
            await ctx.send(_("I will use buttons on basic menus."))
        else:
            await ctx.send(_("I will not use buttons on basic menus."))

    @_set.command(name="errormsg")
    @commands.is_owner()
    async def _set_errormsg(self, ctx: commands.Context, *, msg: str = None):
        """
        Set the message that will be sent on uncaught bot errors.

        To include the command name in the message, use the `{command}` placeholder.

        If you omit the `msg` argument, the message will be reset to the default one.

        **Examples:**
            - `[p]set errormsg` - Resets the error message back to the default: "Error in command '{command}'.". If the command invoker is one of the bot owners, the message will also include "Check your console or logs for details.".
            - `[p]set errormsg Oops, the command {command} has failed! Please try again later.` - Sets the error message to a custom one.

        **Arguments:**
            - `[msg]` - The custom error message. Must be less than 1000 characters. Omit to reset to the default one.
        """
        if msg is not None and len(msg) >= 1000:
            return await ctx.send(_("The message must be less than 1000 characters."))

        if msg is not None:
            await self.bot._config.invoke_error_msg.set(msg)
            content = _("Successfully updated the error message.")
        else:
            await self.bot._config.invoke_error_msg.clear()
            content = _("Successfully reset the error message back to the default one.")

        await ctx.send(content)

    @commands.group()
    @commands.is_owner()
    async def helpset(self, ctx: commands.Context):
        """
        Commands to manage settings for the help command.

        All help settings are applied globally.
        """
        pass

    @helpset.command(name="showsettings")
    async def helpset_showsettings(self, ctx: commands.Context):
        """
        Show the current help settings.

        Warning: These settings may not be accurate if the default formatter is not in use.

        **Example:**
        - `[p]helpset showsettings`
        """

        help_settings = await commands.help.HelpSettings.from_context(ctx)

        if type(ctx.bot._help_formatter) is commands.help.RedHelpFormatter:
            message = help_settings.pretty
        else:
            message = _(
                "Warning: The default formatter is not in use, these settings may not apply."
            )
            message += f"\n\n{help_settings.pretty}"

        for page in pagify(message):
            await ctx.send(page)

    @helpset.command(name="resetformatter")
    async def helpset_resetformatter(self, ctx: commands.Context):
        """
        This resets [botname]'s help formatter to the default formatter.

        **Example:**
        - `[p]helpset resetformatter`
        """

        ctx.bot.reset_help_formatter()
        await ctx.send(
            _(
                "The help formatter has been reset. "
                "This will not prevent cogs from modifying help, "
                "you may need to remove a cog if this has been an issue."
            )
        )

    @helpset.command(name="resetsettings")
    async def helpset_resetsettings(self, ctx: commands.Context):
        """
        This resets [botname]'s help settings to their defaults.

        This may not have an impact when using custom formatters from 3rd party cogs

        **Example:**
        - `[p]helpset resetsettings`
        """
        await ctx.bot._config.help.clear()
        await ctx.send(
            _(
                "The help settings have been reset to their defaults. "
                "This may not have an impact when using 3rd party help formatters."
            )
        )

    @helpset.command(name="usemenus")
    async def helpset_usemenus(
        self,
        ctx: commands.Context,
        use_menus: Literal["buttons", "reactions", "select", "selectonly", "disable"],
    ):
        """
        Allows the help command to be sent as a paginated menu instead of separate
        messages.

        When "reactions", "buttons", "select", or "selectonly" is passed,
         `[p]help` will only show one page at a time
        and will use the associated control scheme to navigate between pages.

         **Examples:**
        - `[p]helpset usemenus reactions` - Enables using reaction menus.
        - `[p]helpset usemenus buttons` - Enables using button menus.
        - `[p]helpset usemenus select` - Enables buttons with a select menu.
        - `[p]helpset usemenus selectonly` - Enables a select menu only on help.
        - `[p]helpset usemenus disable` - Disables help menus.

        **Arguments:**
            - `<"buttons"|"reactions"|"select"|"selectonly"|"disable">` - Whether to use `buttons`,
            `reactions`, `select`, `selectonly`, or no menus.
        """
        if use_menus == "selectonly":
            msg = _("Help will use the select menu only.")
            await ctx.bot._config.help.use_menus.set(4)
        if use_menus == "select":
            msg = _("Help will use button menus and add a select menu.")
            await ctx.bot._config.help.use_menus.set(3)
        if use_menus == "buttons":
            msg = _("Help will use button menus.")
            await ctx.bot._config.help.use_menus.set(2)
        if use_menus == "reactions":
            msg = _("Help will use reaction menus.")
            await ctx.bot._config.help.use_menus.set(1)
        if use_menus == "disable":
            msg = _("Help will not use menus.")
            await ctx.bot._config.help.use_menus.set(0)

        await ctx.send(msg)

    @helpset.command(name="showhidden")
    async def helpset_showhidden(self, ctx: commands.Context, show_hidden: bool = None):
        """
        This allows the help command to show hidden commands.

        This defaults to False.
        Using this without a setting will toggle.

        **Examples:**
        - `[p]helpset showhidden True` - Enables showing hidden commands.
        - `[p]helpset showhidden` - Toggles the value.

        **Arguments:**
        - `[show_hidden]` - Whether to use show hidden commands in help. Leave blank to toggle.
        """
        if show_hidden is None:
            show_hidden = not await ctx.bot._config.help.show_hidden()
        await ctx.bot._config.help.show_hidden.set(show_hidden)
        if show_hidden:
            await ctx.send(_("Help will not filter hidden commands."))
        else:
            await ctx.send(_("Help will filter hidden commands."))

    @helpset.command(name="showaliases")
    async def helpset_showaliases(self, ctx: commands.Context, show_aliases: bool = None):
        """
        This allows the help command to show existing commands aliases if there is any.

        This defaults to True.
        Using this without a setting will toggle.

        **Examples:**
        - `[p]helpset showaliases False` - Disables showing aliases on this server.
        - `[p]helpset showaliases` - Toggles the value.

        **Arguments:**
        - `[show_aliases]` - Whether to include aliases in help. Leave blank to toggle.
        """
        if show_aliases is None:
            show_aliases = not await ctx.bot._config.help.show_aliases()
        await ctx.bot._config.help.show_aliases.set(show_aliases)
        if show_aliases:
            await ctx.send(_("Help will now show command aliases."))
        else:
            await ctx.send(_("Help will no longer show command aliases."))

    @helpset.command(name="usetick")
    async def helpset_usetick(self, ctx: commands.Context, use_tick: bool = None):
        """
        This allows the help command message to be ticked if help is sent to a DM.

        Ticking is reacting to the help message with a ✅.

        Defaults to False.
        Using this without a setting will toggle.

        Note: This is only used when the bot is not using menus.

        **Examples:**
        - `[p]helpset usetick False` - Disables ticking when help is sent to DMs.
        - `[p]helpset usetick` - Toggles the value.

        **Arguments:**
        - `[use_tick]` - Whether to tick the help command when help is sent to DMs. Leave blank to toggle.
        """
        if use_tick is None:
            use_tick = not await ctx.bot._config.help.use_tick()
        await ctx.bot._config.help.use_tick.set(use_tick)
        if use_tick:
            await ctx.send(_("Help will now tick the command when sent in a DM."))
        else:
            await ctx.send(_("Help will not tick the command when sent in a DM."))

    @helpset.command(name="verifychecks")
    async def helpset_permfilter(self, ctx: commands.Context, verify: bool = None):
        """
        Sets if commands which can't be run in the current context should be filtered from help.

        Defaults to True.
        Using this without a setting will toggle.

        **Examples:**
        - `[p]helpset verifychecks False` - Enables showing unusable commands in help.
        - `[p]helpset verifychecks` - Toggles the value.

        **Arguments:**
        - `[verify]` - Whether to hide unusable commands in help. Leave blank to toggle.
        """
        if verify is None:
            verify = not await ctx.bot._config.help.verify_checks()
        await ctx.bot._config.help.verify_checks.set(verify)
        if verify:
            await ctx.send(_("Help will only show for commands which can be run."))
        else:
            await ctx.send(_("Help will show up without checking if the commands can be run."))

    @helpset.command(name="verifyexists")
    async def helpset_verifyexists(self, ctx: commands.Context, verify: bool = None):
        """
        Sets whether the bot should respond to help commands for nonexistent topics.

        When enabled, this will indicate the existence of help topics, even if the user can't use it.

        Note: This setting on its own does not fully prevent command enumeration.

        Defaults to False.
        Using this without a setting will toggle.

        **Examples:**
        - `[p]helpset verifyexists True` - Enables sending help for nonexistent topics.
        - `[p]helpset verifyexists` - Toggles the value.

        **Arguments:**
        - `[verify]` - Whether to respond to help for nonexistent topics. Leave blank to toggle.
        """
        if verify is None:
            verify = not await ctx.bot._config.help.verify_exists()
        await ctx.bot._config.help.verify_exists.set(verify)
        if verify:
            await ctx.send(_("Help will verify the existence of help topics."))
        else:
            await ctx.send(
                _(
                    "Help will only verify the existence of "
                    "help topics via fuzzy help (if enabled)."
                )
            )

    @helpset.command(name="pagecharlimit")
    async def helpset_pagecharlimt(self, ctx: commands.Context, limit: int):
        """Set the character limit for each page in the help message.

        Note: This setting only applies to embedded help.

        The default value is 1000 characters. The minimum value is 500.
        The maximum is based on the lower of what you provide and what discord allows.

        Please note that setting a relatively small character limit may
        mean some pages will exceed this limit.

        **Example:**
        - `[p]helpset pagecharlimit 1500`

        **Arguments:**
        - `<limit>` - The max amount of characters to show per page in the help message.
        """
        if limit < 500:
            await ctx.send(_("You must give a value of at least 500 characters."))
            return

        await ctx.bot._config.help.page_char_limit.set(limit)
        await ctx.send(_("Done. The character limit per page has been set to {}.").format(limit))

    @helpset.command(name="maxpages")
    async def helpset_maxpages(self, ctx: commands.Context, pages: int):
        """Set the maximum number of help pages sent in a server channel.

        Note: This setting does not apply to menu help.

        If a help message contains more pages than this value, the help message will
        be sent to the command author via DM. This is to help reduce spam in server
        text channels.

        The default value is 2 pages.

        **Examples:**
        - `[p]helpset maxpages 50` - Basically never send help to DMs.
        - `[p]helpset maxpages 0` - Always send help to DMs.

        **Arguments:**
        - `<limit>` - The max pages allowed to send per help in a server.
        """
        if pages < 0:
            await ctx.send(_("You must give a value of zero or greater!"))
            return

        await ctx.bot._config.help.max_pages_in_guild.set(pages)
        await ctx.send(_("Done. The page limit has been set to {}.").format(pages))

    @helpset.command(name="deletedelay")
    @commands.bot_has_permissions(manage_messages=True)
    async def helpset_deletedelay(self, ctx: commands.Context, seconds: int):
        """Set the delay after which help pages will be deleted.

        The setting is disabled by default, and only applies to non-menu help,
        sent in server text channels.
        Setting the delay to 0 disables this feature.

        The bot has to have MANAGE_MESSAGES permission for this to work.

        **Examples:**
        - `[p]helpset deletedelay 60` - Delete the help pages after a minute.
        - `[p]helpset deletedelay 1` - Delete the help pages as quickly as possible.
        - `[p]helpset deletedelay 1209600` - Max time to wait before deleting (14 days).
        - `[p]helpset deletedelay 0` - Disable deleting help pages.

        **Arguments:**
        - `<seconds>` - The seconds to wait before deleting help pages.
        """
        if seconds < 0:
            await ctx.send(_("You must give a value of zero or greater!"))
            return
        if seconds > 60 * 60 * 24 * 14:  # 14 days
            await ctx.send(_("The delay cannot be longer than 14 days!"))
            return

        await ctx.bot._config.help.delete_delay.set(seconds)
        if seconds == 0:
            await ctx.send(_("Done. Help messages will not be deleted now."))
        else:
            await ctx.send(_("Done. The delete delay has been set to {} seconds.").format(seconds))

    @helpset.command(name="reacttimeout")
    async def helpset_reacttimeout(self, ctx: commands.Context, seconds: int):
        """Set the timeout for reactions, if menus are enabled.

        The default is 30 seconds.
        The timeout has to be between 15 and 300 seconds.

        **Examples:**
        - `[p]helpset reacttimeout 30` - The default timeout.
        - `[p]helpset reacttimeout 60` - Timeout of 1 minute.
        - `[p]helpset reacttimeout 15` - Minimum allowed timeout.
        - `[p]helpset reacttimeout 300` - Max allowed timeout (5 mins).

        **Arguments:**
        - `<seconds>` - The timeout, in seconds, of the reactions.
        """
        if seconds < 15:
            await ctx.send(_("You must give a value of at least 15 seconds!"))
            return
        if seconds > 300:
            await ctx.send(_("The timeout cannot be greater than 5 minutes!"))
            return

        await ctx.bot._config.help.react_timeout.set(seconds)
        await ctx.send(_("Done. The reaction timeout has been set to {} seconds.").format(seconds))

    @helpset.command(name="tagline")
    async def helpset_tagline(self, ctx: commands.Context, *, tagline: str = None):
        """
        Set the tagline to be used.

        The maximum tagline length is 2048 characters.
        This setting only applies to embedded help. If no tagline is specified, the default will be used instead.

        **Examples:**
        - `[p]helpset tagline Thanks for using the bot!`
        - `[p]helpset tagline` - Resets the tagline to the default.

        **Arguments:**
        - `[tagline]` - The tagline to appear at the bottom of help embeds. Leave blank to reset.
        """
        if tagline is None:
            await ctx.bot._config.help.tagline.set("")
            return await ctx.send(_("The tagline has been reset."))

        if len(tagline) > 2048:
            await ctx.send(
                _(
                    "Your tagline is too long! Please shorten it to be "
                    "no more than 2048 characters long."
                )
            )
            return

        await ctx.bot._config.help.tagline.set(tagline)
        await ctx.send(_("The tagline has been set."))

    @commands.command(cooldown_after_parsing=True)
    @commands.cooldown(1, 60, commands.BucketType.user)
    async def contact(self, ctx: commands.Context, *, message: str):
        """Sends a message to the owner.

        This is limited to one message every 60 seconds per person.

        **Example:**
        - `[p]contact Help! The bot has become sentient!`

        **Arguments:**
        - `[message]` - The message to send to the owner.
        """
        guild = ctx.message.guild
        author = ctx.message.author
        footer = _("User ID: {}").format(author.id)

        if ctx.guild is None:
            source = _("through DM")
        else:
            source = _("from {}").format(guild)
            footer += _(" | Server ID: {}").format(guild.id)

        prefixes = await ctx.bot.get_valid_prefixes()
        prefix = re.sub(rf"<@!?{ctx.me.id}>", f"@{ctx.me.name}".replace("\\", r"\\"), prefixes[0])

        content = _("Use `{}dm {} <text>` to reply to this user").format(prefix, author.id)

        description = _("Sent by {} {}").format(author, source)

        destinations = await ctx.bot.get_owner_notification_destinations()

        if not destinations:
            await ctx.send(_("I've been configured not to send this anywhere."))
            return

        successful = False

        for destination in destinations:
            is_dm = isinstance(destination, discord.User)
            if not is_dm and not destination.permissions_for(destination.guild.me).send_messages:
                continue

            if await ctx.bot.embed_requested(destination, command=ctx.command):
                color = await ctx.bot.get_embed_color(destination)

                e = discord.Embed(colour=color, description=message)
                e.set_author(name=description, icon_url=author.display_avatar)
                e.set_footer(text=f"{footer}\n{content}")

                try:
                    await destination.send(embed=e)
                except discord.Forbidden:
                    log.exception(f"Contact failed to {destination}({destination.id})")
                    # Should this automatically opt them out?
                except discord.HTTPException:
                    log.exception(
                        f"An unexpected error happened while attempting to"
                        f" send contact to {destination}({destination.id})"
                    )
                else:
                    successful = True
            else:
                msg_text = "{}\nMessage:\n\n{}\n{}".format(description, message, footer)

                try:
                    await destination.send("{}\n{}".format(content, box(msg_text)))
                except discord.Forbidden:
                    log.exception(f"Contact failed to {destination}({destination.id})")
                    # Should this automatically opt them out?
                except discord.HTTPException:
                    log.exception(
                        f"An unexpected error happened while attempting to"
                        f" send contact to {destination}({destination.id})"
                    )
                else:
                    successful = True

        if successful:
            await ctx.send(_("Your message has been sent."))
        else:
            await ctx.send(_("I'm unable to deliver your message. Sorry."))

    @commands.command()
    @commands.is_owner()
    async def dm(self, ctx: commands.Context, user_id: int, *, message: str):
        """Sends a DM to a user.

        This command needs a user ID to work.

        To get a user ID, go to Discord's settings and open the 'Appearance' tab.
        Enable 'Developer Mode', then right click a user and click on 'Copy ID'.

        **Example:**
        - `[p]dm 262626262626262626 Do you like me? Yes / No`

        **Arguments:**
        - `[message]` - The message to dm to the user.
        """
        destination = self.bot.get_user(user_id)
        if destination is None or destination.bot:
            await ctx.send(
                _(
                    "Invalid ID, user not found, or user is a bot. "
                    "You can only send messages to people I share "
                    "a server with."
                )
            )
            return

        prefixes = await ctx.bot.get_valid_prefixes()
        prefix = re.sub(rf"<@!?{ctx.me.id}>", f"@{ctx.me.name}".replace("\\", r"\\"), prefixes[0])
        description = _("Owner of {}").format(ctx.bot.user)
        content = _("You can reply to this message with {}contact").format(prefix)
        if await ctx.embed_requested():
            e = discord.Embed(colour=await ctx.embed_colour(), description=message)

            e.set_footer(text=content)
            e.set_author(name=description, icon_url=ctx.bot.user.display_avatar)

            try:
                await destination.send(embed=e)
            except discord.HTTPException:
                await ctx.send(
                    _("Sorry, I couldn't deliver your message to {}").format(destination)
                )
            else:
                await ctx.send(_("Message delivered to {}").format(destination))
        else:
            response = "{}\nMessage:\n\n{}".format(description, message)
            try:
                await destination.send("{}\n{}".format(box(response), content))
            except discord.HTTPException:
                await ctx.send(
                    _("Sorry, I couldn't deliver your message to {}").format(destination)
                )
            else:
                await ctx.send(_("Message delivered to {}").format(destination))

    @commands.command(hidden=True)
    @commands.is_owner()
    async def datapath(self, ctx: commands.Context):
        """Prints the bot's data path."""
        from redbot.core.data_manager import basic_config

        data_dir = Path(basic_config["DATA_PATH"])
        msg = _("Data path: {path}").format(path=data_dir)
        await ctx.send(box(msg))

    @commands.command(hidden=True)
    @commands.is_owner()
    async def debuginfo(self, ctx: commands.Context):
        """Shows debug information useful for debugging."""
        from redbot.core._debuginfo import DebugInfo

        await ctx.send(await DebugInfo(self.bot).get_text())

    # You may ask why this command is owner-only,
    # cause after all it could be quite useful to guild owners!
    # Truth to be told, that would require us to make some part of this
    # more end-user friendly rather than just bot owner friendly - terms like
    # 'global call once checks' are not of any use to someone who isn't bot owner.
    @commands.is_owner()
    @commands.command()
    async def diagnoseissues(
        self,
        ctx: commands.Context,
        channel: Optional[
            Union[discord.TextChannel, discord.VoiceChannel, discord.Thread]
        ] = commands.CurrentChannel,
        # avoid non-default argument following default argument by using empty param()
        member: Union[discord.Member, discord.User] = commands.param(),
        *,
        command_name: str,
    ) -> None:
        """
        Diagnose issues with the command checks with ease!

        If you want to diagnose the command from a text channel in a different server,
        you can do so by using the command in DMs.

        **Example:**
        - `[p]diagnoseissues #general @Slime ban` - Diagnose why @Slime can't use `[p]ban` in #general channel.

        **Arguments:**
        - `[channel]` - The text channel that the command should be tested for. Defaults to the current channel.
        - `<member>` - The member that should be considered as the command caller.
        - `<command_name>` - The name of the command to test.
        """
        if ctx.guild is None:
            await ctx.send(
                _(
                    "A text channel, voice channel, or thread needs to be passed"
                    " when using this command in DMs."
                )
            )
            return

        command = self.bot.get_command(command_name)
        if command is None:
            await ctx.send("Command not found!")
            return

        # This is done to allow the bot owner to diagnose a command
        # while not being a part of the server.
        if isinstance(member, discord.User):
            maybe_member = channel.guild.get_member(member.id)
            if maybe_member is None:
                await ctx.send(_("The given user is not a member of the diagnosed server."))
                return
            member = maybe_member

        if not can_user_send_messages_in(member, channel):
            # Let's make Flame happy here
            await ctx.send(
                _(
                    "Don't try to fool me, the given member can't access the {channel} channel!"
                ).format(channel=channel.mention)
            )
            return
        issue_diagnoser = IssueDiagnoser(self.bot, ctx, channel, member, command)
        await ctx.send(await issue_diagnoser.diagnose())

    @commands.group(aliases=["whitelist"])
    @commands.is_owner()
    async def allowlist(self, ctx: commands.Context):
        """
        Commands to manage the allowlist.

        Warning: When the allowlist is in use, the bot will ignore commands from everyone not on the list.

        Use `[p]allowlist clear` to disable the allowlist
        """
        pass

    @allowlist.command(name="add", require_var_positional=True)
    async def allowlist_add(self, ctx: commands.Context, *users: Union[discord.Member, int]):
        """
        Adds users to the allowlist.

        **Examples:**
        - `[p]allowlist add @26 @Will` - Adds two users to the allowlist.
        - `[p]allowlist add 262626262626262626` - Adds a user by ID.

        **Arguments:**
        - `<users...>` - The user or users to add to the allowlist.
        """
        await self.bot.add_to_whitelist(users)
        if len(users) > 1:
            await ctx.send(_("Users have been added to the allowlist."))
        else:
            await ctx.send(_("User has been added to the allowlist."))

    @allowlist.command(name="list")
    async def allowlist_list(self, ctx: commands.Context):
        """
        Lists users on the allowlist.

        **Example:**
        - `[p]allowlist list`
        """
        curr_list = await ctx.bot._config.whitelist()

        if not curr_list:
            await ctx.send("Allowlist is empty.")
            return
        if len(curr_list) > 1:
            msg = _("Users on the allowlist:")
        else:
            msg = _("User on the allowlist:")
        for user_id in curr_list:
            user = self.bot.get_user(user_id)
            if not user:
                user = _("Unknown or Deleted User")
            msg += f"\n\t- {user_id} ({user})"

        for page in pagify(msg):
            await ctx.send(box(page))

    @allowlist.command(name="remove", require_var_positional=True)
    async def allowlist_remove(self, ctx: commands.Context, *users: Union[discord.Member, int]):
        """
        Removes users from the allowlist.

        The allowlist will be disabled if all users are removed.

        **Examples:**
        - `[p]allowlist remove @26 @Will` - Removes two users from the allowlist.
        - `[p]allowlist remove 262626262626262626` - Removes a user by ID.

        **Arguments:**
        - `<users...>` - The user or users to remove from the allowlist.
        """
        await self.bot.remove_from_whitelist(users)
        if len(users) > 1:
            await ctx.send(_("Users have been removed from the allowlist."))
        else:
            await ctx.send(_("User has been removed from the allowlist."))

    @allowlist.command(name="clear")
    async def allowlist_clear(self, ctx: commands.Context):
        """
        Clears the allowlist.

        This disables the allowlist.

        **Example:**
        - `[p]allowlist clear`
        """
        await self.bot.clear_whitelist()
        await ctx.send(_("Allowlist has been cleared."))

    @commands.group(aliases=["blacklist", "denylist"])
    @commands.is_owner()
    async def blocklist(self, ctx: commands.Context):
        """
        Commands to manage the blocklist.

        Use `[p]blocklist clear` to disable the blocklist
        """
        pass

    @blocklist.command(name="add", require_var_positional=True)
    async def blocklist_add(self, ctx: commands.Context, *users: Union[discord.Member, int]):
        """
        Adds users to the blocklist.

        **Examples:**
        - `[p]blocklist add @26 @Will` - Adds two users to the blocklist.
        - `[p]blocklist add 262626262626262626` - Blocks a user by ID.

        **Arguments:**
        - `<users...>` - The user or users to add to the blocklist.
        """
        for user in users:
            if isinstance(user, int):
                user_obj = discord.Object(id=user)
            else:
                user_obj = user
            if await ctx.bot.is_owner(user_obj):
                await ctx.send(_("You cannot add an owner to the blocklist!"))
                return

        await self.bot.add_to_blacklist(users)
        if len(users) > 1:
            await ctx.send(_("Users have been added to the blocklist."))
        else:
            await ctx.send(_("User has been added to the blocklist."))

    @blocklist.command(name="list")
    async def blocklist_list(self, ctx: commands.Context):
        """
        Lists users on the blocklist.

        **Example:**
        - `[p]blocklist list`
        """
        curr_list = await self.bot.get_blacklist()

        if not curr_list:
            await ctx.send("Blocklist is empty.")
            return
        if len(curr_list) > 1:
            msg = _("Users on the blocklist:")
        else:
            msg = _("User on the blocklist:")
        for user_id in curr_list:
            user = self.bot.get_user(user_id)
            if not user:
                user = _("Unknown or Deleted User")
            msg += f"\n\t- {user_id} ({user})"

        for page in pagify(msg):
            await ctx.send(box(page))

    @blocklist.command(name="remove", require_var_positional=True)
    async def blocklist_remove(self, ctx: commands.Context, *users: Union[discord.Member, int]):
        """
        Removes users from the blocklist.

        **Examples:**
        - `[p]blocklist remove @26 @Will` - Removes two users from the blocklist.
        - `[p]blocklist remove 262626262626262626` - Removes a user by ID.

        **Arguments:**
        - `<users...>` - The user or users to remove from the blocklist.
        """
        await self.bot.remove_from_blacklist(users)
        if len(users) > 1:
            await ctx.send(_("Users have been removed from the blocklist."))
        else:
            await ctx.send(_("User has been removed from the blocklist."))

    @blocklist.command(name="clear")
    async def blocklist_clear(self, ctx: commands.Context):
        """
        Clears the blocklist.

        **Example:**
        - `[p]blocklist clear`
        """
        await self.bot.clear_blacklist()
        await ctx.send(_("Blocklist has been cleared."))

    @commands.group(aliases=["localwhitelist"])
    @commands.guild_only()
    @commands.admin_or_permissions(administrator=True)
    async def localallowlist(self, ctx: commands.Context):
        """
        Commands to manage the server specific allowlist.

        Warning: When the allowlist is in use, the bot will ignore commands from everyone not on the list in the server.

        Use `[p]localallowlist clear` to disable the allowlist
        """
        pass

    @localallowlist.command(name="add", require_var_positional=True)
    async def localallowlist_add(
        self, ctx: commands.Context, *users_or_roles: Union[discord.Member, discord.Role, int]
    ):
        """
        Adds a user or role to the server allowlist.

        **Examples:**
        - `[p]localallowlist add @26 @Will` - Adds two users to the local allowlist.
        - `[p]localallowlist add 262626262626262626` - Allows a user by ID.
        - `[p]localallowlist add "Super Admins"` - Allows a role with a space in the name without mentioning.

        **Arguments:**
        - `<users_or_roles...>` - The users or roles to remove from the local allowlist.
        """
        names = [getattr(u_or_r, "name", u_or_r) for u_or_r in users_or_roles]
        uids = {getattr(u_or_r, "id", u_or_r) for u_or_r in users_or_roles}
        if not (ctx.guild.owner == ctx.author or await self.bot.is_owner(ctx.author)):
            current_whitelist = await self.bot.get_whitelist(ctx.guild)
            theoretical_whitelist = current_whitelist.union(uids)
            ids = {i for i in (ctx.author.id, *(getattr(ctx.author, "_roles", [])))}
            if ids.isdisjoint(theoretical_whitelist):
                return await ctx.send(
                    _(
                        "I cannot allow you to do this, as it would "
                        "remove your ability to run commands, "
                        "please ensure to add yourself to the allowlist first."
                    )
                )
        await self.bot.add_to_whitelist(uids, guild=ctx.guild)

        if len(uids) > 1:
            await ctx.send(_("Users and/or roles have been added to the allowlist."))
        else:
            await ctx.send(_("User or role has been added to the allowlist."))

    @localallowlist.command(name="list")
    async def localallowlist_list(self, ctx: commands.Context):
        """
        Lists users and roles on the server allowlist.

        **Example:**
        - `[p]localallowlist list`
        """
        curr_list = await self.bot.get_whitelist(ctx.guild)

        if not curr_list:
            await ctx.send("Server allowlist is empty.")
            return
        if len(curr_list) > 1:
            msg = _("Allowed users and/or roles:")
        else:
            msg = _("Allowed user or role:")
        for obj_id in curr_list:
            user_or_role = self.bot.get_user(obj_id) or ctx.guild.get_role(obj_id)
            if not user_or_role:
                user_or_role = _("Unknown or Deleted User/Role")
            msg += f"\n\t- {obj_id} ({user_or_role})"

        for page in pagify(msg):
            await ctx.send(box(page))

    @localallowlist.command(name="remove", require_var_positional=True)
    async def localallowlist_remove(
        self, ctx: commands.Context, *users_or_roles: Union[discord.Member, discord.Role, int]
    ):
        """
        Removes user or role from the allowlist.

        The local allowlist will be disabled if all users are removed.

        **Examples:**
        - `[p]localallowlist remove @26 @Will` - Removes two users from the local allowlist.
        - `[p]localallowlist remove 262626262626262626` - Removes a user by ID.
        - `[p]localallowlist remove "Super Admins"` - Removes a role with a space in the name without mentioning.

        **Arguments:**
        - `<users_or_roles...>` - The users or roles to remove from the local allowlist.
        """
        names = [getattr(u_or_r, "name", u_or_r) for u_or_r in users_or_roles]
        uids = {getattr(u_or_r, "id", u_or_r) for u_or_r in users_or_roles}
        if not (ctx.guild.owner == ctx.author or await self.bot.is_owner(ctx.author)):
            current_whitelist = await self.bot.get_whitelist(ctx.guild)
            theoretical_whitelist = current_whitelist - uids
            ids = {i for i in (ctx.author.id, *(getattr(ctx.author, "_roles", [])))}
            if theoretical_whitelist and ids.isdisjoint(theoretical_whitelist):
                return await ctx.send(
                    _(
                        "I cannot allow you to do this, as it would "
                        "remove your ability to run commands."
                    )
                )
        await self.bot.remove_from_whitelist(uids, guild=ctx.guild)

        if len(uids) > 1:
            await ctx.send(_("Users and/or roles have been removed from the server allowlist."))
        else:
            await ctx.send(_("User or role has been removed from the server allowlist."))

    @localallowlist.command(name="clear")
    async def localallowlist_clear(self, ctx: commands.Context):
        """
        Clears the allowlist.

        This disables the local allowlist and clears all entries.

        **Example:**
        - `[p]localallowlist clear`
        """
        await self.bot.clear_whitelist(ctx.guild)
        await ctx.send(_("Server allowlist has been cleared."))

    @commands.group(aliases=["localblacklist"])
    @commands.guild_only()
    @commands.admin_or_permissions(administrator=True)
    async def localblocklist(self, ctx: commands.Context):
        """
        Commands to manage the server specific blocklist.

        Use `[p]localblocklist clear` to disable the blocklist
        """
        pass

    @localblocklist.command(name="add", require_var_positional=True)
    async def localblocklist_add(
        self, ctx: commands.Context, *users_or_roles: Union[discord.Member, discord.Role, int]
    ):
        """
        Adds a user or role to the local blocklist.

        **Examples:**
        - `[p]localblocklist add @26 @Will` - Adds two users to the local blocklist.
        - `[p]localblocklist add 262626262626262626` - Blocks a user by ID.
        - `[p]localblocklist add "Bad Apples"` - Blocks a role with a space in the name without mentioning.

        **Arguments:**
        - `<users_or_roles...>` - The users or roles to add to the local blocklist.
        """
        for user_or_role in users_or_roles:
            uid = discord.Object(id=getattr(user_or_role, "id", user_or_role))
            if uid.id == ctx.author.id:
                await ctx.send(_("You cannot add yourself to the blocklist!"))
                return
            if uid.id == ctx.guild.owner_id and not await ctx.bot.is_owner(ctx.author):
                await ctx.send(_("You cannot add the guild owner to the blocklist!"))
                return
            if await ctx.bot.is_owner(uid):
                await ctx.send(_("You cannot add a bot owner to the blocklist!"))
                return
        await self.bot.add_to_blacklist(users_or_roles, guild=ctx.guild)

        if len(users_or_roles) > 1:
            await ctx.send(_("Users and/or roles have been added from the server blocklist."))
        else:
            await ctx.send(_("User or role has been added from the server blocklist."))

    @localblocklist.command(name="list")
    async def localblocklist_list(self, ctx: commands.Context):
        """
        Lists users and roles on the server blocklist.

        **Example:**
        - `[p]localblocklist list`
        """
        curr_list = await self.bot.get_blacklist(ctx.guild)

        if not curr_list:
            await ctx.send("Server blocklist is empty.")
            return
        if len(curr_list) > 1:
            msg = _("Blocked users and/or roles:")
        else:
            msg = _("Blocked user or role:")
        for obj_id in curr_list:
            user_or_role = self.bot.get_user(obj_id) or ctx.guild.get_role(obj_id)
            if not user_or_role:
                user_or_role = _("Unknown or Deleted User/Role")
            msg += f"\n\t- {obj_id} ({user_or_role})"

        for page in pagify(msg):
            await ctx.send(box(page))

    @localblocklist.command(name="remove", require_var_positional=True)
    async def localblocklist_remove(
        self, ctx: commands.Context, *users_or_roles: Union[discord.Member, discord.Role, int]
    ):
        """
        Removes user or role from local blocklist.

        **Examples:**
        - `[p]localblocklist remove @26 @Will` - Removes two users from the local blocklist.
        - `[p]localblocklist remove 262626262626262626` - Unblocks a user by ID.
        - `[p]localblocklist remove "Bad Apples"` - Unblocks a role with a space in the name without mentioning.

        **Arguments:**
        - `<users_or_roles...>` - The users or roles to remove from the local blocklist.
        """
        await self.bot.remove_from_blacklist(users_or_roles, guild=ctx.guild)

        if len(users_or_roles) > 1:
            await ctx.send(_("Users and/or roles have been removed from the server blocklist."))
        else:
            await ctx.send(_("User or role has been removed from the server blocklist."))

    @localblocklist.command(name="clear")
    async def localblocklist_clear(self, ctx: commands.Context):
        """
        Clears the server blocklist.

        This disables the server blocklist and clears all entries.

        **Example:**
        - `[p]blocklist clear`
        """
        await self.bot.clear_blacklist(ctx.guild)
        await ctx.send(_("Server blocklist has been cleared."))

    @commands.guildowner_or_permissions(administrator=True)
    @commands.group(name="command")
    async def command_manager(self, ctx: commands.Context):
        """Commands to enable and disable commands and cogs."""
        pass

    @commands.is_owner()
    @command_manager.command(name="defaultdisablecog")
    async def command_default_disable_cog(self, ctx: commands.Context, *, cog: CogConverter):
        """Set the default state for a cog as disabled.

        This will disable the cog for all servers by default.
        To override it, use `[p]command enablecog` on the servers you want to allow usage.

        Note: This will only work on loaded cogs, and must reference the title-case cog name.

        **Examples:**
        - `[p]command defaultdisablecog Economy`
        - `[p]command defaultdisablecog ModLog`

        **Arguments:**
        - `<cog>` - The name of the cog to make disabled by default. Must be title-case.
        """
        cogname = cog.qualified_name
        if isinstance(cog, commands.commands._RuleDropper):
            return await ctx.send(_("You can't disable this cog by default."))
        await self.bot._disabled_cog_cache.default_disable(cogname)
        await ctx.send(_("{cogname} has been set as disabled by default.").format(cogname=cogname))

    @commands.is_owner()
    @command_manager.command(name="defaultenablecog")
    async def command_default_enable_cog(self, ctx: commands.Context, *, cog: CogConverter):
        """Set the default state for a cog as enabled.

        This will re-enable the cog for all servers by default.
        To override it, use `[p]command disablecog` on the servers you want to disallow usage.

        Note: This will only work on loaded cogs, and must reference the title-case cog name.

        **Examples:**
        - `[p]command defaultenablecog Economy`
        - `[p]command defaultenablecog ModLog`

        **Arguments:**
        - `<cog>` - The name of the cog to make enabled by default. Must be title-case.
        """
        cogname = cog.qualified_name
        await self.bot._disabled_cog_cache.default_enable(cogname)
        await ctx.send(_("{cogname} has been set as enabled by default.").format(cogname=cogname))

    @commands.guild_only()
    @command_manager.command(name="disablecog")
    async def command_disable_cog(self, ctx: commands.Context, *, cog: CogConverter):
        """Disable a cog in this server.

        Note: This will only work on loaded cogs, and must reference the title-case cog name.

        **Examples:**
        - `[p]command disablecog Economy`
        - `[p]command disablecog ModLog`

        **Arguments:**
        - `<cog>` - The name of the cog to disable on this server. Must be title-case.
        """
        cogname = cog.qualified_name
        if isinstance(cog, commands.commands._RuleDropper):
            return await ctx.send(_("You can't disable this cog as you would lock yourself out."))
        if await self.bot._disabled_cog_cache.disable_cog_in_guild(cogname, ctx.guild.id):
            await ctx.send(_("{cogname} has been disabled in this guild.").format(cogname=cogname))
        else:
            await ctx.send(
                _("{cogname} was already disabled (nothing to do).").format(cogname=cogname)
            )

    @commands.guild_only()
    @command_manager.command(name="enablecog", usage="<cog>")
    async def command_enable_cog(self, ctx: commands.Context, *, cogname: str):
        """Enable a cog in this server.

        Note: This will only work on loaded cogs, and must reference the title-case cog name.

        **Examples:**
        - `[p]command enablecog Economy`
        - `[p]command enablecog ModLog`

        **Arguments:**
        - `<cog>` - The name of the cog to enable on this server. Must be title-case.
        """
        if await self.bot._disabled_cog_cache.enable_cog_in_guild(cogname, ctx.guild.id):
            await ctx.send(_("{cogname} has been enabled in this guild.").format(cogname=cogname))
        else:
            # putting this here allows enabling a cog that isn't loaded but was disabled.
            cog = self.bot.get_cog(cogname)
            if not cog:
                return await ctx.send(_('Cog "{arg}" not found.').format(arg=cogname))

            await ctx.send(
                _("{cogname} was not disabled (nothing to do).").format(cogname=cogname)
            )

    @commands.guild_only()
    @command_manager.command(name="listdisabledcogs")
    async def command_list_disabled_cogs(self, ctx: commands.Context):
        """List the cogs which are disabled in this server.

        **Example:**
        - `[p]command listdisabledcogs`
        """
        disabled = [
            cog.qualified_name
            for cog in self.bot.cogs.values()
            if await self.bot._disabled_cog_cache.cog_disabled_in_guild(
                cog.qualified_name, ctx.guild.id
            )
        ]
        if disabled:
            output = _("The following cogs are disabled in this guild:\n")
            output += humanize_list(disabled)

            for page in pagify(output):
                await ctx.send(page)
        else:
            await ctx.send(_("There are no disabled cogs in this guild."))

    @command_manager.group(name="listdisabled", invoke_without_command=True)
    async def list_disabled(self, ctx: commands.Context):
        """
        List disabled commands.

        If you're the bot owner, this will show global disabled commands by default.
        Otherwise, this will show disabled commands on the current server.

        **Example:**
        - `[p]command listdisabled`
        """
        # Select the scope based on the author's privileges
        if await ctx.bot.is_owner(ctx.author):
            await ctx.invoke(self.list_disabled_global)
        else:
            await ctx.invoke(self.list_disabled_guild)

    @list_disabled.command(name="global")
    async def list_disabled_global(self, ctx: commands.Context):
        """List disabled commands globally.

        **Example:**
        - `[p]command listdisabled global`
        """
        disabled_list = await self.bot._config.disabled_commands()
        if not disabled_list:
            return await ctx.send(_("There aren't any globally disabled commands."))

        if len(disabled_list) > 1:
            header = _("{} commands are disabled globally.\n").format(
                humanize_number(len(disabled_list))
            )
        else:
            header = _("1 command is disabled globally.\n")
        paged = [box(x) for x in pagify(humanize_list(disabled_list), page_length=1000)]
        paged[0] = header + paged[0]
        await ctx.send_interactive(paged)

    @commands.guild_only()
    @list_disabled.command(name="guild")
    async def list_disabled_guild(self, ctx: commands.Context):
        """List disabled commands in this server.

        **Example:**
        - `[p]command listdisabled guild`
        """
        disabled_list = await self.bot._config.guild(ctx.guild).disabled_commands()
        if not disabled_list:
            return await ctx.send(_("There aren't any disabled commands in {}.").format(ctx.guild))

        if len(disabled_list) > 1:
            header = _("{} commands are disabled in {}.\n").format(
                humanize_number(len(disabled_list)), ctx.guild
            )
        else:
            header = _("1 command is disabled in {}.\n").format(ctx.guild)
        paged = [box(x) for x in pagify(humanize_list(disabled_list), page_length=1000)]
        paged[0] = header + paged[0]
        await ctx.send_interactive(paged)

    @command_manager.group(name="disable", invoke_without_command=True)
    async def command_disable(self, ctx: commands.Context, *, command: CommandConverter):
        """
        Disable a command.

        If you're the bot owner, this will disable commands globally by default.
        Otherwise, this will disable commands on the current server.

        **Examples:**
        - `[p]command disable userinfo` - Disables the `userinfo` command in the Mod cog.
        - `[p]command disable urban` - Disables the `urban` command in the General cog.

        **Arguments:**
        - `<command>` - The command to disable.
        """
        # Select the scope based on the author's privileges
        if await ctx.bot.is_owner(ctx.author):
            await ctx.invoke(self.command_disable_global, command=command)
        else:
            await ctx.invoke(self.command_disable_guild, command=command)

    @commands.is_owner()
    @command_disable.command(name="global")
    async def command_disable_global(self, ctx: commands.Context, *, command: CommandConverter):
        """
        Disable a command globally.

        **Examples:**
        - `[p]command disable global userinfo` - Disables the `userinfo` command in the Mod cog.
        - `[p]command disable global urban` - Disables the `urban` command in the General cog.

        **Arguments:**
        - `<command>` - The command to disable globally.
        """
        if self.command_manager in command.parents or self.command_manager == command:
            await ctx.send(
                _("The command to disable cannot be `command` or any of its subcommands.")
            )
            return

        if isinstance(command, commands.commands._RuleDropper):
            await ctx.send(
                _("This command is designated as being always available and cannot be disabled.")
            )
            return

        async with ctx.bot._config.disabled_commands() as disabled_commands:
            if command.qualified_name not in disabled_commands:
                disabled_commands.append(command.qualified_name)

        if not command.enabled:
            await ctx.send(_("That command is already disabled globally."))
            return
        command.enabled = False

        await ctx.tick()

    @commands.guild_only()
    @command_disable.command(name="server", aliases=["guild"])
    async def command_disable_guild(self, ctx: commands.Context, *, command: CommandConverter):
        """
        Disable a command in this server only.

        **Examples:**
        - `[p]command disable server userinfo` - Disables the `userinfo` command in the Mod cog.
        - `[p]command disable server urban` - Disables the `urban` command in the General cog.

        **Arguments:**
        - `<command>` - The command to disable for the current server.
        """
        if self.command_manager in command.parents or self.command_manager == command:
            await ctx.send(
                _("The command to disable cannot be `command` or any of its subcommands.")
            )
            return

        if isinstance(command, commands.commands._RuleDropper):
            await ctx.send(
                _("This command is designated as being always available and cannot be disabled.")
            )
            return

        if command.requires.privilege_level is not None:
            if command.requires.privilege_level > await PrivilegeLevel.from_ctx(ctx):
                await ctx.send(_("You are not allowed to disable that command."))
                return

        async with ctx.bot._config.guild(ctx.guild).disabled_commands() as disabled_commands:
            if command.qualified_name not in disabled_commands:
                disabled_commands.append(command.qualified_name)

        done = command.disable_in(ctx.guild)

        if not done:
            await ctx.send(_("That command is already disabled in this server."))
        else:
            await ctx.tick()

    @command_manager.group(name="enable", invoke_without_command=True)
    async def command_enable(self, ctx: commands.Context, *, command: CommandConverter):
        """Enable a command.

        If you're the bot owner, this will try to enable a globally disabled command by default.
        Otherwise, this will try to enable a command disabled on the current server.

        **Examples:**
        - `[p]command enable userinfo` - Enables the `userinfo` command in the Mod cog.
        - `[p]command enable urban` - Enables the `urban` command in the General cog.

        **Arguments:**
        - `<command>` - The command to enable.
        """
        if await ctx.bot.is_owner(ctx.author):
            await ctx.invoke(self.command_enable_global, command=command)
        else:
            await ctx.invoke(self.command_enable_guild, command=command)

    @commands.is_owner()
    @command_enable.command(name="global")
    async def command_enable_global(self, ctx: commands.Context, *, command: CommandConverter):
        """
        Enable a command globally.

        **Examples:**
        - `[p]command enable global userinfo` - Enables the `userinfo` command in the Mod cog.
        - `[p]command enable global urban` - Enables the `urban` command in the General cog.

        **Arguments:**
        - `<command>` - The command to enable globally.
        """
        async with ctx.bot._config.disabled_commands() as disabled_commands:
            with contextlib.suppress(ValueError):
                disabled_commands.remove(command.qualified_name)

        if command.enabled:
            await ctx.send(_("That command is already enabled globally."))
            return

        command.enabled = True
        await ctx.tick()

    @commands.guild_only()
    @command_enable.command(name="server", aliases=["guild"])
    async def command_enable_guild(self, ctx: commands.Context, *, command: CommandConverter):
        """
            Enable a command in this server.

        **Examples:**
        - `[p]command enable server userinfo` - Enables the `userinfo` command in the Mod cog.
        - `[p]command enable server urban` - Enables the `urban` command in the General cog.

        **Arguments:**
        - `<command>` - The command to enable for the current server.
        """
        if command.requires.privilege_level is not None:
            if command.requires.privilege_level > await PrivilegeLevel.from_ctx(ctx):
                await ctx.send(_("You are not allowed to enable that command."))
                return

        async with ctx.bot._config.guild(ctx.guild).disabled_commands() as disabled_commands:
            with contextlib.suppress(ValueError):
                disabled_commands.remove(command.qualified_name)

        done = command.enable_in(ctx.guild)

        if not done:
            await ctx.send(_("That command is already enabled in this server."))
        else:
            await ctx.tick()

    @commands.is_owner()
    @command_manager.command(name="disabledmsg")
    async def command_disabledmsg(self, ctx: commands.Context, *, message: str = ""):
        """Set the bot's response to disabled commands.

        Leave blank to send nothing.

        To include the command name in the message, include the `{command}` placeholder.

        **Examples:**
        - `[p]command disabledmsg This command is disabled`
        - `[p]command disabledmsg {command} is disabled`
        - `[p]command disabledmsg` - Sends nothing when a disabled command is attempted.

        **Arguments:**
        - `[message]` - The message to send when a disabled command is attempted.
        """
        await ctx.bot._config.disabled_command_msg.set(message)
        await ctx.tick()

    @commands.guild_only()
    @commands.guildowner_or_permissions(manage_guild=True)
    @commands.group(name="autoimmune")
    async def autoimmune_group(self, ctx: commands.Context):
        """
        Commands to manage server settings for immunity from automated actions.

        This includes duplicate message deletion and mention spam from the Mod cog, and filters from the Filter cog.
        """
        pass

    @autoimmune_group.command(name="list")
    async def autoimmune_list(self, ctx: commands.Context):
        """
        Gets the current members and roles configured for automatic moderation action immunity.

        **Example:**
        - `[p]autoimmune list`
        """
        ai_ids = await ctx.bot._config.guild(ctx.guild).autoimmune_ids()

        roles = {r.name for r in ctx.guild.roles if r.id in ai_ids}
        members = {str(m) for m in ctx.guild.members if m.id in ai_ids}

        output = ""
        if roles:
            output += _("Roles immune from automated moderation actions:\n")
            output += ", ".join(roles)
        if members:
            if roles:
                output += "\n"
            output += _("Members immune from automated moderation actions:\n")
            output += ", ".join(members)

        if not output:
            output = _("No immunity settings here.")

        for page in pagify(output):
            await ctx.send(page)

    @autoimmune_group.command(name="add")
    async def autoimmune_add(
        self, ctx: commands.Context, *, user_or_role: Union[discord.Member, discord.Role]
    ):
        """
        Makes a user or role immune from automated moderation actions.

        **Examples:**
        - `[p]autoimmune add @Twentysix` - Adds a user.
        - `[p]autoimmune add @Mods` - Adds a role.

        **Arguments:**
        - `<user_or_role>` - The user or role to add immunity to.
        """
        async with ctx.bot._config.guild(ctx.guild).autoimmune_ids() as ai_ids:
            if user_or_role.id in ai_ids:
                return await ctx.send(_("Already added."))
            ai_ids.append(user_or_role.id)
        await ctx.tick()

    @autoimmune_group.command(name="remove")
    async def autoimmune_remove(
        self, ctx: commands.Context, *, user_or_role: Union[discord.Member, discord.Role]
    ):
        """
        Remove a user or role from being immune to automated moderation actions.

        **Examples:**
        - `[p]autoimmune remove @Twentysix` - Removes a user.
        - `[p]autoimmune remove @Mods` - Removes a role.

        **Arguments:**
        - `<user_or_role>` - The user or role to remove immunity from.
        """
        async with ctx.bot._config.guild(ctx.guild).autoimmune_ids() as ai_ids:
            if user_or_role.id not in ai_ids:
                return await ctx.send(_("Not in list."))
            ai_ids.remove(user_or_role.id)
        await ctx.tick()

    @autoimmune_group.command(name="isimmune")
    async def autoimmune_checkimmune(
        self, ctx: commands.Context, *, user_or_role: Union[discord.Member, discord.Role]
    ):
        """
        Checks if a user or role would be considered immune from automated actions.

        **Examples:**
        - `[p]autoimmune isimmune @Twentysix`
        - `[p]autoimmune isimmune @Mods`

        **Arguments:**
        - `<user_or_role>` - The user or role to check the immunity of.
        """

        if await ctx.bot.is_automod_immune(user_or_role):
            await ctx.send(_("They are immune."))
        else:
            await ctx.send(_("They are not immune."))

    # RPC handlers
    async def rpc_load(self, request):
        cog_name = request.params[0]

        spec = await self.bot._cog_mgr.find_cog(cog_name)
        if spec is None:
            raise LookupError("No such cog found.")

        self._cleanup_and_refresh_modules(spec.name)

        await self.bot.load_extension(spec)

    async def rpc_unload(self, request):
        cog_name = request.params[0]

        await self.bot.unload_extension(cog_name)

    async def rpc_reload(self, request):
        await self.rpc_unload(request)
        await self.rpc_load(request)

    @commands.group()
    @commands.guild_only()
    @commands.admin_or_can_manage_channel()
    async def ignore(self, ctx: commands.Context):
        """
        Commands to add servers or channels to the ignore list.

        The ignore list will prevent the bot from responding to commands in the configured locations.

        Note: Owners and Admins override the ignore list.
        """

    @ignore.command(name="list")
    async def ignore_list(self, ctx: commands.Context):
        """
        List the currently ignored servers and channels.

        **Example:**
        - `[p]ignore list`
        """
        for page in pagify(await self.count_ignored(ctx)):
            await ctx.maybe_send_embed(page)

    @ignore.command(name="channel")
    async def ignore_channel(
        self,
        ctx: commands.Context,
        channel: Union[
            discord.TextChannel,
            discord.VoiceChannel,
            discord.ForumChannel,
            discord.CategoryChannel,
            discord.Thread,
        ] = commands.CurrentChannel,
    ):
        """
        Ignore commands in the channel, thread, or category.

        Defaults to the current thread or channel.

        Note: Owners, Admins, and those with Manage Channel permissions override ignored channels.

        **Examples:**
        - `[p]ignore channel #general` - Ignores commands in the #general channel.
        - `[p]ignore channel` - Ignores commands in the current channel.
        - `[p]ignore channel "General Channels"` - Use quotes for categories with spaces.
        - `[p]ignore channel 356236713347252226` - Also accepts IDs.

        **Arguments:**
        - `<channel>` - The channel to ignore. This can also be a thread or category channel.
        """
        if not await self.bot._ignored_cache.get_ignored_channel(channel):
            await self.bot._ignored_cache.set_ignored_channel(channel, True)
            await ctx.send(_("Channel added to ignore list."))
        else:
            await ctx.send(_("Channel already in ignore list."))

    @ignore.command(name="server", aliases=["guild"])
    @commands.admin_or_permissions(manage_guild=True)
    async def ignore_guild(self, ctx: commands.Context):
        """
        Ignore commands in this server.

        Note: Owners, Admins, and those with Manage Server permissions override ignored servers.

        **Example:**
        - `[p]ignore server` - Ignores the current server
        """
        guild = ctx.guild
        if not await self.bot._ignored_cache.get_ignored_guild(guild):
            await self.bot._ignored_cache.set_ignored_guild(guild, True)
            await ctx.send(_("This server has been added to the ignore list."))
        else:
            await ctx.send(_("This server is already being ignored."))

    @commands.group()
    @commands.guild_only()
    @commands.admin_or_can_manage_channel()
    async def unignore(self, ctx: commands.Context):
        """Commands to remove servers or channels from the ignore list."""

    @unignore.command(name="channel")
    async def unignore_channel(
        self,
        ctx: commands.Context,
        channel: Union[
            discord.TextChannel,
            discord.VoiceChannel,
            discord.ForumChannel,
            discord.CategoryChannel,
            discord.Thread,
        ] = commands.CurrentChannel,
    ):
        """
        Remove a channel, thread, or category from the ignore list.

        Defaults to the current thread or channel.

        **Examples:**
        - `[p]unignore channel #general` - Unignores commands in the #general channel.
        - `[p]unignore channel` - Unignores commands in the current channel.
        - `[p]unignore channel "General Channels"` - Use quotes for categories with spaces.
        - `[p]unignore channel 356236713347252226` - Also accepts IDs. Use this method to unignore categories.

        **Arguments:**
        - `<channel>` - The channel to unignore. This can also be a thread or category channel.
        """
        if await self.bot._ignored_cache.get_ignored_channel(channel):
            await self.bot._ignored_cache.set_ignored_channel(channel, False)
            await ctx.send(_("Channel removed from ignore list."))
        else:
            await ctx.send(_("That channel is not in the ignore list."))

    @unignore.command(name="server", aliases=["guild"])
    @commands.admin_or_permissions(manage_guild=True)
    async def unignore_guild(self, ctx: commands.Context):
        """
        Remove this server from the ignore list.

        **Example:**
        - `[p]unignore server` - Stops ignoring the current server
        """
        guild = ctx.message.guild
        if await self.bot._ignored_cache.get_ignored_guild(guild):
            await self.bot._ignored_cache.set_ignored_guild(guild, False)
            await ctx.send(_("This server has been removed from the ignore list."))
        else:
            await ctx.send(_("This server is not in the ignore list."))

    async def count_ignored(self, ctx: commands.Context):
        category_channels: List[discord.CategoryChannel] = []
        channels: List[Union[discord.TextChannel, discord.VoiceChannel, discord.ForumChannel]] = []
        threads: List[discord.Thread] = []
        if await self.bot._ignored_cache.get_ignored_guild(ctx.guild):
            return _("This server is currently being ignored.")
        for channel in ctx.guild.text_channels:
            if channel.category and channel.category not in category_channels:
                if await self.bot._ignored_cache.get_ignored_channel(channel.category):
                    category_channels.append(channel.category)
            if await self.bot._ignored_cache.get_ignored_channel(channel, check_category=False):
                channels.append(channel)
        for channel in ctx.guild.voice_channels:
            if channel.category and channel.category not in category_channels:
                if await self.bot._ignored_cache.get_ignored_channel(channel.category):
                    category_channels.append(channel.category)
            if await self.bot._ignored_cache.get_ignored_channel(channel, check_category=False):
                channels.append(channel)
        for channel in ctx.guild.forums:
            if channel.category and channel.category not in category_channels:
                if await self.bot._ignored_cache.get_ignored_channel(channel.category):
                    category_channels.append(channel.category)
            if await self.bot._ignored_cache.get_ignored_channel(channel, check_category=False):
                channels.append(channel)
        for thread in ctx.guild.threads:
            if await self.bot._ignored_cache.get_ignored_channel(thread, check_category=False):
                threads.append(thread)

        cat_str = (
            humanize_list([c.name for c in category_channels]) if category_channels else _("None")
        )
        chan_str = humanize_list([c.mention for c in channels]) if channels else _("None")
        thread_str = humanize_list([c.mention for c in threads]) if threads else _("None")
        msg = _(
            "Currently ignored categories: {categories}\n"
            "Channels: {channels}\n"
            "Threads (excluding archived):{threads}"
        ).format(categories=cat_str, channels=chan_str, threads=thread_str)
        return msg

    # Removing this command from forks is a violation of the GPLv3 under which it is licensed.
    # Otherwise interfering with the ability for this command to be accessible is also a violation.
    @commands.cooldown(1, 180, lambda ctx: (ctx.message.channel.id, ctx.message.author.id))
    @commands.command(
        cls=commands.commands._AlwaysAvailableCommand,
        name="licenseinfo",
        aliases=["licenceinfo"],
        i18n=_,
    )
    async def license_info_command(self, ctx):
        """
        Get info about Red's licenses.
        """

        message = (
            "This bot is an instance of Red-DiscordBot (hereinafter referred to as Red).\n"
            "Red is a free and open source application made available to the public and "
            "licensed under the GNU GPLv3. The full text of this license is available to you at "
            "<https://github.com/Cog-Creators/Red-DiscordBot/blob/V3/develop/LICENSE>."
        )
        await ctx.send(message)
        # We need a link which contains a thank you to other projects which we use at some point.<|MERGE_RESOLUTION|>--- conflicted
+++ resolved
@@ -3112,12 +3112,7 @@
         - `[p]set status listening jams`
 
         **Arguments:**
-<<<<<<< HEAD
         - `[listening]` - The text to follow `Listening to`. Leave blank to clear the current activity status."""
-=======
-            - `[listening]` - The text to follow `Listening to`. Leave blank to clear the current activity status.
-        """
->>>>>>> 5fecff07
 
         status = ctx.bot.guilds[0].me.status if len(ctx.bot.guilds) > 0 else discord.Status.online
         if listening:
@@ -3152,12 +3147,7 @@
         - `[p]set status watching [p]help`
 
         **Arguments:**
-<<<<<<< HEAD
         - `[watching]` - The text to follow `Watching`. Leave blank to clear the current activity status."""
-=======
-            - `[watching]` - The text to follow `Watching`. Leave blank to clear the current activity status.
-        """
->>>>>>> 5fecff07
 
         status = ctx.bot.guilds[0].me.status if len(ctx.bot.guilds) > 0 else discord.Status.online
         if watching:
@@ -3188,12 +3178,7 @@
         - `[p]set status competing London 2012 Olympic Games`
 
         **Arguments:**
-<<<<<<< HEAD
         - `[competing]` - The text to follow `Competing in`. Leave blank to clear the current activity status."""
-=======
-            - `[competing]` - The text to follow `Competing in`. Leave blank to clear the current activity status.
-        """
->>>>>>> 5fecff07
 
         status = ctx.bot.guilds[0].me.status if len(ctx.bot.guilds) > 0 else discord.Status.online
         if competing:
