--- conflicted
+++ resolved
@@ -21,11 +21,8 @@
 import discord
 import pkg_resources
 from babel import Locale as BabelLocale, UnknownLocaleError
-<<<<<<< HEAD
 from redbot.core import modlog, bank, Config
-=======
 from redbot.core.data_manager import storage_type
->>>>>>> 38a034e5
 
 from . import (
     __version__,
