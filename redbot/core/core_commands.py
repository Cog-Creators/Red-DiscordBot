--- conflicted
+++ resolved
@@ -2347,7 +2347,6 @@
         else:
             await ctx.send(_("Help will filter hidden commands."))
 
-<<<<<<< HEAD
     @helpset.command(name="showaliases")
     async def helpset_showaliases(self, ctx: commands.Context, show_aliases: bool = None):
         """
@@ -2363,7 +2362,7 @@
             await ctx.send(_("Help will show commands aliases."))
         else:
             await ctx.send(_("Help will not show commands aliases."))
-=======
+
     @helpset.command(name="usetick")
     async def helpset_usetick(self, ctx: commands.Context, use_tick: bool = None):
         """
@@ -2379,7 +2378,6 @@
             await ctx.send(_("Help will now tick the command when sent in a DM."))
         else:
             await ctx.send(_("Help will not tick the command when sent in a DM."))
->>>>>>> 4138410d
 
     @helpset.command(name="verifychecks")
     async def helpset_permfilter(self, ctx: commands.Context, verify: bool = None):
