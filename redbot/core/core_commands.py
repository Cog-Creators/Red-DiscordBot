import asyncio
import contextlib
import datetime
import importlib
import itertools
import keyword
import logging
import io
import random
import markdown
import os
import re
import sys
import platform
import getpass
import pip
import traceback
from pathlib import Path
from string import ascii_letters, digits
from typing import TYPE_CHECKING, Union, Tuple, List, Optional, Iterable, Sequence, Dict, Set

import aiohttp
import discord
from babel import Locale as BabelLocale, UnknownLocaleError
from redbot.core.data_manager import storage_type
from redbot.core.utils.chat_formatting import box, pagify

from . import (
    __version__,
    version_info as red_version_info,
    checks,
    commands,
    errors,
    i18n,
)
from .utils import AsyncIter
from .utils._internal_utils import fetch_latest_red_version_info
from .utils.predicates import MessagePredicate
from .utils.chat_formatting import (
    box,
    escape,
    humanize_list,
    humanize_number,
    humanize_timedelta,
    inline,
    pagify,
)
from .commands.requires import PrivilegeLevel


_entities = {
    "*": "&midast;",
    "\\": "&bsol;",
    "`": "&grave;",
    "!": "&excl;",
    "{": "&lcub;",
    "[": "&lsqb;",
    "_": "&UnderBar;",
    "(": "&lpar;",
    "#": "&num;",
    ".": "&period;",
    "+": "&plus;",
    "}": "&rcub;",
    "]": "&rsqb;",
    ")": "&rpar;",
}

PRETTY_HTML_HEAD = """
<!DOCTYPE html>
<html>
<head><meta charset="utf-8">
<meta name="viewport" content="width=device-width, initial-scale=1">
<title>3rd Party Data Statements</title>
<style type="text/css">
body{margin:2em auto;max-width:800px;line-height:1.4;font-size:16px;
background-color=#EEEEEE;color:#454545;padding:1em;text-align:justify}
h1,h2,h3{line-height:1.2}
</style></head><body>
"""  # This ends up being a small bit extra that really makes a difference.

HTML_CLOSING = "</body></html>"


def entity_transformer(statement: str) -> str:
    return "".join(_entities.get(c, c) for c in statement)


if TYPE_CHECKING:
    from redbot.core.bot import Red

__all__ = ["Core"]

log = logging.getLogger("red")


_ = i18n.Translator("Core", __file__)

TokenConverter = commands.get_dict_converter(delims=[" ", ",", ";"])


class CoreLogic:
    def __init__(self, bot: "Red"):
        self.bot = bot
        self.bot.register_rpc_handler(self._load)
        self.bot.register_rpc_handler(self._unload)
        self.bot.register_rpc_handler(self._reload)
        self.bot.register_rpc_handler(self._name)
        self.bot.register_rpc_handler(self._prefixes)
        self.bot.register_rpc_handler(self._version_info)
        self.bot.register_rpc_handler(self._invite_url)

    async def _load(
        self, pkg_names: Iterable[str]
    ) -> Tuple[
        List[str], List[str], List[str], List[str], List[str], List[Tuple[str, str]], Set[str]
    ]:
        """
        Loads packages by name.

        Parameters
        ----------
        pkg_names : `list` of `str`
            List of names of packages to load.

        Returns
        -------
        tuple
            7-tuple of:
              1. List of names of packages that loaded successfully
              2. List of names of packages that failed to load without specified reason
              3. List of names of packages that don't have a valid package name
              4. List of names of packages that weren't found in any cog path
              5. List of names of packages that are already loaded
              6. List of 2-tuples (pkg_name, reason) for packages
              that failed to load with a specified reason
              7. Set of repo names that use deprecated shared libraries
        """
        failed_packages = []
        loaded_packages = []
        invalid_pkg_names = []
        notfound_packages = []
        alreadyloaded_packages = []
        failed_with_reason_packages = []
        repos_with_shared_libs = set()

        bot = self.bot

        pkg_specs = []

        for name in pkg_names:
            if not name.isidentifier() or keyword.iskeyword(name):
                invalid_pkg_names.append(name)
                continue
            try:
                spec = await bot._cog_mgr.find_cog(name)
                if spec:
                    pkg_specs.append((spec, name))
                else:
                    notfound_packages.append(name)
            except Exception as e:
                log.exception("Package import failed", exc_info=e)

                exception_log = "Exception during import of package\n"
                exception_log += "".join(traceback.format_exception(type(e), e, e.__traceback__))
                bot._last_exception = exception_log
                failed_packages.append(name)

        async for spec, name in AsyncIter(pkg_specs, steps=10):
            try:
                self._cleanup_and_refresh_modules(spec.name)
                await bot.load_extension(spec)
            except errors.PackageAlreadyLoaded:
                alreadyloaded_packages.append(name)
            except errors.CogLoadError as e:
                failed_with_reason_packages.append((name, str(e)))
            except Exception as e:
                log.exception("Package loading failed", exc_info=e)

                exception_log = "Exception during loading of package\n"
                exception_log += "".join(traceback.format_exception(type(e), e, e.__traceback__))
                bot._last_exception = exception_log
                failed_packages.append(name)
            else:
                await bot.add_loaded_package(name)
                loaded_packages.append(name)
                # remove in Red 3.4
                downloader = bot.get_cog("Downloader")
                if downloader is None:
                    continue
                try:
                    maybe_repo = await downloader._shared_lib_load_check(name)
                except Exception:
                    log.exception(
                        "Shared library check failed,"
                        " if you're not using modified Downloader, report this issue."
                    )
                    maybe_repo = None
                if maybe_repo is not None:
                    repos_with_shared_libs.add(maybe_repo.name)

        return (
            loaded_packages,
            failed_packages,
            invalid_pkg_names,
            notfound_packages,
            alreadyloaded_packages,
            failed_with_reason_packages,
            repos_with_shared_libs,
        )

    @staticmethod
    def _cleanup_and_refresh_modules(module_name: str) -> None:
        """Internally reloads modules so that changes are detected."""
        splitted = module_name.split(".")

        def maybe_reload(new_name):
            try:
                lib = sys.modules[new_name]
            except KeyError:
                pass
            else:
                importlib._bootstrap._exec(lib.__spec__, lib)

        # noinspection PyTypeChecker
        modules = itertools.accumulate(splitted, "{}.{}".format)
        for m in modules:
            maybe_reload(m)

        children = {name: lib for name, lib in sys.modules.items() if name.startswith(module_name)}
        for child_name, lib in children.items():
            importlib._bootstrap._exec(lib.__spec__, lib)

    async def _unload(self, pkg_names: Iterable[str]) -> Tuple[List[str], List[str]]:
        """
        Unloads packages with the given names.

        Parameters
        ----------
        pkg_names : `list` of `str`
            List of names of packages to unload.

        Returns
        -------
        tuple
            2 element tuple of successful unloads and failed unloads.
        """
        failed_packages = []
        unloaded_packages = []

        bot = self.bot

        for name in pkg_names:
            if name in bot.extensions:
                bot.unload_extension(name)
                await bot.remove_loaded_package(name)
                unloaded_packages.append(name)
            else:
                failed_packages.append(name)

        return unloaded_packages, failed_packages

    async def _reload(
        self, pkg_names: Sequence[str]
    ) -> Tuple[
        List[str], List[str], List[str], List[str], List[str], List[Tuple[str, str]], Set[str]
    ]:
        """
        Reloads packages with the given names.

        Parameters
        ----------
        pkg_names : `list` of `str`
            List of names of packages to reload.

        Returns
        -------
        tuple
            Tuple as returned by `CoreLogic._load()`
        """
        await self._unload(pkg_names)

        (
            loaded,
            load_failed,
            invalid_pkg_names,
            not_found,
            already_loaded,
            load_failed_with_reason,
            repos_with_shared_libs,
        ) = await self._load(pkg_names)

        return (
            loaded,
            load_failed,
            invalid_pkg_names,
            not_found,
            already_loaded,
            load_failed_with_reason,
            repos_with_shared_libs,
        )

    async def _name(self, name: Optional[str] = None) -> str:
        """
        Gets or sets the bot's username.

        Parameters
        ----------
        name : str
            If passed, the bot will change it's username.

        Returns
        -------
        str
            The current (or new) username of the bot.
        """
        if name is not None:
            await self.bot.user.edit(username=name)

        return self.bot.user.name

    async def _prefixes(self, prefixes: Optional[Sequence[str]] = None) -> List[str]:
        """
        Gets or sets the bot's global prefixes.

        Parameters
        ----------
        prefixes : list of str
            If passed, the bot will set it's global prefixes.

        Returns
        -------
        list of str
            The current (or new) list of prefixes.
        """
        if prefixes:
            await self.bot.set_prefixes(guild=None, prefixes=prefixes)
            return prefixes
        return await self.bot._prefix_cache.get_prefixes(guild=None)

    @classmethod
    async def _version_info(cls) -> Dict[str, str]:
        """
        Version information for Red and discord.py

        Returns
        -------
        dict
            `redbot` and `discordpy` keys containing version information for both.
        """
        return {"redbot": __version__, "discordpy": discord.__version__}

    async def _invite_url(self) -> str:
        """
        Generates the invite URL for the bot.

        Returns
        -------
        str
            Invite URL.
        """
        app_info = await self.bot.application_info()
        perms_int = await self.bot._config.invite_perm()
        permissions = discord.Permissions(perms_int)
        return discord.utils.oauth_url(app_info.id, permissions)

    @staticmethod
    async def _can_get_invite_url(ctx):
        is_owner = await ctx.bot.is_owner(ctx.author)
        is_invite_public = await ctx.bot._config.invite_public()
        return is_owner or is_invite_public


@i18n.cog_i18n(_)
class Core(commands.commands._RuleDropper, commands.Cog, CoreLogic):
    """Commands related to core functions."""

    async def red_delete_data_for_user(self, **kwargs):
        """ Nothing to delete (Core Config is handled in a bot method ) """
        return

    @commands.command(hidden=True)
    async def ping(self, ctx: commands.Context):
        """Pong."""
        await ctx.send("Pong.")

    @commands.command()
    async def info(self, ctx: commands.Context):
        """Shows info about [botname]."""
        embed_links = await ctx.embed_requested()
        author_repo = "https://github.com/Twentysix26"
        org_repo = "https://github.com/Cog-Creators"
        red_repo = org_repo + "/Red-DiscordBot"
        red_pypi = "https://pypi.org/project/Red-DiscordBot"
        support_server_url = "https://discord.gg/red"
        dpy_repo = "https://github.com/Rapptz/discord.py"
        python_url = "https://www.python.org/"
        since = datetime.datetime(2016, 1, 2, 0, 0)
        days_since = (datetime.datetime.utcnow() - since).days

        app_info = await self.bot.application_info()
        if app_info.team:
            owner = app_info.team.name
        else:
            owner = app_info.owner
        custom_info = await self.bot._config.custom_info()

        pypi_version, py_version_req = await fetch_latest_red_version_info()
        outdated = pypi_version and pypi_version > red_version_info

        if embed_links:
            dpy_version = "[{}]({})".format(discord.__version__, dpy_repo)
            python_version = "[{}.{}.{}]({})".format(*sys.version_info[:3], python_url)
            red_version = "[{}]({})".format(__version__, red_pypi)

            about = _(
                "This bot is an instance of [Red, an open source Discord bot]({}) "
                "created by [Twentysix]({}) and [improved by many]({}).\n\n"
                "Red is backed by a passionate community who contributes and "
                "creates content for everyone to enjoy. [Join us today]({}) "
                "and help us improve!\n\n"
                "(c) Cog Creators"
            ).format(red_repo, author_repo, org_repo, support_server_url)

            embed = discord.Embed(color=(await ctx.embed_colour()))
            embed.add_field(name=_("Instance owned by"), value=str(owner))
            embed.add_field(name="Python", value=python_version)
            embed.add_field(name="discord.py", value=dpy_version)
            embed.add_field(name=_("Red version"), value=red_version)
            if outdated in (True, None):
                if outdated is True:
                    outdated_value = _("Yes, {version} is available.").format(
                        version=str(pypi_version)
                    )
                else:
                    outdated_value = _("Checking for updates failed.")
                embed.add_field(name=_("Outdated"), value=outdated_value)
            if custom_info:
                embed.add_field(name=_("About this instance"), value=custom_info, inline=False)
            embed.add_field(name=_("About Red"), value=about, inline=False)

            embed.set_footer(
                text=_("Bringing joy since 02 Jan 2016 (over {} days ago!)").format(days_since)
            )
            await ctx.send(embed=embed)
        else:
            python_version = "{}.{}.{}".format(*sys.version_info[:3])
            dpy_version = "{}".format(discord.__version__)
            red_version = "{}".format(__version__)

            about = _(
                "This bot is an instance of Red, an open source Discord bot (1) "
                "created by Twentysix (2) and improved by many (3).\n\n"
                "Red is backed by a passionate community who contributes and "
                "creates content for everyone to enjoy. Join us today (4) "
                "and help us improve!\n\n"
                "(c) Cog Creators"
            )
            about = box(about)

            extras = _(
                "Instance owned by: [{owner}]\n"
                "Python:            [{python_version}] (5)\n"
                "discord.py:        [{dpy_version}] (6)\n"
                "Red version:       [{red_version}] (7)\n"
            ).format(
                owner=owner,
                python_version=python_version,
                dpy_version=dpy_version,
                red_version=red_version,
            )

            if outdated in (True, None):
                if outdated is True:
                    outdated_value = _("Yes, {version} is available.").format(
                        version=str(pypi_version)
                    )
                else:
                    outdated_value = _("Checking for updates failed.")
                extras += _("Outdated:          [{state}]\n").format(state=outdated_value)

            red = (
                _("**About Red**\n")
                + about
                + "\n"
                + box(extras, lang="ini")
                + "\n"
                + _("Bringing joy since 02 Jan 2016 (over {} days ago!)").format(days_since)
                + "\n\n"
            )

            await ctx.send(red)
            if custom_info:
                custom_info = _("**About this instance**\n") + custom_info + "\n\n"
                await ctx.send(custom_info)
            refs = _(
                "**References**\n"
                "1. <{}>\n"
                "2. <{}>\n"
                "3. <{}>\n"
                "4. <{}>\n"
                "5. <{}>\n"
                "6. <{}>\n"
                "7. <{}>\n"
            ).format(
                red_repo, author_repo, org_repo, support_server_url, python_url, dpy_repo, red_pypi
            )
            await ctx.send(refs)

    @commands.command()
    async def uptime(self, ctx: commands.Context):
        """Shows [botname]'s uptime."""
        since = ctx.bot.uptime.strftime("%Y-%m-%d %H:%M:%S")
        delta = datetime.datetime.utcnow() - self.bot.uptime
        uptime_str = humanize_timedelta(timedelta=delta) or _("Less than one second")
        await ctx.send(
            _("Been up for: **{time_quantity}** (since {timestamp} UTC)").format(
                time_quantity=uptime_str, timestamp=since
            )
        )

    @commands.group(cls=commands.commands._AlwaysAvailableGroup)
    async def mydata(self, ctx: commands.Context):
        """ Commands which interact with the data [botname] has about you. """

    # 1/10 minutes. It's a static response, but the inability to lock
    # will annoy people if it's spammable
    @commands.cooldown(1, 600, commands.BucketType.user)
    @mydata.command(cls=commands.commands._AlwaysAvailableCommand, name="whatdata")
    async def mydata_whatdata(self, ctx: commands.Context):
        """ Find out what type of data [botname] stores and why. """

        ver = "latest" if red_version_info.dev_release else "stable"
        link = f"https://docs.discord.red/en/{ver}/red_core_data_statement.html"
        await ctx.send(
            _(
                "This bot stores some data about users as necessary to function. "
                "This is mostly the ID your user is assigned by Discord, linked to "
                "a handful of things depending on what you interact with in the bot. "
                "There are a few commands which store it to keep track of who created "
                "something. (such as playlists) "
                "For full details about this as well as more in depth details of what "
                "is stored and why, see {link}.\n\n"
                "Additionally, 3rd party addons loaded by the bot's owner may or "
                "may not store additional things. "
                "You can use `{prefix}mydata 3rdparty` "
                "to view the statements provided by each 3rd-party addition."
            ).format(link=link, prefix=ctx.clean_prefix)
        )

    # 1/30 minutes. It's not likely to change much and uploads a standalone webpage.
    @commands.cooldown(1, 1800, commands.BucketType.user)
    @mydata.command(cls=commands.commands._AlwaysAvailableCommand, name="3rdparty")
    async def mydata_3rd_party(self, ctx: commands.Context):
        """ View the End User Data statements of each 3rd-party module. """

        # Can't check this as a command check, and want to prompt DMs as an option.
        if not ctx.channel.permissions_for(ctx.me).attach_files:
            ctx.command.reset_cooldown(ctx)
            return await ctx.send(_("I need to be able to attach files (try in DMs?)."))

        statements = {
            ext_name: getattr(ext, "__red_end_user_data_statement__", None)
            for ext_name, ext in ctx.bot.extensions.items()
            if not (ext.__package__ and ext.__package__.startswith("redbot."))
        }

        if not statements:
            return await ctx.send(
                _("This instance does not appear to have any 3rd-party extensions loaded.")
            )

        parts = []

        formatted_statements = []

        no_statements = []

        for ext_name, statement in sorted(statements.items()):
            if not statement:
                no_statements.append(ext_name)
            else:
                formatted_statements.append(
                    f"### {entity_transformer(ext_name)}\n\n{entity_transformer(statement)}"
                )

        if formatted_statements:
            parts.append(
                "## "
                + _("3rd party End User Data statements")
                + "\n\n"
                + _("The following are statements provided by 3rd-party extensions.")
            )
            parts.extend(formatted_statements)

        if no_statements:
            parts.append("## " + _("3rd-party extensions without statements\n"))
            for ext in no_statements:
                parts.append(f"\n - {entity_transformer(ext)}")

        generated = markdown.markdown("\n".join(parts), output_format="html")

        html = "\n".join((PRETTY_HTML_HEAD, generated, HTML_CLOSING))

        fp = io.BytesIO(html.encode())

        await ctx.send(
            _("Here's a generated page with the statements provided by 3rd-party extensions."),
            file=discord.File(fp, filename="3rd-party.html"),
        )

    async def get_serious_confirmation(self, ctx: commands.Context, prompt: str) -> bool:

        confirm_token = "".join(random.choices((*ascii_letters, *digits), k=8))

        await ctx.send(f"{prompt}\n\n{confirm_token}")
        try:
            message = await ctx.bot.wait_for(
                "message",
                check=lambda m: m.channel.id == ctx.channel.id and m.author.id == ctx.author.id,
                timeout=30,
            )
        except asyncio.TimeoutError:
            await ctx.send(_("Did not get confirmation, cancelling."))
        else:
            if message.content.strip() == confirm_token:
                return True
            else:
                await ctx.send(_("Did not get a matching confirmation, cancelling."))

        return False

    # 1 per day, not stored to config to avoid this being more stored data.
    # large bots shouldn't be restarting so often that this is an issue,
    # and small bots that do restart often don't have enough
    # users for this to be an issue.
    @commands.cooldown(1, 86400, commands.BucketType.user)
    @mydata.command(cls=commands.commands._ForgetMeSpecialCommand, name="forgetme")
    async def mydata_forgetme(self, ctx: commands.Context):
        """
        Have [botname] forget what it knows about you.

        This may not remove all data about you, data needed for operation,
        such as command cooldowns will be kept until no longer necessary.

        Further interactions with [botname] may cause it to learn about you again.
        """
        if ctx.assume_yes:
            # lol, no, we're not letting users schedule deletions every day to thrash the bot.
            ctx.command.reset_cooldown(ctx)  # We will however not let that lock them out either.
            return await ctx.send(
                _("This command ({command}) does not support non-interactive usage.").format(
                    command=ctx.command.qualified_name
                )
            )

        if not await self.get_serious_confirmation(
            ctx,
            _(
                "This will cause the bot to get rid of and/or disassociate "
                "data from you. It will not get rid of operational data such "
                "as modlog entries, warnings, or mutes. "
                "If you are sure this is what you want, "
                "please respond with the following:"
            ),
        ):
            ctx.command.reset_cooldown(ctx)
            return
        await ctx.send(_("This may take some time."))

        if await ctx.bot._config.datarequests.user_requests_are_strict():
            requester = "user_strict"
        else:
            requester = "user"

        results = await self.bot.handle_data_deletion_request(
            requester=requester, user_id=ctx.author.id
        )

        if results.failed_cogs and results.failed_modules:
            await ctx.send(
                _(
                    "I tried to delete all non-operational data about you "
                    "(that I know how to delete) "
                    "{mention}, however the following modules errored: {modules}. "
                    "Additionally, the following cogs errored: {cogs}.\n"
                    "Please contact the owner of this bot to address this.\n"
                    "Note: Outside of these failures, data should have been deleted."
                ).format(
                    mention=ctx.author.mention,
                    cogs=humanize_list(results.failed_cogs),
                    modules=humanize_list(results.failed_modules),
                )
            )
        elif results.failed_cogs:
            await ctx.send(
                _(
                    "I tried to delete all non-operational data about you "
                    "(that I know how to delete) "
                    "{mention}, however the following cogs errored: {cogs}.\n"
                    "Please contact the owner of this bot to address this.\n"
                    "Note: Outside of these failures, data should have been deleted."
                ).format(mention=ctx.author.mention, cogs=humanize_list(results.failed_cogs))
            )
        elif results.failed_modules:
            await ctx.send(
                _(
                    "I tried to delete all non-operational data about you "
                    "(that I know how to delete) "
                    "{mention}, however the following modules errored: {modules}.\n"
                    "Please contact the owner of this bot to address this.\n"
                    "Note: Outside of these failures, data should have been deleted."
                ).format(mention=ctx.author.mention, modules=humanize_list(results.failed_modules))
            )
        else:
            await ctx.send(
                _(
                    "I've deleted any non-operational data about you "
                    "(that I know how to delete) {mention}"
                ).format(mention=ctx.author.mention)
            )

        if results.unhandled:
            await ctx.send(
                _("{mention} The following cogs did not handle deletion:\n{cogs}.").format(
                    mention=ctx.author.mention, cogs=humanize_list(results.unhandled)
                )
            )

    # The cooldown of this should be longer once actually implemented
    # This is a couple hours, and lets people occasionally check status, I guess.
    @commands.cooldown(1, 7200, commands.BucketType.user)
    @mydata.command(cls=commands.commands._AlwaysAvailableCommand, name="getmydata")
    async def mydata_getdata(self, ctx: commands.Context):
        """ [Coming Soon] Get what data [botname] has about you. """
        await ctx.send(
            _(
                "This command doesn't do anything yet, "
                "but we're working on adding support for this."
            )
        )

    @checks.is_owner()
    @mydata.group(name="ownermanagement")
    async def mydata_owner_management(self, ctx: commands.Context):
        """
        Commands for more complete data handling.
        """

    @mydata_owner_management.command(name="allowuserdeletions")
    async def mydata_owner_allow_user_deletions(self, ctx):
        """
        Set the bot to allow users to request a data deletion.

        This is on by default.
        """
        await ctx.bot._config.datarequests.allow_user_requests.set(True)
        await ctx.send(
            _(
                "User can delete their own data. "
                "This will not include operational data such as blocked users."
            )
        )

    @mydata_owner_management.command(name="disallowuserdeletions")
    async def mydata_owner_disallow_user_deletions(self, ctx):
        """
        Set the bot to not allow users to request a data deletion.
        """
        await ctx.bot._config.datarequests.allow_user_requests.set(False)
        await ctx.send(_("User can not delete their own data."))

    @mydata_owner_management.command(name="setuserdeletionlevel")
    async def mydata_owner_user_deletion_level(self, ctx, level: int):
        """
        Sets how user deletions are treated.

        Level:
            0: What users can delete is left entirely up to each cog.
            1: Cogs should delete anything the cog doesn't need about the user.
        """

        if level == 1:
            await ctx.bot._config.datarequests.user_requests_are_strict.set(True)
            await ctx.send(
                _(
                    "Cogs will be instructed to remove all non operational "
                    "data upon a user request."
                )
            )
        elif level == 0:
            await ctx.bot._config.datarequests.user_requests_are_strict.set(False)
            await ctx.send(
                _(
                    "Cogs will be informed a user has made a data deletion request, "
                    "and the details of what to delete will be left to the "
                    "discretion of the cog author."
                )
            )
        else:
            await ctx.send_help()

    @mydata_owner_management.command(name="processdiscordrequest")
    async def mydata_discord_deletion_request(self, ctx, user_id: int):
        """
        Handle a deletion request from Discord.
        """

        if not await self.get_serious_confirmation(
            ctx,
            _(
                "This will cause the bot to get rid of or disassociate all data "
                "from the specified user ID. You should not use this unless "
                "Discord has specifically requested this with regard to a deleted user. "
                "This will remove the user from various anti-abuse measures. "
                "If you are processing a manual request from a user, you may want "
                "`{prefix}{command_name}` instead"
                "\n\nIf you are sure this is what you intend to do "
                "please respond with the following:"
            ).format(prefix=ctx.clean_prefix, command_name="mydata ownermanagement deleteforuser"),
        ):
            return
        results = await self.bot.handle_data_deletion_request(
            requester="discord_deleted_user", user_id=user_id
        )

        if results.failed_cogs and results.failed_modules:
            await ctx.send(
                _(
                    "I tried to delete all data about that user, "
                    "(that I know how to delete) "
                    "however the following modules errored: {modules}. "
                    "Additionally, the following cogs errored: {cogs}\n"
                    "Please check your logs and contact the creators of "
                    "these cogs and modules.\n"
                    "Note: Outside of these failures, data should have been deleted."
                ).format(
                    cogs=humanize_list(results.failed_cogs),
                    modules=humanize_list(results.failed_modules),
                )
            )
        elif results.failed_cogs:
            await ctx.send(
                _(
                    "I tried to delete all data about that user, "
                    "(that I know how to delete) "
                    "however the following cogs errored: {cogs}.\n"
                    "Please check your logs and contact the creators of "
                    "these cogs and modules.\n"
                    "Note: Outside of these failures, data should have been deleted."
                ).format(cogs=humanize_list(results.failed_cogs))
            )
        elif results.failed_modules:
            await ctx.send(
                _(
                    "I tried to delete all data about that user, "
                    "(that I know how to delete) "
                    "however the following modules errored: {modules}.\n"
                    "Please check your logs and contact the creators of "
                    "these cogs and modules.\n"
                    "Note: Outside of these failures, data should have been deleted."
                ).format(modules=humanize_list(results.failed_modules))
            )
        else:
            await ctx.send(_("I've deleted all data about that user that I know how to delete."))

        if results.unhandled:
            await ctx.send(
                _("{mention} The following cogs did not handle deletion:\n{cogs}.").format(
                    mention=ctx.author.mention, cogs=humanize_list(results.unhandled)
                )
            )

    @mydata_owner_management.command(name="deleteforuser")
    async def mydata_user_deletion_request_by_owner(self, ctx, user_id: int):
        """ Delete data [botname] has about a user for a user. """
        if not await self.get_serious_confirmation(
            ctx,
            _(
                "This will cause the bot to get rid of or disassociate "
                "a lot of non-operational data from the "
                "specified user. Users have access to "
                "different command for this unless they can't interact with the bot at all. "
                "This is a mostly safe operation, but you should not use it "
                "unless processing a request from this "
                "user as it may impact their usage of the bot. "
                "\n\nIf you are sure this is what you intend to do "
                "please respond with the following:"
            ),
        ):
            return

        if await ctx.bot._config.datarequests.user_requests_are_strict():
            requester = "user_strict"
        else:
            requester = "user"

        results = await self.bot.handle_data_deletion_request(requester=requester, user_id=user_id)

        if results.failed_cogs and results.failed_modules:
            await ctx.send(
                _(
                    "I tried to delete all non-operational data about that user, "
                    "(that I know how to delete) "
                    "however the following modules errored: {modules}. "
                    "Additionally, the following cogs errored: {cogs}\n"
                    "Please check your logs and contact the creators of "
                    "these cogs and modules.\n"
                    "Note: Outside of these failures, data should have been deleted."
                ).format(
                    cogs=humanize_list(results.failed_cogs),
                    modules=humanize_list(results.failed_modules),
                )
            )
        elif results.failed_cogs:
            await ctx.send(
                _(
                    "I tried to delete all non-operational data about that user, "
                    "(that I know how to delete) "
                    "however the following cogs errored: {cogs}.\n"
                    "Please check your logs and contact the creators of "
                    "these cogs and modules.\n"
                    "Note: Outside of these failures, data should have been deleted."
                ).format(cogs=humanize_list(results.failed_cogs))
            )
        elif results.failed_modules:
            await ctx.send(
                _(
                    "I tried to delete all non-operational data about that user, "
                    "(that I know how to delete) "
                    "however the following modules errored: {modules}.\n"
                    "Please check your logs and contact the creators of "
                    "these cogs and modules.\n"
                    "Note: Outside of these failures, data should have been deleted."
                ).format(modules=humanize_list(results.failed_modules))
            )
        else:
            await ctx.send(
                _(
                    "I've deleted all non-operational data about that user "
                    "that I know how to delete."
                )
            )

        if results.unhandled:
            await ctx.send(
                _("{mention} The following cogs did not handle deletion:\n{cogs}.").format(
                    mention=ctx.author.mention, cogs=humanize_list(results.unhandled)
                )
            )

    @mydata_owner_management.command(name="deleteuserasowner")
    async def mydata_user_deletion_by_owner(self, ctx, user_id: int):
        """ Delete data [botname] has about a user. """
        if not await self.get_serious_confirmation(
            ctx,
            _(
                "This will cause the bot to get rid of or disassociate "
                "a lot of data about the specified user. "
                "This may include more than just end user data, including "
                "anti abuse records."
                "\n\nIf you are sure this is what you intend to do "
                "please respond with the following:"
            ),
        ):
            return
        results = await self.bot.handle_data_deletion_request(requester="owner", user_id=user_id)

        if results.failed_cogs and results.failed_modules:
            await ctx.send(
                _(
                    "I tried to delete all data about that user, "
                    "(that I know how to delete) "
                    "however the following modules errored: {modules}. "
                    "Additionally, the following cogs errored: {cogs}\n"
                    "Please check your logs and contact the creators of "
                    "these cogs and modules.\n"
                    "Note: Outside of these failures, data should have been deleted."
                ).format(
                    cogs=humanize_list(results.failed_cogs),
                    modules=humanize_list(results.failed_modules),
                )
            )
        elif results.failed_cogs:
            await ctx.send(
                _(
                    "I tried to delete all data about that user, "
                    "(that I know how to delete) "
                    "however the following cogs errored: {cogs}.\n"
                    "Please check your logs and contact the creators of "
                    "these cogs and modules.\n"
                    "Note: Outside of these failures, data should have been deleted."
                ).format(cogs=humanize_list(results.failed_cogs))
            )
        elif results.failed_modules:
            await ctx.send(
                _(
                    "I tried to delete all data about that user, "
                    "(that I know how to delete) "
                    "however the following modules errored: {modules}.\n"
                    "Please check your logs and contact the creators of "
                    "these cogs and modules.\n"
                    "Note: Outside of these failures, data should have been deleted."
                ).format(modules=humanize_list(results.failed_modules))
            )
        else:
            await ctx.send(_("I've deleted all data about that user that I know how to delete."))

        if results.unhandled:
            await ctx.send(
                _("{mention} The following cogs did not handle deletion:\n{cogs}.").format(
                    mention=ctx.author.mention, cogs=humanize_list(results.unhandled)
                )
            )

    @commands.group()
    async def embedset(self, ctx: commands.Context):
        """
        Commands for toggling embeds on or off.

        This setting determines whether or not to
        use embeds as a response to a command (for
        commands that support it). The default is to
        use embeds.
        """

    @embedset.command(name="showsettings")
    async def embedset_showsettings(self, ctx: commands.Context):
        """Show the current embed settings."""
        text = _("Embed settings:\n\n")
        global_default = await self.bot._config.embeds()
        text += _("Global default: {}\n").format(global_default)
        if ctx.guild:
            guild_setting = await self.bot._config.guild(ctx.guild).embeds()
            text += _("Guild setting: {}\n").format(guild_setting)
        if ctx.channel:
            channel_setting = await self.bot._config.channel(ctx.channel).embeds()
            text += _("Channel setting: {}\n").format(channel_setting)
        user_setting = await self.bot._config.user(ctx.author).embeds()
        text += _("User setting: {}").format(user_setting)
        await ctx.send(box(text))

    @embedset.command(name="global")
    @checks.is_owner()
    async def embedset_global(self, ctx: commands.Context):
        """
        Toggle the global embed setting.

        This is used as a fallback if the user
        or guild hasn't set a preference. The
        default is to use embeds.
        """
        current = await self.bot._config.embeds()
        await self.bot._config.embeds.set(not current)
        await ctx.send(
            _("Embeds are now {} by default.").format(_("disabled") if current else _("enabled"))
        )

    @embedset.command(name="server", aliases=["guild"])
    @checks.guildowner_or_permissions(administrator=True)
    @commands.guild_only()
    async def embedset_guild(self, ctx: commands.Context, enabled: bool = None):
        """
        Toggle the guild's embed setting.

        If enabled is None, the setting will be unset and
        the global default will be used instead.

        If set, this is used instead of the global default
        to determine whether or not to use embeds. This is
        used for all commands done in a guild channel except
        for help commands.
        """
        await self.bot._config.guild(ctx.guild).embeds.set(enabled)
        if enabled is None:
            await ctx.send(_("Embeds will now fall back to the global setting."))
        else:
            await ctx.send(
                _("Embeds are now {} for this guild.").format(
                    _("enabled") if enabled else _("disabled")
                )
            )

    @embedset.command(name="channel")
    @checks.guildowner_or_permissions(administrator=True)
    @commands.guild_only()
    async def embedset_channel(self, ctx: commands.Context, enabled: bool = None):
        """
        Toggle the channel's embed setting.

        If enabled is None, the setting will be unset and
        the guild default will be used instead.

        If set, this is used instead of the guild default
        to determine whether or not to use embeds. This is
        used for all commands done in a channel except
        for help commands.
        """
        await self.bot._config.channel(ctx.channel).embeds.set(enabled)
        if enabled is None:
            await ctx.send(_("Embeds will now fall back to the global setting."))
        else:
            await ctx.send(
                _("Embeds are now {} for this channel.").format(
                    _("enabled") if enabled else _("disabled")
                )
            )

    @embedset.command(name="user")
    async def embedset_user(self, ctx: commands.Context, enabled: bool = None):
        """
        Toggle the user's embed setting for DMs.

        If enabled is None, the setting will be unset and
        the global default will be used instead.

        If set, this is used instead of the global default
        to determine whether or not to use embeds. This is
        used for all commands executed in a DM with the bot.
        """
        await self.bot._config.user(ctx.author).embeds.set(enabled)
        if enabled is None:
            await ctx.send(_("Embeds will now fall back to the global setting."))
        else:
            await ctx.send(
                _("Embeds are now enabled for you in DMs.")
                if enabled
                else _("Embeds are now disabled for you in DMs.")
            )

    @commands.command()
    @checks.is_owner()
    async def traceback(self, ctx: commands.Context, public: bool = False):
        """Sends to the owner the last command exception that has occurred.

        If public (yes is specified), it will be sent to the chat instead."""
        if not public:
            destination = ctx.author
        else:
            destination = ctx.channel

        if self.bot._last_exception:
            for page in pagify(self.bot._last_exception, shorten_by=10):
                try:
                    await destination.send(box(page, lang="py"))
                except discord.HTTPException:
                    await ctx.channel.send(
                        "I couldn't send the traceback message to you in DM. "
                        "Either you blocked me or you disabled DMs in this server."
                    )
                    return
        else:
            await ctx.send(_("No exception has occurred yet."))

    @commands.command()
    @commands.check(CoreLogic._can_get_invite_url)
    async def invite(self, ctx):
        """Shows [botname]'s invite url."""
        try:
            await ctx.author.send(await self._invite_url())
        except discord.errors.Forbidden:
            await ctx.send(
                "I couldn't send the invite message to you in DM. "
                "Either you blocked me or you disabled DMs in this server."
            )

    @commands.group()
    @checks.is_owner()
    async def inviteset(self, ctx):
        """Setup the bot's invite."""
        pass

    @inviteset.command()
    async def public(self, ctx, confirm: bool = False):
        """
        Define if the command should be accessible for the average user.
        """
        if await self.bot._config.invite_public():
            await self.bot._config.invite_public.set(False)
            await ctx.send("The invite is now private.")
            return
        app_info = await self.bot.application_info()
        if not app_info.bot_public:
            await ctx.send(
                "I am not a public bot. That means that nobody except "
                "you can invite me on new servers.\n\n"
                "You can change this by ticking `Public bot` in "
                "your token settings: "
                "https://discordapp.com/developers/applications/me/{0}".format(self.bot.user.id)
            )
            return
        if not confirm:
            await ctx.send(
                "You're about to make the `{0}invite` command public. "
                "All users will be able to invite me on their server.\n\n"
                "If you agree, you can type `{0}inviteset public yes`.".format(ctx.clean_prefix)
            )
        else:
            await self.bot._config.invite_public.set(True)
            await ctx.send("The invite command is now public.")

    @inviteset.command()
    async def perms(self, ctx, level: int):
        """
        Make the bot create its own role with permissions on join.

        The bot will create its own role with the desired permissions\
        when it joins a new server. This is a special role that can't be\
        deleted or removed from the bot.

        For that, you need to provide a valid permissions level.
        You can generate one here: https://discordapi.com/permissions.html

        Please note that you might need two factor authentication for\
        some permissions.
        """
        await self.bot._config.invite_perm.set(level)
        await ctx.send("The new permissions level has been set.")

    @commands.command()
    @commands.guild_only()
    @checks.is_owner()
    async def leave(self, ctx: commands.Context):
        """Leaves the current server."""
        await ctx.send(_("Are you sure you want me to leave this server? (y/n)"))

        pred = MessagePredicate.yes_or_no(ctx)
        try:
            await self.bot.wait_for("message", check=pred)
        except asyncio.TimeoutError:
            await ctx.send(_("Response timed out."))
            return
        else:
            if pred.result is True:
                await ctx.send(_("Alright. Bye :wave:"))
                log.debug(_("Leaving guild '{}'").format(ctx.guild.name))
                await ctx.guild.leave()
            else:
                await ctx.send(_("Alright, I'll stay then. :)"))

    @commands.command()
    @checks.is_owner()
    async def servers(self, ctx: commands.Context):
        """Lists and allows [botname] to leave servers."""
        guilds = sorted(list(self.bot.guilds), key=lambda s: s.name.lower())
        msg = ""
        responses = []
        for i, server in enumerate(guilds, 1):
            msg += "{}: {} (`{}`)\n".format(i, server.name, server.id)
            responses.append(str(i))

        for page in pagify(msg, ["\n"]):
            await ctx.send(page)

        query = await ctx.send(_("To leave a server, just type its number."))

        pred = MessagePredicate.contained_in(responses, ctx)
        try:
            await self.bot.wait_for("message", check=pred, timeout=15)
        except asyncio.TimeoutError:
            try:
                await query.delete()
            except discord.errors.NotFound:
                pass
        else:
            await self.leave_confirmation(guilds[pred.result], ctx)

    async def leave_confirmation(self, guild, ctx):
        if guild.owner.id == ctx.bot.user.id:
            await ctx.send(_("I cannot leave a guild I am the owner of."))
            return

        await ctx.send(_("Are you sure you want me to leave {}? (yes/no)").format(guild.name))
        pred = MessagePredicate.yes_or_no(ctx)
        try:
            await self.bot.wait_for("message", check=pred, timeout=15)
            if pred.result is True:
                await guild.leave()
                if guild != ctx.guild:
                    await ctx.send(_("Done."))
            else:
                await ctx.send(_("Alright then."))
        except asyncio.TimeoutError:
            await ctx.send(_("Response timed out."))

    @commands.command()
    @checks.is_owner()
    async def load(self, ctx: commands.Context, *cogs: str):
        """Loads packages."""
        if not cogs:
            return await ctx.send_help()
        cogs = tuple(map(lambda cog: cog.rstrip(","), cogs))
        async with ctx.typing():
            (
                loaded,
                failed,
                invalid_pkg_names,
                not_found,
                already_loaded,
                failed_with_reason,
                repos_with_shared_libs,
            ) = await self._load(cogs)

        output = []

        if loaded:
            loaded_packages = humanize_list([inline(package) for package in loaded])
            formed = _("Loaded {packs}.").format(packs=loaded_packages)
            output.append(formed)

        if already_loaded:
            if len(already_loaded) == 1:
                formed = _("The following package is already loaded: {pack}").format(
                    pack=inline(already_loaded[0])
                )
            else:
                formed = _("The following packages are already loaded: {packs}").format(
                    packs=humanize_list([inline(package) for package in already_loaded])
                )
            output.append(formed)

        if failed:
            if len(failed) == 1:
                formed = _(
                    "Failed to load the following package: {pack}."
                    "\nCheck your console or logs for details."
                ).format(pack=inline(failed[0]))
            else:
                formed = _(
                    "Failed to load the following packages: {packs}"
                    "\nCheck your console or logs for details."
                ).format(packs=humanize_list([inline(package) for package in failed]))
            output.append(formed)

        if invalid_pkg_names:
            if len(invalid_pkg_names) == 1:
                formed = _(
                    "The following name is not a valid package name: {pack}\n"
                    "Package names cannot start with a number"
                    " and can only contain ascii numbers, letters, and underscores."
                ).format(pack=inline(invalid_pkg_names[0]))
            else:
                formed = _(
                    "The following names are not valid package names: {packs}\n"
                    "Package names cannot start with a number"
                    " and can only contain ascii numbers, letters, and underscores."
                ).format(packs=humanize_list([inline(package) for package in invalid_pkg_names]))
            output.append(formed)

        if not_found:
            if len(not_found) == 1:
                formed = _("The following package was not found in any cog path: {pack}.").format(
                    pack=inline(not_found[0])
                )
            else:
                formed = _(
                    "The following packages were not found in any cog path: {packs}"
                ).format(packs=humanize_list([inline(package) for package in not_found]))
            output.append(formed)

        if failed_with_reason:
            reasons = "\n".join([f"`{x}`: {y}" for x, y in failed_with_reason])
            if len(failed_with_reason) == 1:
                formed = _(
                    "This package could not be loaded for the following reason:\n\n{reason}"
                ).format(reason=reasons)
            else:
                formed = _(
                    "These packages could not be loaded for the following reasons:\n\n{reasons}"
                ).format(reasons=reasons)
            output.append(formed)

        if repos_with_shared_libs:
            if len(repos_with_shared_libs) == 1:
                formed = _(
                    "**WARNING**: The following repo is using shared libs"
                    " which are marked for removal in the future: {repo}.\n"
                    "You should inform maintainer of the repo about this message."
                ).format(repo=inline(repos_with_shared_libs.pop()))
            else:
                formed = _(
                    "**WARNING**: The following repos are using shared libs"
                    " which are marked for removal in the future: {repos}.\n"
                    "You should inform maintainers of these repos about this message."
                ).format(repos=humanize_list([inline(repo) for repo in repos_with_shared_libs]))
            output.append(formed)

        if output:
            total_message = "\n\n".join(output)
            for page in pagify(
                total_message, delims=["\n", ", "], priority=True, page_length=1500
            ):
                if page.startswith(", "):
                    page = page[2:]
                await ctx.send(page)

    @commands.command()
    @checks.is_owner()
    async def unload(self, ctx: commands.Context, *cogs: str):
        """Unloads packages."""
        if not cogs:
            return await ctx.send_help()
        cogs = tuple(map(lambda cog: cog.rstrip(","), cogs))
        unloaded, failed = await self._unload(cogs)

        output = []

        if unloaded:
            if len(unloaded) == 1:
                formed = _("The following package was unloaded: {pack}.").format(
                    pack=inline(unloaded[0])
                )
            else:
                formed = _("The following packages were unloaded: {packs}.").format(
                    packs=humanize_list([inline(package) for package in unloaded])
                )
            output.append(formed)

        if failed:
            if len(failed) == 1:
                formed = _("The following package was not loaded: {pack}.").format(
                    pack=inline(failed[0])
                )
            else:
                formed = _("The following packages were not loaded: {packs}.").format(
                    packs=humanize_list([inline(package) for package in failed])
                )
            output.append(formed)

        if output:
            total_message = "\n\n".join(output)
            for page in pagify(total_message):
                await ctx.send(page)

    @commands.command(name="reload")
    @checks.is_owner()
    async def reload(self, ctx: commands.Context, *cogs: str):
        """Reloads packages."""
        if not cogs:
            return await ctx.send_help()
        cogs = tuple(map(lambda cog: cog.rstrip(","), cogs))
        async with ctx.typing():
            (
                loaded,
                failed,
                invalid_pkg_names,
                not_found,
                already_loaded,
                failed_with_reason,
                repos_with_shared_libs,
            ) = await self._reload(cogs)

        output = []

        if loaded:
            loaded_packages = humanize_list([inline(package) for package in loaded])
            formed = _("Reloaded {packs}.").format(packs=loaded_packages)
            output.append(formed)

        if failed:
            if len(failed) == 1:
                formed = _(
                    "Failed to reload the following package: {pack}."
                    "\nCheck your console or logs for details."
                ).format(pack=inline(failed[0]))
            else:
                formed = _(
                    "Failed to reload the following packages: {packs}"
                    "\nCheck your console or logs for details."
                ).format(packs=humanize_list([inline(package) for package in failed]))
            output.append(formed)

        if invalid_pkg_names:
            if len(invalid_pkg_names) == 1:
                formed = _(
                    "The following name is not a valid package name: {pack}\n"
                    "Package names cannot start with a number"
                    " and can only contain ascii numbers, letters, and underscores."
                ).format(pack=inline(invalid_pkg_names[0]))
            else:
                formed = _(
                    "The following names are not valid package names: {packs}\n"
                    "Package names cannot start with a number"
                    " and can only contain ascii numbers, letters, and underscores."
                ).format(packs=humanize_list([inline(package) for package in invalid_pkg_names]))
            output.append(formed)

        if not_found:
            if len(not_found) == 1:
                formed = _("The following package was not found in any cog path: {pack}.").format(
                    pack=inline(not_found[0])
                )
            else:
                formed = _(
                    "The following packages were not found in any cog path: {packs}"
                ).format(packs=humanize_list([inline(package) for package in not_found]))
            output.append(formed)

        if failed_with_reason:
            reasons = "\n".join([f"`{x}`: {y}" for x, y in failed_with_reason])
            if len(failed_with_reason) == 1:
                formed = _(
                    "This package could not be reloaded for the following reason:\n\n{reason}"
                ).format(reason=reasons)
            else:
                formed = _(
                    "These packages could not be reloaded for the following reasons:\n\n{reasons}"
                ).format(reasons=reasons)
            output.append(formed)

        if repos_with_shared_libs:
            if len(repos_with_shared_libs) == 1:
                formed = _(
                    "**WARNING**: The following repo is using shared libs"
                    " which are marked for removal in the future: {repo}.\n"
                    "You should inform maintainers of these repos about this message."
                ).format(repo=inline(repos_with_shared_libs.pop()))
            else:
                formed = _(
                    "**WARNING**: The following repos are using shared libs"
                    " which are marked for removal in the future: {repos}.\n"
                    "You should inform maintainers of these repos about this message."
                ).format(repos=humanize_list([inline(repo) for repo in repos_with_shared_libs]))
            output.append(formed)

        if output:
            total_message = "\n\n".join(output)
            for page in pagify(total_message):
                await ctx.send(page)

    @commands.command(name="shutdown")
    @checks.is_owner()
    async def _shutdown(self, ctx: commands.Context, silently: bool = False):
        """Shuts down the bot."""
        wave = "\N{WAVING HAND SIGN}"
        skin = "\N{EMOJI MODIFIER FITZPATRICK TYPE-3}"
        with contextlib.suppress(discord.HTTPException):
            if not silently:
                await ctx.send(_("Shutting down... ") + wave + skin)
        await ctx.bot.shutdown()

    @commands.command(name="restart")
    @checks.is_owner()
    async def _restart(self, ctx: commands.Context, silently: bool = False):
        """Attempts to restart [botname].

        Makes [botname] quit with exit code 26.
        The restart is not guaranteed: it must be dealt
        with by the process manager in use."""
        with contextlib.suppress(discord.HTTPException):
            if not silently:
                await ctx.send(_("Restarting..."))
        await ctx.bot.shutdown(restart=True)

    @commands.group(name="set")
    async def _set(self, ctx: commands.Context):
        """Changes [botname]'s settings."""

    @_set.command("showsettings")
    async def set_showsettings(self, ctx: commands.Context):
        """
        Show the current settings for [botname].
        """
        if ctx.guild:
            guild_data = await ctx.bot._config.guild(ctx.guild).all()
            guild = ctx.guild
            admin_role_ids = guild_data["admin_role"]
            admin_role_names = [r.name for r in guild.roles if r.id in admin_role_ids]
            admin_roles_str = humanize_list(admin_role_names) if admin_role_names else "Not Set."
            mod_role_ids = guild_data["mod_role"]
            mod_role_names = [r.name for r in guild.roles if r.id in mod_role_ids]
            mod_roles_str = humanize_list(mod_role_names) if mod_role_names else "Not Set."

            guild_locale = await i18n.get_locale_from_guild(self.bot, ctx.guild)
            guild_regional_format = (
                await i18n.get_regional_format_from_guild(self.bot, ctx.guild) or guild_locale
            )

            guild_settings = _(
                "Admin roles: {admin}\n"
                "Mod roles: {mod}\n"
                "Locale: {guild_locale}\n"
                "Regional format: {guild_regional_format}\n"
            ).format(
                admin=admin_roles_str,
                mod=mod_roles_str,
                guild_locale=guild_locale,
                guild_regional_format=guild_regional_format,
            )
        else:
            guild_settings = ""

        prefixes = await ctx.bot._prefix_cache.get_prefixes(ctx.guild)
        global_data = await ctx.bot._config.all()
        locale = global_data["locale"]
<<<<<<< HEAD
        regional_format = global_data["regional_format"] or locale
=======
        regional_format = global_data["regional_format"] or _("Same as bot's locale")
        colour = discord.Colour(global_data["color"])
>>>>>>> 335e2a7c

        prefix_string = " ".join(prefixes)
        settings = _(
            "{bot_name} Settings:\n\n"
            "Prefixes: {prefixes}\n"
            "{guild_settings}"
<<<<<<< HEAD
            "Global locale: {locale}\n"
            "Global regional format: {regional_format}"
=======
            "Locale: {locale}\n"
            "Regional format: {regional_format}\n"
            "Default embed colour: {colour}"
>>>>>>> 335e2a7c
        ).format(
            bot_name=ctx.bot.user.name,
            prefixes=prefix_string,
            guild_settings=guild_settings,
            locale=locale,
            regional_format=regional_format,
            colour=colour,
        )
        for page in pagify(settings):
            await ctx.send(box(page))

    @checks.guildowner_or_permissions(administrator=True)
    @_set.command(name="deletedelay")
    @commands.guild_only()
    async def deletedelay(self, ctx: commands.Context, time: int = None):
        """Set the delay until the bot removes the command message.

        Must be between -1 and 60.

        Set to -1 to disable this feature.
        """
        guild = ctx.guild
        if time is not None:
            time = min(max(time, -1), 60)  # Enforces the time limits
            await ctx.bot._config.guild(guild).delete_delay.set(time)
            if time == -1:
                await ctx.send(_("Command deleting disabled."))
            else:
                await ctx.send(_("Delete delay set to {num} seconds.").format(num=time))
        else:
            delay = await ctx.bot._config.guild(guild).delete_delay()
            if delay != -1:
                await ctx.send(
                    _(
                        "Bot will delete command messages after"
                        " {num} seconds. Set this value to -1 to"
                        " stop deleting messages"
                    ).format(num=delay)
                )
            else:
                await ctx.send(_("I will not delete command messages."))

    @checks.is_owner()
    @_set.command(name="description")
    async def setdescription(self, ctx: commands.Context, *, description: str = ""):
        """
        Sets the bot's description.
        Use without a description to reset.
        This is shown in a few locations, including the help menu.

        The default is "Red V3".
        """
        if not description:
            await ctx.bot._config.description.clear()
            ctx.bot.description = "Red V3"
            await ctx.send(_("Description reset."))
        elif len(description) > 250:  # While the limit is 256, we bold it adding characters.
            await ctx.send(
                _(
                    "This description is too long to properly display. "
                    "Please try again with below 250 characters."
                )
            )
        else:
            await ctx.bot._config.description.set(description)
            ctx.bot.description = description
            await ctx.tick()

    @_set.command()
    @checks.guildowner()
    @commands.guild_only()
    async def addadminrole(self, ctx: commands.Context, *, role: discord.Role):
        """
        Adds an admin role for this guild.
        """
        async with ctx.bot._config.guild(ctx.guild).admin_role() as roles:
            if role.id in roles:
                return await ctx.send(_("This role is already an admin role."))
            roles.append(role.id)
        await ctx.send(_("That role is now considered an admin role."))

    @_set.command()
    @checks.guildowner()
    @commands.guild_only()
    async def addmodrole(self, ctx: commands.Context, *, role: discord.Role):
        """
        Adds a mod role for this guild.
        """
        async with ctx.bot._config.guild(ctx.guild).mod_role() as roles:
            if role.id in roles:
                return await ctx.send(_("This role is already a mod role."))
            roles.append(role.id)
        await ctx.send(_("That role is now considered a mod role."))

    @_set.command(aliases=["remadmindrole", "deladminrole", "deleteadminrole"])
    @checks.guildowner()
    @commands.guild_only()
    async def removeadminrole(self, ctx: commands.Context, *, role: discord.Role):
        """
        Removes an admin role for this guild.
        """
        async with ctx.bot._config.guild(ctx.guild).admin_role() as roles:
            if role.id not in roles:
                return await ctx.send(_("That role was not an admin role to begin with."))
            roles.remove(role.id)
        await ctx.send(_("That role is no longer considered an admin role."))

    @_set.command(aliases=["remmodrole", "delmodrole", "deletemodrole"])
    @checks.guildowner()
    @commands.guild_only()
    async def removemodrole(self, ctx: commands.Context, *, role: discord.Role):
        """
        Removes a mod role for this guild.
        """
        async with ctx.bot._config.guild(ctx.guild).mod_role() as roles:
            if role.id not in roles:
                return await ctx.send(_("That role was not a mod role to begin with."))
            roles.remove(role.id)
        await ctx.send(_("That role is no longer considered a mod role."))

    @_set.command(aliases=["usebotcolor"])
    @checks.guildowner()
    @commands.guild_only()
    async def usebotcolour(self, ctx: commands.Context):
        """
        Toggle whether to use the bot owner-configured colour for embeds.

        Default is to use the bot's configured colour.
        Otherwise, the colour used will be the colour of the bot's top role.
        """
        current_setting = await ctx.bot._config.guild(ctx.guild).use_bot_color()
        await ctx.bot._config.guild(ctx.guild).use_bot_color.set(not current_setting)
        await ctx.send(
            _("The bot {} use its configured color for embeds.").format(
                _("will not") if not current_setting else _("will")
            )
        )

    @_set.command()
    @checks.guildowner()
    @commands.guild_only()
    async def serverfuzzy(self, ctx: commands.Context):
        """
        Toggle whether to enable fuzzy command search for the server.

        Default is for fuzzy command search to be disabled.
        """
        current_setting = await ctx.bot._config.guild(ctx.guild).fuzzy()
        await ctx.bot._config.guild(ctx.guild).fuzzy.set(not current_setting)
        await ctx.send(
            _("Fuzzy command search has been {} for this server.").format(
                _("disabled") if current_setting else _("enabled")
            )
        )

    @_set.command()
    @checks.is_owner()
    async def fuzzy(self, ctx: commands.Context):
        """
        Toggle whether to enable fuzzy command search in DMs.

        Default is for fuzzy command search to be disabled.
        """
        current_setting = await ctx.bot._config.fuzzy()
        await ctx.bot._config.fuzzy.set(not current_setting)
        await ctx.send(
            _("Fuzzy command search has been {} in DMs.").format(
                _("disabled") if current_setting else _("enabled")
            )
        )

    @_set.command(aliases=["color"])
    @checks.is_owner()
    async def colour(self, ctx: commands.Context, *, colour: discord.Colour = None):
        """
        Sets a default colour to be used for the bot's embeds.

        Acceptable values for the colour parameter can be found at:

        https://discordpy.readthedocs.io/en/stable/ext/commands/api.html#discord.ext.commands.ColourConverter
        """
        if colour is None:
            ctx.bot._color = discord.Color.red()
            await ctx.bot._config.color.set(discord.Color.red().value)
            return await ctx.send(_("The color has been reset."))
        ctx.bot._color = colour
        await ctx.bot._config.color.set(colour.value)
        await ctx.send(_("The color has been set."))

    @_set.group(invoke_without_command=True)
    @checks.is_owner()
    async def avatar(self, ctx: commands.Context, url: str = None):
        """Sets [botname]'s avatar

        Supports either an attachment or an image URL."""
        if len(ctx.message.attachments) > 0:  # Attachments take priority
            data = await ctx.message.attachments[0].read()
        elif url is not None:
            if url.startswith("<") and url.endswith(">"):
                url = url[1:-1]

            async with aiohttp.ClientSession() as session:
                try:
                    async with session.get(url) as r:
                        data = await r.read()
                except aiohttp.InvalidURL:
                    return await ctx.send(_("That URL is invalid."))
                except aiohttp.ClientError:
                    return await ctx.send(_("Something went wrong while trying to get the image."))
        else:
            await ctx.send_help()
            return

        try:
            async with ctx.typing():
                await ctx.bot.user.edit(avatar=data)
        except discord.HTTPException:
            await ctx.send(
                _(
                    "Failed. Remember that you can edit my avatar "
                    "up to two times a hour. The URL or attachment "
                    "must be a valid image in either JPG or PNG format."
                )
            )
        except discord.InvalidArgument:
            await ctx.send(_("JPG / PNG format only."))
        else:
            await ctx.send(_("Done."))

    @avatar.command(name="remove", aliases=["clear"])
    @checks.is_owner()
    async def avatar_remove(self, ctx: commands.Context):
        """Removes [botname]'s avatar."""
        async with ctx.typing():
            await ctx.bot.user.edit(avatar=None)
        await ctx.send(_("Avatar removed."))

    @_set.command(name="playing", aliases=["game"])
    @checks.bot_in_a_guild()
    @checks.is_owner()
    async def _game(self, ctx: commands.Context, *, game: str = None):
        """Sets [botname]'s playing status."""

        if game:
            if len(game) > 128:
                await ctx.send("The maximum length of game descriptions is 128 characters.")
                return
            game = discord.Game(name=game)
        else:
            game = None
        status = ctx.bot.guilds[0].me.status if len(ctx.bot.guilds) > 0 else discord.Status.online
        await ctx.bot.change_presence(status=status, activity=game)
        if game:
            await ctx.send(_("Status set to ``Playing {game.name}``.").format(game=game))
        else:
            await ctx.send(_("Game cleared."))

    @_set.command(name="listening")
    @checks.bot_in_a_guild()
    @checks.is_owner()
    async def _listening(self, ctx: commands.Context, *, listening: str = None):
        """Sets [botname]'s listening status."""

        status = ctx.bot.guilds[0].me.status if len(ctx.bot.guilds) > 0 else discord.Status.online
        if listening:
            activity = discord.Activity(name=listening, type=discord.ActivityType.listening)
        else:
            activity = None
        await ctx.bot.change_presence(status=status, activity=activity)
        if activity:
            await ctx.send(
                _("Status set to ``Listening to {listening}``.").format(listening=listening)
            )
        else:
            await ctx.send(_("Listening cleared."))

    @_set.command(name="watching")
    @checks.bot_in_a_guild()
    @checks.is_owner()
    async def _watching(self, ctx: commands.Context, *, watching: str = None):
        """Sets [botname]'s watching status."""

        status = ctx.bot.guilds[0].me.status if len(ctx.bot.guilds) > 0 else discord.Status.online
        if watching:
            activity = discord.Activity(name=watching, type=discord.ActivityType.watching)
        else:
            activity = None
        await ctx.bot.change_presence(status=status, activity=activity)
        if activity:
            await ctx.send(_("Status set to ``Watching {watching}``.").format(watching=watching))
        else:
            await ctx.send(_("Watching cleared."))

    @_set.command()
    @checks.bot_in_a_guild()
    @checks.is_owner()
    async def status(self, ctx: commands.Context, *, status: str):
        """Sets [botname]'s status.

        Available statuses:
            online
            idle
            dnd
            invisible
        """

        statuses = {
            "online": discord.Status.online,
            "idle": discord.Status.idle,
            "dnd": discord.Status.dnd,
            "invisible": discord.Status.invisible,
        }

        game = ctx.bot.guilds[0].me.activity if len(ctx.bot.guilds) > 0 else None
        try:
            status = statuses[status.lower()]
        except KeyError:
            await ctx.send_help()
        else:
            await ctx.bot.change_presence(status=status, activity=game)
            await ctx.send(_("Status changed to {}.").format(status))

    @_set.command(name="streaming", aliases=["stream"])
    @checks.bot_in_a_guild()
    @checks.is_owner()
    async def stream(self, ctx: commands.Context, streamer=None, *, stream_title=None):
        """Sets [botname]'s streaming status.

        Leaving both streamer and stream_title empty will clear it."""

        status = ctx.bot.guilds[0].me.status if len(ctx.bot.guilds) > 0 else None

        if stream_title:
            stream_title = stream_title.strip()
            if "twitch.tv/" not in streamer:
                streamer = "https://www.twitch.tv/" + streamer
            activity = discord.Streaming(url=streamer, name=stream_title)
            await ctx.bot.change_presence(status=status, activity=activity)
        elif streamer is not None:
            await ctx.send_help()
            return
        else:
            await ctx.bot.change_presence(activity=None, status=status)
        await ctx.send(_("Done."))

    @_set.command(name="username", aliases=["name"])
    @checks.is_owner()
    async def _username(self, ctx: commands.Context, *, username: str):
        """Sets [botname]'s username."""
        try:
            if self.bot.user.public_flags.verified_bot:
                await ctx.send(
                    _(
                        "The username of a verified bot cannot be manually changed."
                        " Please contact Discord support to change it."
                    )
                )
                return
            if len(username) > 32:
                await ctx.send(_("Failed to change name. Must be 32 characters or fewer."))
                return
            async with ctx.typing():
                await asyncio.wait_for(self._name(name=username), timeout=30)
        except asyncio.TimeoutError:
            await ctx.send(
                _(
                    "Changing the username timed out. "
                    "Remember that you can only do it up to 2 times an hour."
                    " Use nicknames if you need frequent changes: {command}"
                ).format(command=inline(f"{ctx.clean_prefix}set nickname"))
            )
        except discord.HTTPException as e:
            if e.code == 50035:
                error_string = e.text.split("\n")[1]  # Remove the "Invalid Form body"
                await ctx.send(
                    _(
                        "Failed to change the username. "
                        "Discord returned the following error:\n"
                        "{error_message}"
                    ).format(error_message=inline(error_string))
                )
            else:
                log.error(
                    "Unexpected error occurred when trying to change the username.", exc_info=e
                )
                await ctx.send(_("Unexpected error occurred when trying to change the username."))
        else:
            await ctx.send(_("Done."))

    @_set.command(name="nickname")
    @checks.admin_or_permissions(manage_nicknames=True)
    @commands.guild_only()
    async def _nickname(self, ctx: commands.Context, *, nickname: str = None):
        """Sets [botname]'s nickname."""
        try:
            if nickname and len(nickname) > 32:
                await ctx.send(_("Failed to change nickname. Must be 32 characters or fewer."))
                return
            await ctx.guild.me.edit(nick=nickname)
        except discord.Forbidden:
            await ctx.send(_("I lack the permissions to change my own nickname."))
        else:
            await ctx.send(_("Done."))

    @_set.command(aliases=["prefixes"])
    @checks.is_owner()
    async def prefix(self, ctx: commands.Context, *prefixes: str):
        """Sets [botname]'s global prefix(es)."""
        if not prefixes:
            await ctx.send_help()
            return
        await ctx.bot.set_prefixes(guild=None, prefixes=prefixes)
        await ctx.send(_("Prefix set."))

    @_set.command(aliases=["serverprefixes"])
    @checks.admin_or_permissions(manage_guild=True)
    @commands.guild_only()
    async def serverprefix(self, ctx: commands.Context, *prefixes: str):
        """Sets [botname]'s server prefix(es)."""
        if not prefixes:
            await ctx.bot.set_prefixes(guild=ctx.guild, prefixes=[])
            await ctx.send(_("Guild prefixes have been reset."))
            return
        prefixes = sorted(prefixes, reverse=True)
        await ctx.bot.set_prefixes(guild=ctx.guild, prefixes=prefixes)
        await ctx.send(_("Prefix set."))

    @_set.command()
    @checks.is_owner()
    async def globallocale(self, ctx: commands.Context, language_code: str):
        """
        Changes the bot's default locale.
        This will be used when a server has not set a locale, or in DMs.

        `<language_code>` can be any language code with country code included,
        e.g. `en-US`, `de-DE`, `fr-FR`, `pl-PL`, etc.

        Go to Red's Crowdin page to see locales that are available with translations:
        https://translate.discord.red

        To reset to English, use "en-US".
        """
        try:
            locale = BabelLocale.parse(language_code, sep="-")
        except (ValueError, UnknownLocaleError):
            await ctx.send(_("Invalid language code. Use format: `en-US`"))
            return
        if locale.territory is None:
            await ctx.send(
                _("Invalid format - language code has to include country code, e.g. `en-US`")
            )
            return
        standardized_locale_name = f"{locale.language}-{locale.territory}"
        i18n.set_locale(standardized_locale_name)
        await self.bot._i18n_cache.set_locale(None, standardized_locale_name)
        await i18n.set_contextual_locales_from_guild(self.bot, ctx.guild)
        await ctx.send(_("Global locale has been set."))

    @_set.command()
    @commands.guild_only()
    @checks.guildowner_or_permissions(manage_guild=True)
    async def locale(self, ctx: commands.Context, language_code: str):
        """
        Changes the bot's locale in this server.

        `<language_code>` can be any language code with country code included,
        e.g. `en-US`, `de-DE`, `fr-FR`, `pl-PL`, etc.

        Go to Red's Crowdin page to see locales that are available with translations:
        https://translate.discord.red

        Use "default" to return to the bot's default set language.
        To reset to English, use "en-US".
        """
        if language_code.lower() == "default":
            global_locale = await self.bot._config.locale()
            i18n.set_contextual_locale(global_locale)
            await self.bot._i18n_cache.set_locale(ctx.guild, None)
            await ctx.send(_("Locale has been set to the default."))
            return
        try:
            locale = BabelLocale.parse(language_code, sep="-")
        except (ValueError, UnknownLocaleError):
            await ctx.send(_("Invalid language code. Use format: `en-US`"))
            return
        if locale.territory is None:
            await ctx.send(
                _("Invalid format - language code has to include country code, e.g. `en-US`")
            )
            return
        standardized_locale_name = f"{locale.language}-{locale.territory}"
        i18n.set_contextual_locale(standardized_locale_name)
        await self.bot._i18n_cache.set_locale(ctx.guild, standardized_locale_name)
        await ctx.send(_("Locale has been set."))

    @_set.command(aliases=["globalregion"])
    @commands.guild_only()
    @checks.is_owner()
    async def globalregionalformat(self, ctx: commands.Context, language_code: str = None):
        """
        Changes bot's regional format. This is used for formatting date, time and numbers.

        `<language_code>` can be any language code with country code included,
        e.g. `en-US`, `de-DE`, `fr-FR`, `pl-PL`, etc.

        Leave `<language_code>` empty to base regional formatting on bot's locale.
        """
        if language_code is None:
            i18n.set_regional_format(None)
            await self.bot._i18n_cache.set_regional_format(None, None)
            await ctx.send(_("Global regional formatting will now be based on bot's locale."))
            return

        try:
            locale = BabelLocale.parse(language_code, sep="-")
        except (ValueError, UnknownLocaleError):
            await ctx.send(_("Invalid language code. Use format: `en-US`"))
            return
        if locale.territory is None:
            await ctx.send(
                _("Invalid format - language code has to include country code, e.g. `en-US`")
            )
            return
        standardized_locale_name = f"{locale.language}-{locale.territory}"
        i18n.set_regional_format(standardized_locale_name)
        await self.bot._i18n_cache.set_regional_format(None, standardized_locale_name)
        await ctx.send(
            _("Global regional formatting will now be based on `{language_code}` locale.").format(
                language_code=standardized_locale_name
            )
        )

    @_set.command(aliases=["region"])
    @checks.guildowner_or_permissions(manage_guild=True)
    async def regionalformat(self, ctx: commands.Context, language_code: str = None):
        """
        Changes bot's regional format in this server. This is used for formatting date, time and numbers.

        `<language_code>` can be any language code with country code included,
        e.g. `en-US`, `de-DE`, `fr-FR`, `pl-PL`, etc.

        Leave `<language_code>` empty to base regional formatting on bot's locale in this server.
        """
        if language_code is None:
            i18n.set_contextual_regional_format(None)
            await self.bot._i18n_cache.set_regional_format(ctx.guild, None)
            await ctx.send(
                _("Regional formatting will now be based on bot's locale in this server.")
            )
            return

        try:
            locale = BabelLocale.parse(language_code, sep="-")
        except (ValueError, UnknownLocaleError):
            await ctx.send(_("Invalid language code. Use format: `en-US`"))
            return
        if locale.territory is None:
            await ctx.send(
                _("Invalid format - language code has to include country code, e.g. `en-US`")
            )
            return
        standardized_locale_name = f"{locale.language}-{locale.territory}"
        i18n.set_contextual_regional_format(standardized_locale_name)
        await self.bot._i18n_cache.set_regional_format(ctx.guild, standardized_locale_name)
        await ctx.send(
            _("Regional formatting will now be based on `{language_code}` locale.").format(
                language_code=standardized_locale_name
            )
        )

    @_set.command()
    @checks.is_owner()
    async def custominfo(self, ctx: commands.Context, *, text: str = None):
        """Customizes a section of `[p]info`.

        The maximum amount of allowed characters is 1024.
        Supports markdown, links and "mentions".
        Link example:
        `[My link](https://example.com)`
        """
        if not text:
            await ctx.bot._config.custom_info.clear()
            await ctx.send(_("The custom text has been cleared."))
            return
        if len(text) <= 1024:
            await ctx.bot._config.custom_info.set(text)
            await ctx.send(_("The custom text has been set."))
            await ctx.invoke(self.info)
        else:
            await ctx.send(_("Text must be fewer than 1024 characters long."))

    @_set.group(invoke_without_command=True)
    @checks.is_owner()
    async def api(self, ctx: commands.Context, service: str, *, tokens: TokenConverter):
        """Set, list or remove various external API tokens.

        This setting will be asked for by some 3rd party cogs and some core cogs.

        To add the keys provide the service name and the tokens as a comma separated
        list of key,values as described by the cog requesting this command.

        Note: API tokens are sensitive and should only be used in a private channel
        or in DM with the bot.
        """
        if ctx.channel.permissions_for(ctx.me).manage_messages:
            await ctx.message.delete()
        await ctx.bot.set_shared_api_tokens(service, **tokens)
        await ctx.send(_("`{service}` API tokens have been set.").format(service=service))

    @api.command(name="list")
    async def api_list(self, ctx: commands.Context):
        """Show all external API services along with their keys that have been set.

        Secrets are not shown."""

        services: dict = await ctx.bot.get_shared_api_tokens()
        if not services:
            await ctx.send(_("No API services have been set yet."))
            return

        sorted_services = sorted(services.keys(), key=str.lower)

        joined = _("Set API services:\n") if len(services) > 1 else _("Set API service:\n")
        for service_name in sorted_services:
            joined += "+ {}\n".format(service_name)
            for key_name in services[service_name].keys():
                joined += "  - {}\n".format(key_name)
        for page in pagify(joined, ["\n"], shorten_by=16):
            await ctx.send(box(page.lstrip(" "), lang="diff"))

    @api.command(name="remove")
    async def api_remove(self, ctx: commands.Context, *services: str):
        """Remove the given services with all their keys and tokens."""
        bot_services = (await ctx.bot.get_shared_api_tokens()).keys()
        services = [s for s in services if s in bot_services]

        if services:
            await self.bot.remove_shared_api_services(*services)
            if len(services) > 1:
                msg = _("Services deleted successfully:\n{services_list}").format(
                    services_list=humanize_list(services)
                )
            else:
                msg = _("Service deleted successfully: {service_name}").format(
                    service_name=services[0]
                )
            await ctx.send(msg)
        else:
            await ctx.send(_("None of the services you provided had any keys set."))

    @commands.group()
    @checks.is_owner()
    async def helpset(self, ctx: commands.Context):
        """Manage settings for the help command."""
        pass

    @helpset.command(name="showsettings")
    async def helpset_showsettings(self, ctx: commands.Context):
        """ Show the current help settings. """

        help_settings = await commands.help.HelpSettings.from_context(ctx)

        if type(ctx.bot._help_formatter) is commands.help.RedHelpFormatter:
            message = help_settings.pretty
        else:
            message = _(
                "Warning: The default formatter is not in use, these settings may not apply."
            )
            message += f"\n\n{help_settings.pretty}"

        for page in pagify(message):
            await ctx.send(page)

    @helpset.command(name="resetformatter")
    async def helpset_resetformatter(self, ctx: commands.Context):
        """ This resets [botname]'s help formatter to the default formatter. """

        ctx.bot.reset_help_formatter()
        await ctx.send(
            _(
                "The help formatter has been reset. "
                "This will not prevent cogs from modifying help, "
                "you may need to remove a cog if this has been an issue."
            )
        )

    @helpset.command(name="resetsettings")
    async def helpset_resetsettings(self, ctx: commands.Context):
        """
        This resets [botname]'s help settings to their defaults.

        This may not have an impact when using custom formatters from 3rd party cogs
        """
        await ctx.bot._config.help.clear()
        await ctx.send(
            _(
                "The help settings have been reset to their defaults. "
                "This may not have an impact when using 3rd party help formatters."
            )
        )

    @helpset.command(name="usemenus")
    async def helpset_usemenus(self, ctx: commands.Context, use_menus: bool = None):
        """
        Allows the help command to be sent as a paginated menu instead of separate
        messages.

        This defaults to False.
        Using this without a setting will toggle.
        """
        if use_menus is None:
            use_menus = not await ctx.bot._config.help.use_menus()
        await ctx.bot._config.help.use_menus.set(use_menus)
        if use_menus:
            await ctx.send(_("Help will use menus."))
        else:
            await ctx.send(_("Help will not use menus."))

    @helpset.command(name="showhidden")
    async def helpset_showhidden(self, ctx: commands.Context, show_hidden: bool = None):
        """
        This allows the help command to show hidden commands.

        This defaults to False.
        Using this without a setting will toggle.
        """
        if show_hidden is None:
            show_hidden = not await ctx.bot._config.help.show_hidden()
        await ctx.bot._config.help.show_hidden.set(show_hidden)
        if show_hidden:
            await ctx.send(_("Help will not filter hidden commands."))
        else:
            await ctx.send(_("Help will filter hidden commands."))

    @helpset.command(name="usetick")
    async def helpset_usetick(self, ctx: commands.Context, use_tick: bool = None):
        """
        This allows the help command message to be ticked if help is sent in a DM.

        Defaults to False.
        Using this without a setting will toggle.
        """
        if use_tick is None:
            use_tick = not await ctx.bot._config.help.use_tick()
        await ctx.bot._config.help.use_tick.set(use_tick)
        if use_tick:
            await ctx.send(_("Help will now tick the command when sent in a DM."))
        else:
            await ctx.send(_("Help will not tick the command when sent in a DM."))

    @helpset.command(name="verifychecks")
    async def helpset_permfilter(self, ctx: commands.Context, verify: bool = None):
        """
        Sets if commands which can't be run in the current context should be
        filtered from help.

        Defaults to True.
        Using this without a setting will toggle.
        """
        if verify is None:
            verify = not await ctx.bot._config.help.verify_checks()
        await ctx.bot._config.help.verify_checks.set(verify)
        if verify:
            await ctx.send(_("Help will only show for commands which can be run."))
        else:
            await ctx.send(_("Help will show up without checking if the commands can be run."))

    @helpset.command(name="verifyexists")
    async def helpset_verifyexists(self, ctx: commands.Context, verify: bool = None):
        """
        This allows the bot to respond indicating the existence of a specific
        help topic even if the user can't use it.

        Note: This setting on it's own does not fully prevent command enumeration.

        Defaults to False.
        Using this without a setting will toggle.
        """
        if verify is None:
            verify = not await ctx.bot._config.help.verify_exists()
        await ctx.bot._config.help.verify_exists.set(verify)
        if verify:
            await ctx.send(_("Help will verify the existence of help topics."))
        else:
            await ctx.send(
                _(
                    "Help will only verify the existence of "
                    "help topics via fuzzy help (if enabled)."
                )
            )

    @helpset.command(name="pagecharlimit")
    async def helpset_pagecharlimt(self, ctx: commands.Context, limit: int):
        """Set the character limit for each page in the help message.

        This setting only applies to embedded help.

        The default value is 1000 characters. The minimum value is 500.
        The maximum is based on the lower of what you provide and what discord allows.

        Please note that setting a relatively small character limit may
        mean some pages will exceed this limit.
        """
        if limit < 500:
            await ctx.send(_("You must give a value of at least 500 characters."))
            return

        await ctx.bot._config.help.page_char_limit.set(limit)
        await ctx.send(_("Done. The character limit per page has been set to {}.").format(limit))

    @helpset.command(name="maxpages")
    async def helpset_maxpages(self, ctx: commands.Context, pages: int):
        """Set the maximum number of help pages sent in a server channel.

        This setting does not apply to menu help.

        If a help message contains more pages than this value, the help message will
        be sent to the command author via DM. This is to help reduce spam in server
        text channels.

        The default value is 2 pages.
        """
        if pages < 0:
            await ctx.send(_("You must give a value of zero or greater!"))
            return

        await ctx.bot._config.help.max_pages_in_guild.set(pages)
        await ctx.send(_("Done. The page limit has been set to {}.").format(pages))

    @helpset.command(name="deletedelay")
    @commands.bot_has_permissions(manage_messages=True)
    async def helpset_deletedelay(self, ctx: commands.Context, seconds: int):
        """Set the delay after which help pages will be deleted.

        The setting is disabled by default, and only applies to non-menu help,
        sent in server text channels.
        Setting the delay to 0 disables this feature.

        The bot has to have MANAGE_MESSAGES permission for this to work.
        """
        if seconds < 0:
            await ctx.send(_("You must give a value of zero or greater!"))
            return
        if seconds > 60 * 60 * 24 * 14:  # 14 days
            await ctx.send(_("The delay cannot be longer than 14 days!"))
            return

        await ctx.bot._config.help.delete_delay.set(seconds)
        if seconds == 0:
            await ctx.send(_("Done. Help messages will not be deleted now."))
        else:
            await ctx.send(_("Done. The delete delay has been set to {} seconds.").format(seconds))

    @helpset.command(name="tagline")
    async def helpset_tagline(self, ctx: commands.Context, *, tagline: str = None):
        """
        Set the tagline to be used.

        This setting only applies to embedded help. If no tagline is
        specified, the default will be used instead.
        """
        if tagline is None:
            await ctx.bot._config.help.tagline.set("")
            return await ctx.send(_("The tagline has been reset."))

        if len(tagline) > 2048:
            await ctx.send(
                _(
                    "Your tagline is too long! Please shorten it to be "
                    "no more than 2048 characters long."
                )
            )
            return

        await ctx.bot._config.help.tagline.set(tagline)
        await ctx.send(_("The tagline has been set."))

    @commands.command(cooldown_after_parsing=True)
    @commands.cooldown(1, 60, commands.BucketType.user)
    async def contact(self, ctx: commands.Context, *, message: str):
        """Sends a message to the owner."""
        guild = ctx.message.guild
        author = ctx.message.author
        footer = _("User ID: {}").format(author.id)

        if ctx.guild is None:
            source = _("through DM")
        else:
            source = _("from {}").format(guild)
            footer += _(" | Server ID: {}").format(guild.id)

        prefixes = await ctx.bot.get_valid_prefixes()
        prefix = re.sub(rf"<@!?{ctx.me.id}>", f"@{ctx.me.name}".replace("\\", r"\\"), prefixes[0])

        content = _("Use `{}dm {} <text>` to reply to this user").format(prefix, author.id)

        description = _("Sent by {} {}").format(author, source)

        destinations = await ctx.bot.get_owner_notification_destinations()

        if not destinations:
            await ctx.send(_("I've been configured not to send this anywhere."))
            return

        successful = False

        for destination in destinations:

            is_dm = isinstance(destination, discord.User)
            send_embed = None

            if is_dm:
                send_embed = await ctx.bot._config.user(destination).embeds()
            else:
                if not destination.permissions_for(destination.guild.me).send_messages:
                    continue
                if destination.permissions_for(destination.guild.me).embed_links:
                    send_embed = await ctx.bot._config.channel(destination).embeds()
                    if send_embed is None:
                        send_embed = await ctx.bot._config.guild(destination.guild).embeds()
                else:
                    send_embed = False

            if send_embed is None:
                send_embed = await ctx.bot._config.embeds()

            if send_embed:

                if not is_dm:
                    color = await ctx.bot.get_embed_color(destination)
                else:
                    color = ctx.bot._color

                e = discord.Embed(colour=color, description=message)
                if author.avatar_url:
                    e.set_author(name=description, icon_url=author.avatar_url)
                else:
                    e.set_author(name=description)

                e.set_footer(text=footer)

                try:
                    await destination.send(embed=e)
                except discord.Forbidden:
                    log.exception(f"Contact failed to {destination}({destination.id})")
                    # Should this automatically opt them out?
                except discord.HTTPException:
                    log.exception(
                        f"An unexpected error happened while attempting to"
                        f" send contact to {destination}({destination.id})"
                    )
                else:
                    successful = True

            else:

                msg_text = "{}\nMessage:\n\n{}\n{}".format(description, message, footer)

                try:
                    await destination.send("{}\n{}".format(content, box(msg_text)))
                except discord.Forbidden:
                    log.exception(f"Contact failed to {destination}({destination.id})")
                    # Should this automatically opt them out?
                except discord.HTTPException:
                    log.exception(
                        f"An unexpected error happened while attempting to"
                        f" send contact to {destination}({destination.id})"
                    )
                else:
                    successful = True

        if successful:
            await ctx.send(_("Your message has been sent."))
        else:
            await ctx.send(_("I'm unable to deliver your message. Sorry."))

    @commands.command()
    @checks.is_owner()
    async def dm(self, ctx: commands.Context, user_id: int, *, message: str):
        """Sends a DM to a user.

        This command needs a user ID to work.
        To get a user ID, go to Discord's settings and open the
        'Appearance' tab. Enable 'Developer Mode', then right click
        a user and click on 'Copy ID'.
        """
        destination = self.bot.get_user(user_id)
        if destination is None or destination.bot:
            await ctx.send(
                _(
                    "Invalid ID, user not found, or user is a bot. "
                    "You can only send messages to people I share "
                    "a server with."
                )
            )
            return

        prefixes = await ctx.bot.get_valid_prefixes()
        prefix = re.sub(rf"<@!?{ctx.me.id}>", f"@{ctx.me.name}".replace("\\", r"\\"), prefixes[0])
        description = _("Owner of {}").format(ctx.bot.user)
        content = _("You can reply to this message with {}contact").format(prefix)
        if await ctx.embed_requested():
            e = discord.Embed(colour=discord.Colour.red(), description=message)

            e.set_footer(text=content)
            if ctx.bot.user.avatar_url:
                e.set_author(name=description, icon_url=ctx.bot.user.avatar_url)
            else:
                e.set_author(name=description)

            try:
                await destination.send(embed=e)
            except discord.HTTPException:
                await ctx.send(
                    _("Sorry, I couldn't deliver your message to {}").format(destination)
                )
            else:
                await ctx.send(_("Message delivered to {}").format(destination))
        else:
            response = "{}\nMessage:\n\n{}".format(description, message)
            try:
                await destination.send("{}\n{}".format(box(response), content))
            except discord.HTTPException:
                await ctx.send(
                    _("Sorry, I couldn't deliver your message to {}").format(destination)
                )
            else:
                await ctx.send(_("Message delivered to {}").format(destination))

    @commands.command(hidden=True)
    @checks.is_owner()
    async def datapath(self, ctx: commands.Context):
        """Prints the bot's data path."""
        from redbot.core.data_manager import basic_config

        data_dir = Path(basic_config["DATA_PATH"])
        msg = _("Data path: {path}").format(path=data_dir)
        await ctx.send(box(msg))

    @commands.command(hidden=True)
    @checks.is_owner()
    async def debuginfo(self, ctx: commands.Context):
        """Shows debug information useful for debugging."""

        if sys.platform == "linux":
            import distro  # pylint: disable=import-error

        IS_WINDOWS = os.name == "nt"
        IS_MAC = sys.platform == "darwin"
        IS_LINUX = sys.platform == "linux"

        pyver = "{}.{}.{} ({})".format(*sys.version_info[:3], platform.architecture()[0])
        pipver = pip.__version__
        redver = red_version_info
        dpy_version = discord.__version__
        if IS_WINDOWS:
            os_info = platform.uname()
            osver = "{} {} (version {})".format(os_info.system, os_info.release, os_info.version)
        elif IS_MAC:
            os_info = platform.mac_ver()
            osver = "Mac OSX {} {}".format(os_info[0], os_info[2])
        elif IS_LINUX:
            os_info = distro.linux_distribution()
            osver = "{} {}".format(os_info[0], os_info[1]).strip()
        else:
            osver = "Could not parse OS, report this on Github."
        user_who_ran = getpass.getuser()
        driver = storage_type()
        if await ctx.embed_requested():
            e = discord.Embed(color=await ctx.embed_colour())
            e.title = "Debug Info for Red"
            e.add_field(name="Red version", value=redver, inline=True)
            e.add_field(name="Python version", value=pyver, inline=True)
            e.add_field(name="Discord.py version", value=dpy_version, inline=True)
            e.add_field(name="Pip version", value=pipver, inline=True)
            e.add_field(name="System arch", value=platform.machine(), inline=True)
            e.add_field(name="User", value=user_who_ran, inline=True)
            e.add_field(name="OS version", value=osver, inline=False)
            e.add_field(
                name="Python executable",
                value=escape(sys.executable, formatting=True),
                inline=False,
            )
            e.add_field(name="Storage type", value=driver, inline=False)
            await ctx.send(embed=e)
        else:
            info = (
                "Debug Info for Red\n\n"
                + "Red version: {}\n".format(redver)
                + "Python version: {}\n".format(pyver)
                + "Python executable: {}\n".format(sys.executable)
                + "Discord.py version: {}\n".format(dpy_version)
                + "Pip version: {}\n".format(pipver)
                + "System arch: {}\n".format(platform.machine())
                + "User: {}\n".format(user_who_ran)
                + "OS version: {}\n".format(osver)
                + "Storage type: {}\n".format(driver)
            )
            await ctx.send(box(info))

    @commands.group(aliases=["whitelist"])
    @checks.is_owner()
    async def allowlist(self, ctx: commands.Context):
        """
        Allowlist management commands.
        """
        pass

    @allowlist.command(name="add", usage="<user>...")
    async def allowlist_add(self, ctx: commands.Context, *users: Union[discord.Member, int]):
        """
        Adds a user to the allowlist.
        """
        if not users:
            await ctx.send_help()
            return

        uids = {getattr(user, "id", user) for user in users}
        await self.bot._whiteblacklist_cache.add_to_whitelist(None, uids)

        await ctx.send(_("Users added to allowlist."))

    @allowlist.command(name="list")
    async def allowlist_list(self, ctx: commands.Context):
        """
        Lists users on the allowlist.
        """
        curr_list = await ctx.bot._config.whitelist()

        if not curr_list:
            await ctx.send("Allowlist is empty.")
            return

        msg = _("Users on allowlist:")
        for user in curr_list:
            msg += "\n\t- {}".format(user)

        for page in pagify(msg):
            await ctx.send(box(page))

    @allowlist.command(name="remove", usage="<user>...")
    async def allowlist_remove(self, ctx: commands.Context, *users: Union[discord.Member, int]):
        """
        Removes user from the allowlist.
        """
        if not users:
            await ctx.send_help()
            return

        uids = {getattr(user, "id", user) for user in users}
        await self.bot._whiteblacklist_cache.remove_from_whitelist(None, uids)

        await ctx.send(_("Users have been removed from the allowlist."))

    @allowlist.command(name="clear")
    async def allowlist_clear(self, ctx: commands.Context):
        """
        Clears the allowlist.
        """
        await self.bot._whiteblacklist_cache.clear_whitelist()
        await ctx.send(_("Allowlist has been cleared."))

    @commands.group(aliases=["blacklist", "denylist"])
    @checks.is_owner()
    async def blocklist(self, ctx: commands.Context):
        """
        Blocklist management commands.
        """
        pass

    @blocklist.command(name="add", usage="<user>...")
    async def blocklist_add(self, ctx: commands.Context, *users: Union[discord.Member, int]):
        """
        Adds a user to the blocklist.
        """
        if not users:
            await ctx.send_help()
            return

        for user in users:
            if isinstance(user, int):
                user_obj = discord.Object(id=user)
            else:
                user_obj = user
            if await ctx.bot.is_owner(user_obj):
                await ctx.send(_("You cannot add an owner to the blocklist!"))
                return

        uids = {getattr(user, "id", user) for user in users}
        await self.bot._whiteblacklist_cache.add_to_blacklist(None, uids)

        await ctx.send(_("User added to blocklist."))

    @blocklist.command(name="list")
    async def blocklist_list(self, ctx: commands.Context):
        """
        Lists users on the blocklist.
        """
        curr_list = await self.bot._whiteblacklist_cache.get_blacklist(None)

        if not curr_list:
            await ctx.send("Blocklist is empty.")
            return

        msg = _("Users on blocklist:")
        for user in curr_list:
            msg += "\n\t- {}".format(user)

        for page in pagify(msg):
            await ctx.send(box(page))

    @blocklist.command(name="remove", usage="<user>...")
    async def blocklist_remove(self, ctx: commands.Context, *users: Union[discord.Member, int]):
        """
        Removes user from the blocklist.
        """
        if not users:
            await ctx.send_help()
            return

        uids = {getattr(user, "id", user) for user in users}
        await self.bot._whiteblacklist_cache.remove_from_blacklist(None, uids)

        await ctx.send(_("Users have been removed from blocklist."))

    @blocklist.command(name="clear")
    async def blocklist_clear(self, ctx: commands.Context):
        """
        Clears the blocklist.
        """
        await self.bot._whiteblacklist_cache.clear_blacklist()
        await ctx.send(_("Blocklist has been cleared."))

    @commands.group(aliases=["localwhitelist"])
    @commands.guild_only()
    @checks.admin_or_permissions(administrator=True)
    async def localallowlist(self, ctx: commands.Context):
        """
        Server specific allowlist management commands.
        """
        pass

    @localallowlist.command(name="add", usage="<user_or_role>...")
    async def localallowlist_add(
        self, ctx: commands.Context, *users_or_roles: Union[discord.Member, discord.Role, int]
    ):
        """
        Adds a user or role to the server allowlist.
        """
        if not users_or_roles:
            await ctx.send_help()
            return

        names = [getattr(u_or_r, "name", u_or_r) for u_or_r in users_or_roles]
        uids = {getattr(u_or_r, "id", u_or_r) for u_or_r in users_or_roles}
        if not (ctx.guild.owner == ctx.author or await self.bot.is_owner(ctx.author)):
            current_whitelist = await self.bot._whiteblacklist_cache.get_whitelist(ctx.guild)
            theoretical_whitelist = current_whitelist.union(uids)
            ids = {i for i in (ctx.author.id, *(getattr(ctx.author, "_roles", [])))}
            if ids.isdisjoint(theoretical_whitelist):
                return await ctx.send(
                    _(
                        "I cannot allow you to do this, as it would "
                        "remove your ability to run commands, "
                        "please ensure to add yourself to the allowlist first."
                    )
                )
        await self.bot._whiteblacklist_cache.add_to_whitelist(ctx.guild, uids)

        await ctx.send(_("{names} added to allowlist.").format(names=humanize_list(names)))

    @localallowlist.command(name="list")
    async def localallowlist_list(self, ctx: commands.Context):
        """
        Lists users and roles on the  server allowlist.
        """
        curr_list = await self.bot._whiteblacklist_cache.get_whitelist(ctx.guild)

        if not curr_list:
            await ctx.send("Server allowlist is empty.")
            return

        msg = _("Whitelisted Users and roles:")
        for obj in curr_list:
            msg += "\n\t- {}".format(obj)

        for page in pagify(msg):
            await ctx.send(box(page))

    @localallowlist.command(name="remove", usage="<user_or_role>...")
    async def localallowlist_remove(
        self, ctx: commands.Context, *users_or_roles: Union[discord.Member, discord.Role, int]
    ):
        """
        Removes user or role from the allowlist.
        """
        if not users_or_roles:
            await ctx.send_help()
            return

        names = [getattr(u_or_r, "name", u_or_r) for u_or_r in users_or_roles]
        uids = {getattr(u_or_r, "id", u_or_r) for u_or_r in users_or_roles}
        if not (ctx.guild.owner == ctx.author or await self.bot.is_owner(ctx.author)):
            current_whitelist = await self.bot._whiteblacklist_cache.get_whitelist(ctx.guild)
            theoretical_whitelist = current_whitelist - uids
            ids = {i for i in (ctx.author.id, *(getattr(ctx.author, "_roles", [])))}
            if theoretical_whitelist and ids.isdisjoint(theoretical_whitelist):
                return await ctx.send(
                    _(
                        "I cannot allow you to do this, as it would "
                        "remove your ability to run commands."
                    )
                )
        await self.bot._whiteblacklist_cache.remove_from_whitelist(ctx.guild, uids)

        await ctx.send(
            _("{names} removed from the server allowlist.").format(names=humanize_list(names))
        )

    @localallowlist.command(name="clear")
    async def localallowlist_clear(self, ctx: commands.Context):
        """
        Clears the allowlist.
        """
        await self.bot._whiteblacklist_cache.clear_whitelist(ctx.guild)
        await ctx.send(_("Server allowlist has been cleared."))

    @commands.group(aliases=["localblacklist"])
    @commands.guild_only()
    @checks.admin_or_permissions(administrator=True)
    async def localblocklist(self, ctx: commands.Context):
        """
        Server specific blocklist management commands.
        """
        pass

    @localblocklist.command(name="add", usage="<user_or_role>...")
    async def localblocklist_add(
        self, ctx: commands.Context, *users_or_roles: Union[discord.Member, discord.Role, int]
    ):
        """
        Adds a user or role to the blocklist.
        """
        if not users_or_roles:
            await ctx.send_help()
            return

        for user_or_role in users_or_roles:
            uid = discord.Object(id=getattr(user_or_role, "id", user_or_role))
            if uid.id == ctx.author.id:
                await ctx.send(_("You cannot add yourself to the blocklist!"))
                return
            if uid.id == ctx.guild.owner_id and not await ctx.bot.is_owner(ctx.author):
                await ctx.send(_("You cannot add the guild owner to the blocklist!"))
                return
            if await ctx.bot.is_owner(uid):
                await ctx.send(_("You cannot add a bot owner to the blocklist!"))
                return
        names = [getattr(u_or_r, "name", u_or_r) for u_or_r in users_or_roles]
        uids = {getattr(u_or_r, "id", u_or_r) for u_or_r in users_or_roles}
        await self.bot._whiteblacklist_cache.add_to_blacklist(ctx.guild, uids)

        await ctx.send(
            _("{names} added to the server blocklist.").format(names=humanize_list(names))
        )

    @localblocklist.command(name="list")
    async def localblocklist_list(self, ctx: commands.Context):
        """
        Lists users and roles on the blocklist.
        """
        curr_list = await self.bot._whiteblacklist_cache.get_blacklist(ctx.guild)

        if not curr_list:
            await ctx.send("Server blocklist is empty.")
            return

        msg = _("Blacklisted Users and Roles:")
        for obj in curr_list:
            msg += "\n\t- {}".format(obj)

        for page in pagify(msg):
            await ctx.send(box(page))

    @localblocklist.command(name="remove", usage="<user_or_role>...")
    async def localblocklist_remove(
        self, ctx: commands.Context, *users_or_roles: Union[discord.Member, discord.Role, int]
    ):
        """
        Removes user or role from blocklist.
        """
        if not users_or_roles:
            await ctx.send_help()
            return

        names = [getattr(u_or_r, "name", u_or_r) for u_or_r in users_or_roles]
        uids = {getattr(u_or_r, "id", u_or_r) for u_or_r in users_or_roles}
        await self.bot._whiteblacklist_cache.remove_from_blacklist(ctx.guild, uids)

        await ctx.send(
            _("{names} removed from the server blocklist.").format(names=humanize_list(names))
        )

    @localblocklist.command(name="clear")
    async def localblocklist_clear(self, ctx: commands.Context):
        """
        Clears the server blocklist.
        """
        await self.bot._whiteblacklist_cache.clear_blacklist(ctx.guild)
        await ctx.send(_("Server blocklist has been cleared."))

    @checks.guildowner_or_permissions(administrator=True)
    @commands.group(name="command")
    async def command_manager(self, ctx: commands.Context):
        """Manage the bot's commands and cogs."""
        pass

    @checks.is_owner()
    @command_manager.command(name="defaultdisablecog")
    async def command_default_disable_cog(self, ctx: commands.Context, *, cogname: str):
        """Set the default state for a cog as disabled."""
        cog = self.bot.get_cog(cogname)
        if not cog:
            return await ctx.send(_("Cog with the given name doesn't exist."))
        if isinstance(cog, commands.commands._RuleDropper):
            return await ctx.send(_("You can't disable this cog by default."))
        await self.bot._disabled_cog_cache.default_disable(cogname)
        await ctx.send(_("{cogname} has been set as disabled by default.").format(cogname=cogname))

    @checks.is_owner()
    @command_manager.command(name="defaultenablecog")
    async def command_default_enable_cog(self, ctx: commands.Context, *, cogname: str):
        """Set the default state for a cog as enabled."""
        cog = self.bot.get_cog(cogname)
        if not cog:
            return await ctx.send(_("Cog with the given name doesn't exist."))
        await self.bot._disabled_cog_cache.default_enable(cogname)
        await ctx.send(_("{cogname} has been set as enabled by default.").format(cogname=cogname))

    @commands.guild_only()
    @command_manager.command(name="disablecog")
    async def command_disable_cog(self, ctx: commands.Context, *, cogname: str):
        """Disable a cog in this guild."""
        cog = self.bot.get_cog(cogname)
        if not cog:
            return await ctx.send(_("Cog with the given name doesn't exist."))
        if isinstance(cog, commands.commands._RuleDropper):
            return await ctx.send(_("You can't disable this cog as you would lock yourself out."))
        if await self.bot._disabled_cog_cache.disable_cog_in_guild(cogname, ctx.guild.id):
            await ctx.send(_("{cogname} has been disabled in this guild.").format(cogname=cogname))
        else:
            await ctx.send(
                _("{cogname} was already disabled (nothing to do).").format(cogname=cogname)
            )

    @commands.guild_only()
    @command_manager.command(name="enablecog")
    async def command_enable_cog(self, ctx: commands.Context, *, cogname: str):
        """Enable a cog in this guild."""
        if await self.bot._disabled_cog_cache.enable_cog_in_guild(cogname, ctx.guild.id):
            await ctx.send(_("{cogname} has been enabled in this guild.").format(cogname=cogname))
        else:
            # putting this here allows enabling a cog that isn't loaded but was disabled.
            cog = self.bot.get_cog(cogname)
            if not cog:
                return await ctx.send(_("Cog with the given name doesn't exist."))

            await ctx.send(
                _("{cogname} was not disabled (nothing to do).").format(cogname=cogname)
            )

    @commands.guild_only()
    @command_manager.command(name="listdisabledcogs")
    async def command_list_disabled_cogs(self, ctx: commands.Context):
        """List the cogs which are disabled in this guild."""
        disabled = [
            cog.qualified_name
            for cog in self.bot.cogs.values()
            if await self.bot._disabled_cog_cache.cog_disabled_in_guild(
                cog.qualified_name, ctx.guild.id
            )
        ]
        if disabled:
            output = _("The following cogs are disabled in this guild:\n")
            output += humanize_list(disabled)

            for page in pagify(output):
                await ctx.send(page)
        else:
            await ctx.send(_("There are no disabled cogs in this guild."))

    @command_manager.group(name="listdisabled", invoke_without_command=True)
    async def list_disabled(self, ctx: commands.Context):
        """
        List disabled commands.

        If you're the bot owner, this will show global disabled commands by default.
        """
        # Select the scope based on the author's privileges
        if await ctx.bot.is_owner(ctx.author):
            await ctx.invoke(self.list_disabled_global)
        else:
            await ctx.invoke(self.list_disabled_guild)

    @list_disabled.command(name="global")
    async def list_disabled_global(self, ctx: commands.Context):
        """List disabled commands globally."""
        disabled_list = await self.bot._config.disabled_commands()
        if not disabled_list:
            return await ctx.send(_("There aren't any globally disabled commands."))

        if len(disabled_list) > 1:
            header = _("{} commands are disabled globally.\n").format(
                humanize_number(len(disabled_list))
            )
        else:
            header = _("1 command is disabled globally.\n")
        paged = [box(x) for x in pagify(humanize_list(disabled_list), page_length=1000)]
        paged[0] = header + paged[0]
        await ctx.send_interactive(paged)

    @list_disabled.command(name="guild")
    async def list_disabled_guild(self, ctx: commands.Context):
        """List disabled commands in this server."""
        disabled_list = await self.bot._config.guild(ctx.guild).disabled_commands()
        if not disabled_list:
            return await ctx.send(_("There aren't any disabled commands in {}.").format(ctx.guild))

        if len(disabled_list) > 1:
            header = _("{} commands are disabled in {}.\n").format(
                humanize_number(len(disabled_list)), ctx.guild
            )
        else:
            header = _("1 command is disabled in {}.\n").format(ctx.guild)
        paged = [box(x) for x in pagify(humanize_list(disabled_list), page_length=1000)]
        paged[0] = header + paged[0]
        await ctx.send_interactive(paged)

    @command_manager.group(name="disable", invoke_without_command=True)
    async def command_disable(self, ctx: commands.Context, *, command: str):
        """Disable a command.

        If you're the bot owner, this will disable commands
        globally by default.
        """
        # Select the scope based on the author's privileges
        if await ctx.bot.is_owner(ctx.author):
            await ctx.invoke(self.command_disable_global, command=command)
        else:
            await ctx.invoke(self.command_disable_guild, command=command)

    @checks.is_owner()
    @command_disable.command(name="global")
    async def command_disable_global(self, ctx: commands.Context, *, command: str):
        """Disable a command globally."""
        command_obj: commands.Command = ctx.bot.get_command(command)
        if command_obj is None:
            await ctx.send(
                _("I couldn't find that command. Please note that it is case sensitive.")
            )
            return

        if self.command_manager in command_obj.parents or self.command_manager == command_obj:
            await ctx.send(
                _("The command to disable cannot be `command` or any of its subcommands.")
            )
            return

        if isinstance(command_obj, commands.commands._RuleDropper):
            await ctx.send(
                _("This command is designated as being always available and cannot be disabled.")
            )
            return

        async with ctx.bot._config.disabled_commands() as disabled_commands:
            if command not in disabled_commands:
                disabled_commands.append(command_obj.qualified_name)

        if not command_obj.enabled:
            await ctx.send(_("That command is already disabled globally."))
            return
        command_obj.enabled = False

        await ctx.tick()

    @commands.guild_only()
    @command_disable.command(name="server", aliases=["guild"])
    async def command_disable_guild(self, ctx: commands.Context, *, command: str):
        """Disable a command in this server only."""
        command_obj: commands.Command = ctx.bot.get_command(command)
        if command_obj is None:
            await ctx.send(
                _("I couldn't find that command. Please note that it is case sensitive.")
            )
            return

        if self.command_manager in command_obj.parents or self.command_manager == command_obj:
            await ctx.send(
                _("The command to disable cannot be `command` or any of its subcommands.")
            )
            return

        if isinstance(command_obj, commands.commands._RuleDropper):
            await ctx.send(
                _("This command is designated as being always available and cannot be disabled.")
            )
            return

        if command_obj.requires.privilege_level > await PrivilegeLevel.from_ctx(ctx):
            await ctx.send(_("You are not allowed to disable that command."))
            return

        async with ctx.bot._config.guild(ctx.guild).disabled_commands() as disabled_commands:
            if command not in disabled_commands:
                disabled_commands.append(command_obj.qualified_name)

        done = command_obj.disable_in(ctx.guild)

        if not done:
            await ctx.send(_("That command is already disabled in this server."))
        else:
            await ctx.tick()

    @command_manager.group(name="enable", invoke_without_command=True)
    async def command_enable(self, ctx: commands.Context, *, command: str):
        """Enable a command.

        If you're a bot owner, this will try to enable a globally
        disabled command by default.
        """
        if await ctx.bot.is_owner(ctx.author):
            await ctx.invoke(self.command_enable_global, command=command)
        else:
            await ctx.invoke(self.command_enable_guild, command=command)

    @commands.is_owner()
    @command_enable.command(name="global")
    async def command_enable_global(self, ctx: commands.Context, *, command: str):
        """Enable a command globally."""
        command_obj: commands.Command = ctx.bot.get_command(command)
        if command_obj is None:
            await ctx.send(
                _("I couldn't find that command. Please note that it is case sensitive.")
            )
            return

        async with ctx.bot._config.disabled_commands() as disabled_commands:
            with contextlib.suppress(ValueError):
                disabled_commands.remove(command_obj.qualified_name)

        if command_obj.enabled:
            await ctx.send(_("That command is already enabled globally."))
            return

        command_obj.enabled = True
        await ctx.tick()

    @commands.guild_only()
    @command_enable.command(name="server", aliases=["guild"])
    async def command_enable_guild(self, ctx: commands.Context, *, command: str):
        """Enable a command in this server."""
        command_obj: commands.Command = ctx.bot.get_command(command)
        if command_obj is None:
            await ctx.send(
                _("I couldn't find that command. Please note that it is case sensitive.")
            )
            return

        if command_obj.requires.privilege_level > await PrivilegeLevel.from_ctx(ctx):
            await ctx.send(_("You are not allowed to enable that command."))
            return

        async with ctx.bot._config.guild(ctx.guild).disabled_commands() as disabled_commands:
            with contextlib.suppress(ValueError):
                disabled_commands.remove(command_obj.qualified_name)

        done = command_obj.enable_in(ctx.guild)

        if not done:
            await ctx.send(_("That command is already enabled in this server."))
        else:
            await ctx.tick()

    @checks.is_owner()
    @command_manager.command(name="disabledmsg")
    async def command_disabledmsg(self, ctx: commands.Context, *, message: str = ""):
        """Set the bot's response to disabled commands.

        Leave blank to send nothing.

        To include the command name in the message, include the
        `{command}` placeholder.
        """
        await ctx.bot._config.disabled_command_msg.set(message)
        await ctx.tick()

    @commands.guild_only()
    @checks.guildowner_or_permissions(manage_guild=True)
    @commands.group(name="autoimmune")
    async def autoimmune_group(self, ctx: commands.Context):
        """
        Server settings for immunity from automated actions.
        """
        pass

    @autoimmune_group.command(name="list")
    async def autoimmune_list(self, ctx: commands.Context):
        """
        Gets the current members and roles configured for automatic
        moderation action immunity.
        """
        ai_ids = await ctx.bot._config.guild(ctx.guild).autoimmune_ids()

        roles = {r.name for r in ctx.guild.roles if r.id in ai_ids}
        members = {str(m) for m in ctx.guild.members if m.id in ai_ids}

        output = ""
        if roles:
            output += _("Roles immune from automated moderation actions:\n")
            output += ", ".join(roles)
        if members:
            if roles:
                output += "\n"
            output += _("Members immune from automated moderation actions:\n")
            output += ", ".join(members)

        if not output:
            output = _("No immunity settings here.")

        for page in pagify(output):
            await ctx.send(page)

    @autoimmune_group.command(name="add")
    async def autoimmune_add(
        self, ctx: commands.Context, *, user_or_role: Union[discord.Member, discord.Role]
    ):
        """
        Makes a user or role immune from automated moderation actions.
        """
        async with ctx.bot._config.guild(ctx.guild).autoimmune_ids() as ai_ids:
            if user_or_role.id in ai_ids:
                return await ctx.send(_("Already added."))
            ai_ids.append(user_or_role.id)
        await ctx.tick()

    @autoimmune_group.command(name="remove")
    async def autoimmune_remove(
        self, ctx: commands.Context, *, user_or_role: Union[discord.Member, discord.Role]
    ):
        """
        Makes a user or role immune from automated moderation actions.
        """
        async with ctx.bot._config.guild(ctx.guild).autoimmune_ids() as ai_ids:
            if user_or_role.id not in ai_ids:
                return await ctx.send(_("Not in list."))
            ai_ids.remove(user_or_role.id)
        await ctx.tick()

    @autoimmune_group.command(name="isimmune")
    async def autoimmune_checkimmune(
        self, ctx: commands.Context, *, user_or_role: Union[discord.Member, discord.Role]
    ):
        """
        Checks if a user or role would be considered immune from automated actions.
        """

        if await ctx.bot.is_automod_immune(user_or_role):
            await ctx.send(_("They are immune."))
        else:
            await ctx.send(_("They are not immune."))

    @checks.is_owner()
    @_set.group()
    async def ownernotifications(self, ctx: commands.Context):
        """
        Commands for configuring owner notifications.
        """
        pass

    @ownernotifications.command()
    async def optin(self, ctx: commands.Context):
        """
        Opt-in on receiving owner notifications.

        This is the default state.
        """
        async with ctx.bot._config.owner_opt_out_list() as opt_outs:
            if ctx.author.id in opt_outs:
                opt_outs.remove(ctx.author.id)

        await ctx.tick()

    @ownernotifications.command()
    async def optout(self, ctx: commands.Context):
        """
        Opt-out of receiving owner notifications.
        """
        async with ctx.bot._config.owner_opt_out_list() as opt_outs:
            if ctx.author.id not in opt_outs:
                opt_outs.append(ctx.author.id)

        await ctx.tick()

    @ownernotifications.command()
    async def adddestination(
        self, ctx: commands.Context, *, channel: Union[discord.TextChannel, int]
    ):
        """
        Adds a destination text channel to receive owner notifications.
        """

        try:
            channel_id = channel.id
        except AttributeError:
            channel_id = channel

        async with ctx.bot._config.extra_owner_destinations() as extras:
            if channel_id not in extras:
                extras.append(channel_id)

        await ctx.tick()

    @ownernotifications.command(aliases=["remdestination", "deletedestination", "deldestination"])
    async def removedestination(
        self, ctx: commands.Context, *, channel: Union[discord.TextChannel, int]
    ):
        """
        Removes a destination text channel from receiving owner notifications.
        """

        try:
            channel_id = channel.id
        except AttributeError:
            channel_id = channel

        async with ctx.bot._config.extra_owner_destinations() as extras:
            if channel_id in extras:
                extras.remove(channel_id)

        await ctx.tick()

    @ownernotifications.command()
    async def listdestinations(self, ctx: commands.Context):
        """
        Lists the configured extra destinations for owner notifications.
        """

        channel_ids = await ctx.bot._config.extra_owner_destinations()

        if not channel_ids:
            await ctx.send(_("There are no extra channels being sent to."))
            return

        data = []

        for channel_id in channel_ids:
            channel = ctx.bot.get_channel(channel_id)
            if channel:
                # This includes the channel name in case the user can't see the channel.
                data.append(f"{channel.mention} {channel} ({channel.id})")
            else:
                data.append(_("Unknown channel with id: {id}").format(id=channel_id))

        output = "\n".join(data)
        for page in pagify(output):
            await ctx.send(page)

    # RPC handlers
    async def rpc_load(self, request):
        cog_name = request.params[0]

        spec = await self.bot._cog_mgr.find_cog(cog_name)
        if spec is None:
            raise LookupError("No such cog found.")

        self._cleanup_and_refresh_modules(spec.name)

        await self.bot.load_extension(spec)

    async def rpc_unload(self, request):
        cog_name = request.params[0]

        self.bot.unload_extension(cog_name)

    async def rpc_reload(self, request):
        await self.rpc_unload(request)
        await self.rpc_load(request)

    @commands.group()
    @commands.guild_only()
    @checks.admin_or_permissions(manage_channels=True)
    async def ignore(self, ctx: commands.Context):
        """Add servers or channels to the ignore list."""

    @ignore.command(name="list")
    async def ignore_list(self, ctx: commands.Context):
        """
        List the currently ignored servers and channels.
        """
        for page in pagify(await self.count_ignored(ctx)):
            await ctx.maybe_send_embed(page)

    @ignore.command(name="channel")
    async def ignore_channel(
        self,
        ctx: commands.Context,
        channel: Optional[Union[discord.TextChannel, discord.CategoryChannel]] = None,
    ):
        """Ignore commands in the channel or category.

        Defaults to the current channel.
        """
        if not channel:
            channel = ctx.channel
        if not await self.bot._ignored_cache.get_ignored_channel(channel):
            await self.bot._ignored_cache.set_ignored_channel(channel, True)
            await ctx.send(_("Channel added to ignore list."))
        else:
            await ctx.send(_("Channel already in ignore list."))

    @ignore.command(name="server", aliases=["guild"])
    @checks.admin_or_permissions(manage_guild=True)
    async def ignore_guild(self, ctx: commands.Context):
        """Ignore commands in this server."""
        guild = ctx.guild
        if not await self.bot._ignored_cache.get_ignored_guild(guild):
            await self.bot._ignored_cache.set_ignored_guild(guild, True)
            await ctx.send(_("This server has been added to the ignore list."))
        else:
            await ctx.send(_("This server is already being ignored."))

    @commands.group()
    @commands.guild_only()
    @checks.admin_or_permissions(manage_channels=True)
    async def unignore(self, ctx: commands.Context):
        """Remove servers or channels from the ignore list."""

    @unignore.command(name="channel")
    async def unignore_channel(
        self,
        ctx: commands.Context,
        channel: Optional[Union[discord.TextChannel, discord.CategoryChannel]] = None,
    ):
        """Remove a channel or category from the ignore list.

        Defaults to the current channel.
        """
        if not channel:
            channel = ctx.channel

        if await self.bot._ignored_cache.get_ignored_channel(channel):
            await self.bot._ignored_cache.set_ignored_channel(channel, False)
            await ctx.send(_("Channel removed from ignore list."))
        else:
            await ctx.send(_("That channel is not in the ignore list."))

    @unignore.command(name="server", aliases=["guild"])
    @checks.admin_or_permissions(manage_guild=True)
    async def unignore_guild(self, ctx: commands.Context):
        """Remove this server from the ignore list."""
        guild = ctx.message.guild
        if await self.bot._ignored_cache.get_ignored_guild(guild):
            await self.bot._ignored_cache.set_ignored_guild(guild, False)
            await ctx.send(_("This server has been removed from the ignore list."))
        else:
            await ctx.send(_("This server is not in the ignore list."))

    async def count_ignored(self, ctx: commands.Context):
        category_channels: List[discord.CategoryChannel] = []
        text_channels: List[discord.TextChannel] = []
        if await self.bot._ignored_cache.get_ignored_guild(ctx.guild):
            return _("This server is currently being ignored.")
        for channel in ctx.guild.text_channels:
            if channel.category and channel.category not in category_channels:
                if await self.bot._ignored_cache.get_ignored_channel(channel.category):
                    category_channels.append(channel.category)
            if await self.bot._ignored_cache.get_ignored_channel(channel, check_category=False):
                text_channels.append(channel)

        cat_str = (
            humanize_list([c.name for c in category_channels]) if category_channels else "None"
        )
        chan_str = humanize_list([c.mention for c in text_channels]) if text_channels else "None"
        msg = _("Currently ignored categories: {categories}\nChannels: {channels}").format(
            categories=cat_str, channels=chan_str
        )
        return msg

    # Removing this command from forks is a violation of the GPLv3 under which it is licensed.
    # Otherwise interfering with the ability for this command to be accessible is also a violation.
    @commands.command(
        cls=commands.commands._AlwaysAvailableCommand,
        name="licenseinfo",
        aliases=["licenceinfo"],
        i18n=_,
    )
    async def license_info_command(self, ctx):
        """
        Get info about Red's licenses.
        """

        message = (
            "This bot is an instance of Red-DiscordBot (hereinafter referred to as Red).\n"
            "Red is a free and open source application made available to the public and "
            "licensed under the GNU GPLv3. The full text of this license is available to you at "
            "<https://github.com/Cog-Creators/Red-DiscordBot/blob/V3/develop/LICENSE>."
        )
        await ctx.send(message)
        # We need a link which contains a thank you to other projects which we use at some point.


# DEP-WARN: CooldownMapping should have a method `from_cooldown`
# which accepts (number, number, bucket)
# the bucket should only be used for the method `_bucket_key`
# and `_bucket_key` should be used to determine the grouping
# of ratelimit consumption.
class LicenseCooldownMapping(commands.CooldownMapping):
    """
    This is so that a single user can't spam a channel with this
    it's used below as 1 per 3 minutes per user-channel combination.
    """

    def _bucket_key(self, msg):
        return (msg.channel.id, msg.author.id)


# DEP-WARN: command objects should store a single cooldown mapping as `._buckets`
Core.license_info_command._buckets = LicenseCooldownMapping.from_cooldown(
    1, 180, commands.BucketType.member  # pick a random bucket,it wont get used.
)<|MERGE_RESOLUTION|>--- conflicted
+++ resolved
@@ -1592,26 +1592,17 @@
         prefixes = await ctx.bot._prefix_cache.get_prefixes(ctx.guild)
         global_data = await ctx.bot._config.all()
         locale = global_data["locale"]
-<<<<<<< HEAD
         regional_format = global_data["regional_format"] or locale
-=======
-        regional_format = global_data["regional_format"] or _("Same as bot's locale")
         colour = discord.Colour(global_data["color"])
->>>>>>> 335e2a7c
 
         prefix_string = " ".join(prefixes)
         settings = _(
             "{bot_name} Settings:\n\n"
             "Prefixes: {prefixes}\n"
             "{guild_settings}"
-<<<<<<< HEAD
             "Global locale: {locale}\n"
             "Global regional format: {regional_format}"
-=======
-            "Locale: {locale}\n"
-            "Regional format: {regional_format}\n"
             "Default embed colour: {colour}"
->>>>>>> 335e2a7c
         ).format(
             bot_name=ctx.bot.user.name,
             prefixes=prefix_string,
