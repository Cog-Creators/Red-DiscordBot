--- conflicted
+++ resolved
@@ -1552,7 +1552,6 @@
         **Example:**
             - `[p]invite`
         """
-<<<<<<< HEAD
         public = await self.bot._config.invite_public()
         channel = ctx.author
         if public:
@@ -1565,15 +1564,6 @@
                 description=f"Here is [Jojobot's invite]({invite}) url",
                 colour=await ctx.embed_colour(),
                 timestamp=datetime.datetime.utcnow(),
-=======
-        try:
-            await ctx.author.send(await self._invite_url())
-            await ctx.tick()
-        except discord.errors.Forbidden:
-            await ctx.send(
-                "I couldn't send the invite message to you in DM. "
-                "Either you blocked me or you disabled DMs in this server."
->>>>>>> 3254698c
             )
             embed.set_thumbnail(url=ctx.me.avatar_url)
             embed.add_field(name="Here is a link if you're on mobile", value=invite)
