--- conflicted
+++ resolved
@@ -2015,9 +2015,6 @@
 
         names = [getattr(u_or_r, "name", u_or_r) for u_or_r in users_or_roles]
         uids = {getattr(u_or_r, "id", u_or_r) for u_or_r in users_or_roles}
-<<<<<<< HEAD
-        await self.bot._whiteblacklist_cache.add_to_whitelist(ctx.guild, uids)
-=======
         if not (ctx.guild.owner == ctx.author or await self.bot.is_owner(ctx.author)):
             current_whitelist = set(await self.bot._whiteblacklist_cache.get_whitelist(ctx.guild))
             theoretical_whitelist = current_whitelist.union(uids)
@@ -2031,7 +2028,6 @@
                     )
                 )
         await self.bot._whiteblacklist_cache.add_to_whitelist(ctx.guild, list(uids))
->>>>>>> e0b922c9
 
         await ctx.send(_("{names} added to whitelist.").format(names=humanize_list(names)))
 
@@ -2066,9 +2062,6 @@
 
         names = [getattr(u_or_r, "name", u_or_r) for u_or_r in users_or_roles]
         uids = {getattr(u_or_r, "id", u_or_r) for u_or_r in users_or_roles}
-<<<<<<< HEAD
-        await self.bot._whiteblacklist_cache.remove_from_whitelist(ctx.guild, uids)
-=======
         if not (ctx.guild.owner == ctx.author or await self.bot.is_owner(ctx.author)):
             current_whitelist = set(await self.bot._whiteblacklist_cache.get_whitelist(ctx.guild))
             theoretical_whitelist = current_whitelist - uids
@@ -2081,7 +2074,6 @@
                     )
                 )
         await self.bot._whiteblacklist_cache.remove_from_whitelist(ctx.guild, list(uids))
->>>>>>> e0b922c9
 
         await ctx.send(
             _("{names} removed from the local whitelist.").format(names=humanize_list(names))
