import asyncio
import contextlib
import datetime
import json
import logging
import os
import pathlib
import sys
import platform
import getpass
import pip
import tarfile
import traceback
import types
from collections import namedtuple
from pathlib import Path
from random import SystemRandom
from string import ascii_letters, digits
from typing import TYPE_CHECKING, Union, Tuple, List, Optional, Iterable, Sequence, Dict

import aiohttp
import discord
import pkg_resources

from redbot.core import (
    __version__,
    version_info as red_version_info,
    VersionInfo,
    checks,
    commands,
    errors,
    i18n,
)
from .utils.predicates import MessagePredicate
from .utils.chat_formatting import humanize_timedelta, pagify, box, inline, humanize_list
from .commands.requires import PrivilegeLevel


if TYPE_CHECKING:
    from .bot import Red

__all__ = ["Core"]

log = logging.getLogger("red")


_ = i18n.Translator("Core", __file__)

TokenConverter = commands.get_dict_converter(delims=[" ", ",", ";"])


class CoreLogic:
    def __init__(self, bot: "Red"):
        self.bot: "Red" = bot
        self.bot.register_rpc_handler(self._load)
        self.bot.register_rpc_handler(self._unload)
        self.bot.register_rpc_handler(self._reload)
        self.bot.register_rpc_handler(self._name)
        self.bot.register_rpc_handler(self._prefixes)
        self.bot.register_rpc_handler(self._version_info)
        self.bot.register_rpc_handler(self._invite_url)

    async def _load(
        self, cog_names: Iterable[str]
    ) -> Tuple[List[str], List[str], List[str], List[str], List[Tuple[str, str]]]:
        """
        Loads cogs by name.
        Parameters
        ----------
        cog_names : list of str

        Returns
        -------
        tuple
            4-tuple of loaded, failed, not found and already loaded cogs.
        """
        failed_packages: List[str] = []
        loaded_packages: List[str] = []
        notfound_packages: List[str] = []
        alreadyloaded_packages: List[str] = []
        failed_with_reason_packages: List[Tuple[str, str]] = []

        bot = self.bot

        cog_modules: List[Tuple[str, types.ModuleType]] = []

        for name in cog_names:
            try:
                module = bot.cog_mgr.load_cog_module(name)
            except errors.NoSuchCog:
                notfound_packages.append(name)
            except Exception as e:
                log.exception("Package import failed", exc_info=e)

                exception_log = "Exception during import of cog\n"
                exception_log += "".join(traceback.format_exception(type(e), e, e.__traceback__))
                bot._last_exception = exception_log
                failed_packages.append(name)
            else:
                cog_modules.append((name, module))

        for name, module in cog_modules:
            try:
                module = bot.cog_mgr.reload(module)
                await bot.load_extension(module)
            except errors.PackageAlreadyLoaded:
                alreadyloaded_packages.append(name)
            except errors.CogLoadError as e:
                failed_with_reason_packages.append((name, str(e)))
            except Exception as e:
                log.exception("Package loading failed", exc_info=e)

                exception_log = "Exception during loading of cog\n"
                exception_log += "".join(traceback.format_exception(type(e), e, e.__traceback__))
                bot._last_exception = exception_log
                failed_packages.append(name)
            else:
                await bot.add_loaded_package(name)
                loaded_packages.append(name)

        return (
            loaded_packages,
            failed_packages,
            notfound_packages,
            alreadyloaded_packages,
            failed_with_reason_packages,
        )

    @staticmethod
<<<<<<< HEAD
    def _get_package_strings(
        packages: List[str], fmt: str, other: Optional[Tuple[str, ...]] = None
    ) -> str:
        """
        Gets the strings needed for the load, unload and reload commands
        """
        packages = [inline(name) for name in packages]

        if other is None:
            other = ("", "")
        plural = "s" if len(packages) > 1 else ""
        use_and, other = ("", other[0]) if len(packages) == 1 else (" and ", other[1])
        packages_string = ", ".join(packages[:-1]) + use_and + packages[-1]

        form = {"plural": plural, "packs": packages_string, "other": other}
        final_string = fmt.format(**form)
        return final_string
=======
    def _cleanup_and_refresh_modules(module_name: str) -> None:
        """Interally reloads modules so that changes are detected"""
        splitted = module_name.split(".")

        def maybe_reload(new_name):
            try:
                lib = sys.modules[new_name]
            except KeyError:
                pass
            else:
                importlib._bootstrap._exec(lib.__spec__, lib)

        # noinspection PyTypeChecker
        modules = itertools.accumulate(splitted, "{}.{}".format)
        for m in modules:
            maybe_reload(m)

        children = {name: lib for name, lib in sys.modules.items() if name.startswith(module_name)}
        for child_name, lib in children.items():
            importlib._bootstrap._exec(lib.__spec__, lib)
>>>>>>> a89a156f

    async def _unload(self, cog_names: Iterable[str]) -> Tuple[List[str], List[str]]:
        """
        Unloads cogs with the given names.

        Parameters
        ----------
        cog_names : list of str

        Returns
        -------
        tuple
            2 element tuple of successful unloads and failed unloads.
        """
        failed_packages = []
        unloaded_packages = []

        bot = self.bot

        for name in cog_names:
            if name in bot.extensions:
                bot.unload_extension(name)
                await bot.remove_loaded_package(name)
                unloaded_packages.append(name)
            else:
                failed_packages.append(name)

        return unloaded_packages, failed_packages

    async def _reload(
        self, cog_names: Sequence[str]
    ) -> Tuple[List[str], List[str], List[str], List[str], List[Tuple[str, str]]]:
        await self._unload(cog_names)
        return await self._load(cog_names)

    async def _name(self, name: Optional[str] = None) -> str:
        """
        Gets or sets the bot's username.

        Parameters
        ----------
        name : str
            If passed, the bot will change it's username.

        Returns
        -------
        str
            The current (or new) username of the bot.
        """
        if name is not None:
            await self.bot.user.edit(username=name)

        return self.bot.user.name

    async def _prefixes(self, prefixes: Optional[Sequence[str]] = None) -> List[str]:
        """
        Gets or sets the bot's global prefixes.

        Parameters
        ----------
        prefixes : list of str
            If passed, the bot will set it's global prefixes.

        Returns
        -------
        list of str
            The current (or new) list of prefixes.
        """
        if prefixes:
            prefixes = sorted(prefixes, reverse=True)
            await self.bot.db.prefix.set(prefixes)
        return await self.bot.db.prefix()

    @classmethod
    async def _version_info(cls) -> Dict[str, str]:
        """
        Version information for Red and discord.py

        Returns
        -------
        dict
            `redbot` and `discordpy` keys containing version information for both.
        """
        return {"redbot": __version__, "discordpy": discord.__version__}

    async def _invite_url(self) -> str:
        """
        Generates the invite URL for the bot.

        Returns
        -------
        str
            Invite URL.
        """
        app_info = await self.bot.application_info()
        perms_int = await self.bot.db.invite_perm()
        permissions = discord.Permissions(perms_int)
        return discord.utils.oauth_url(app_info.id, permissions)

    @staticmethod
    async def _can_get_invite_url(ctx):
        is_owner = await ctx.bot.is_owner(ctx.author)
        is_invite_public = await ctx.bot.db.invite_public()
        return is_owner or is_invite_public


@i18n.cog_i18n(_)
class Core(commands.Cog, CoreLogic):
    """Commands related to core functions"""

    @commands.command(hidden=True)
    async def ping(self, ctx: commands.Context):
        """Pong."""
        await ctx.send("Pong.")

    @commands.command()
    async def info(self, ctx: commands.Context):
        """Shows info about Red"""
        author_repo = "https://github.com/Twentysix26"
        org_repo = "https://github.com/Cog-Creators"
        red_repo = org_repo + "/Red-DiscordBot"
        red_pypi = "https://pypi.python.org/pypi/Red-DiscordBot"
        support_server_url = "https://discord.gg/red"
        dpy_repo = "https://github.com/Rapptz/discord.py"
        python_url = "https://www.python.org/"
        since = datetime.datetime(2016, 1, 2, 0, 0)
        days_since = (datetime.datetime.utcnow() - since).days
        dpy_version = "[{}]({})".format(discord.__version__, dpy_repo)
        python_version = "[{}.{}.{}]({})".format(*sys.version_info[:3], python_url)
        red_version = "[{}]({})".format(__version__, red_pypi)
        app_info = await self.bot.application_info()
        owner = app_info.owner
        custom_info = await self.bot.db.custom_info()

        async with aiohttp.ClientSession() as session:
            async with session.get("{}/json".format(red_pypi)) as r:
                data = await r.json()
        outdated = VersionInfo.from_str(data["info"]["version"]) > red_version_info
        about = _(
            "This is an instance of [Red, an open source Discord bot]({}) "
            "created by [Twentysix]({}) and [improved by many]({}).\n\n"
            "Red is backed by a passionate community who contributes and "
            "creates content for everyone to enjoy. [Join us today]({}) "
            "and help us improve!\n\n"
        ).format(red_repo, author_repo, org_repo, support_server_url)

        embed = discord.Embed(color=(await ctx.embed_colour()))
        embed.add_field(name=_("Instance owned by"), value=str(owner))
        embed.add_field(name="Python", value=python_version)
        embed.add_field(name="discord.py", value=dpy_version)
        embed.add_field(name=_("Red version"), value=red_version)
        if outdated:
            embed.add_field(
                name=_("Outdated"), value=_("Yes, {} is available").format(data["info"]["version"])
            )
        if custom_info:
            embed.add_field(name=_("About this instance"), value=custom_info, inline=False)
        embed.add_field(name=_("About Red"), value=about, inline=False)

        embed.set_footer(
            text=_("Bringing joy since 02 Jan 2016 (over {} days ago!)").format(days_since)
        )
        try:
            await ctx.send(embed=embed)
        except discord.HTTPException:
            await ctx.send(_("I need the `Embed links` permission to send this"))

    @commands.command()
    async def uptime(self, ctx: commands.Context):
        """Shows Red's uptime"""
        since = ctx.bot.uptime.strftime("%Y-%m-%d %H:%M:%S")
        delta = datetime.datetime.utcnow() - self.bot.uptime
        await ctx.send(
            _("Been up for: **{}** (since {} UTC)").format(
                humanize_timedelta(timedelta=delta), since
            )
        )

    @commands.group()
    async def embedset(self, ctx: commands.Context):
        """
        Commands for toggling embeds on or off.

        This setting determines whether or not to
        use embeds as a response to a command (for
        commands that support it). The default is to
        use embeds.
        """
        if ctx.invoked_subcommand is None:
            text = _("Embed settings:\n\n")
            global_default = await self.bot.db.embeds()
            text += _("Global default: {}\n").format(global_default)
            if ctx.guild:
                guild_setting = await self.bot.db.guild(ctx.guild).embeds()
                text += _("Guild setting: {}\n").format(guild_setting)
            user_setting = await self.bot.db.user(ctx.author).embeds()
            text += _("User setting: {}").format(user_setting)
            await ctx.send(box(text))

    @embedset.command(name="global")
    @checks.is_owner()
    async def embedset_global(self, ctx: commands.Context):
        """
        Toggle the global embed setting.

        This is used as a fallback if the user
        or guild hasn't set a preference. The
        default is to use embeds.
        """
        current = await self.bot.db.embeds()
        await self.bot.db.embeds.set(not current)
        await ctx.send(
            _("Embeds are now {} by default.").format(_("disabled") if current else _("enabled"))
        )

    @embedset.command(name="guild")
    @checks.guildowner_or_permissions(administrator=True)
    @commands.guild_only()
    async def embedset_guild(self, ctx: commands.Context, enabled: bool = None):
        """
        Toggle the guild's embed setting.

        If enabled is None, the setting will be unset and
        the global default will be used instead.

        If set, this is used instead of the global default
        to determine whether or not to use embeds. This is
        used for all commands done in a guild channel except
        for help commands.
        """
        await self.bot.db.guild(ctx.guild).embeds.set(enabled)
        if enabled is None:
            await ctx.send(_("Embeds will now fall back to the global setting."))
        else:
            await ctx.send(
                _("Embeds are now {} for this guild.").format(
                    _("enabled") if enabled else _("disabled")
                )
            )

    @embedset.command(name="user")
    async def embedset_user(self, ctx: commands.Context, enabled: bool = None):
        """
        Toggle the user's embed setting.

        If enabled is None, the setting will be unset and
        the global default will be used instead.

        If set, this is used instead of the global default
        to determine whether or not to use embeds. This is
        used for all commands done in a DM with the bot, as
        well as all help commands everywhere.
        """
        await self.bot.db.user(ctx.author).embeds.set(enabled)
        if enabled is None:
            await ctx.send(_("Embeds will now fall back to the global setting."))
        else:
            await ctx.send(
                _("Embeds are now {} for you.").format(_("enabled") if enabled else _("disabled"))
            )

    @commands.command()
    @checks.is_owner()
    async def traceback(self, ctx: commands.Context, public: bool = False):
        """Sends to the owner the last command exception that has occurred

        If public (yes is specified), it will be sent to the chat instead"""
        if not public:
            destination = ctx.author
        else:
            destination = ctx.channel

        if self.bot._last_exception:
            for page in pagify(self.bot._last_exception, shorten_by=10):
                await destination.send(box(page, lang="py"))
        else:
            await ctx.send(_("No exception has occurred yet"))

    @commands.command()
    @commands.check(CoreLogic._can_get_invite_url)
    async def invite(self, ctx):
        """Show's Red's invite url"""
        await ctx.author.send(await self._invite_url())

    @commands.group()
    @checks.is_owner()
    async def inviteset(self, ctx):
        """Setup the bot's invite"""
        pass

    @inviteset.command()
    async def public(self, ctx, confirm: bool = False):
        """
        Define if the command should be accessible\
        for the average users.
        """
        if await self.bot.db.invite_public():
            await self.bot.db.invite_public.set(False)
            await ctx.send("The invite is now private.")
            return
        app_info = await self.bot.application_info()
        if not app_info.bot_public:
            await ctx.send(
                "I am not a public bot. That means that nobody except "
                "you can invite me on new servers.\n\n"
                "You can change this by ticking `Public bot` in "
                "your token settings: "
                "https://discordapp.com/developers/applications/me/{0}".format(self.bot.user.id)
            )
            return
        if not confirm:
            await ctx.send(
                "You're about to make the `{0}invite` command public. "
                "All users will be able to invite me on their server.\n\n"
                "If you agree, you can type `{0}inviteset public yes`.".format(ctx.prefix)
            )
        else:
            await self.bot.db.invite_public.set(True)
            await ctx.send("The invite command is now public.")

    @inviteset.command()
    async def perms(self, ctx, level: int):
        """
        Make the bot create its own role with permissions on join.

        The bot will create its own role with the desired permissions\
        when he join a new server. This is a special role that can't be\
        deleted or removed from the bot.

        For that, you need to give a valid permissions level.
        You can generate one here: https://discordapi.com/permissions.html

        Please note that you might need the two factor authentification for\
        some permissions.
        """
        await self.bot.db.invite_perm.set(level)
        await ctx.send("The new permissions level has been set.")

    @commands.command()
    @commands.guild_only()
    @checks.is_owner()
    async def leave(self, ctx: commands.Context):
        """Leaves server"""
        await ctx.send(_("Are you sure you want me to leave this server? (y/n)"))

        pred = MessagePredicate.yes_or_no(ctx)
        try:
            await self.bot.wait_for("message", check=pred)
        except asyncio.TimeoutError:
            await ctx.send(_("Response timed out."))
            return
        else:
            if pred.result is True:
                await ctx.send(_("Alright. Bye :wave:"))
                log.debug(_("Leaving guild '{}'").format(ctx.guild.name))
                await ctx.guild.leave()
            else:
                await ctx.send(_("Alright, I'll stay then :)"))

    @commands.command()
    @checks.is_owner()
    async def servers(self, ctx: commands.Context):
        """Lists and allows to leave servers"""
        guilds = sorted(list(self.bot.guilds), key=lambda s: s.name.lower())
        msg = ""
        responses = []
        for i, server in enumerate(guilds, 1):
            msg += "{}: {}\n".format(i, server.name)
            responses.append(str(i))

        for page in pagify(msg, ["\n"]):
            await ctx.send(page)

        query = await ctx.send(_("To leave a server, just type its number."))

        pred = MessagePredicate.contained_in(responses, ctx)
        try:
            await self.bot.wait_for("message", check=pred, timeout=15)
        except asyncio.TimeoutError:
            try:
                await query.delete()
            except discord.errors.NotFound:
                pass
        else:
            await self.leave_confirmation(guilds[pred.result], ctx)

    async def leave_confirmation(self, guild, ctx):
        if guild.owner.id == ctx.bot.user.id:
            await ctx.send(_("I cannot leave a guild I am the owner of."))
            return

        await ctx.send(_("Are you sure you want me to leave {}? (yes/no)").format(guild.name))
        pred = MessagePredicate.yes_or_no(ctx)
        try:
            await self.bot.wait_for("message", check=pred, timeout=15)
            if pred.result is True:
                await guild.leave()
                if guild != ctx.guild:
                    await ctx.send(_("Done."))
            else:
                await ctx.send(_("Alright then."))
        except asyncio.TimeoutError:
            await ctx.send(_("Response timed out."))

    @commands.command()
    @checks.is_owner()
    async def load(self, ctx: commands.Context, *cogs: str):
        """Loads packages"""
        if not cogs:
            return await ctx.send_help()
        cogs = tuple(map(lambda cog: cog.rstrip(","), cogs))
        async with ctx.typing():
            loaded, failed, not_found, already_loaded, failed_with_reason = await self._load(cogs)

        output = []

        if loaded:
            loaded_packages = humanize_list([inline(package) for package in loaded])
            formed = _("Loaded {packs}.").format(packs=loaded_packages)
            output.append(formed)

        if already_loaded:
            if len(already_loaded) == 1:
                formed = _("The following package is already loaded: {pack}").format(
                    pack=inline(already_loaded[0])
                )
            else:
                formed = _("The following packages are already loaded: {packs}").format(
                    packs=humanize_list([inline(package) for package in already_loaded])
                )
            output.append(formed)

        if failed:
            if len(failed) == 1:
                formed = _(
                    "Failed to load the following package: {pack}."
                    "\nCheck your console or logs for details."
                ).format(pack=inline(failed[0]))
            else:
                formed = _(
                    "Failed to load the following packages: {packs}"
                    "\nCheck your console or logs for details."
                ).format(packs=humanize_list([inline(package) for package in failed]))
            output.append(formed)

        if not_found:
            if len(not_found) == 1:
                formed = _("The following package was not found in any cog path: {pack}.").format(
                    pack=inline(not_found[0])
                )
            else:
                formed = _(
                    "The following packages were not found in any cog path: {packs}"
                ).format(packs=humanize_list([inline(package) for package in not_found]))
            output.append(formed)

        if failed_with_reason:
            reasons = "\n".join([f"`{x}`: {y}" for x, y in failed_with_reason])
            if len(failed_with_reason) == 1:
                formed = _(
                    "This package could not be loaded for the following reason:\n\n{reason}"
                ).format(reason=reasons)
            else:
                formed = _(
                    "These packages could not be loaded for the following reasons:\n\n{reasons}"
                ).format(reasons=reasons)
            output.append(formed)

        if output:
            total_message = "\n\n".join(output)
            for page in pagify(total_message):
                await ctx.send(page)

    @commands.command()
    @checks.is_owner()
    async def unload(self, ctx: commands.Context, *cogs: str):
        """Unloads packages"""
        if not cogs:
            return await ctx.send_help()
        cogs = tuple(map(lambda cog: cog.rstrip(","), cogs))
        unloaded, failed = await self._unload(cogs)

        output = []

        if unloaded:
            if len(unloaded) == 1:
                formed = _("The following package was unloaded: {pack}.").format(
                    pack=inline(unloaded[0])
                )
            else:
                formed = _("The following packages were unloaded: {packs}.").format(
                    packs=humanize_list([inline(package) for package in unloaded])
                )
            output.append(formed)

        if failed:
            if len(failed) == 1:
                formed = _("The following package was not loaded: {pack}.").format(
                    pack=inline(failed[0])
                )
            else:
                formed = _("The following packages were not loaded: {packs}.").format(
                    packs=humanize_list([inline(package) for package in failed])
                )
            output.append(formed)

        if output:
            total_message = "\n\n".join(output)
            for page in pagify(total_message):
                await ctx.send(page)

    @commands.command(name="reload")
    @checks.is_owner()
    async def reload(self, ctx: commands.Context, *cogs: str):
        """Reloads packages"""
        if not cogs:
            return await ctx.send_help()
        cogs = tuple(map(lambda cog: cog.rstrip(","), cogs))
        async with ctx.typing():
            loaded, failed, not_found, already_loaded, failed_with_reason = await self._reload(
                cogs
            )

        output = []

        if loaded:
            loaded_packages = humanize_list([inline(package) for package in loaded])
            formed = _("Reloaded {packs}.").format(packs=loaded_packages)
            output.append(formed)

        if failed:
            if len(failed) == 1:
                formed = _(
                    "Failed to reload the following package: {pack}."
                    "\nCheck your console or logs for details."
                ).format(pack=inline(failed[0]))
            else:
                formed = _(
                    "Failed to reload the following packages: {packs}"
                    "\nCheck your console or logs for details."
                ).format(packs=humanize_list([inline(package) for package in failed]))
            output.append(formed)

        if not_found:
            if len(not_found) == 1:
                formed = _("The following package was not found in any cog path: {pack}.").format(
                    pack=inline(not_found[0])
                )
            else:
                formed = _(
                    "The following packages were not found in any cog path: {packs}"
                ).format(packs=humanize_list([inline(package) for package in not_found]))
            output.append(formed)

        if failed_with_reason:
            reasons = "\n".join([f"`{x}`: {y}" for x, y in failed_with_reason])
            if len(failed_with_reason) == 1:
                formed = _(
                    "This package could not be reloaded for the following reason:\n\n{reason}"
                ).format(reason=reasons)
            else:
                formed = _(
                    "These packages could not be reloaded for the following reasons:\n\n{reasons}"
                ).format(reasons=reasons)
            output.append(formed)

        if output:
            total_message = "\n\n".join(output)
            for page in pagify(total_message):
                await ctx.send(page)

    @commands.command(name="shutdown")
    @checks.is_owner()
    async def _shutdown(self, ctx: commands.Context, silently: bool = False):
        """Shuts down the bot"""
        wave = "\N{WAVING HAND SIGN}"
        skin = "\N{EMOJI MODIFIER FITZPATRICK TYPE-3}"
        with contextlib.suppress(discord.HTTPException):
            if not silently:
                await ctx.send(_("Shutting down... ") + wave + skin)
        await ctx.bot.shutdown()

    @commands.command(name="restart")
    @checks.is_owner()
    async def _restart(self, ctx: commands.Context, silently: bool = False):
        """Attempts to restart Red

        Makes Red quit with exit code 26
        The restart is not guaranteed: it must be dealt
        with by the process manager in use"""
        with contextlib.suppress(discord.HTTPException):
            if not silently:
                await ctx.send(_("Restarting..."))
        await ctx.bot.shutdown(restart=True)

    @commands.group(name="set")
    async def _set(self, ctx: commands.Context):
        """Changes Red's settings"""
        if ctx.invoked_subcommand is None:
            if ctx.guild:
                guild = ctx.guild
                admin_role_ids = await ctx.bot.db.guild(ctx.guild).admin_role()
                admin_role_names = [r.name for r in guild.roles if r.id in admin_role_ids]
                admin_roles_str = (
                    humanize_list(admin_role_names) if admin_role_names else "Not Set."
                )
                mod_role_ids = await ctx.bot.db.guild(ctx.guild).mod_role()
                mod_role_names = [r.name for r in guild.roles if r.id in mod_role_ids]
                mod_roles_str = humanize_list(mod_role_names) if mod_role_names else "Not Set."
                prefixes = await ctx.bot.db.guild(ctx.guild).prefix()
                guild_settings = _("Admin roles: {admin}\nMod roles: {mod}\n").format(
                    admin=admin_roles_str, mod=mod_roles_str
                )
            else:
                guild_settings = ""
                prefixes = None  # This is correct. The below can happen in a guild.
            if not prefixes:
                prefixes = await ctx.bot.db.prefix()
            locale = await ctx.bot.db.locale()

            prefix_string = " ".join(prefixes)
            settings = _(
                "{bot_name} Settings:\n\n"
                "Prefixes: {prefixes}\n"
                "{guild_settings}"
                "Locale: {locale}"
            ).format(
                bot_name=ctx.bot.user.name,
                prefixes=prefix_string,
                guild_settings=guild_settings,
                locale=locale,
            )
            for page in pagify(settings):
                await ctx.send(box(page))

    @_set.command()
    @checks.guildowner()
    @commands.guild_only()
    async def addadminrole(self, ctx: commands.Context, *, role: discord.Role):
        """
        Adds an admin role for this guild.
        """
        async with ctx.bot.db.guild(ctx.guild).admin_role() as roles:
            if role.id in roles:
                return await ctx.send(_("This role is already an admin role."))
            roles.append(role.id)
        await ctx.send(_("That role is now considered an admin role."))

    @_set.command()
    @checks.guildowner()
    @commands.guild_only()
    async def addmodrole(self, ctx: commands.Context, *, role: discord.Role):
        """
        Adds a mod role for this guild.
        """
        async with ctx.bot.db.guild(ctx.guild).mod_role() as roles:
            if role.id in roles:
                return await ctx.send(_("This role is already a mod role."))
            roles.append(role.id)
        await ctx.send(_("That role is now considered a mod role."))

    @_set.command(aliases=["remadmindrole", "deladminrole", "deleteadminrole"])
    @checks.guildowner()
    @commands.guild_only()
    async def removeadminrole(self, ctx: commands.Context, *, role: discord.Role):
        """
        Removes an admin role for this guild.
        """
        async with ctx.bot.db.guild(ctx.guild).admin_role() as roles:
            if role.id not in roles:
                return await ctx.send(_("That role was not an admin role to begin with."))
            roles.remove(role.id)
        await ctx.send(_("That role is no longer considered an admin role."))

    @_set.command(aliases=["remmodrole", "delmodrole", "deletemodrole"])
    @checks.guildowner()
    @commands.guild_only()
    async def removemodrole(self, ctx: commands.Context, *, role: discord.Role):
        """
        Removes a mod role for this guild.
        """
        async with ctx.bot.db.guild(ctx.guild).mod_role() as roles:
            if role.id not in roles:
                return await ctx.send(_("That role was not a mod role to begin with."))
            roles.remove(role.id)
        await ctx.send(_("That role is no longer considered a mod role."))

    @_set.command(aliases=["usebotcolor"])
    @checks.guildowner()
    @commands.guild_only()
    async def usebotcolour(self, ctx: commands.Context):
        """
        Toggle whether to use the bot owner-configured colour for embeds.

        Default is to not use the bot's configured colour, in which case the
        colour used will be the colour of the bot's top role.
        """
        current_setting = await ctx.bot.db.guild(ctx.guild).use_bot_color()
        await ctx.bot.db.guild(ctx.guild).use_bot_color.set(not current_setting)
        await ctx.send(
            _("The bot {} use its configured color for embeds.").format(
                _("will not") if current_setting else _("will")
            )
        )

    @_set.command()
    @checks.guildowner()
    @commands.guild_only()
    async def serverfuzzy(self, ctx: commands.Context):
        """
        Toggle whether to enable fuzzy command search for the server.

        Default is for fuzzy command search to be disabled.
        """
        current_setting = await ctx.bot.db.guild(ctx.guild).fuzzy()
        await ctx.bot.db.guild(ctx.guild).fuzzy.set(not current_setting)
        await ctx.send(
            _("Fuzzy command search has been {} for this server.").format(
                _("disabled") if current_setting else _("enabled")
            )
        )

    @_set.command()
    @checks.is_owner()
    async def fuzzy(self, ctx: commands.Context):
        """
        Toggle whether to enable fuzzy command search in DMs.

        Default is for fuzzy command search to be disabled.
        """
        current_setting = await ctx.bot.db.fuzzy()
        await ctx.bot.db.fuzzy.set(not current_setting)
        await ctx.send(
            _("Fuzzy command search has been {} in DMs.").format(
                _("disabled") if current_setting else _("enabled")
            )
        )

    @_set.command(aliases=["color"])
    @checks.is_owner()
    async def colour(self, ctx: commands.Context, *, colour: discord.Colour = None):
        """
        Sets a default colour to be used for the bot's embeds.

        Acceptable values for the colour parameter can be found at:

        https://discordpy.readthedocs.io/en/stable/ext/commands/api.html#discord.ext.commands.ColourConverter
        """
        if colour is None:
            ctx.bot.color = discord.Color.red()
            await ctx.bot.db.color.set(discord.Color.red().value)
            return await ctx.send(_("The color has been reset."))
        ctx.bot.color = colour
        await ctx.bot.db.color.set(colour.value)
        await ctx.send(_("The color has been set."))

    @_set.command()
    @checks.is_owner()
    async def avatar(self, ctx: commands.Context, url: str):
        """Sets Red's avatar"""
        async with aiohttp.ClientSession() as session:
            async with session.get(url) as r:
                data = await r.read()

        try:
            await ctx.bot.user.edit(avatar=data)
        except discord.HTTPException:
            await ctx.send(
                _(
                    "Failed. Remember that you can edit my avatar "
                    "up to two times a hour. The URL must be a "
                    "direct link to a JPG / PNG."
                )
            )
        except discord.InvalidArgument:
            await ctx.send(_("JPG / PNG format only."))
        else:
            await ctx.send(_("Done."))

    @_set.command(name="game")
    @checks.bot_in_a_guild()
    @checks.is_owner()
    async def _game(self, ctx: commands.Context, *, game: str = None):
        """Sets Red's playing status"""

        if game:
            game = discord.Game(name=game)
        else:
            game = None
        status = ctx.bot.guilds[0].me.status if len(ctx.bot.guilds) > 0 else discord.Status.online
        await ctx.bot.change_presence(status=status, activity=game)
        await ctx.send(_("Game set."))

    @_set.command(name="listening")
    @checks.bot_in_a_guild()
    @checks.is_owner()
    async def _listening(self, ctx: commands.Context, *, listening: str = None):
        """Sets Red's listening status"""

        status = ctx.bot.guilds[0].me.status if len(ctx.bot.guilds) > 0 else discord.Status.online
        if listening:
            activity = discord.Activity(name=listening, type=discord.ActivityType.listening)
        else:
            activity = None
        await ctx.bot.change_presence(status=status, activity=activity)
        await ctx.send(_("Listening set."))

    @_set.command(name="watching")
    @checks.bot_in_a_guild()
    @checks.is_owner()
    async def _watching(self, ctx: commands.Context, *, watching: str = None):
        """Sets Red's watching status"""

        status = ctx.bot.guilds[0].me.status if len(ctx.bot.guilds) > 0 else discord.Status.online
        if watching:
            activity = discord.Activity(name=watching, type=discord.ActivityType.watching)
        else:
            activity = None
        await ctx.bot.change_presence(status=status, activity=activity)
        await ctx.send(_("Watching set."))

    @_set.command()
    @checks.bot_in_a_guild()
    @checks.is_owner()
    async def status(self, ctx: commands.Context, *, status: str):
        """Sets Red's status

        Available statuses:
            online
            idle
            dnd
            invisible
        """

        statuses = {
            "online": discord.Status.online,
            "idle": discord.Status.idle,
            "dnd": discord.Status.dnd,
            "invisible": discord.Status.invisible,
        }

        game = ctx.bot.guilds[0].me.activity if len(ctx.bot.guilds) > 0 else None
        try:
            status = statuses[status.lower()]
        except KeyError:
            await ctx.send_help()
        else:
            await ctx.bot.change_presence(status=status, activity=game)
            await ctx.send(_("Status changed to {}.").format(status))

    @_set.command()
    @checks.bot_in_a_guild()
    @checks.is_owner()
    async def stream(self, ctx: commands.Context, streamer=None, *, stream_title=None):
        """Sets Red's streaming status
        Leaving both streamer and stream_title empty will clear it."""

        status = ctx.bot.guilds[0].me.status if len(ctx.bot.guilds) > 0 else None

        if stream_title:
            stream_title = stream_title.strip()
            if "twitch.tv/" not in streamer:
                streamer = "https://www.twitch.tv/" + streamer
            activity = discord.Streaming(url=streamer, name=stream_title)
            await ctx.bot.change_presence(status=status, activity=activity)
        elif streamer is not None:
            await ctx.send_help()
            return
        else:
            await ctx.bot.change_presence(activity=None, status=status)
        await ctx.send(_("Done."))

    @_set.command(name="username", aliases=["name"])
    @checks.is_owner()
    async def _username(self, ctx: commands.Context, *, username: str):
        """Sets Red's username"""
        try:
            await self._name(name=username)
        except discord.HTTPException:
            await ctx.send(
                _(
                    "Failed to change name. Remember that you can "
                    "only do it up to 2 times an hour. Use "
                    "nicknames if you need frequent changes. "
                    "`{}set nickname`"
                ).format(ctx.prefix)
            )
        else:
            await ctx.send(_("Done."))

    @_set.command(name="nickname")
    @checks.admin()
    @commands.guild_only()
    async def _nickname(self, ctx: commands.Context, *, nickname: str = None):
        """Sets Red's nickname"""
        try:
            await ctx.guild.me.edit(nick=nickname)
        except discord.Forbidden:
            await ctx.send(_("I lack the permissions to change my own nickname."))
        else:
            await ctx.send(_("Done."))

    @_set.command(aliases=["prefixes"])
    @checks.is_owner()
    async def prefix(self, ctx: commands.Context, *prefixes: str):
        """Sets Red's global prefix(es)"""
        if not prefixes:
            await ctx.send_help()
            return
        await self._prefixes(prefixes)
        await ctx.send(_("Prefix set."))

    @_set.command(aliases=["serverprefixes"])
    @checks.admin()
    @commands.guild_only()
    async def serverprefix(self, ctx: commands.Context, *prefixes: str):
        """Sets Red's server prefix(es)"""
        if not prefixes:
            await ctx.bot.db.guild(ctx.guild).prefix.set([])
            await ctx.send(_("Guild prefixes have been reset."))
            return
        prefixes = sorted(prefixes, reverse=True)
        await ctx.bot.db.guild(ctx.guild).prefix.set(prefixes)
        await ctx.send(_("Prefix set."))

    @_set.command()
    @commands.cooldown(1, 60 * 10, commands.BucketType.default)
    async def owner(self, ctx: commands.Context):
        """Sets Red's main owner"""
        # According to the Python docs this is suitable for cryptographic use
        random = SystemRandom()
        length = random.randint(25, 35)
        chars = ascii_letters + digits
        token = ""

        for i in range(length):
            token += random.choice(chars)
        log.info(_("{0} ({0.id}) requested to be set as owner.").format(ctx.author))
        print(_("\nVerification token:"))
        print(token)

        owner_disclaimer = _(
            "⚠ **Only** the person who is hosting Red should be "
            "owner. **This has SERIOUS security implications. The "
            "owner can access any data that is present on the host "
            "system.** ⚠"
        )
        await ctx.send(_("Remember:\n") + owner_disclaimer)
        await asyncio.sleep(5)

        await ctx.send(
            _(
                "I have printed a one-time token in the console. "
                "Copy and paste it here to confirm you are the owner."
            )
        )

        try:
            message = await ctx.bot.wait_for(
                "message", check=MessagePredicate.same_context(ctx), timeout=60
            )
        except asyncio.TimeoutError:
            ctx.command.reset_cooldown(ctx)
            await ctx.send(
                _("The `{prefix}set owner` request has timed out.").format(prefix=ctx.prefix)
            )
        else:
            if message.content.strip() == token:
                ctx.command.reset_cooldown(ctx)
                await ctx.bot.db.owner.set(ctx.author.id)
                ctx.bot.owner_id = ctx.author.id
                await ctx.send(_("You have been set as owner."))
            else:
                await ctx.send(_("Invalid token."))

    @_set.command()
    @checks.is_owner()
    async def token(self, ctx: commands.Context, token: str):
        """Change bot token."""

        if not isinstance(ctx.channel, discord.DMChannel):

            try:
                await ctx.message.delete()
            except discord.Forbidden:
                pass

            await ctx.send(
                _(
                    "Please use that command in DM. Since users probably saw your token,"
                    " it is recommended to reset it right now. Go to the following link and"
                    " select `Reveal Token` and `Generate a new token?`."
                    "\n\nhttps://discordapp.com/developers/applications/me/{}"
                ).format(self.bot.user.id)
            )
            return

        await ctx.bot.db.token.set(token)
        await ctx.send(_("Token set. Restart me."))

    @_set.command()
    @checks.is_owner()
    async def locale(self, ctx: commands.Context, locale_name: str):
        """
        Changes bot locale.

        Use [p]listlocales to get a list of available locales.

        To reset to English, use "en-US".
        """
        red_dist = pkg_resources.get_distribution("red-discordbot")
        red_path = Path(red_dist.location) / "redbot"
        locale_list = [loc.stem.lower() for loc in list(red_path.glob("**/*.po"))]
        if locale_name.lower() in locale_list or locale_name.lower() == "en-us":
            i18n.set_locale(locale_name)
            await ctx.bot.db.locale.set(locale_name)
            await ctx.send(_("Locale has been set."))
        else:
            await ctx.send(
                _(
                    "Invalid locale. Use `{prefix}listlocales` to get "
                    "a list of available locales."
                ).format(prefix=ctx.prefix)
            )

    @_set.command()
    @checks.is_owner()
    async def custominfo(self, ctx: commands.Context, *, text: str = None):
        """Customizes a section of [p]info

        The maximum amount of allowed characters is 1024.
        Supports markdown, links and "mentions".
        Link example:
        `[My link](https://example.com)`
        """
        if not text:
            await ctx.bot.db.custom_info.clear()
            await ctx.send(_("The custom text has been cleared."))
            return
        if len(text) <= 1024:
            await ctx.bot.db.custom_info.set(text)
            await ctx.send(_("The custom text has been set."))
            await ctx.invoke(self.info)
        else:
            await ctx.bot.send(_("Characters must be fewer than 1024."))

    @_set.command()
    @checks.is_owner()
    async def api(self, ctx: commands.Context, service: str, *, tokens: TokenConverter):
        """Set various external API tokens.
        
        This setting will be asked for by some 3rd party cogs and some core cogs.

        To add the keys provide the service name and the tokens as a comma separated
        list of key,values as described by the cog requesting this command.

        Note: API tokens are sensitive and should only be used in a private channel
        or in DM with the bot.
        """
        if ctx.channel.permissions_for(ctx.me).manage_messages:
            await ctx.message.delete()
        await ctx.bot.db.api_tokens.set_raw(service, value=tokens)
        await ctx.send(_("`{service}` API tokens have been set.").format(service=service))

    @commands.group()
    @checks.is_owner()
    async def helpset(self, ctx: commands.Context):
        """Manage settings for the help command."""
        pass

    @helpset.command(name="usemenus")
    async def helpset_usemenus(self, ctx: commands.Context, use_menus: bool = None):
        """
        Allows the help command to be sent as a paginated menu instead of seperate
        messages.

        This defaults to False. 
        Using this without a setting will toggle.
        """
        if use_menus is None:
            use_menus = not await ctx.bot.db.help.use_menus()
        await ctx.bot.db.help.use_menus.set(use_menus)
        if use_menus:
            await ctx.send(_("Help will use menus."))
        else:
            await ctx.send(_("Help will not use menus."))

    @helpset.command(name="showhidden")
    async def helpset_showhidden(self, ctx: commands.Context, show_hidden: bool = None):
        """
        This allows the help command to show hidden commands

        This defaults to False.
        Using this without a setting will toggle.
        """
        if show_hidden is None:
            show_hidden = not await ctx.bot.db.help.show_hidden()
        await ctx.bot.db.help.show_hidden.set(show_hidden)
        if show_hidden:
            await ctx.send(_("Help will not filter hidden commands"))
        else:
            await ctx.send(_("Help will filter hidden commands."))

    @helpset.command(name="verifychecks")
    async def helpset_permfilter(self, ctx: commands.Context, verify: bool = None):
        """
        Sets if commands which can't be run in the current context should be
        filtered from help

        Defaults to True.
        Using this without a setting will toggle.
        """
        if verify is None:
            verify = not await ctx.bot.db.help.verify_checks()
        await ctx.bot.db.help.verify_checks.set(verify)
        if verify:
            await ctx.send(_("Help will only show for commands which can be run."))
        else:
            await ctx.send(_("Help will show up without checking if the commands can be run."))

    @helpset.command(name="verifyexists")
    async def helpset_verifyexists(self, ctx: commands.Context, verify: bool = None):
        """
        This allows the bot to respond indicating the existence of a specific
        help topic even if the user can't use it.

        Note: This setting on it's own does not fully prevent command enumeration.

        Defaults to False.
        Using this without a setting will toggle.
        """
        if verify is None:
            verify = not await ctx.bot.db.help.verify_exists()
        await ctx.bot.db.help.verify_exists.set(verify)
        if verify:
            await ctx.send(_("Help will verify the existence of help topics."))
        else:
            await ctx.send(
                _(
                    "Help will only verify the existence of "
                    "help topics via fuzzy help (if enabled)."
                )
            )

    @helpset.command(name="pagecharlimit")
    async def helpset_pagecharlimt(self, ctx: commands.Context, limit: int):
        """Set the character limit for each page in the help message.

        This setting only applies to embedded help.

        Please note that setting a relitavely small character limit may
        mean some pages will exceed this limit. This is because categories
        are never spread across multiple pages in the help message.

        The default value is 1000 characters.
        """
        if limit <= 0:
            await ctx.send(_("You must give a positive value!"))
            return

        await ctx.bot.db.help.page_char_limit.set(limit)
        await ctx.send(_("Done. The character limit per page has been set to {}.").format(limit))

    @helpset.command(name="maxpages")
    async def helpset_maxpages(self, ctx: commands.Context, pages: int):
        """Set the maximum number of help pages sent in a server channel.

        This setting only applies to embedded help.

        If a help message contains more pages than this value, the help message will
        be sent to the command author via DM. This is to help reduce spam in server
        text channels.

        The default value is 2 pages.
        """
        if pages < 0:
            await ctx.send(_("You must give a value of zero or greater!"))
            return

        await ctx.bot.db.help.max_pages_in_guild.set(pages)
        await ctx.send(_("Done. The page limit has been set to {}.").format(pages))

    @helpset.command(name="tagline")
    async def helpset_tagline(self, ctx: commands.Context, *, tagline: str = None):
        """
        Set the tagline to be used.

        This setting only applies to embedded help. If no tagline is
        specified, the default will be used instead.
        """
        if tagline is None:
            await ctx.bot.db.help.tagline.set("")
            return await ctx.send(_("The tagline has been reset."))

        if len(tagline) > 2048:
            await ctx.send(
                _(
                    "Your tagline is too long! Please shorten it to be "
                    "no more than 2048 characters long."
                )
            )
            return

        await ctx.bot.db.help.tagline.set(tagline)
        await ctx.send(_("The tagline has been set to {}.").format(tagline[:1900]))

    @commands.command()
    @checks.is_owner()
    async def listlocales(self, ctx: commands.Context):
        """
        Lists all available locales

        Use `[p]set locale` to set a locale
        """
        async with ctx.channel.typing():
            red_dist = pkg_resources.get_distribution("red-discordbot")
            red_path = Path(red_dist.location) / "redbot"
            locale_list = [loc.stem for loc in list(red_path.glob("**/*.po"))]
            locale_list.append("en-US")
            locale_list = sorted(set(locale_list))
            if not locale_list:
                await ctx.send(_("No languages found."))
                return
            pages = pagify("\n".join(locale_list), shorten_by=26)

        await ctx.send_interactive(pages, box_lang="Available Locales:")

    @commands.command()
    @checks.is_owner()
    async def backup(self, ctx: commands.Context, *, backup_path: str = None):
        """Creates a backup of all data for the instance."""
        if backup_path:
            path = pathlib.Path(backup_path)
            if not (path.exists() and path.is_dir()):
                return await ctx.send(
                    _("That path doesn't seem to exist.  Please provide a valid path.")
                )
        from redbot.core.data_manager import basic_config, instance_name
        from redbot.core.drivers.red_json import JSON

        data_dir = Path(basic_config["DATA_PATH"])
        if basic_config["STORAGE_TYPE"] == "MongoDB":
            from redbot.core.drivers.red_mongo import Mongo

            m = Mongo("Core", "0", **basic_config["STORAGE_DETAILS"])
            db = m.db
            collection_names = await db.list_collection_names()
            for c_name in collection_names:
                if c_name == "Core":
                    c_data_path = data_dir / basic_config["CORE_PATH_APPEND"]
                else:
                    c_data_path = data_dir / basic_config["COG_PATH_APPEND"] / c_name
                docs = await db[c_name].find().to_list(None)
                for item in docs:
                    item_id = str(item.pop("_id"))
                    target = JSON(c_name, item_id, data_path_override=c_data_path)
                    target.data = item
                    await target._save()
        backup_filename = "redv3-{}-{}.tar.gz".format(
            instance_name, ctx.message.created_at.strftime("%Y-%m-%d %H-%M-%S")
        )
        if data_dir.exists():
            if not backup_path:
                backup_pth = data_dir.home()
            else:
                backup_pth = Path(backup_path)
            backup_file = backup_pth / backup_filename

            to_backup = []
            exclusions = [
                "__pycache__",
                "Lavalink.jar",
                os.path.join("Downloader", "lib"),
                os.path.join("CogManager", "cogs"),
                os.path.join("RepoManager", "repos"),
            ]
            downloader_cog = ctx.bot.get_cog("Downloader")
            if downloader_cog and hasattr(downloader_cog, "_repo_manager"):
                repo_output = []
                repo_mgr = downloader_cog._repo_manager
                for repo in repo_mgr._repos.values():
                    repo_output.append({"url": repo.url, "name": repo.name, "branch": repo.branch})
                repo_filename = data_dir / "cogs" / "RepoManager" / "repos.json"
                with open(str(repo_filename), "w") as f:
                    f.write(json.dumps(repo_output, indent=4))
            instance_data = {instance_name: basic_config}
            instance_file = data_dir / "instance.json"
            with open(str(instance_file), "w") as instance_out:
                instance_out.write(json.dumps(instance_data, indent=4))
            for f in data_dir.glob("**/*"):
                if not any(ex in str(f) for ex in exclusions):
                    to_backup.append(f)
            with tarfile.open(str(backup_file), "w:gz") as tar:
                for f in to_backup:
                    tar.add(str(f), recursive=False)
            print(str(backup_file))
            await ctx.send(
                _("A backup has been made of this instance. It is at {}.").format(backup_file)
            )
            if backup_file.stat().st_size > 8_000_000:
                await ctx.send(_("This backup is too large to send via DM."))
                return
            await ctx.send(_("Would you like to receive a copy via DM? (y/n)"))

            pred = MessagePredicate.yes_or_no(ctx)
            try:
                await ctx.bot.wait_for("message", check=pred, timeout=60)
            except asyncio.TimeoutError:
                await ctx.send(_("Response timed out."))
            else:
                if pred.result is True:
                    await ctx.send(_("OK, it's on its way!"))
                    try:
                        async with ctx.author.typing():
                            await ctx.author.send(
                                _("Here's a copy of the backup"),
                                file=discord.File(str(backup_file)),
                            )
                    except discord.Forbidden:
                        await ctx.send(
                            _("I don't seem to be able to DM you. Do you have closed DMs?")
                        )
                    except discord.HTTPException:
                        await ctx.send(_("I could not send the backup file."))
                else:
                    await ctx.send(_("OK then."))
        else:
            await ctx.send(_("That directory doesn't seem to exist..."))

    @commands.command()
    @commands.cooldown(1, 60, commands.BucketType.user)
    async def contact(self, ctx: commands.Context, *, message: str):
        """Sends a message to the owner"""
        guild = ctx.message.guild
        author = ctx.message.author
        footer = _("User ID: {}").format(author.id)

        if ctx.guild is None:
            source = _("through DM")
        else:
            source = _("from {}").format(guild)
            footer += _(" | Server ID: {}").format(guild.id)

        # We need to grab the DM command prefix (global)
        # Since it can also be set through cli flags, bot.db is not a reliable
        # source. So we'll just mock a DM message instead.
        fake_message = namedtuple("Message", "guild")
        prefixes = await ctx.bot.command_prefix(ctx.bot, fake_message(guild=None))
        prefix = prefixes[0]

        content = _("Use `{}dm {} <text>` to reply to this user").format(prefix, author.id)

        description = _("Sent by {} {}").format(author, source)

        destinations = await ctx.bot.get_owner_notification_destinations()

        if not destinations:
            await ctx.send(_("I've been configured not to send this anywhere."))
            return

        successful = False

        for destination in destinations:

            is_dm = isinstance(destination, discord.User)
            send_embed = None

            if is_dm:
                send_embed = await ctx.bot.db.user(destination).embeds()
            else:
                if not destination.permissions_for(destination.guild.me).send_messages:
                    continue
                if destination.permissions_for(destination.guild.me).embed_links:
                    send_embed = await ctx.bot.db.guild(destination.guild).embeds()
                else:
                    send_embed = False

            if send_embed is None:
                send_embed = await ctx.bot.db.embeds()

            if send_embed:

                if not is_dm and await self.bot.db.guild(destination.guild).use_bot_color():
                    color = destination.guild.me.color
                else:
                    color = ctx.bot.color

                e = discord.Embed(colour=color, description=message)
                if author.avatar_url:
                    e.set_author(name=description, icon_url=author.avatar_url)
                else:
                    e.set_author(name=description)

                e.set_footer(text=footer)

                try:
                    await destination.send(embed=e)
                except discord.Forbidden:
                    log.exception(f"Contact failed to {destination}({destination.id})")
                    # Should this automatically opt them out?
                except discord.HTTPException:
                    log.exception(
                        f"An unexpected error happened while attempting to"
                        f" send contact to {destination}({destination.id})"
                    )
                else:
                    successful = True

            else:

                msg_text = "{}\nMessage:\n\n{}\n{}".format(description, message, footer)

                try:
                    await destination.send("{}\n{}".format(content, box(msg_text)))
                except discord.Forbidden:
                    log.exception(f"Contact failed to {destination}({destination.id})")
                    # Should this automatically opt them out?
                except discord.HTTPException:
                    log.exception(
                        f"An unexpected error happened while attempting to"
                        f" send contact to {destination}({destination.id})"
                    )
                else:
                    successful = True

        if successful:
            await ctx.send(_("Your message has been sent."))
        else:
            await ctx.send(_("I'm unable to deliver your message. Sorry."))

    @commands.command()
    @checks.is_owner()
    async def dm(self, ctx: commands.Context, user_id: int, *, message: str):
        """Sends a DM to a user

        This command needs a user id to work.
        To get a user id enable 'developer mode' in Discord's
        settings, 'appearance' tab. Then right click a user
        and copy their id"""
        destination = discord.utils.get(ctx.bot.get_all_members(), id=user_id)
        if destination is None:
            await ctx.send(
                _(
                    "Invalid ID or user not found. You can only "
                    "send messages to people I share a server "
                    "with."
                )
            )
            return

        fake_message = namedtuple("Message", "guild")
        prefixes = await ctx.bot.command_prefix(ctx.bot, fake_message(guild=None))
        prefix = prefixes[0]
        description = _("Owner of {}").format(ctx.bot.user)
        content = _("You can reply to this message with {}contact").format(prefix)
        if await ctx.embed_requested():
            e = discord.Embed(colour=discord.Colour.red(), description=message)

            e.set_footer(text=content)
            if ctx.bot.user.avatar_url:
                e.set_author(name=description, icon_url=ctx.bot.user.avatar_url)
            else:
                e.set_author(name=description)

            try:
                await destination.send(embed=e)
            except discord.HTTPException:
                await ctx.send(
                    _("Sorry, I couldn't deliver your message to {}").format(destination)
                )
            else:
                await ctx.send(_("Message delivered to {}").format(destination))
        else:
            response = "{}\nMessage:\n\n{}".format(description, message)
            try:
                await destination.send("{}\n{}".format(box(response), content))
            except discord.HTTPException:
                await ctx.send(
                    _("Sorry, I couldn't deliver your message to {}").format(destination)
                )
            else:
                await ctx.send(_("Message delivered to {}").format(destination))

    @commands.command(hidden=True)
    @checks.is_owner()
    async def datapath(self, ctx: commands.Context):
        """Prints the bot's data path."""
        from redbot.core.data_manager import basic_config

        data_dir = Path(basic_config["DATA_PATH"])
        msg = _("Data path: {path}").format(path=data_dir)
        await ctx.send(box(msg))

    @commands.command(hidden=True)
    @checks.is_owner()
    async def debuginfo(self, ctx: commands.Context):
        """Shows debug information useful for debugging.."""

        if sys.platform == "linux":
            import distro  # pylint: disable=import-error

        IS_WINDOWS = os.name == "nt"
        IS_MAC = sys.platform == "darwin"
        IS_LINUX = sys.platform == "linux"

        pyver = "{}.{}.{} ({})".format(*sys.version_info[:3], platform.architecture()[0])
        pipver = pip.__version__
        redver = red_version_info
        dpy_version = discord.__version__
        if IS_WINDOWS:
            os_info = platform.uname()
            osver = "{} {} (version {})".format(os_info.system, os_info.release, os_info.version)
        elif IS_MAC:
            os_info = platform.mac_ver()
            osver = "Mac OSX {} {}".format(os_info[0], os_info[2])
        elif IS_LINUX:
            os_info = distro.linux_distribution()
            osver = "{} {}".format(os_info[0], os_info[1]).strip()
        else:
            osver = "Could not parse OS, report this on Github."
        user_who_ran = getpass.getuser()

        if await ctx.embed_requested():
            e = discord.Embed(color=await ctx.embed_colour())
            e.title = "Debug Info for Red"
            e.add_field(name="Red version", value=redver, inline=True)
            e.add_field(name="Python version", value=pyver, inline=True)
            e.add_field(name="Discord.py version", value=dpy_version, inline=True)
            e.add_field(name="Pip version", value=pipver, inline=True)
            e.add_field(name="System arch", value=platform.machine(), inline=True)
            e.add_field(name="User", value=user_who_ran, inline=True)
            e.add_field(name="OS version", value=osver, inline=False)
            await ctx.send(embed=e)
        else:
            info = (
                "Debug Info for Red\n\n"
                + "Red version: {}\n".format(redver)
                + "Python version: {}\n".format(pyver)
                + "Discord.py version: {}\n".format(dpy_version)
                + "Pip version: {}\n".format(pipver)
                + "System arch: {}\n".format(platform.machine())
                + "User: {}\n".format(user_who_ran)
                + "OS version: {}\n".format(osver)
            )
            await ctx.send(box(info))

    @commands.group()
    @checks.is_owner()
    async def whitelist(self, ctx: commands.Context):
        """
        Whitelist management commands.
        """
        pass

    @whitelist.command(name="add")
    async def whitelist_add(self, ctx, user: discord.User):
        """
        Adds a user to the whitelist.
        """
        async with ctx.bot.db.whitelist() as curr_list:
            if user.id not in curr_list:
                curr_list.append(user.id)

        await ctx.send(_("User added to whitelist."))

    @whitelist.command(name="list")
    async def whitelist_list(self, ctx: commands.Context):
        """
        Lists whitelisted users.
        """
        curr_list = await ctx.bot.db.whitelist()

        msg = _("Whitelisted Users:")
        for user in curr_list:
            msg += "\n\t- {}".format(user)

        for page in pagify(msg):
            await ctx.send(box(page))

    @whitelist.command(name="remove")
    async def whitelist_remove(self, ctx: commands.Context, *, user: discord.User):
        """
        Removes user from whitelist.
        """
        removed = False

        async with ctx.bot.db.whitelist() as curr_list:
            if user.id in curr_list:
                removed = True
                curr_list.remove(user.id)

        if removed:
            await ctx.send(_("User has been removed from whitelist."))
        else:
            await ctx.send(_("User was not in the whitelist."))

    @whitelist.command(name="clear")
    async def whitelist_clear(self, ctx: commands.Context):
        """
        Clears the whitelist.
        """
        await ctx.bot.db.whitelist.set([])
        await ctx.send(_("Whitelist has been cleared."))

    @commands.group()
    @checks.is_owner()
    async def blacklist(self, ctx: commands.Context):
        """
        Blacklist management commands.
        """
        pass

    @blacklist.command(name="add")
    async def blacklist_add(self, ctx: commands.Context, *, user: discord.User):
        """
        Adds a user to the blacklist.
        """
        if await ctx.bot.is_owner(user):
            await ctx.send(_("You cannot blacklist an owner!"))
            return

        async with ctx.bot.db.blacklist() as curr_list:
            if user.id not in curr_list:
                curr_list.append(user.id)

        await ctx.send(_("User added to blacklist."))

    @blacklist.command(name="list")
    async def blacklist_list(self, ctx: commands.Context):
        """
        Lists blacklisted users.
        """
        curr_list = await ctx.bot.db.blacklist()

        msg = _("Blacklisted Users:")
        for user in curr_list:
            msg += "\n\t- {}".format(user)

        for page in pagify(msg):
            await ctx.send(box(page))

    @blacklist.command(name="remove")
    async def blacklist_remove(self, ctx: commands.Context, *, user: discord.User):
        """
        Removes user from blacklist.
        """
        removed = False

        async with ctx.bot.db.blacklist() as curr_list:
            if user.id in curr_list:
                removed = True
                curr_list.remove(user.id)

        if removed:
            await ctx.send(_("User has been removed from blacklist."))
        else:
            await ctx.send(_("User was not in the blacklist."))

    @blacklist.command(name="clear")
    async def blacklist_clear(self, ctx: commands.Context):
        """
        Clears the blacklist.
        """
        await ctx.bot.db.blacklist.set([])
        await ctx.send(_("Blacklist has been cleared."))

    @commands.group()
    @commands.guild_only()
    @checks.admin_or_permissions(administrator=True)
    async def localwhitelist(self, ctx: commands.Context):
        """
        Whitelist management commands.
        """
        pass

    @localwhitelist.command(name="add")
    async def localwhitelist_add(
        self, ctx: commands.Context, *, user_or_role: Union[discord.Member, discord.Role]
    ):
        """
        Adds a user or role to the whitelist.
        """
        user = isinstance(user_or_role, discord.Member)
        async with ctx.bot.db.guild(ctx.guild).whitelist() as curr_list:
            if user_or_role.id not in curr_list:
                curr_list.append(user_or_role.id)

        if user:
            await ctx.send(_("User added to whitelist."))
        else:
            await ctx.send(_("Role added to whitelist."))

    @localwhitelist.command(name="list")
    async def localwhitelist_list(self, ctx: commands.Context):
        """
        Lists whitelisted users and roles.
        """
        curr_list = await ctx.bot.db.guild(ctx.guild).whitelist()

        msg = _("Whitelisted Users and roles:")
        for obj in curr_list:
            msg += "\n\t- {}".format(obj)

        for page in pagify(msg):
            await ctx.send(box(page))

    @localwhitelist.command(name="remove")
    async def localwhitelist_remove(
        self, ctx: commands.Context, *, user_or_role: Union[discord.Member, discord.Role]
    ):
        """
        Removes user or role from whitelist.
        """
        user = isinstance(user_or_role, discord.Member)

        removed = False
        async with ctx.bot.db.guild(ctx.guild).whitelist() as curr_list:
            if user_or_role.id in curr_list:
                removed = True
                curr_list.remove(user_or_role.id)

        if removed:
            if user:
                await ctx.send(_("User has been removed from whitelist."))
            else:
                await ctx.send(_("Role has been removed from whitelist."))
        else:
            if user:
                await ctx.send(_("User was not in the whitelist."))
            else:
                await ctx.send(_("Role was not in the whitelist."))

    @localwhitelist.command(name="clear")
    async def localwhitelist_clear(self, ctx: commands.Context):
        """
        Clears the whitelist.
        """
        await ctx.bot.db.guild(ctx.guild).whitelist.set([])
        await ctx.send(_("Whitelist has been cleared."))

    @commands.group()
    @commands.guild_only()
    @checks.admin_or_permissions(administrator=True)
    async def localblacklist(self, ctx: commands.Context):
        """
        blacklist management commands.
        """
        pass

    @localblacklist.command(name="add")
    async def localblacklist_add(
        self, ctx: commands.Context, *, user_or_role: Union[discord.Member, discord.Role]
    ):
        """
        Adds a user or role to the blacklist.
        """
        user = isinstance(user_or_role, discord.Member)

        if user and await ctx.bot.is_owner(user_or_role):
            await ctx.send(_("You cannot blacklist an owner!"))
            return

        async with ctx.bot.db.guild(ctx.guild).blacklist() as curr_list:
            if user_or_role.id not in curr_list:
                curr_list.append(user_or_role.id)

        if user:
            await ctx.send(_("User added to blacklist."))
        else:
            await ctx.send(_("Role added to blacklist."))

    @localblacklist.command(name="list")
    async def localblacklist_list(self, ctx: commands.Context):
        """
        Lists blacklisted users and roles.
        """
        curr_list = await ctx.bot.db.guild(ctx.guild).blacklist()

        msg = _("Blacklisted Users and Roles:")
        for obj in curr_list:
            msg += "\n\t- {}".format(obj)

        for page in pagify(msg):
            await ctx.send(box(page))

    @localblacklist.command(name="remove")
    async def localblacklist_remove(
        self, ctx: commands.Context, *, user_or_role: Union[discord.Member, discord.Role]
    ):
        """
        Removes user or role from blacklist.
        """
        removed = False
        user = isinstance(user_or_role, discord.Member)

        async with ctx.bot.db.guild(ctx.guild).blacklist() as curr_list:
            if user_or_role.id in curr_list:
                removed = True
                curr_list.remove(user_or_role.id)

        if removed:
            if user:
                await ctx.send(_("User has been removed from blacklist."))
            else:
                await ctx.send(_("Role has been removed from blacklist."))
        else:
            if user:
                await ctx.send(_("User was not in the blacklist."))
            else:
                await ctx.send(_("Role was not in the blacklist."))

    @localblacklist.command(name="clear")
    async def localblacklist_clear(self, ctx: commands.Context):
        """
        Clears the blacklist.
        """
        await ctx.bot.db.guild(ctx.guild).blacklist.set([])
        await ctx.send(_("Blacklist has been cleared."))

    @checks.guildowner_or_permissions(administrator=True)
    @commands.group(name="command")
    async def command_manager(self, ctx: commands.Context):
        """Manage the bot's commands."""
        pass

    @command_manager.group(name="disable", invoke_without_command=True)
    async def command_disable(self, ctx: commands.Context, *, command: str):
        """Disable a command.

        If you're the bot owner, this will disable commands
        globally by default.
        """
        # Select the scope based on the author's privileges
        if await ctx.bot.is_owner(ctx.author):
            await ctx.invoke(self.command_disable_global, command=command)
        else:
            await ctx.invoke(self.command_disable_guild, command=command)

    @checks.is_owner()
    @command_disable.command(name="global")
    async def command_disable_global(self, ctx: commands.Context, *, command: str):
        """Disable a command globally."""
        command_obj: commands.Command = ctx.bot.get_command(command)
        if command_obj is None:
            await ctx.send(
                _("I couldn't find that command. Please note that it is case sensitive.")
            )
            return

        if self.command_manager in command_obj.parents or self.command_manager == command_obj:
            await ctx.send(
                _("The command to disable cannot be `command` or any of its subcommands.")
            )
            return

        async with ctx.bot.db.disabled_commands() as disabled_commands:
            if command not in disabled_commands:
                disabled_commands.append(command_obj.qualified_name)

        if not command_obj.enabled:
            await ctx.send(_("That command is already disabled globally."))
            return
        command_obj.enabled = False

        await ctx.tick()

    @commands.guild_only()
    @command_disable.command(name="server", aliases=["guild"])
    async def command_disable_guild(self, ctx: commands.Context, *, command: str):
        """Disable a command in this server only."""
        command_obj: commands.Command = ctx.bot.get_command(command)
        if command_obj is None:
            await ctx.send(
                _("I couldn't find that command. Please note that it is case sensitive.")
            )
            return

        if self.command_manager in command_obj.parents or self.command_manager == command_obj:
            await ctx.send(
                _("The command to disable cannot be `command` or any of its subcommands.")
            )
            return

        if command_obj.requires.privilege_level > await PrivilegeLevel.from_ctx(ctx):
            await ctx.send(_("You are not allowed to disable that command."))
            return

        async with ctx.bot.db.guild(ctx.guild).disabled_commands() as disabled_commands:
            if command not in disabled_commands:
                disabled_commands.append(command_obj.qualified_name)

        done = command_obj.disable_in(ctx.guild)

        if not done:
            await ctx.send(_("That command is already disabled in this server."))
        else:
            await ctx.tick()

    @command_manager.group(name="enable", invoke_without_command=True)
    async def command_enable(self, ctx: commands.Context, *, command: str):
        """Enable a command.

        If you're a bot owner, this will try to enable a globally
        disabled command by default.
        """
        if await ctx.bot.is_owner(ctx.author):
            await ctx.invoke(self.command_enable_global, command=command)
        else:
            await ctx.invoke(self.command_enable_guild, command=command)

    @commands.is_owner()
    @command_enable.command(name="global")
    async def command_enable_global(self, ctx: commands.Context, *, command: str):
        """Enable a command globally."""
        command_obj: commands.Command = ctx.bot.get_command(command)
        if command_obj is None:
            await ctx.send(
                _("I couldn't find that command. Please note that it is case sensitive.")
            )
            return

        async with ctx.bot.db.disabled_commands() as disabled_commands:
            with contextlib.suppress(ValueError):
                disabled_commands.remove(command_obj.qualified_name)

        if command_obj.enabled:
            await ctx.send(_("That command is already enabled globally."))
            return

        command_obj.enabled = True
        await ctx.tick()

    @commands.guild_only()
    @command_enable.command(name="server", aliases=["guild"])
    async def command_enable_guild(self, ctx: commands.Context, *, command: str):
        """Enable a command in this server."""
        command_obj: commands.Command = ctx.bot.get_command(command)
        if command_obj is None:
            await ctx.send(
                _("I couldn't find that command. Please note that it is case sensitive.")
            )
            return

        if command_obj.requires.privilege_level > await PrivilegeLevel.from_ctx(ctx):
            await ctx.send(_("You are not allowed to enable that command."))
            return

        async with ctx.bot.db.guild(ctx.guild).disabled_commands() as disabled_commands:
            with contextlib.suppress(ValueError):
                disabled_commands.remove(command_obj.qualified_name)

        done = command_obj.enable_in(ctx.guild)

        if not done:
            await ctx.send(_("That command is already enabled in this server."))
        else:
            await ctx.tick()

    @checks.is_owner()
    @command_manager.command(name="disabledmsg")
    async def command_disabledmsg(self, ctx: commands.Context, *, message: str = ""):
        """Set the bot's response to disabled commands.

        Leave blank to send nothing.

        To include the command name in the message, include the
        `{command}` placeholder.
        """
        await ctx.bot.db.disabled_command_msg.set(message)
        await ctx.tick()

    @commands.guild_only()
    @checks.guildowner_or_permissions(manage_guild=True)
    @commands.group(name="autoimmune")
    async def autoimmune_group(self, ctx: commands.Context):
        """
        Server settings for immunity from automated actions
        """
        pass

    @autoimmune_group.command(name="list")
    async def autoimmune_list(self, ctx: commands.Context):
        """
        Get's the current members and roles

        configured for automatic moderation action immunity
        """
        ai_ids = await ctx.bot.db.guild(ctx.guild).autoimmune_ids()

        roles = {r.name for r in ctx.guild.roles if r.id in ai_ids}
        members = {str(m) for m in ctx.guild.members if m.id in ai_ids}

        output = ""
        if roles:
            output += _("Roles immune from automated moderation actions:\n")
            output += ", ".join(roles)
        if members:
            if roles:
                output += "\n"
            output += _("Members immune from automated moderation actions:\n")
            output += ", ".join(members)

        if not output:
            output = _("No immunty settings here.")

        for page in pagify(output):
            await ctx.send(page)

    @autoimmune_group.command(name="add")
    async def autoimmune_add(
        self, ctx: commands.Context, *, user_or_role: Union[discord.Member, discord.Role]
    ):
        """
        Makes a user or roles immune from automated moderation actions
        """
        async with ctx.bot.db.guild(ctx.guild).autoimmune_ids() as ai_ids:
            if user_or_role.id in ai_ids:
                return await ctx.send(_("Already added."))
            ai_ids.append(user_or_role.id)
        await ctx.tick()

    @autoimmune_group.command(name="remove")
    async def autoimmune_remove(
        self, ctx: commands.Context, *, user_or_role: Union[discord.Member, discord.Role]
    ):
        """
        Makes a user or roles immune from automated moderation actions
        """
        async with ctx.bot.db.guild(ctx.guild).autoimmune_ids() as ai_ids:
            if user_or_role.id not in ai_ids:
                return await ctx.send(_("Not in list."))
            ai_ids.remove(user_or_role.id)
        await ctx.tick()

    @autoimmune_group.command(name="isimmune")
    async def autoimmune_checkimmune(
        self, ctx: commands.Context, *, user_or_role: Union[discord.Member, discord.Role]
    ):
        """
        Checks if a user or role would be considered immune from automated actions
        """

        if await ctx.bot.is_automod_immune(user_or_role):
            await ctx.send(_("They are immune"))
        else:
            await ctx.send(_("They are not Immune"))

    @checks.is_owner()
    @_set.group()
    async def ownernotifications(self, ctx: commands.Context):
        """
        Commands for configuring owner notifications.
        """
        pass

    @ownernotifications.command()
    async def optin(self, ctx: commands.Context):
        """
        Opt-in on recieving owner notifications.

        This is the default state.
        """
        async with ctx.bot.db.owner_opt_out_list() as opt_outs:
            if ctx.author.id in opt_outs:
                opt_outs.remove(ctx.author.id)

        await ctx.tick()

    @ownernotifications.command()
    async def optout(self, ctx: commands.Context):
        """
        Opt-out of recieving owner notifications.
        """
        async with ctx.bot.db.owner_opt_out_list() as opt_outs:
            if ctx.author.id not in opt_outs:
                opt_outs.append(ctx.author.id)

        await ctx.tick()

    @ownernotifications.command()
    async def adddestination(
        self, ctx: commands.Context, *, channel: Union[discord.TextChannel, int]
    ):
        """
        Adds a destination text channel to recieve owner notifications
        """

        try:
            channel_id = channel.id
        except AttributeError:
            channel_id = channel

        async with ctx.bot.db.extra_owner_destinations() as extras:
            if channel_id not in extras:
                extras.append(channel_id)

        await ctx.tick()

    @ownernotifications.command(aliases=["remdestination", "deletedestination", "deldestination"])
    async def removedestination(
        self, ctx: commands.Context, *, channel: Union[discord.TextChannel, int]
    ):
        """
        Removes a destination text channel from recieving owner notifications.
        """

        try:
            channel_id = channel.id
        except AttributeError:
            channel_id = channel

        async with ctx.bot.db.extra_owner_destinations() as extras:
            if channel_id in extras:
                extras.remove(channel_id)

        await ctx.tick()

    @ownernotifications.command()
    async def listdestinations(self, ctx: commands.Context):
        """
        Lists the configured extra destinations for owner notifications
        """

        channel_ids = await ctx.bot.db.extra_owner_destinations()

        if not channel_ids:
            await ctx.send(_("There are no extra channels being sent to."))
            return

        data = []

        for channel_id in channel_ids:
            channel = ctx.bot.get_channel(channel_id)
            if channel:
                # This includes the channel name in case the user can't see the channel.
                data.append(f"{channel.mention} {channel} ({channel.id})")
            else:
                data.append(_("Unknown channel with id: {id}").format(id=channel_id))

        output = "\n".join(data)
        for page in pagify(output):
            await ctx.send(page)

    # RPC handlers
    async def rpc_load(self, request):
        cog_name = request.params[0]
        module = self.bot.cog_mgr.load_cog_module(cog_name)
        module = self.bot.cog_mgr.reload(module)
        await self.bot.load_extension(module)

    async def rpc_unload(self, request):
        cog_name = request.params[0]

        self.bot.unload_extension(cog_name)

    async def rpc_reload(self, request):
        await self.rpc_unload(request)
        await self.rpc_load(request)<|MERGE_RESOLUTION|>--- conflicted
+++ resolved
@@ -125,48 +125,6 @@
             alreadyloaded_packages,
             failed_with_reason_packages,
         )
-
-    @staticmethod
-<<<<<<< HEAD
-    def _get_package_strings(
-        packages: List[str], fmt: str, other: Optional[Tuple[str, ...]] = None
-    ) -> str:
-        """
-        Gets the strings needed for the load, unload and reload commands
-        """
-        packages = [inline(name) for name in packages]
-
-        if other is None:
-            other = ("", "")
-        plural = "s" if len(packages) > 1 else ""
-        use_and, other = ("", other[0]) if len(packages) == 1 else (" and ", other[1])
-        packages_string = ", ".join(packages[:-1]) + use_and + packages[-1]
-
-        form = {"plural": plural, "packs": packages_string, "other": other}
-        final_string = fmt.format(**form)
-        return final_string
-=======
-    def _cleanup_and_refresh_modules(module_name: str) -> None:
-        """Interally reloads modules so that changes are detected"""
-        splitted = module_name.split(".")
-
-        def maybe_reload(new_name):
-            try:
-                lib = sys.modules[new_name]
-            except KeyError:
-                pass
-            else:
-                importlib._bootstrap._exec(lib.__spec__, lib)
-
-        # noinspection PyTypeChecker
-        modules = itertools.accumulate(splitted, "{}.{}".format)
-        for m in modules:
-            maybe_reload(m)
-
-        children = {name: lib for name, lib in sys.modules.items() if name.startswith(module_name)}
-        for child_name, lib in children.items():
-            importlib._bootstrap._exec(lib.__spec__, lib)
->>>>>>> a89a156f
 
     async def _unload(self, cog_names: Iterable[str]) -> Tuple[List[str], List[str]]:
         """
