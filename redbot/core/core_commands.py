import asyncio
import contextlib
import datetime
import importlib
import itertools
import keyword
import logging
import io
import random
import markdown
import os
import re
import sys
import platform
import psutil
import getpass
import pip
import traceback
from pathlib import Path
from collections import defaultdict
from redbot.core import app_commands, data_manager
from redbot.core.utils.menus import menu
from redbot.core.utils.views import SetApiView
from redbot.core.commands import GuildConverter, RawUserIdConverter
from string import ascii_letters, digits
from typing import (
    TYPE_CHECKING,
    Union,
    Tuple,
    List,
    Optional,
    Iterable,
    Sequence,
    Dict,
    Set,
    Literal,
)

import aiohttp
import discord
from babel import Locale as BabelLocale, UnknownLocaleError
from redbot.core.data_manager import storage_type

from . import (
    __version__,
    version_info as red_version_info,
    commands,
    errors,
    i18n,
    bank,
    modlog,
)
from ._diagnoser import IssueDiagnoser
from .utils import AsyncIter, can_user_send_messages_in
from .utils._internal_utils import fetch_latest_red_version_info
from .utils.predicates import MessagePredicate
from .utils.chat_formatting import (
    box,
    escape,
    humanize_list,
    humanize_number,
    humanize_timedelta,
    inline,
    pagify,
    warning,
)
from .commands import CommandConverter, CogConverter
from .commands.requires import PrivilegeLevel
from .commands.help import HelpMenuSetting

_entities = {
    "*": "&midast;",
    "\\": "&bsol;",
    "`": "&grave;",
    "!": "&excl;",
    "{": "&lcub;",
    "[": "&lsqb;",
    "_": "&UnderBar;",
    "(": "&lpar;",
    "#": "&num;",
    ".": "&period;",
    "+": "&plus;",
    "}": "&rcub;",
    "]": "&rsqb;",
    ")": "&rpar;",
}

PRETTY_HTML_HEAD = """
<!DOCTYPE html>
<html>
<head><meta charset="utf-8">
<meta name="viewport" content="width=device-width, initial-scale=1">
<title>3rd Party Data Statements</title>
<style type="text/css">
body{margin:2em auto;max-width:800px;line-height:1.4;font-size:16px;
background-color=#EEEEEE;color:#454545;padding:1em;text-align:justify}
h1,h2,h3{line-height:1.2}
</style></head><body>
"""  # This ends up being a small bit extra that really makes a difference.

HTML_CLOSING = "</body></html>"


def entity_transformer(statement: str) -> str:
    return "".join(_entities.get(c, c) for c in statement)


if TYPE_CHECKING:
    from redbot.core.bot import Red

__all__ = ["Core"]

log = logging.getLogger("red")

_ = i18n.Translator("Core", __file__)

TokenConverter = commands.get_dict_converter(delims=[" ", ",", ";"])

MAX_PREFIX_LENGTH = 25


class CoreLogic:
    def __init__(self, bot: "Red"):
        self.bot = bot
        self.bot.register_rpc_handler(self._load)
        self.bot.register_rpc_handler(self._unload)
        self.bot.register_rpc_handler(self._reload)
        self.bot.register_rpc_handler(self._name)
        self.bot.register_rpc_handler(self._prefixes)
        self.bot.register_rpc_handler(self._version_info)
        self.bot.register_rpc_handler(self._invite_url)

    async def _load(self, pkg_names: Iterable[str]) -> Dict[str, Union[List[str], Dict[str, str]]]:
        """
        Loads packages by name.

        Parameters
        ----------
        pkg_names : `list` of `str`
            List of names of packages to load.

        Returns
        -------
        dict
            Dictionary with keys:
              ``loaded_packages``: List of names of packages that loaded successfully
              ``failed_packages``: List of names of packages that failed to load without specified reason
              ``invalid_pkg_names``: List of names of packages that don't have a valid package name
              ``notfound_packages``: List of names of packages that weren't found in any cog path
              ``alreadyloaded_packages``: List of names of packages that are already loaded
              ``failed_with_reason_packages``: Dictionary of packages that failed to load with
              a specified reason with mapping of package names -> failure reason
              ``repos_with_shared_libs``: List of repo names that use deprecated shared libraries
        """
        failed_packages = []
        loaded_packages = []
        invalid_pkg_names = []
        notfound_packages = []
        alreadyloaded_packages = []
        failed_with_reason_packages = {}
        repos_with_shared_libs = set()

        bot = self.bot

        pkg_specs = []

        for name in pkg_names:
            if not name.isidentifier() or keyword.iskeyword(name):
                invalid_pkg_names.append(name)
                continue
            try:
                spec = await bot._cog_mgr.find_cog(name)
                if spec:
                    pkg_specs.append((spec, name))
                else:
                    notfound_packages.append(name)
            except Exception as e:
                log.exception("Package import failed", exc_info=e)

                exception_log = "Exception during import of package\n"
                exception_log += "".join(traceback.format_exception(type(e), e, e.__traceback__))
                bot._last_exception = exception_log
                failed_packages.append(name)

        async for spec, name in AsyncIter(pkg_specs, steps=10):
            try:
                self._cleanup_and_refresh_modules(spec.name)
                await bot.load_extension(spec)
            except errors.PackageAlreadyLoaded:
                alreadyloaded_packages.append(name)
            except errors.CogLoadError as e:
                failed_with_reason_packages[name] = str(e)
            except Exception as e:
                if isinstance(e, commands.CommandRegistrationError):
                    if e.alias_conflict:
                        error_message = _(
                            "Alias {alias_name} is already an existing command"
                            " or alias in one of the loaded cogs."
                        ).format(alias_name=inline(e.name))
                    else:
                        error_message = _(
                            "Command {command_name} is already an existing command"
                            " or alias in one of the loaded cogs."
                        ).format(command_name=inline(e.name))
                    failed_with_reason_packages[name] = error_message
                    continue

                log.exception("Package loading failed", exc_info=e)

                exception_log = "Exception during loading of package\n"
                exception_log += "".join(traceback.format_exception(type(e), e, e.__traceback__))
                bot._last_exception = exception_log
                failed_packages.append(name)
            else:
                await bot.add_loaded_package(name)
                loaded_packages.append(name)
                # remove in Red 3.4
                downloader = bot.get_cog("Downloader")
                if downloader is None:
                    continue
                try:
                    maybe_repo = await downloader._shared_lib_load_check(name)
                except Exception:
                    log.exception(
                        "Shared library check failed,"
                        " if you're not using modified Downloader, report this issue."
                    )
                    maybe_repo = None
                if maybe_repo is not None:
                    repos_with_shared_libs.add(maybe_repo.name)

        return {
            "loaded_packages": loaded_packages,
            "failed_packages": failed_packages,
            "invalid_pkg_names": invalid_pkg_names,
            "notfound_packages": notfound_packages,
            "alreadyloaded_packages": alreadyloaded_packages,
            "failed_with_reason_packages": failed_with_reason_packages,
            "repos_with_shared_libs": list(repos_with_shared_libs),
        }

    @staticmethod
    def _cleanup_and_refresh_modules(module_name: str) -> None:
        """Internally reloads modules so that changes are detected."""
        splitted = module_name.split(".")

        def maybe_reload(new_name):
            try:
                lib = sys.modules[new_name]
            except KeyError:
                pass
            else:
                importlib._bootstrap._exec(lib.__spec__, lib)

        # noinspection PyTypeChecker
        modules = itertools.accumulate(splitted, "{}.{}".format)
        for m in modules:
            maybe_reload(m)

        children = {
            name: lib
            for name, lib in sys.modules.items()
            if name == module_name or name.startswith(f"{module_name}.")
        }
        for child_name, lib in children.items():
            importlib._bootstrap._exec(lib.__spec__, lib)

    async def _unload(self, pkg_names: Iterable[str]) -> Dict[str, List[str]]:
        """
        Unloads packages with the given names.

        Parameters
        ----------
        pkg_names : `list` of `str`
            List of names of packages to unload.

        Returns
        -------
        dict
            Dictionary with keys:
              ``unloaded_packages``: List of names of packages that unloaded successfully.
              ``notloaded_packages``: List of names of packages that weren't unloaded
              because they weren't loaded.
        """
        notloaded_packages = []
        unloaded_packages = []

        bot = self.bot

        for name in pkg_names:
            if name in bot.extensions:
                await bot.unload_extension(name)
                await bot.remove_loaded_package(name)
                unloaded_packages.append(name)
            else:
                notloaded_packages.append(name)

        return {"unloaded_packages": unloaded_packages, "notloaded_packages": notloaded_packages}

    async def _reload(
        self, pkg_names: Sequence[str]
    ) -> Dict[str, Union[List[str], Dict[str, str]]]:
        """
        Reloads packages with the given names.

        Parameters
        ----------
        pkg_names : `list` of `str`
            List of names of packages to reload.

        Returns
        -------
        dict
            Dictionary with keys as returned by `CoreLogic._load()`
        """
        await self._unload(pkg_names)

        return await self._load(pkg_names)

    async def _name(self, name: Optional[str] = None) -> str:
        """
        Gets or sets the bot's username.

        Parameters
        ----------
        name : str
            If passed, the bot will change it's username.

        Returns
        -------
        str
            The current (or new) username of the bot.
        """
        if name is not None:
            return (await self.bot.user.edit(username=name)).name

        return self.bot.user.name

    async def _prefixes(self, prefixes: Optional[Sequence[str]] = None) -> List[str]:
        """
        Gets or sets the bot's global prefixes.

        Parameters
        ----------
        prefixes : list of str
            If passed, the bot will set it's global prefixes.

        Returns
        -------
        list of str
            The current (or new) list of prefixes.
        """
        if prefixes:
            await self.bot.set_prefixes(guild=None, prefixes=prefixes)
            return prefixes
        return await self.bot._prefix_cache.get_prefixes(guild=None)

    @classmethod
    async def _version_info(cls) -> Dict[str, str]:
        """
        Version information for Red and discord.py

        Returns
        -------
        dict
            `redbot` and `discordpy` keys containing version information for both.
        """
        return {"redbot": __version__, "discordpy": discord.__version__}

    async def _invite_url(self) -> str:
        """
        Generates the invite URL for the bot.

        Returns
        -------
        str
            Invite URL.
        """
        return await self.bot.get_invite_url()

    @staticmethod
    async def _can_get_invite_url(ctx):
        is_owner = await ctx.bot.is_owner(ctx.author)
        is_invite_public = await ctx.bot._config.invite_public()
        return is_owner or is_invite_public


@i18n.cog_i18n(_)
class Core(commands.commands._RuleDropper, commands.Cog, CoreLogic):
    """
    The Core cog has many commands related to core functions.

    These commands come loaded with every Red bot, and cover some of the most basic usage of the bot.
    """

    async def red_delete_data_for_user(self, **kwargs):
        """Nothing to delete (Core Config is handled in a bot method)"""
        return

    @commands.command(hidden=True)
    async def ping(self, ctx: commands.Context):
        """Pong."""
        await ctx.send("Pong.")

    @commands.command()
    async def info(self, ctx: commands.Context):
        """Shows info about [botname]."""
        embed_links = await ctx.embed_requested()
        author_repo = "https://github.com/Twentysix26"
        red_repo = "https://github.com/Cog-Creators/Red-DiscordBot"
        contributors_url = red_repo + "/graphs/contributors"
        red_pypi = "https://pypi.org/project/Red-DiscordBot"
        support_server_url = "https://discord.gg/red"
        dpy_repo = "https://github.com/Rapptz/discord.py"
        python_url = "https://www.python.org/"
        since = datetime.datetime(2016, 1, 2, 0, 0)
        days_since = (datetime.datetime.utcnow() - since).days

        app_info = await self.bot.application_info()
        if app_info.team:
            owner = app_info.team.name
        else:
            owner = app_info.owner
        custom_info = await self.bot._config.custom_info()

        pypi_version, py_version_req = await fetch_latest_red_version_info()
        outdated = pypi_version and pypi_version > red_version_info

        if embed_links:
            dpy_version = "[{}]({})".format(discord.__version__, dpy_repo)
            python_version = "[{}.{}.{}]({})".format(*sys.version_info[:3], python_url)
            red_version = "[{}]({})".format(__version__, red_pypi)

            about = _(
                "This bot is an instance of [Red, an open source Discord bot]({}) "
                "created by [Twentysix]({}) and [improved by many]({}).\n\n"
                "Red is backed by a passionate community who contributes and "
                "creates content for everyone to enjoy. [Join us today]({}) "
                "and help us improve!\n\n"
                "(c) Cog Creators"
            ).format(red_repo, author_repo, contributors_url, support_server_url)

            embed = discord.Embed(color=(await ctx.embed_colour()))
            embed.add_field(
                name=_("Instance owned by team") if app_info.team else _("Instance owned by"),
                value=str(owner),
            )
            embed.add_field(name="Python", value=python_version)
            embed.add_field(name="discord.py", value=dpy_version)
            embed.add_field(name=_("Red version"), value=red_version)
            if outdated in (True, None):
                if outdated is True:
                    outdated_value = _("Yes, {version} is available.").format(
                        version=str(pypi_version)
                    )
                else:
                    outdated_value = _("Checking for updates failed.")
                embed.add_field(name=_("Outdated"), value=outdated_value)
            if custom_info:
                embed.add_field(name=_("About this instance"), value=custom_info, inline=False)
            embed.add_field(name=_("About Red"), value=about, inline=False)

            embed.set_footer(
                text=_("Bringing joy since 02 Jan 2016 (over {} days ago!)").format(days_since)
            )
            await ctx.send(embed=embed)
        else:
            python_version = "{}.{}.{}".format(*sys.version_info[:3])
            dpy_version = "{}".format(discord.__version__)
            red_version = "{}".format(__version__)

            about = _(
                "This bot is an instance of Red, an open source Discord bot (1) "
                "created by Twentysix (2) and improved by many (3).\n\n"
                "Red is backed by a passionate community who contributes and "
                "creates content for everyone to enjoy. Join us today (4) "
                "and help us improve!\n\n"
                "(c) Cog Creators"
            )
            about = box(about)

            if app_info.team:
                extras = _(
                    "Instance owned by team: [{owner}]\n"
                    "Python:                 [{python_version}] (5)\n"
                    "discord.py:             [{dpy_version}] (6)\n"
                    "Red version:            [{red_version}] (7)\n"
                ).format(
                    owner=owner,
                    python_version=python_version,
                    dpy_version=dpy_version,
                    red_version=red_version,
                )
            else:
                extras = _(
                    "Instance owned by: [{owner}]\n"
                    "Python:            [{python_version}] (5)\n"
                    "discord.py:        [{dpy_version}] (6)\n"
                    "Red version:       [{red_version}] (7)\n"
                ).format(
                    owner=owner,
                    python_version=python_version,
                    dpy_version=dpy_version,
                    red_version=red_version,
                )

            if outdated in (True, None):
                if outdated is True:
                    outdated_value = _("Yes, {version} is available.").format(
                        version=str(pypi_version)
                    )
                else:
                    outdated_value = _("Checking for updates failed.")
                extras += _("Outdated:          [{state}]\n").format(state=outdated_value)

            red = (
                _("**About Red**\n")
                + about
                + "\n"
                + box(extras, lang="ini")
                + "\n"
                + _("Bringing joy since 02 Jan 2016 (over {} days ago!)").format(days_since)
                + "\n\n"
            )

            await ctx.send(red)
            if custom_info:
                custom_info = _("**About this instance**\n") + custom_info + "\n\n"
                await ctx.send(custom_info)
            refs = _(
                "**References**\n"
                "1. <{}>\n"
                "2. <{}>\n"
                "3. <{}>\n"
                "4. <{}>\n"
                "5. <{}>\n"
                "6. <{}>\n"
                "7. <{}>\n"
            ).format(
                red_repo,
                author_repo,
                contributors_url,
                support_server_url,
                python_url,
                dpy_repo,
                red_pypi,
            )
            await ctx.send(refs)

    @commands.command()
    async def uptime(self, ctx: commands.Context):
        """Shows [botname]'s uptime."""
        delta = datetime.datetime.utcnow() - self.bot.uptime
        uptime = self.bot.uptime.replace(tzinfo=datetime.timezone.utc)
        uptime_str = humanize_timedelta(timedelta=delta) or _("Less than one second.")
        await ctx.send(
            _("I have been up for: **{time_quantity}** (since {timestamp})").format(
                time_quantity=uptime_str, timestamp=discord.utils.format_dt(uptime, "f")
            )
        )

    @commands.group(cls=commands.commands._AlwaysAvailableGroup)
    async def mydata(self, ctx: commands.Context):
        """
        Commands which interact with the data [botname] has about you.

        More information can be found in the [End User Data Documentation.](https://docs.discord.red/en/stable/red_core_data_statement.html)
        """

    # 1/10 minutes. It's a static response, but the inability to lock
    # will annoy people if it's spammable
    @commands.cooldown(1, 600, commands.BucketType.user)
    @mydata.command(cls=commands.commands._AlwaysAvailableCommand, name="whatdata")
    async def mydata_whatdata(self, ctx: commands.Context):
        """
        Find out what type of data [botname] stores and why.

        **Example:**
        - `[p]mydata whatdata`
        """

        ver = "latest" if red_version_info.dev_release else "stable"
        link = f"https://docs.discord.red/en/{ver}/red_core_data_statement.html"
        await ctx.send(
            _(
                "This bot stores some data about users as necessary to function. "
                "This is mostly the ID your user is assigned by Discord, linked to "
                "a handful of things depending on what you interact with in the bot. "
                "There are a few commands which store it to keep track of who created "
                "something. (such as playlists) "
                "For full details about this as well as more in depth details of what "
                "is stored and why, see {link}.\n\n"
                "Additionally, 3rd party addons loaded by the bot's owner may or "
                "may not store additional things. "
                "You can use `{prefix}mydata 3rdparty` "
                "to view the statements provided by each 3rd-party addition."
            ).format(link=link, prefix=ctx.clean_prefix)
        )

    # 1/30 minutes. It's not likely to change much and uploads a standalone webpage.
    @commands.cooldown(1, 1800, commands.BucketType.user)
    @mydata.command(cls=commands.commands._AlwaysAvailableCommand, name="3rdparty")
    async def mydata_3rd_party(self, ctx: commands.Context):
        """View the End User Data statements of each 3rd-party module.

        This will send an attachment with the End User Data statements of all loaded 3rd party cogs.

        **Example:**
        - `[p]mydata 3rdparty`
        """

        # Can't check this as a command check, and want to prompt DMs as an option.
        if not ctx.bot_permissions.attach_files:
            ctx.command.reset_cooldown(ctx)
            return await ctx.send(_("I need to be able to attach files (try in DMs?)."))

        statements = {
            ext_name: getattr(ext, "__red_end_user_data_statement__", None)
            for ext_name, ext in ctx.bot.extensions.items()
            if not (ext.__package__ and ext.__package__.startswith("redbot."))
        }

        if not statements:
            return await ctx.send(
                _("This instance does not appear to have any 3rd-party extensions loaded.")
            )

        parts = []

        formatted_statements = []

        no_statements = []

        for ext_name, statement in sorted(statements.items()):
            if not statement:
                no_statements.append(ext_name)
            else:
                formatted_statements.append(
                    f"### {entity_transformer(ext_name)}\n\n{entity_transformer(statement)}"
                )

        if formatted_statements:
            parts.append(
                "## "
                + _("3rd party End User Data statements")
                + "\n\n"
                + _("The following are statements provided by 3rd-party extensions.")
            )
            parts.extend(formatted_statements)

        if no_statements:
            parts.append("## " + _("3rd-party extensions without statements\n"))
            for ext in no_statements:
                parts.append(f"\n - {entity_transformer(ext)}")

        generated = markdown.markdown("\n".join(parts), output_format="html")

        html = "\n".join((PRETTY_HTML_HEAD, generated, HTML_CLOSING))

        fp = io.BytesIO(html.encode())

        await ctx.send(
            _("Here's a generated page with the statements provided by 3rd-party extensions."),
            file=discord.File(fp, filename="3rd-party.html"),
        )

    async def get_serious_confirmation(self, ctx: commands.Context, prompt: str) -> bool:
        confirm_token = "".join(random.choices((*ascii_letters, *digits), k=8))

        await ctx.send(f"{prompt}\n\n{confirm_token}")
        try:
            message = await ctx.bot.wait_for(
                "message",
                check=lambda m: m.channel.id == ctx.channel.id and m.author.id == ctx.author.id,
                timeout=30,
            )
        except asyncio.TimeoutError:
            await ctx.send(_("Did not get confirmation, cancelling."))
        else:
            if message.content.strip() == confirm_token:
                return True
            else:
                await ctx.send(_("Did not get a matching confirmation, cancelling."))

        return False

    # 1 per day, not stored to config to avoid this being more stored data.
    # large bots shouldn't be restarting so often that this is an issue,
    # and small bots that do restart often don't have enough
    # users for this to be an issue.
    @commands.cooldown(1, 86400, commands.BucketType.user)
    @mydata.command(cls=commands.commands._ForgetMeSpecialCommand, name="forgetme")
    async def mydata_forgetme(self, ctx: commands.Context):
        """
        Have [botname] forget what it knows about you.

        This may not remove all data about you, data needed for operation,
        such as command cooldowns will be kept until no longer necessary.

        Further interactions with [botname] may cause it to learn about you again.

        **Example:**
        - `[p]mydata forgetme`
        """
        if ctx.assume_yes:
            # lol, no, we're not letting users schedule deletions every day to thrash the bot.
            ctx.command.reset_cooldown(ctx)  # We will however not let that lock them out either.
            return await ctx.send(
                _("This command ({command}) does not support non-interactive usage.").format(
                    command=ctx.command.qualified_name
                )
            )

        if not await self.get_serious_confirmation(
            ctx,
            _(
                "This will cause the bot to get rid of and/or disassociate "
                "data from you. It will not get rid of operational data such "
                "as modlog entries, warnings, or mutes. "
                "If you are sure this is what you want, "
                "please respond with the following:"
            ),
        ):
            ctx.command.reset_cooldown(ctx)
            return
        await ctx.send(_("This may take some time."))

        if await ctx.bot._config.datarequests.user_requests_are_strict():
            requester = "user_strict"
        else:
            requester = "user"

        results = await self.bot.handle_data_deletion_request(
            requester=requester, user_id=ctx.author.id
        )

        if results.failed_cogs and results.failed_modules:
            await ctx.send(
                _(
                    "I tried to delete all non-operational data about you "
                    "(that I know how to delete) "
                    "{mention}, however the following modules errored: {modules}. "
                    "Additionally, the following cogs errored: {cogs}.\n"
                    "Please contact the owner of this bot to address this.\n"
                    "Note: Outside of these failures, data should have been deleted."
                ).format(
                    mention=ctx.author.mention,
                    cogs=humanize_list(results.failed_cogs),
                    modules=humanize_list(results.failed_modules),
                )
            )
        elif results.failed_cogs:
            await ctx.send(
                _(
                    "I tried to delete all non-operational data about you "
                    "(that I know how to delete) "
                    "{mention}, however the following cogs errored: {cogs}.\n"
                    "Please contact the owner of this bot to address this.\n"
                    "Note: Outside of these failures, data should have been deleted."
                ).format(mention=ctx.author.mention, cogs=humanize_list(results.failed_cogs))
            )
        elif results.failed_modules:
            await ctx.send(
                _(
                    "I tried to delete all non-operational data about you "
                    "(that I know how to delete) "
                    "{mention}, however the following modules errored: {modules}.\n"
                    "Please contact the owner of this bot to address this.\n"
                    "Note: Outside of these failures, data should have been deleted."
                ).format(mention=ctx.author.mention, modules=humanize_list(results.failed_modules))
            )
        else:
            await ctx.send(
                _(
                    "I've deleted any non-operational data about you "
                    "(that I know how to delete) {mention}"
                ).format(mention=ctx.author.mention)
            )

        if results.unhandled:
            await ctx.send(
                _("{mention} The following cogs did not handle deletion:\n{cogs}.").format(
                    mention=ctx.author.mention, cogs=humanize_list(results.unhandled)
                )
            )

    # The cooldown of this should be longer once actually implemented
    # This is a couple hours, and lets people occasionally check status, I guess.
    @commands.cooldown(1, 7200, commands.BucketType.user)
    @mydata.command(cls=commands.commands._AlwaysAvailableCommand, name="getmydata")
    async def mydata_getdata(self, ctx: commands.Context):
        """[Coming Soon] Get what data [botname] has about you."""
        await ctx.send(
            _(
                "This command doesn't do anything yet, "
                "but we're working on adding support for this."
            )
        )

    @commands.is_owner()
    @mydata.group(name="ownermanagement")
    async def mydata_owner_management(self, ctx: commands.Context):
        """
        Commands for more complete data handling.
        """

    @mydata_owner_management.command(name="allowuserdeletions")
    async def mydata_owner_allow_user_deletions(self, ctx):
        """
        Set the bot to allow users to request a data deletion.

        This is on by default.
        Opposite of `[p]mydata ownermanagement disallowuserdeletions`

        **Example:**
        - `[p]mydata ownermanagement allowuserdeletions`
        """
        await ctx.bot._config.datarequests.allow_user_requests.set(True)
        await ctx.send(
            _(
                "User can delete their own data. "
                "This will not include operational data such as blocked users."
            )
        )

    @mydata_owner_management.command(name="disallowuserdeletions")
    async def mydata_owner_disallow_user_deletions(self, ctx):
        """
        Set the bot to not allow users to request a data deletion.

        Opposite of `[p]mydata ownermanagement allowuserdeletions`

        **Example:**
        - `[p]mydata ownermanagement disallowuserdeletions`
        """
        await ctx.bot._config.datarequests.allow_user_requests.set(False)
        await ctx.send(_("User can not delete their own data."))

    @mydata_owner_management.command(name="setuserdeletionlevel")
    async def mydata_owner_user_deletion_level(self, ctx, level: int):
        """
        Sets how user deletions are treated.

        **Example:**
        - `[p]mydata ownermanagement setuserdeletionlevel 1`

        **Arguments:**
        - `<level>` - The strictness level for user deletion. See Level guide below.

        Level:
        - `0`: What users can delete is left entirely up to each cog.
        - `1`: Cogs should delete anything the cog doesn't need about the user.
        """

        if level == 1:
            await ctx.bot._config.datarequests.user_requests_are_strict.set(True)
            await ctx.send(
                _(
                    "Cogs will be instructed to remove all non operational "
                    "data upon a user request."
                )
            )
        elif level == 0:
            await ctx.bot._config.datarequests.user_requests_are_strict.set(False)
            await ctx.send(
                _(
                    "Cogs will be informed a user has made a data deletion request, "
                    "and the details of what to delete will be left to the "
                    "discretion of the cog author."
                )
            )
        else:
            await ctx.send_help()

    @mydata_owner_management.command(name="processdiscordrequest")
    async def mydata_discord_deletion_request(self, ctx, user_id: int):
        """
        Handle a deletion request from Discord.

        This will cause the bot to get rid of or disassociate all data from the specified user ID.
        You should not use this unless Discord has specifically requested this with regard to a deleted user.
        This will remove the user from various anti-abuse measures.
        If you are processing a manual request from a user, you may want `[p]mydata ownermanagement deleteforuser` instead.

        **Arguments:**
        - `<user_id>` - The id of the user whose data would be deleted.
        """

        if not await self.get_serious_confirmation(
            ctx,
            _(
                "This will cause the bot to get rid of or disassociate all data "
                "from the specified user ID. You should not use this unless "
                "Discord has specifically requested this with regard to a deleted user. "
                "This will remove the user from various anti-abuse measures. "
                "If you are processing a manual request from a user, you may want "
                "`{prefix}{command_name}` instead."
                "\n\nIf you are sure this is what you intend to do "
                "please respond with the following:"
            ).format(prefix=ctx.clean_prefix, command_name="mydata ownermanagement deleteforuser"),
        ):
            return
        results = await self.bot.handle_data_deletion_request(
            requester="discord_deleted_user", user_id=user_id
        )

        if results.failed_cogs and results.failed_modules:
            await ctx.send(
                _(
                    "I tried to delete all data about that user, "
                    "(that I know how to delete) "
                    "however the following modules errored: {modules}. "
                    "Additionally, the following cogs errored: {cogs}\n"
                    "Please check your logs and contact the creators of "
                    "these cogs and modules.\n"
                    "Note: Outside of these failures, data should have been deleted."
                ).format(
                    cogs=humanize_list(results.failed_cogs),
                    modules=humanize_list(results.failed_modules),
                )
            )
        elif results.failed_cogs:
            await ctx.send(
                _(
                    "I tried to delete all data about that user, "
                    "(that I know how to delete) "
                    "however the following cogs errored: {cogs}.\n"
                    "Please check your logs and contact the creators of "
                    "these cogs and modules.\n"
                    "Note: Outside of these failures, data should have been deleted."
                ).format(cogs=humanize_list(results.failed_cogs))
            )
        elif results.failed_modules:
            await ctx.send(
                _(
                    "I tried to delete all data about that user, "
                    "(that I know how to delete) "
                    "however the following modules errored: {modules}.\n"
                    "Please check your logs and contact the creators of "
                    "these cogs and modules.\n"
                    "Note: Outside of these failures, data should have been deleted."
                ).format(modules=humanize_list(results.failed_modules))
            )
        else:
            await ctx.send(_("I've deleted all data about that user that I know how to delete."))

        if results.unhandled:
            await ctx.send(
                _("{mention} The following cogs did not handle deletion:\n{cogs}.").format(
                    mention=ctx.author.mention, cogs=humanize_list(results.unhandled)
                )
            )

    @mydata_owner_management.command(name="deleteforuser")
    async def mydata_user_deletion_request_by_owner(self, ctx, user_id: int):
        """Delete data [botname] has about a user for a user.

        This will cause the bot to get rid of or disassociate a lot of non-operational data from the specified user.
        Users have access to a different command for this unless they can't interact with the bot at all.
        This is a mostly safe operation, but you should not use it unless processing a request from this user as it may impact their usage of the bot.

        **Arguments:**
        - `<user_id>` - The id of the user whose data would be deleted.
        """
        if not await self.get_serious_confirmation(
            ctx,
            _(
                "This will cause the bot to get rid of or disassociate "
                "a lot of non-operational data from the "
                "specified user. Users have access to "
                "different command for this unless they can't interact with the bot at all. "
                "This is a mostly safe operation, but you should not use it "
                "unless processing a request from this "
                "user as it may impact their usage of the bot. "
                "\n\nIf you are sure this is what you intend to do "
                "please respond with the following:"
            ),
        ):
            return

        if await ctx.bot._config.datarequests.user_requests_are_strict():
            requester = "user_strict"
        else:
            requester = "user"

        results = await self.bot.handle_data_deletion_request(requester=requester, user_id=user_id)

        if results.failed_cogs and results.failed_modules:
            await ctx.send(
                _(
                    "I tried to delete all non-operational data about that user, "
                    "(that I know how to delete) "
                    "however the following modules errored: {modules}. "
                    "Additionally, the following cogs errored: {cogs}\n"
                    "Please check your logs and contact the creators of "
                    "these cogs and modules.\n"
                    "Note: Outside of these failures, data should have been deleted."
                ).format(
                    cogs=humanize_list(results.failed_cogs),
                    modules=humanize_list(results.failed_modules),
                )
            )
        elif results.failed_cogs:
            await ctx.send(
                _(
                    "I tried to delete all non-operational data about that user, "
                    "(that I know how to delete) "
                    "however the following cogs errored: {cogs}.\n"
                    "Please check your logs and contact the creators of "
                    "these cogs and modules.\n"
                    "Note: Outside of these failures, data should have been deleted."
                ).format(cogs=humanize_list(results.failed_cogs))
            )
        elif results.failed_modules:
            await ctx.send(
                _(
                    "I tried to delete all non-operational data about that user, "
                    "(that I know how to delete) "
                    "however the following modules errored: {modules}.\n"
                    "Please check your logs and contact the creators of "
                    "these cogs and modules.\n"
                    "Note: Outside of these failures, data should have been deleted."
                ).format(modules=humanize_list(results.failed_modules))
            )
        else:
            await ctx.send(
                _(
                    "I've deleted all non-operational data about that user "
                    "that I know how to delete."
                )
            )

        if results.unhandled:
            await ctx.send(
                _("{mention} The following cogs did not handle deletion:\n{cogs}.").format(
                    mention=ctx.author.mention, cogs=humanize_list(results.unhandled)
                )
            )

    @mydata_owner_management.command(name="deleteuserasowner")
    async def mydata_user_deletion_by_owner(self, ctx, user_id: int):
        """Delete data [botname] has about a user.

        This will cause the bot to get rid of or disassociate a lot of data about the specified user.
        This may include more than just end user data, including anti abuse records.

        **Arguments:**
        - `<user_id>` - The id of the user whose data would be deleted.
        """
        if not await self.get_serious_confirmation(
            ctx,
            _(
                "This will cause the bot to get rid of or disassociate "
                "a lot of data about the specified user. "
                "This may include more than just end user data, including "
                "anti abuse records."
                "\n\nIf you are sure this is what you intend to do "
                "please respond with the following:"
            ),
        ):
            return
        results = await self.bot.handle_data_deletion_request(requester="owner", user_id=user_id)

        if results.failed_cogs and results.failed_modules:
            await ctx.send(
                _(
                    "I tried to delete all data about that user, "
                    "(that I know how to delete) "
                    "however the following modules errored: {modules}. "
                    "Additionally, the following cogs errored: {cogs}\n"
                    "Please check your logs and contact the creators of "
                    "these cogs and modules.\n"
                    "Note: Outside of these failures, data should have been deleted."
                ).format(
                    cogs=humanize_list(results.failed_cogs),
                    modules=humanize_list(results.failed_modules),
                )
            )
        elif results.failed_cogs:
            await ctx.send(
                _(
                    "I tried to delete all data about that user, "
                    "(that I know how to delete) "
                    "however the following cogs errored: {cogs}.\n"
                    "Please check your logs and contact the creators of "
                    "these cogs and modules.\n"
                    "Note: Outside of these failures, data should have been deleted."
                ).format(cogs=humanize_list(results.failed_cogs))
            )
        elif results.failed_modules:
            await ctx.send(
                _(
                    "I tried to delete all data about that user, "
                    "(that I know how to delete) "
                    "however the following modules errored: {modules}.\n"
                    "Please check your logs and contact the creators of "
                    "these cogs and modules.\n"
                    "Note: Outside of these failures, data should have been deleted."
                ).format(modules=humanize_list(results.failed_modules))
            )
        else:
            await ctx.send(_("I've deleted all data about that user that I know how to delete."))

        if results.unhandled:
            await ctx.send(
                _("{mention} The following cogs did not handle deletion:\n{cogs}.").format(
                    mention=ctx.author.mention, cogs=humanize_list(results.unhandled)
                )
            )

    @commands.group()
    async def embedset(self, ctx: commands.Context):
        """
        Commands for toggling embeds on or off.

        This setting determines whether or not to use embeds as a response to a command (for commands that support it).
        The default is to use embeds.

        The embed settings are checked until the first True/False in this order:

        - In guild context:
          1. Channel override - `[p]embedset channel`
          2. Server command override - `[p]embedset command server`
          3. Server override - `[p]embedset server`
          4. Global command override - `[p]embedset command global`
          5. Global setting  -`[p]embedset global`

        - In DM context:
          1. User override - `[p]embedset user`
          2. Global command override - `[p]embedset command global`
          3. Global setting - `[p]embedset global`
        """

    @embedset.command(name="showsettings")
    async def embedset_showsettings(
        self, ctx: commands.Context, command: CommandConverter = None
    ) -> None:
        """
        Show the current embed settings.

        Provide a command name to check for command specific embed settings.

        **Examples:**
        - `[p]embedset showsettings` - Shows embed settings.
        - `[p]embedset showsettings info` - Also shows embed settings for the 'info' command.
        - `[p]embedset showsettings "ignore list"` - Checking subcommands requires quotes.

        **Arguments:**
        - `[command]` - Checks this command for command specific embed settings.
        """
        # qualified name might be different if alias was passed to this command
        command_name = command and command.qualified_name

        text = _("Embed settings:\n\n")
        global_default = await self.bot._config.embeds()
        text += _("Global default: {value}\n").format(value=global_default)

        if command_name is not None:
            scope = self.bot._config.custom("COMMAND", command_name, 0)
            global_command_setting = await scope.embeds()
            text += _("Global command setting for {command} command: {value}\n").format(
                command=inline(command_name), value=global_command_setting
            )

        if ctx.guild:
            guild_setting = await self.bot._config.guild(ctx.guild).embeds()
            text += _("Guild setting: {value}\n").format(value=guild_setting)

            if command_name is not None:
                scope = self.bot._config.custom("COMMAND", command_name, ctx.guild.id)
                command_setting = await scope.embeds()
                text += _("Server command setting for {command} command: {value}\n").format(
                    command=inline(command_name), value=command_setting
                )

        if ctx.channel:
            channel_setting = await self.bot._config.channel(ctx.channel).embeds()
            text += _("Channel setting: {value}\n").format(value=channel_setting)

        user_setting = await self.bot._config.user(ctx.author).embeds()
        text += _("User setting: {value}").format(value=user_setting)
        await ctx.send(box(text))

    @embedset.command(name="global")
    @commands.is_owner()
    async def embedset_global(self, ctx: commands.Context):
        """
        Toggle the global embed setting.

        This is used as a fallback if the user or guild hasn't set a preference.
        The default is to use embeds.

        To see full evaluation order of embed settings, run `[p]help embedset`.

        **Example:**
        - `[p]embedset global`
        """
        current = await self.bot._config.embeds()
        if current:
            await self.bot._config.embeds.set(False)
            await ctx.send(_("Embeds are now disabled by default."))
        else:
            await self.bot._config.embeds.clear()
            await ctx.send(_("Embeds are now enabled by default."))

    @embedset.command(name="server", aliases=["guild"])
    @commands.guildowner_or_permissions(administrator=True)
    @commands.guild_only()
    async def embedset_guild(self, ctx: commands.Context, enabled: bool = None):
        """
        Set the server's embed setting.

        If set, this is used instead of the global default to determine whether or not to use embeds.
        This is used for all commands done in a server.

        If enabled is left blank, the setting will be unset and the global default will be used instead.

        To see full evaluation order of embed settings, run `[p]help embedset`.

        **Examples:**
        - `[p]embedset server False` - Disables embeds on this server.
        - `[p]embedset server` - Resets value to use global default.

        **Arguments:**
        - `[enabled]` - Whether to use embeds on this server. Leave blank to reset to default.
        """
        if enabled is None:
            await self.bot._config.guild(ctx.guild).embeds.clear()
            await ctx.send(_("Embeds will now fall back to the global setting."))
            return

        await self.bot._config.guild(ctx.guild).embeds.set(enabled)
        await ctx.send(
            _("Embeds are now enabled for this guild.")
            if enabled
            else _("Embeds are now disabled for this guild.")
        )

    @commands.guildowner_or_permissions(administrator=True)
    @embedset.group(name="command", invoke_without_command=True)
    async def embedset_command(
        self, ctx: commands.Context, command: CommandConverter, enabled: bool = None
    ) -> None:
        """
        Sets a command's embed setting.

        If you're the bot owner, this will try to change the command's embed setting globally by default.
        Otherwise, this will try to change embed settings on the current server.

        If enabled is left blank, the setting will be unset.

        To see full evaluation order of embed settings, run `[p]help embedset`.

        **Examples:**
        - `[p]embedset command info` - Clears command specific embed settings for 'info'.
        - `[p]embedset command info False` - Disables embeds for 'info'.
        - `[p]embedset command "ignore list" True` - Quotes are needed for subcommands.

        **Arguments:**
        - `[enabled]` - Whether to use embeds for this command. Leave blank to reset to default.
        """
        # Select the scope based on the author's privileges
        if await ctx.bot.is_owner(ctx.author):
            await self.embedset_command_global(ctx, command, enabled)
        else:
            await self.embedset_command_guild(ctx, command, enabled)

    def _check_if_command_requires_embed_links(self, command_obj: commands.Command) -> None:
        for command in itertools.chain((command_obj,), command_obj.parents):
            if command.requires.bot_perms.embed_links:
                # a slight abuse of this exception to save myself two lines later...
                raise commands.UserFeedbackCheckFailure(
                    _(
                        "The passed command requires Embed Links permission"
                        " and therefore cannot be set to not use embeds."
                    )
                )

    @commands.is_owner()
    @embedset_command.command(name="global")
    async def embedset_command_global(
        self, ctx: commands.Context, command: CommandConverter, enabled: bool = None
    ):
        """
        Sets a command's embed setting globally.

        If set, this is used instead of the global default to determine whether or not to use embeds.

        If enabled is left blank, the setting will be unset.

        To see full evaluation order of embed settings, run `[p]help embedset`.

        **Examples:**
        - `[p]embedset command global info` - Clears command specific embed settings for 'info'.
        - `[p]embedset command global info False` - Disables embeds for 'info'.
        - `[p]embedset command global "ignore list" True` - Quotes are needed for subcommands.

        **Arguments:**
        - `[enabled]` - Whether to use embeds for this command. Leave blank to reset to default.
        """
        self._check_if_command_requires_embed_links(command)
        # qualified name might be different if alias was passed to this command
        command_name = command.qualified_name

        if enabled is None:
            await self.bot._config.custom("COMMAND", command_name, 0).embeds.clear()
            await ctx.send(_("Embeds will now fall back to the global setting."))
            return

        await self.bot._config.custom("COMMAND", command_name, 0).embeds.set(enabled)
        if enabled:
            await ctx.send(
                _("Embeds are now enabled for {command_name} command.").format(
                    command_name=inline(command_name)
                )
            )
        else:
            await ctx.send(
                _("Embeds are now disabled for {command_name} command.").format(
                    command_name=inline(command_name)
                )
            )

    @commands.guild_only()
    @embedset_command.command(name="server", aliases=["guild"])
    async def embedset_command_guild(
        self, ctx: commands.GuildContext, command: CommandConverter, enabled: bool = None
    ):
        """
        Sets a command's embed setting for the current server.

        If set, this is used instead of the server default to determine whether or not to use embeds.

        If enabled is left blank, the setting will be unset and the server default will be used instead.

        To see full evaluation order of embed settings, run `[p]help embedset`.

        **Examples:**
        - `[p]embedset command server info` - Clears command specific embed settings for 'info'.
        - `[p]embedset command server info False` - Disables embeds for 'info'.
        - `[p]embedset command server "ignore list" True` - Quotes are needed for subcommands.

        **Arguments:**
        - `[enabled]` - Whether to use embeds for this command. Leave blank to reset to default.
        """
        self._check_if_command_requires_embed_links(command)
        # qualified name might be different if alias was passed to this command
        command_name = command.qualified_name

        if enabled is None:
            await self.bot._config.custom("COMMAND", command_name, ctx.guild.id).embeds.clear()
            await ctx.send(_("Embeds will now fall back to the server setting."))
            return

        await self.bot._config.custom("COMMAND", command_name, ctx.guild.id).embeds.set(enabled)
        if enabled:
            await ctx.send(
                _("Embeds are now enabled for {command_name} command.").format(
                    command_name=inline(command_name)
                )
            )
        else:
            await ctx.send(
                _("Embeds are now disabled for {command_name} command.").format(
                    command_name=inline(command_name)
                )
            )

    @embedset.command(name="channel")
    @commands.guildowner_or_permissions(administrator=True)
    @commands.guild_only()
    async def embedset_channel(
        self,
        ctx: commands.Context,
        channel: Union[
            discord.TextChannel, discord.VoiceChannel, discord.StageChannel, discord.ForumChannel
        ],
        enabled: bool = None,
    ):
        """
        Set's a channel's embed setting.

        If set, this is used instead of the guild and command defaults to determine whether or not to use embeds.
        This is used for all commands done in a channel.

        If enabled is left blank, the setting will be unset and the guild default will be used instead.

        To see full evaluation order of embed settings, run `[p]help embedset`.

        **Examples:**
        - `[p]embedset channel #text-channel False` - Disables embeds in the #text-channel.
        - `[p]embedset channel #forum-channel disable` - Disables embeds in the #forum-channel.
        - `[p]embedset channel #text-channel` - Resets value to use guild default in the #text-channel.

        **Arguments:**
            - `<channel>` - The text, voice, stage, or forum channel to set embed setting for.
            - `[enabled]` - Whether to use embeds in this channel. Leave blank to reset to default.
        """
        if enabled is None:
            await self.bot._config.channel(channel).embeds.clear()
            await ctx.send(_("Embeds will now fall back to the global setting."))
            return

        await self.bot._config.channel(channel).embeds.set(enabled)
        await ctx.send(
            _("Embeds are now {} for this channel.").format(
                _("enabled") if enabled else _("disabled")
            )
        )

    @embedset.command(name="user")
    async def embedset_user(self, ctx: commands.Context, enabled: bool = None):
        """
        Sets personal embed setting for DMs.

        If set, this is used instead of the global default to determine whether or not to use embeds.
        This is used for all commands executed in a DM with the bot.

        If enabled is left blank, the setting will be unset and the global default will be used instead.

        To see full evaluation order of embed settings, run `[p]help embedset`.

        **Examples:**
        - `[p]embedset user False` - Disables embeds in your DMs.
        - `[p]embedset user` - Resets value to use global default.

        **Arguments:**
        - `[enabled]` - Whether to use embeds in your DMs. Leave blank to reset to default.
        """
        if enabled is None:
            await self.bot._config.user(ctx.author).embeds.clear()
            await ctx.send(_("Embeds will now fall back to the global setting."))
            return

        await self.bot._config.user(ctx.author).embeds.set(enabled)
        await ctx.send(
            _("Embeds are now enabled for you in DMs.")
            if enabled
            else _("Embeds are now disabled for you in DMs.")
        )

    @commands.command()
    @commands.is_owner()
    async def traceback(self, ctx: commands.Context, public: bool = False):
        """Sends to the owner the last command exception that has occurred.

        If public (yes is specified), it will be sent to the chat instead.

        Warning: Sending the traceback publicly can accidentally reveal sensitive information about your computer or configuration.

        **Examples:**
        - `[p]traceback` - Sends the traceback to your DMs.
        - `[p]traceback True` - Sends the last traceback in the current context.

        **Arguments:**
        - `[public]` - Whether to send the traceback to the current context. Leave blank to send to your DMs.
        """
        channel = ctx.channel if public else ctx.author

        if self.bot._last_exception:
            try:
                await self.bot.send_interactive(
                    channel,
                    pagify(self.bot._last_exception, shorten_by=10),
                    user=ctx.author,
                    box_lang="py",
                )
            except discord.HTTPException:
                await ctx.channel.send(
                    "I couldn't send the traceback message to you in DM. "
                    "Either you blocked me or you disabled DMs in this server."
                )
                return
            if not public:
                await ctx.tick()
        else:
            await ctx.send(_("No exception has occurred yet."))

    @commands.command()
    @commands.check(CoreLogic._can_get_invite_url)
    async def invite(self, ctx):
        """Shows [botname]'s invite url.

        This will always send the invite to DMs to keep it private.

        This command is locked to the owner unless `[p]inviteset public` is set to True.

        **Example:**
        - `[p]invite`
        """
        message = await self.bot.get_invite_url()
        if (admin := self.bot.get_cog("Admin")) and await admin.config.serverlocked():
            message += "\n\n" + warning(
                _(
                    "This bot is currently **serverlocked**, meaning that it is locked "
                    "to its current servers and will leave any server it joins."
                )
            )
        try:
            await ctx.author.send(message)
            await ctx.tick()
        except discord.errors.Forbidden:
            await ctx.send(
                "I couldn't send the invite message to you in DM. "
                "Either you blocked me or you disabled DMs in this server."
            )

    @commands.group()
    @commands.is_owner()
    async def inviteset(self, ctx):
        """Commands to setup [botname]'s invite settings."""
        pass

    @inviteset.command()
    async def public(self, ctx, confirm: bool = False):
        """
        Toggles if `[p]invite` should be accessible for the average user.

        The bot must be made into a `Public bot` in the developer dashboard for public invites to work.

        **Example:**
        - `[p]inviteset public yes` - Toggles the public invite setting.

        **Arguments:**
        - `[confirm]` - Required to set to public. Not required to toggle back to private.
        """
        if await self.bot._config.invite_public():
            await self.bot._config.invite_public.set(False)
            await ctx.send("The invite is now private.")
            return
        app_info = await self.bot.application_info()
        if not app_info.bot_public:
            await ctx.send(
                "I am not a public bot. That means that nobody except "
                "you can invite me on new servers.\n\n"
                "You can change this by ticking `Public bot` in "
                "your token settings: "
                "https://discord.com/developers/applications/{0}/bot".format(self.bot.user.id)
            )
            return
        if not confirm:
            await ctx.send(
                "You're about to make the `{0}invite` command public. "
                "All users will be able to invite me on their server.\n\n"
                "If you agree, you can type `{0}inviteset public yes`.".format(ctx.clean_prefix)
            )
        else:
            await self.bot._config.invite_public.set(True)
            await ctx.send("The invite command is now public.")

    @inviteset.command()
    async def perms(self, ctx, level: int):
        """
        Make the bot create its own role with permissions on join.

        The bot will create its own role with the desired permissions when it joins a new server. This is a special role that can't be deleted or removed from the bot.

        For that, you need to provide a valid permissions level.
        You can generate one here: https://discordapi.com/permissions.html

        Please note that you might need two factor authentication for some permissions.

        **Example:**
        - `[p]inviteset perms 134217728` - Adds a "Manage Nicknames" permission requirement to the invite.

        **Arguments:**
        - `<level>` - The permission level to require for the bot in the generated invite.
        """
        await self.bot._config.invite_perm.set(level)
        await ctx.send("The new permissions level has been set.")

    @inviteset.command()
    async def commandscope(self, ctx: commands.Context):
        """
        Add the `applications.commands` scope to your invite URL.

        This allows the usage of slash commands on the servers that invited your bot with that scope.

        Note that previous servers that invited the bot without the scope cannot have slash commands, they will have to invite the bot a second time.
        """
        enabled = not await self.bot._config.invite_commands_scope()
        await self.bot._config.invite_commands_scope.set(enabled)
        if enabled is True:
            await ctx.send(
                _("The `applications.commands` scope has been added to the invite URL.")
            )
        else:
            await ctx.send(
                _("The `applications.commands` scope has been removed from the invite URL.")
            )

    @commands.command()
    @commands.is_owner()
    async def leave(self, ctx: commands.Context, *servers: GuildConverter):
        """
        Leaves servers.

        If no server IDs are passed the local server will be left instead.

        Note: This command is interactive.

        **Examples:**
        - `[p]leave` - Leave the current server.
        - `[p]leave "Red - Discord Bot"` - Quotes are necessary when there are spaces in the name.
        - `[p]leave 133049272517001216 240154543684321280` - Leaves multiple servers, using IDs.

        **Arguments:**
        - `[servers...]` - The servers to leave. When blank, attempts to leave the current server.
        """
        guilds = servers
        if ctx.guild is None and not guilds:
            return await ctx.send(_("You need to specify at least one server ID."))

        leaving_local_guild = not guilds
        number = len(guilds)

        if leaving_local_guild:
            guilds = (ctx.guild,)
            msg = (
                _("You haven't passed any server ID. Do you want me to leave this server?")
                + " (yes/no)"
            )
        else:
            if number > 1:
                msg = (
                    _("Are you sure you want me to leave these servers?")
                    + " (yes/no):\n"
                    + "\n".join(f"- {guild.name} (`{guild.id}`)" for guild in guilds)
                )
            else:
                msg = (
                    _("Are you sure you want me to leave this server?")
                    + " (yes/no):\n"
                    + f"- {guilds[0].name} (`{guilds[0].id}`)"
                )

        for guild in guilds:
            if guild.owner.id == ctx.me.id:
                return await ctx.send(
                    _("I cannot leave the server `{server_name}`: I am the owner of it.").format(
                        server_name=guild.name
                    )
                )

        for page in pagify(msg):
            await ctx.send(page)
        pred = MessagePredicate.yes_or_no(ctx)
        try:
            await self.bot.wait_for("message", check=pred, timeout=30)
        except asyncio.TimeoutError:
            await ctx.send(_("Response timed out."))
            return
        else:
            if pred.result is True:
                if leaving_local_guild is True:
                    await ctx.send(_("Alright. Bye :wave:"))
                else:
                    if number > 1:
                        await ctx.send(
                            _("Alright. Leaving {number} servers...").format(number=number)
                        )
                    else:
                        await ctx.send(_("Alright. Leaving one server..."))
                for guild in guilds:
                    log.debug("Leaving guild '%s' (%s)", guild.name, guild.id)
                    await guild.leave()
            else:
                if leaving_local_guild is True:
                    await ctx.send(_("Alright, I'll stay then. :)"))
                else:
                    if number > 1:
                        await ctx.send(_("Alright, I'm not leaving those servers."))
                    else:
                        await ctx.send(_("Alright, I'm not leaving that server."))

    @commands.command()
    @commands.is_owner()
    async def servers(self, ctx: commands.Context):
        """
        Lists the servers [botname] is currently in.

        Note: This command is interactive.
        """
        guilds = sorted(self.bot.guilds, key=lambda s: s.name.lower())
        msg = "\n".join(
            f"{discord.utils.escape_markdown(guild.name)} (`{guild.id}`)\n" for guild in guilds
        )

        pages = list(pagify(msg, ["\n"], page_length=1000))

        if len(pages) == 1:
            await ctx.send(pages[0])
        else:
            await menu(ctx, pages)

    @commands.command(require_var_positional=True)
    @commands.is_owner()
    async def load(self, ctx: commands.Context, *cogs: str):
        """Loads cog packages from the local paths and installed cogs.

        See packages available to load with `[p]cogs`.

        Additional cogs can be added using Downloader, or from local paths using `[p]addpath`.

        **Examples:**
        - `[p]load general` - Loads the `general` cog.
        - `[p]load admin mod mutes` - Loads multiple cogs.

        **Arguments:**
        - `<cogs...>` - The cog packages to load.
        """
        cogs = tuple(map(lambda cog: cog.rstrip(","), cogs))
        async with ctx.typing():
            outcomes = await self._load(cogs)

        output = []

        if loaded := outcomes["loaded_packages"]:
            loaded_packages = humanize_list([inline(package) for package in loaded])
            formed = _("Loaded {packs}.").format(packs=loaded_packages)
            output.append(formed)

        if already_loaded := outcomes["alreadyloaded_packages"]:
            if len(already_loaded) == 1:
                formed = _("The following package is already loaded: {pack}").format(
                    pack=inline(already_loaded[0])
                )
            else:
                formed = _("The following packages are already loaded: {packs}").format(
                    packs=humanize_list([inline(package) for package in already_loaded])
                )
            output.append(formed)

        if failed := outcomes["failed_packages"]:
            if len(failed) == 1:
                formed = _(
                    "Failed to load the following package: {pack}."
                    "\nCheck your console or logs for details."
                ).format(pack=inline(failed[0]))
            else:
                formed = _(
                    "Failed to load the following packages: {packs}"
                    "\nCheck your console or logs for details."
                ).format(packs=humanize_list([inline(package) for package in failed]))
            output.append(formed)

        if invalid_pkg_names := outcomes["invalid_pkg_names"]:
            if len(invalid_pkg_names) == 1:
                formed = _(
                    "The following name is not a valid package name: {pack}\n"
                    "Package names cannot start with a number"
                    " and can only contain ascii numbers, letters, and underscores."
                ).format(pack=inline(invalid_pkg_names[0]))
            else:
                formed = _(
                    "The following names are not valid package names: {packs}\n"
                    "Package names cannot start with a number"
                    " and can only contain ascii numbers, letters, and underscores."
                ).format(packs=humanize_list([inline(package) for package in invalid_pkg_names]))
            output.append(formed)

        if not_found := outcomes["notfound_packages"]:
            if len(not_found) == 1:
                formed = _("The following package was not found in any cog path: {pack}.").format(
                    pack=inline(not_found[0])
                )
            else:
                formed = _(
                    "The following packages were not found in any cog path: {packs}"
                ).format(packs=humanize_list([inline(package) for package in not_found]))
            output.append(formed)

        if failed_with_reason := outcomes["failed_with_reason_packages"]:
            reasons = "\n".join([f"`{x}`: {y}" for x, y in failed_with_reason.items()])
            if len(failed_with_reason) == 1:
                formed = _(
                    "This package could not be loaded for the following reason:\n\n{reason}"
                ).format(reason=reasons)
            else:
                formed = _(
                    "These packages could not be loaded for the following reasons:\n\n{reasons}"
                ).format(reasons=reasons)
            output.append(formed)

        if repos_with_shared_libs := outcomes["repos_with_shared_libs"]:
            if len(repos_with_shared_libs) == 1:
                formed = _(
                    "**WARNING**: The following repo is using shared libs"
                    " which are marked for removal in the future: {repo}.\n"
                    "You should inform maintainer of the repo about this message."
                ).format(repo=inline(repos_with_shared_libs.pop()))
            else:
                formed = _(
                    "**WARNING**: The following repos are using shared libs"
                    " which are marked for removal in the future: {repos}.\n"
                    "You should inform maintainers of these repos about this message."
                ).format(repos=humanize_list([inline(repo) for repo in repos_with_shared_libs]))
            output.append(formed)

        if output:
            total_message = "\n\n".join(output)
            for page in pagify(
                total_message, delims=["\n", ", "], priority=True, page_length=1500
            ):
                if page.startswith(", "):
                    page = page[2:]
                await ctx.send(page)

    @commands.command(require_var_positional=True)
    @commands.is_owner()
    async def unload(self, ctx: commands.Context, *cogs: str):
        """Unloads previously loaded cog packages.

        See packages available to unload with `[p]cogs`.

        **Examples:**
        - `[p]unload general` - Unloads the `general` cog.
        - `[p]unload admin mod mutes` - Unloads multiple cogs.

        **Arguments:**
        - `<cogs...>` - The cog packages to unload.
        """
        cogs = tuple(map(lambda cog: cog.rstrip(","), cogs))
        outcomes = await self._unload(cogs)

        output = []

        if unloaded := outcomes["unloaded_packages"]:
            if len(unloaded) == 1:
                formed = _("The following package was unloaded: {pack}.").format(
                    pack=inline(unloaded[0])
                )
            else:
                formed = _("The following packages were unloaded: {packs}.").format(
                    packs=humanize_list([inline(package) for package in unloaded])
                )
            output.append(formed)

        if failed := outcomes["notloaded_packages"]:
            if len(failed) == 1:
                formed = _("The following package was not loaded: {pack}.").format(
                    pack=inline(failed[0])
                )
            else:
                formed = _("The following packages were not loaded: {packs}.").format(
                    packs=humanize_list([inline(package) for package in failed])
                )
            output.append(formed)

        if output:
            total_message = "\n\n".join(output)
            for page in pagify(total_message):
                await ctx.send(page)

    @commands.command(require_var_positional=True)
    @commands.is_owner()
    async def reload(self, ctx: commands.Context, *cogs: str):
        """Reloads cog packages.

        This will unload and then load the specified cogs.

        Cogs that were not loaded will only be loaded.

        **Examples:**
        - `[p]reload general` - Unloads then loads the `general` cog.
        - `[p]reload admin mod mutes` - Unloads then loads multiple cogs.

        **Arguments:**
        - `<cogs...>` - The cog packages to reload.
        """
        cogs = tuple(map(lambda cog: cog.rstrip(","), cogs))
        async with ctx.typing():
            outcomes = await self._reload(cogs)

        output = []

        if loaded := outcomes["loaded_packages"]:
            loaded_packages = humanize_list([inline(package) for package in loaded])
            formed = _("Reloaded {packs}.").format(packs=loaded_packages)
            output.append(formed)

        if failed := outcomes["failed_packages"]:
            if len(failed) == 1:
                formed = _(
                    "Failed to reload the following package: {pack}."
                    "\nCheck your console or logs for details."
                ).format(pack=inline(failed[0]))
            else:
                formed = _(
                    "Failed to reload the following packages: {packs}"
                    "\nCheck your console or logs for details."
                ).format(packs=humanize_list([inline(package) for package in failed]))
            output.append(formed)

        if invalid_pkg_names := outcomes["invalid_pkg_names"]:
            if len(invalid_pkg_names) == 1:
                formed = _(
                    "The following name is not a valid package name: {pack}\n"
                    "Package names cannot start with a number"
                    " and can only contain ascii numbers, letters, and underscores."
                ).format(pack=inline(invalid_pkg_names[0]))
            else:
                formed = _(
                    "The following names are not valid package names: {packs}\n"
                    "Package names cannot start with a number"
                    " and can only contain ascii numbers, letters, and underscores."
                ).format(packs=humanize_list([inline(package) for package in invalid_pkg_names]))
            output.append(formed)

        if not_found := outcomes["notfound_packages"]:
            if len(not_found) == 1:
                formed = _("The following package was not found in any cog path: {pack}.").format(
                    pack=inline(not_found[0])
                )
            else:
                formed = _(
                    "The following packages were not found in any cog path: {packs}"
                ).format(packs=humanize_list([inline(package) for package in not_found]))
            output.append(formed)

        if failed_with_reason := outcomes["failed_with_reason_packages"]:
            reasons = "\n".join([f"`{x}`: {y}" for x, y in failed_with_reason.items()])
            if len(failed_with_reason) == 1:
                formed = _(
                    "This package could not be reloaded for the following reason:\n\n{reason}"
                ).format(reason=reasons)
            else:
                formed = _(
                    "These packages could not be reloaded for the following reasons:\n\n{reasons}"
                ).format(reasons=reasons)
            output.append(formed)

        if repos_with_shared_libs := outcomes["repos_with_shared_libs"]:
            if len(repos_with_shared_libs) == 1:
                formed = _(
                    "**WARNING**: The following repo is using shared libs"
                    " which are marked for removal in the future: {repo}.\n"
                    "You should inform maintainers of these repos about this message."
                ).format(repo=inline(repos_with_shared_libs.pop()))
            else:
                formed = _(
                    "**WARNING**: The following repos are using shared libs"
                    " which are marked for removal in the future: {repos}.\n"
                    "You should inform maintainers of these repos about this message."
                ).format(repos=humanize_list([inline(repo) for repo in repos_with_shared_libs]))
            output.append(formed)

        if output:
            total_message = "\n\n".join(output)
            for page in pagify(total_message):
                await ctx.send(page)

    @staticmethod
    def _is_submodule(parent: str, child: str):
        return parent == child or child.startswith(parent + ".")

    # TODO: Guild owner permissions for guild scope slash commands and syncing?
    @commands.group()
    @commands.is_owner()
    async def slash(self, ctx: commands.Context):
        """Base command for managing what application commands are able to be used on [botname]."""

    @slash.command(name="enable")
    async def slash_enable(
        self,
        ctx: commands.Context,
        command_name: str,
        command_type: Literal["slash", "message", "user"] = "slash",
    ):
        """Marks an application command as being enabled, allowing it to be added to the bot.

        See commands available to enable with `[p]slash list`.

        This command does NOT sync the enabled commands with Discord, that must be done manually with `[p]slash sync` for commands to appear in users' clients.

        **Arguments:**
            - `<command_name>` - The command name to enable. Only the top level name of a group command should be used.
            - `[command_type]` - What type of application command to enable. Must be one of `slash`, `message`, or `user`. Defaults to `slash`.
        """
        command_type = command_type.lower().strip()

        if command_type == "slash":
            raw_type = discord.AppCommandType.chat_input
            command_list = self.bot.tree._disabled_global_commands
            key = command_name
        elif command_type == "message":
            raw_type = discord.AppCommandType.message
            command_list = self.bot.tree._disabled_context_menus
            key = (command_name, None, raw_type.value)
        elif command_type == "user":
            raw_type = discord.AppCommandType.user
            command_list = self.bot.tree._disabled_context_menus
            key = (command_name, None, raw_type.value)
        else:
            await ctx.send(_("Command type must be one of `slash`, `message`, or `user`."))
            return

        current_settings = await self.bot.list_enabled_app_commands()
        current_settings = current_settings[command_type]

        if command_name in current_settings:
            await ctx.send(_("That application command is already enabled."))
            return

        if key not in command_list:
            await ctx.send(
                _(
                    "That application command could not be found. "
                    "Use `{prefix}slash list` to see all application commands. "
                    "You may need to double check the command type."
                ).format(prefix=ctx.prefix)
            )
            return

        try:
            await self.bot.enable_app_command(command_name, raw_type)
        except app_commands.CommandLimitReached:
            await ctx.send(_("The command limit has been reached. Disable a command first."))
            return

        await self.bot.tree.red_check_enabled()
        await ctx.send(
            _("Enabled {command_type} application command `{command_name}`").format(
                command_type=command_type, command_name=command_name
            )
        )

    @slash.command(name="disable")
    async def slash_disable(
        self,
        ctx: commands.Context,
        command_name: str,
        command_type: Literal["slash", "message", "user"] = "slash",
    ):
        """Marks an application command as being disabled, preventing it from being added to the bot.

        See commands available to disable with `[p]slash list`.

        This command does NOT sync the enabled commands with Discord, that must be done manually with `[p]slash sync` for commands to appear in users' clients.

        **Arguments:**
            - `<command_name>` - The command name to disable. Only the top level name of a group command should be used.
            - `[command_type]` - What type of application command to disable. Must be one of `slash`, `message`, or `user`. Defaults to `slash`.
        """
        command_type = command_type.lower().strip()

        if command_type == "slash":
            raw_type = discord.AppCommandType.chat_input
        elif command_type == "message":
            raw_type = discord.AppCommandType.message
        elif command_type == "user":
            raw_type = discord.AppCommandType.user
        else:
            await ctx.send(_("Command type must be one of `slash`, `message`, or `user`."))
            return

        existing = self.bot.tree.get_command(command_name, type=raw_type)
        if existing is not None and existing.extras.get("red_force_enable", False):
            await ctx.send(
                _(
                    "That application command has been set as required for the cog to function "
                    "by the author, and cannot be disabled. "
                    "The cog must be unloaded to remove the command."
                )
            )
            return

        current_settings = await self.bot.list_enabled_app_commands()
        current_settings = current_settings[command_type]

        if command_name not in current_settings:
            await ctx.send(_("That application command is already disabled or does not exist."))
            return

        await self.bot.disable_app_command(command_name, raw_type)
        await self.bot.tree.red_check_enabled()
        await ctx.send(
            _("Disabled {command_type} application command `{command_name}`").format(
                command_type=command_type, command_name=command_name
            )
        )

    @slash.command(name="enablecog")
    @commands.max_concurrency(1, wait=True)
    async def slash_enablecog(self, ctx: commands.Context, cog_name: str):
        """Marks all application commands in a cog as being enabled, allowing them to be added to the bot.

        See a list of cogs with application commands with `[p]slash list`.

        This command does NOT sync the enabled commands with Discord, that must be done manually with `[p]slash sync` for commands to appear in users' clients.

        **Arguments:**
            - `<cog_name>` - The cog to enable commands from. This argument is case sensitive.
        """
        enabled_commands = await self.bot.list_enabled_app_commands()
        to_add_slash = []
        to_add_message = []
        to_add_user = []

        # Fetch a list of command names to enable
        for name, com in self.bot.tree._disabled_global_commands.items():
            if self._is_submodule(cog_name, com.module):
                to_add_slash.append(name)
        for key, com in self.bot.tree._disabled_context_menus.items():
            if self._is_submodule(cog_name, com.module):
                name, guild_id, com_type = key
                com_type = discord.AppCommandType(com_type)
                if com_type is discord.AppCommandType.message:
                    to_add_message.append(name)
                elif com_type is discord.AppCommandType.user:
                    to_add_user.append(name)

        # Check that we are going to enable at least one command, for user feedback
        if not (to_add_slash or to_add_message or to_add_user):
            await ctx.send(
                _(
                    "Couldn't find any disabled commands from the cog `{cog_name}`. Use `{prefix}slash list` to see all cogs with application commands."
                ).format(cog_name=cog_name, prefix=ctx.prefix)
            )
            return

        SLASH_CAP = 100
        CONTEXT_CAP = 5
        total_slash = len(enabled_commands["slash"]) + len(to_add_slash)
        total_message = len(enabled_commands["message"]) + len(to_add_message)
        total_user = len(enabled_commands["user"]) + len(to_add_user)

        # If enabling would exceed any limit, exit early to not enable only a subset
        if total_slash > SLASH_CAP:
            await ctx.send(
                _(
                    "Enabling all application commands from that cog would enable a total of {count} "
                    "commands, exceeding the {cap} command limit for slash commands. "
                    "Disable some commands first."
                ).format(count=total_slash, cap=SLASH_CAP)
            )
            return
        if total_message > CONTEXT_CAP:
            await ctx.send(
                _(
                    "Enabling all application commands from that cog would enable a total of {count} "
                    "commands, exceeding the {cap} command limit for message commands. "
                    "Disable some commands first."
                ).format(count=total_message, cap=CONTEXT_CAP)
            )
            return
        if total_user > CONTEXT_CAP:
            await ctx.send(
                _(
                    "Enabling all application commands from that cog would enable a total of {count} "
                    "commands, exceeding the {cap} command limit for user commands. "
                    "Disable some commands first."
                ).format(count=total_user, cap=CONTEXT_CAP)
            )
            return

        # Enable the cogs
        for name in to_add_slash:
            await self.bot.enable_app_command(name, discord.AppCommandType.chat_input)
        for name in to_add_message:
            await self.bot.enable_app_command(name, discord.AppCommandType.message)
        for name in to_add_user:
            await self.bot.enable_app_command(name, discord.AppCommandType.user)

        # Update the tree with the new list of enabled cogs
        await self.bot.tree.red_check_enabled()

        # Output processing
        count = len(to_add_slash) + len(to_add_message) + len(to_add_user)
        names = to_add_slash.copy()
        names.extend(to_add_message)
        names.extend(to_add_user)
        formatted_names = humanize_list([inline(name) for name in names])
        await ctx.send(
            _("Enabled {count} commands from `{cog_name}`:\n{names}").format(
                count=count, cog_name=cog_name, names=formatted_names
            )
        )

    @slash.command(name="disablecog")
    async def slash_disablecog(self, ctx: commands.Context, cog_name):
        """Marks all application commands in a cog as being disabled, preventing them from being added to the bot.

        See a list of cogs with application commands with `[p]slash list`.

        This command does NOT sync the enabled commands with Discord, that must be done manually with `[p]slash sync` for commands to appear in users' clients.

        **Arguments:**
            - `<cog_name>` - The cog to disable commands from. This argument is case sensitive.
        """
        removed = []
        for name, com in self.bot.tree._global_commands.items():
            if self._is_submodule(cog_name, com.module):
                await self.bot.disable_app_command(name, discord.AppCommandType.chat_input)
                removed.append(name)
        for key, com in self.bot.tree._context_menus.items():
            if self._is_submodule(cog_name, com.module):
                name, guild_id, com_type = key
                await self.bot.disable_app_command(name, discord.AppCommandType(com_type))
                removed.append(name)
        if not removed:
            await ctx.send(
                _(
                    "Couldn't find any enabled commands from the `{cog_name}` cog. Use `{prefix}slash list` to see all cogs with application commands."
                ).format(cog_name=cog_name, prefix=ctx.prefix)
            )
            return
        await self.bot.tree.red_check_enabled()
        formatted_names = humanize_list([inline(name) for name in removed])
        await ctx.send(
            _("Disabled {count} commands from `{cog_name}`:\n{names}").format(
                count=len(removed), cog_name=cog_name, names=formatted_names
            )
        )

    @slash.command(name="list")
    async def slash_list(self, ctx: commands.Context):
        """List the slash commands the bot can see, and whether or not they are enabled.

        This command shows the state that will be changed to when `[p]slash sync` is run.
        Commands from the same cog are grouped, with the cog name as the header.

        The prefix denotes the state of the command:
        - Commands starting with `- ` have not yet been enabled.
        - Commands starting with `+ ` have been manually enabled.
        - Commands starting with `++` have been enabled by the cog author, and cannot be disabled.
        """
        cog_commands = defaultdict(list)
        slash_command_names = set()
        message_command_names = set()
        user_command_names = set()

        for command in self.bot.tree._global_commands.values():
            module = command.module
            if "." in module:
                module = module[: module.find(".")]
            cog_commands[module].append(
                (
                    command.name,
                    discord.AppCommandType.chat_input,
                    True,
                    command.extras.get("red_force_enable", False),
                )
            )
            slash_command_names.add(command.name)
        for command in self.bot.tree._disabled_global_commands.values():
            module = command.module
            if "." in module:
                module = module[: module.find(".")]
            cog_commands[module].append(
                (
                    command.name,
                    discord.AppCommandType.chat_input,
                    False,
                    command.extras.get("red_force_enable", False),
                )
            )
        for key, command in self.bot.tree._context_menus.items():
            # Filter out guild context menus
            if key[1] is not None:
                continue
            module = command.module
            if "." in module:
                module = module[: module.find(".")]
            cog_commands[module].append(
                (command.name, command.type, True, command.extras.get("red_force_enable", False))
            )
            if command.type is discord.AppCommandType.message:
                message_command_names.add(command.name)
            elif command.type is discord.AppCommandType.user:
                user_command_names.add(command.name)
        for command in self.bot.tree._disabled_context_menus.values():
            module = command.module
            if "." in module:
                module = module[: module.find(".")]
            cog_commands[module].append(
                (command.name, command.type, False, command.extras.get("red_force_enable", False))
            )

        # Commands added with evals will come from __main__, make them unknown instead
        if "__main__" in cog_commands:
            main_data = cog_commands["__main__"]
            del cog_commands["__main__"]
            cog_commands["(unknown)"] = main_data

        # Commands enabled but unloaded won't appear unless accounted for
        enabled_commands = await self.bot.list_enabled_app_commands()
        unknown_slash = set(enabled_commands["slash"]) - slash_command_names
        unknown_message = set(enabled_commands["message"]) - message_command_names
        unknown_user = set(enabled_commands["user"]) - user_command_names

        unknown_slash = [
            (n, discord.AppCommandType.chat_input, True, False) for n in unknown_slash
        ]
        unknown_message = [
            (n, discord.AppCommandType.message, True, False) for n in unknown_message
        ]
        unknown_user = [(n, discord.AppCommandType.user, True, False) for n in unknown_user]

        cog_commands["(unknown)"].extend(unknown_slash)
        cog_commands["(unknown)"].extend(unknown_message)
        cog_commands["(unknown)"].extend(unknown_user)
        # Hide it when empty
        if not cog_commands["(unknown)"]:
            del cog_commands["(unknown)"]

        if not cog_commands:
            await ctx.send(_("There are no application commands to list."))
            return

        msg = ""
        for cog in sorted(cog_commands.keys()):
            msg += cog + "\n"
            for name, raw_command_type, enabled, forced in sorted(
                cog_commands[cog], key=lambda v: v[0]
            ):
                diff = "-  "
                if forced:
                    diff = "++ "
                elif enabled:
                    diff = "+  "
                command_type = "unknown"
                if raw_command_type is discord.AppCommandType.chat_input:
                    command_type = "slash"
                elif raw_command_type is discord.AppCommandType.message:
                    command_type = "message"
                elif raw_command_type is discord.AppCommandType.user:
                    command_type = "user"
                msg += diff + command_type.ljust(7) + " | " + name + "\n"
            msg += "\n"

        pages = pagify(msg, delims=["\n\n", "\n"], shorten_by=12)
        pages = [box(page, lang="diff") for page in pages]
        await menu(ctx, pages)

    @slash.command(name="sync")
    @commands.cooldown(1, 60)
    async def slash_sync(self, ctx: commands.Context, guild: discord.Guild = None):
        """Syncs the slash settings to discord.

        Settings from `[p]slash list` will be synced with discord, changing what commands appear for users.
        This should be run sparingly, make all necessary changes before running this command.

        **Arguments:**
            - `[guild]` - If provided, syncs commands for that guild. Otherwise, syncs global commands.
        """
        # This command should not be automated due to the restrictive rate limits associated with it.
        if ctx.assume_yes:
            return
        commands = []
        async with ctx.typing():
            try:
                commands = await self.bot.tree.sync(guild=guild)
            except discord.Forbidden as e:
                # Should only be possible when syncing a guild, but just in case
                if not guild:
                    raise e
                await ctx.send(
                    _(
                        "I need the `applications.commands` scope in this server to be able to do that. "
                        "You can tell the bot to add that scope to invite links using `{prefix}inviteset commandscope`, "
                        "and can then run `{prefix}invite` to get an invite that will give the bot the scope. "
                        "You do not need to kick the bot to enable the scope, just use that invite to "
                        "re-auth the bot with the scope enabled."
                    ).format(prefix=ctx.prefix)
                )
                return
            except Exception as e:
                raise e
        await ctx.send(_("Synced {count} commands.").format(count=len(commands)))

    @slash_sync.error
    async def slash_sync_error(self, ctx: commands.Context, error: commands.CommandError):
        """Custom cooldown error message."""
        if not isinstance(error, commands.CommandOnCooldown):
            return await ctx.bot.on_command_error(ctx, error, unhandled_by_cog=True)
        await ctx.send(
            _(
                "You seem to be attempting to sync after recently syncing. Discord does not like it "
                "when bots sync more often than neccecary, so this command has a cooldown. You "
                "should enable/disable all commands you want to change first, and run this command "
                "one time only after all changes have been made. "
            )
        )

    @commands.command(name="shutdown")
    @commands.is_owner()
    async def _shutdown(self, ctx: commands.Context, silently: bool = False):
        """Shuts down the bot.

        Allows [botname] to shut down gracefully.

        This is the recommended method for shutting down the bot.

        **Examples:**
        - `[p]shutdown`
        - `[p]shutdown True` - Shutdowns silently.

        **Arguments:**
        - `[silently]` - Whether to skip sending the shutdown message. Defaults to False.
        """
        wave = "\N{WAVING HAND SIGN}"
        skin = "\N{EMOJI MODIFIER FITZPATRICK TYPE-3}"
        with contextlib.suppress(discord.HTTPException):
            if not silently:
                await ctx.send(_("Shutting down... ") + wave + skin)
        await ctx.bot.shutdown()

    @commands.command(name="restart")
    @commands.is_owner()
    async def _restart(self, ctx: commands.Context, silently: bool = False):
        """Attempts to restart [botname].

        Makes [botname] quit with exit code 26.
        The restart is not guaranteed: it must be dealt with by the process manager in use.

        **Examples:**
        - `[p]restart`
        - `[p]restart True` - Restarts silently.

        **Arguments:**
        - `[silently]` - Whether to skip sending the restart message. Defaults to False.
        """
        with contextlib.suppress(discord.HTTPException):
            if not silently:
                await ctx.send(_("Restarting..."))
        await ctx.bot.shutdown(restart=True)

    @bank.is_owner_if_bank_global()
    @commands.guildowner_or_permissions(administrator=True)
    @commands.group()
    async def bankset(self, ctx: commands.Context):
        """Base command for bank settings."""

    @bankset.command(name="showsettings")
    async def bankset_showsettings(self, ctx: commands.Context):
        """Show the current bank settings."""
        cur_setting = await bank.is_global()
        if cur_setting:
            group = bank._config
        else:
            if not ctx.guild:
                return
            group = bank._config.guild(ctx.guild)
        group_data = await group.all()
        bank_name = group_data["bank_name"]
        bank_scope = _("Global") if cur_setting else _("Server")
        currency_name = group_data["currency"]
        default_balance = group_data["default_balance"]
        max_balance = group_data["max_balance"]

        settings = _(
            "Bank settings:\n\nBank name: {bank_name}\nBank scope: {bank_scope}\n"
            "Currency: {currency_name}\nDefault balance: {default_balance}\n"
            "Maximum allowed balance: {maximum_bal}\n"
        ).format(
            bank_name=bank_name,
            bank_scope=bank_scope,
            currency_name=currency_name,
            default_balance=humanize_number(default_balance),
            maximum_bal=humanize_number(max_balance),
        )
        await ctx.send(box(settings))

    @bankset.command(name="toggleglobal")
    @commands.is_owner()
    async def bankset_toggleglobal(self, ctx: commands.Context, confirm: bool = False):
        """Toggle whether the bank is global or not.

        If the bank is global, it will become per-server.
        If the bank is per-server, it will become global.
        """
        cur_setting = await bank.is_global()

        word = _("per-server") if cur_setting else _("global")
        if confirm is False:
            await ctx.send(
                _(
                    "This will toggle the bank to be {banktype}, deleting all accounts "
                    "in the process! If you're sure, type `{command}`"
                ).format(banktype=word, command=f"{ctx.clean_prefix}bankset toggleglobal yes")
            )
        else:
            await bank.set_global(not cur_setting)
            await ctx.send(_("The bank is now {banktype}.").format(banktype=word))

    @bank.is_owner_if_bank_global()
    @commands.guildowner_or_permissions(administrator=True)
    @bankset.command(name="bankname")
    async def bankset_bankname(self, ctx: commands.Context, *, name: str):
        """Set the bank's name."""
        await bank.set_bank_name(name, ctx.guild)
        await ctx.send(_("Bank name has been set to: {name}").format(name=name))

    @bank.is_owner_if_bank_global()
    @commands.guildowner_or_permissions(administrator=True)
    @bankset.command(name="creditsname")
    async def bankset_creditsname(self, ctx: commands.Context, *, name: str):
        """Set the name for the bank's currency."""
        await bank.set_currency_name(name, ctx.guild)
        await ctx.send(_("Currency name has been set to: {name}").format(name=name))

    @bank.is_owner_if_bank_global()
    @commands.guildowner_or_permissions(administrator=True)
    @bankset.command(name="maxbal")
    async def bankset_maxbal(self, ctx: commands.Context, *, amount: int):
        """Set the maximum balance a user can get."""
        try:
            await bank.set_max_balance(amount, ctx.guild)
        except ValueError:
            # noinspection PyProtectedMember
            return await ctx.send(
                _("Amount must be greater than zero and less than {max}.").format(
                    max=humanize_number(bank._MAX_BALANCE)
                )
            )
        await ctx.send(
            _("Maximum balance has been set to: {amount}").format(amount=humanize_number(amount))
        )

    @bank.is_owner_if_bank_global()
    @commands.guildowner_or_permissions(administrator=True)
    @bankset.command(name="registeramount")
    async def bankset_registeramount(self, ctx: commands.Context, creds: int):
        """Set the initial balance for new bank accounts.

        Example:
        - `[p]bankset registeramount 5000`

        **Arguments**

        - `<creds>` The new initial balance amount. Default is 0.
        """
        guild = ctx.guild
        max_balance = await bank.get_max_balance(ctx.guild)
        credits_name = await bank.get_currency_name(guild)
        try:
            await bank.set_default_balance(creds, guild)
        except ValueError:
            return await ctx.send(
                _("Amount must be greater than or equal to zero and less than {maxbal}.").format(
                    maxbal=humanize_number(max_balance)
                )
            )
        await ctx.send(
            _("Registering an account will now give {num} {currency}.").format(
                num=humanize_number(creds), currency=credits_name
            )
        )

    @bank.is_owner_if_bank_global()
    @commands.guildowner_or_permissions(administrator=True)
    @bankset.command(name="reset")
    async def bankset_reset(self, ctx, confirmation: bool = False):
        """Delete all bank accounts.

        Examples:
        - `[p]bankset reset` - Did not confirm. Shows the help message.
        - `[p]bankset reset yes`

        **Arguments**

        - `<confirmation>` This will default to false unless specified.
        """
        if confirmation is False:
            await ctx.send(
                _(
                    "This will delete all bank accounts for {scope}.\nIf you're sure, type "
                    "`{prefix}bankset reset yes`"
                ).format(
                    scope=self.bot.user.display_name
                    if await bank.is_global()
                    else _("this server"),
                    prefix=ctx.clean_prefix,
                )
            )
        else:
            await bank.wipe_bank(guild=ctx.guild)
            await ctx.send(
                _("All bank accounts for {scope} have been deleted.").format(
                    scope=self.bot.user.display_name
                    if await bank.is_global()
                    else _("this server")
                )
            )

    @bank.is_owner_if_bank_global()
    @commands.admin_or_permissions(manage_guild=True)
    @bankset.group(name="prune")
    async def bankset_prune(self, ctx):
        """Base command for pruning bank accounts."""
        pass

    @bankset_prune.command(name="server", aliases=["guild", "local"])
    @commands.guild_only()
    @commands.guildowner()
    async def bankset_prune_local(self, ctx, confirmation: bool = False):
        """Prune bank accounts for users no longer in the server.

        Cannot be used with a global bank. See `[p]bankset prune global`.

        Examples:
        - `[p]bankset prune server` - Did not confirm. Shows the help message.
        - `[p]bankset prune server yes`

        **Arguments**

        - `<confirmation>` This will default to false unless specified.
        """
        global_bank = await bank.is_global()
        if global_bank is True:
            return await ctx.send(_("This command cannot be used with a global bank."))

        if confirmation is False:
            await ctx.send(
                _(
                    "This will delete all bank accounts for users no longer in this server."
                    "\nIf you're sure, type "
                    "`{prefix}bankset prune local yes`"
                ).format(prefix=ctx.clean_prefix)
            )
        else:
            await bank.bank_prune(self.bot, guild=ctx.guild)
            await ctx.send(
                _("Bank accounts for users no longer in this server have been deleted.")
            )

    @bankset_prune.command(name="global")
    @commands.is_owner()
    async def bankset_prune_global(self, ctx, confirmation: bool = False):
        """Prune bank accounts for users who no longer share a server with the bot.

        Cannot be used without a global bank. See `[p]bankset prune server`.

        Examples:
        - `[p]bankset prune global` - Did not confirm. Shows the help message.
        - `[p]bankset prune global yes`

        **Arguments**

        - `<confirmation>` This will default to false unless specified.
        """
        global_bank = await bank.is_global()
        if global_bank is False:
            return await ctx.send(_("This command cannot be used with a local bank."))

        if confirmation is False:
            await ctx.send(
                _(
                    "This will delete all bank accounts for users "
                    "who no longer share a server with the bot."
                    "\nIf you're sure, type `{prefix}bankset prune global yes`"
                ).format(prefix=ctx.clean_prefix)
            )
        else:
            await bank.bank_prune(self.bot)
            await ctx.send(
                _(
                    "Bank accounts for users who "
                    "no longer share a server with the bot have been pruned."
                )
            )

    @bankset_prune.command(name="user", usage="<user> [confirmation=False]")
    async def bankset_prune_user(
        self,
        ctx,
        member_or_id: Union[discord.Member, RawUserIdConverter],
        confirmation: bool = False,
    ):
        """Delete the bank account of a specified user.

        Examples:
        - `[p]bankset prune user @Twentysix` - Did not confirm. Shows the help message.
        - `[p]bankset prune user @Twentysix yes`

        **Arguments**

        - `<user>` The user to delete the bank of. Takes mentions, names, and user ids.
        - `<confirmation>` This will default to false unless specified.
        """
        try:
            name = member_or_id.display_name
            uid = member_or_id.id
        except AttributeError:
            name = member_or_id
            uid = member_or_id

        if confirmation is False:
            await ctx.send(
                _(
                    "This will delete {name}'s bank account."
                    "\nIf you're sure, type "
                    "`{prefix}bankset prune user {id} yes`"
                ).format(prefix=ctx.clean_prefix, id=uid, name=name)
            )
        else:
            await bank.bank_prune(self.bot, guild=ctx.guild, user_id=uid)
            await ctx.send(_("The bank account for {name} has been pruned.").format(name=name))

    @commands.group()
    @commands.guildowner_or_permissions(administrator=True)
    async def modlogset(self, ctx: commands.Context):
        """Manage modlog settings."""
        pass

    @commands.is_owner()
    @modlogset.command(hidden=True, name="fixcasetypes")
    async def modlogset_fixcasetypes(self, ctx: commands.Context):
        """Command to fix misbehaving casetypes."""
        await modlog.handle_auditype_key()
        await ctx.tick()

    @modlogset.command(aliases=["channel"], name="modlog")
    @commands.guild_only()
    async def modlogset_modlog(
        self,
        ctx: commands.Context,
        channel: Union[discord.TextChannel, discord.VoiceChannel, discord.StageChannel] = None,
    ):
        """Set a channel as the modlog.

        Omit `[channel]` to disable the modlog.
        """
        guild = ctx.guild
        if channel:
            if channel.permissions_for(guild.me).send_messages:
                await modlog.set_modlog_channel(guild, channel)
                await ctx.send(
                    _("Mod events will be sent to {channel}.").format(channel=channel.mention)
                )
            else:
                await ctx.send(
                    _("I do not have permissions to send messages in {channel}!").format(
                        channel=channel.mention
                    )
                )
        else:
            try:
                await modlog.get_modlog_channel(guild)
            except RuntimeError:
                await ctx.send(_("Mod log is already disabled."))
            else:
                await modlog.set_modlog_channel(guild, None)
                await ctx.send(_("Mod log deactivated."))

    @modlogset.command(name="cases")
    @commands.guild_only()
    async def modlogset_cases(self, ctx: commands.Context, action: str = None):
        """
        Enable or disable case creation for a mod action.

        An action can be enabling or disabling specific cases. (Ban, kick, mute, etc.)

        Example: `[p]modlogset cases kick enabled`
        """
        guild = ctx.guild

        if action is None:  # No args given
            casetypes = await modlog.get_all_casetypes(guild)
            await ctx.send_help()
            lines = []
            for ct in casetypes:
                enabled = _("enabled") if await ct.is_enabled() else _("disabled")
                lines.append(f"{ct.name} : {enabled}")

            await ctx.send(_("Current settings:\n") + box("\n".join(lines)))
            return

        casetype = await modlog.get_casetype(action, guild)
        if not casetype:
            await ctx.send(_("That action is not registered."))
        else:
            enabled = await casetype.is_enabled()
            await casetype.set_enabled(not enabled)
            await ctx.send(
                _("Case creation for {action_name} actions is now {enabled}.").format(
                    action_name=action, enabled=_("enabled") if not enabled else _("disabled")
                )
            )

    @modlogset.command(name="resetcases")
    @commands.guild_only()
    async def modlogset_resetcases(self, ctx: commands.Context):
        """Reset all modlog cases in this server."""
        guild = ctx.guild
        await ctx.send(
            _("Are you sure you would like to reset all modlog cases in this server?")
            + " (yes/no)"
        )
        try:
            pred = MessagePredicate.yes_or_no(ctx, user=ctx.author)
            msg = await ctx.bot.wait_for("message", check=pred, timeout=30)
        except asyncio.TimeoutError:
            await ctx.send(_("You took too long to respond."))
            return
        if pred.result:
            await modlog.reset_cases(guild)
            await ctx.send(_("Cases have been reset."))
        else:
            await ctx.send(_("No changes have been made."))

    @commands.group(name="set")
    async def _set(self, ctx: commands.Context):
        """Commands for changing [botname]'s settings."""

    # -- Bot Metadata Commands -- ###

    @_set.group(name="bot", aliases=["metadata"])
    @commands.admin_or_permissions(manage_nicknames=True)
    async def _set_bot(self, ctx: commands.Context):
        """Commands for changing [botname]'s metadata."""

    @commands.is_owner()
    @_set_bot.command(name="description")
    async def _set_bot_description(self, ctx: commands.Context, *, description: str = ""):
        """
        Sets the bot's description.

        Use without a description to reset.
        This is shown in a few locations, including the help menu.

        The maximum description length is 250 characters to ensure it displays properly.

        The default is "Red V3".

        **Examples:**
        - `[p]set bot description` - Resets the description to the default setting.
        - `[p]set bot description MyBot: A Red V3 Bot`

        **Arguments:**
        - `[description]` - The description to use for this bot. Leave blank to reset to the default.
        """
        if not description:
            await ctx.bot._config.description.clear()
            ctx.bot.description = "Red V3"
            await ctx.send(_("Description reset."))
        elif len(description) > 250:  # While the limit is 256, we bold it adding characters.
            await ctx.send(
                _(
                    "This description is too long to properly display. "
                    "Please try again with below 250 characters."
                )
            )
        else:
            await ctx.bot._config.description.set(description)
            ctx.bot.description = description
            await ctx.tick()

    @_set_bot.group(name="avatar", invoke_without_command=True)
    @commands.is_owner()
    async def _set_bot_avatar(self, ctx: commands.Context, url: str = None):
        """Sets [botname]'s avatar

        Supports either an attachment or an image URL.

        **Examples:**
        - `[p]set bot avatar` - With an image attachment, this will set the avatar.
        - `[p]set bot avatar` - Without an attachment, this will show the command help.
        - `[p]set bot avatar https://links.flaree.xyz/k95` - Sets the avatar to the provided url.

        **Arguments:**
        - `[url]` - An image url to be used as an avatar. Leave blank when uploading an attachment.
        """
        if len(ctx.message.attachments) > 0:  # Attachments take priority
            data = await ctx.message.attachments[0].read()
        elif url is not None:
            if url.startswith("<") and url.endswith(">"):
                url = url[1:-1]

            async with aiohttp.ClientSession() as session:
                try:
                    async with session.get(url) as r:
                        data = await r.read()
                except aiohttp.InvalidURL:
                    return await ctx.send(_("That URL is invalid."))
                except aiohttp.ClientError:
                    return await ctx.send(_("Something went wrong while trying to get the image."))
        else:
            await ctx.send_help()
            return

        try:
            async with ctx.typing():
                await ctx.bot.user.edit(avatar=data)
        except discord.HTTPException:
            await ctx.send(
                _(
                    "Failed. Remember that you can edit my avatar "
                    "up to two times a hour. The URL or attachment "
                    "must be a valid image in either JPG or PNG format."
                )
            )
        except ValueError:
            await ctx.send(_("JPG / PNG format only."))
        else:
            await ctx.send(_("Done."))

    @_set_bot_avatar.command(name="remove", aliases=["clear"])
    @commands.is_owner()
    async def _set_bot_avatar_remove(self, ctx: commands.Context):
        """
        Removes [botname]'s avatar.

        **Example:**
        - `[p]set bot avatar remove`
        """
        async with ctx.typing():
            await ctx.bot.user.edit(avatar=None)
        await ctx.send(_("Avatar removed."))

    @_set_bot.command(name="username", aliases=["name"])
    @commands.is_owner()
    async def _set_bot_username(self, ctx: commands.Context, *, username: str):
        """Sets [botname]'s username.

        Maximum length for a username is 32 characters.

        Note: The username of a verified bot cannot be manually changed.
            Please contact Discord support to change it.

        **Example:**
        - `[p]set bot username BaguetteBot`

        **Arguments:**
        - `<username>` - The username to give the bot.
        """
        try:
            if self.bot.user.public_flags.verified_bot:
                await ctx.send(
                    _(
                        "The username of a verified bot cannot be manually changed."
                        " Please contact Discord support to change it."
                    )
                )
                return
            if len(username) > 32:
                await ctx.send(_("Failed to change name. Must be 32 characters or fewer."))
                return
            async with ctx.typing():
                await asyncio.wait_for(self._name(name=username), timeout=30)
        except asyncio.TimeoutError:
            await ctx.send(
                _(
                    "Changing the username timed out. "
                    "Remember that you can only do it up to 2 times an hour."
                    " Use nicknames if you need frequent changes: {command}"
                ).format(command=inline(f"{ctx.clean_prefix}set bot nickname"))
            )
        except discord.HTTPException as e:
            if e.code == 50035:
                error_string = e.text.split("\n")[1]  # Remove the "Invalid Form body"
                await ctx.send(
                    _(
                        "Failed to change the username. "
                        "Discord returned the following error:\n"
                        "{error_message}"
                    ).format(error_message=inline(error_string))
                )
            else:
                log.error(
                    "Unexpected error occurred when trying to change the username.", exc_info=e
                )
                await ctx.send(_("Unexpected error occurred when trying to change the username."))
        else:
            await ctx.send(_("Done."))

    @_set_bot.command(name="nickname")
    @commands.admin_or_permissions(manage_nicknames=True)
    @commands.guild_only()
    async def _set_bot_nickname(self, ctx: commands.Context, *, nickname: str = None):
        """Sets [botname]'s nickname for the current server.

        Maximum length for a nickname is 32 characters.

        **Example:**
        - `[p]set bot nickname 🎃 SpookyBot 🎃`

        **Arguments:**
        - `[nickname]` - The nickname to give the bot. Leave blank to clear the current nickname.
        """
        try:
            if nickname and len(nickname) > 32:
                await ctx.send(_("Failed to change nickname. Must be 32 characters or fewer."))
                return
            await ctx.guild.me.edit(nick=nickname)
        except discord.Forbidden:
            await ctx.send(_("I lack the permissions to change my own nickname."))
        else:
            await ctx.send(_("Done."))

    @_set_bot.command(name="custominfo")
    @commands.is_owner()
    async def _set_bot_custominfo(self, ctx: commands.Context, *, text: str = None):
        """Customizes a section of `[p]info`.

        The maximum amount of allowed characters is 1024.
        Supports markdown, links and "mentions".

        Link example: `[My link](https://example.com)`

        **Examples:**
        - `[p]set bot custominfo >>> I can use **markdown** such as quotes, ||spoilers|| and multiple lines.`
        - `[p]set bot custominfo Join my [support server](discord.gg/discord)!`
        - `[p]set bot custominfo` - Removes custom info text.

        **Arguments:**
        - `[text]` - The custom info text.
        """
        if not text:
            await ctx.bot._config.custom_info.clear()
            await ctx.send(_("The custom text has been cleared."))
            return
        if len(text) <= 1024:
            await ctx.bot._config.custom_info.set(text)
            await ctx.send(_("The custom text has been set."))
            await ctx.invoke(self.info)
        else:
            await ctx.send(_("Text must be fewer than 1024 characters long."))

    # -- End Bot Metadata Commands -- ###
    # -- Bot Status Commands -- ###

    @_set.group(name="status")
    @commands.bot_in_a_guild()
    @commands.is_owner()
    async def _set_status(self, ctx: commands.Context):
        """Commands for setting [botname]'s status."""

    @_set_status.command(
        name="streaming", aliases=["stream", "twitch"], usage="[(<streamer> <stream_title>)]"
    )
    @commands.bot_in_a_guild()
    @commands.is_owner()
    async def _set_status_stream(
        self,
        ctx: commands.Context,
        streamer: commands.Range[str, 1, 489] = None,
        *,
        stream_title: commands.Range[str, 1, 128] = None,
    ):
        """Sets [botname]'s streaming status to a twitch stream.

        This will appear as `Streaming <stream_title>` or `LIVE ON TWITCH` depending on the context.
        It will also include a `Watch` button with a twitch.tv url for the provided streamer.

        Maximum length for a stream title is 128 characters.

        Leaving both streamer and stream_title empty will clear it.

        **Examples:**
        - `[p]set status stream` - Clears the activity status.
        - `[p]set status stream 26 Twentysix is streaming` - Sets the stream to `https://www.twitch.tv/26`.
        - `[p]set status stream https://twitch.tv/26 Twentysix is streaming` - Sets the URL manually.

        **Arguments:**
        - `<streamer>` - The twitch streamer to provide a link to. This can be their twitch name or the entire URL.
        - `<stream_title>` - The text to follow `Streaming` in the status."""
        status = ctx.bot.guilds[0].me.status if len(ctx.bot.guilds) > 0 else None

        if stream_title:
            stream_title = stream_title.strip()
            if "twitch.tv/" not in streamer:
                streamer = "https://www.twitch.tv/" + streamer
            activity = discord.Streaming(url=streamer, name=stream_title)
            await ctx.bot.change_presence(status=status, activity=activity)
        elif streamer is not None:
            await ctx.send_help()
            return
        else:
            await ctx.bot.change_presence(activity=None, status=status)
        await ctx.send(_("Done."))

    @_set_status.command(name="playing", aliases=["game"])
    @commands.bot_in_a_guild()
    @commands.is_owner()
    async def _set_status_game(
        self, ctx: commands.Context, *, game: commands.Range[str, 1, 128] = None
    ):
        """Sets [botname]'s playing status.

        This will appear as `Playing <game>` or `PLAYING A GAME: <game>` depending on the context.

        Maximum length for a playing status is 128 characters.

        **Examples:**
        - `[p]set status playing` - Clears the activity status.
        - `[p]set status playing the keyboard`

        **Arguments:**
        - `[game]` - The text to follow `Playing`. Leave blank to clear the current activity status.
        """

        if game:
            game = discord.Game(name=game)
        else:
            game = None
        status = ctx.bot.guilds[0].me.status if len(ctx.bot.guilds) > 0 else discord.Status.online
        await ctx.bot.change_presence(status=status, activity=game)
        if game:
            await ctx.send(_("Status set to `Playing {game.name}`.").format(game=game))
        else:
            await ctx.send(_("Game cleared."))

    @_set_status.command(name="listening")
    @commands.bot_in_a_guild()
    @commands.is_owner()
    async def _set_status_listening(
        self, ctx: commands.Context, *, listening: commands.Range[str, 1, 128] = None
    ):
        """Sets [botname]'s listening status.

        This will appear as `Listening to <listening>`.

        Maximum length for a listening status is 128 characters.

        **Examples:**
        - `[p]set status listening` - Clears the activity status.
        - `[p]set status listening jams`

        **Arguments:**
        - `[listening]` - The text to follow `Listening to`. Leave blank to clear the current activity status.
        """

        status = ctx.bot.guilds[0].me.status if len(ctx.bot.guilds) > 0 else discord.Status.online
        if listening:
            activity = discord.Activity(name=listening, type=discord.ActivityType.listening)
        else:
            activity = None
        await ctx.bot.change_presence(status=status, activity=activity)
        if activity:
            await ctx.send(
                _("Status set to `Listening to {listening}`.").format(listening=listening)
            )
        else:
            await ctx.send(_("Listening cleared."))

    @_set_status.command(name="watching")
    @commands.bot_in_a_guild()
    @commands.is_owner()
    async def _set_status_watching(
        self, ctx: commands.Context, *, watching: commands.Range[str, 1, 128] = None
    ):
        """Sets [botname]'s watching status.

        This will appear as `Watching <watching>`.

        Maximum length for a watching status is 128 characters.

        **Examples:**
        - `[p]set status watching` - Clears the activity status.
        - `[p]set status watching [p]help`

        **Arguments:**
        - `[watching]` - The text to follow `Watching`. Leave blank to clear the current activity status.
        """

        status = ctx.bot.guilds[0].me.status if len(ctx.bot.guilds) > 0 else discord.Status.online
        if watching:
            activity = discord.Activity(name=watching, type=discord.ActivityType.watching)
        else:
            activity = None
        await ctx.bot.change_presence(status=status, activity=activity)
        if activity:
            await ctx.send(_("Status set to `Watching {watching}`.").format(watching=watching))
        else:
            await ctx.send(_("Watching cleared."))

    @_set_status.command(name="competing")
    @commands.bot_in_a_guild()
    @commands.is_owner()
    async def _set_status_competing(
        self, ctx: commands.Context, *, competing: commands.Range[str, 1, 128] = None
    ):
        """Sets [botname]'s competing status.

        This will appear as `Competing in <competing>`.

        Maximum length for a competing status is 128 characters.

        **Examples:**
        - `[p]set status competing` - Clears the activity status.
        - `[p]set status competing London 2012 Olympic Games`

        **Arguments:**
        - `[competing]` - The text to follow `Competing in`. Leave blank to clear the current activity status.
        """

        status = ctx.bot.guilds[0].me.status if len(ctx.bot.guilds) > 0 else discord.Status.online
        if competing:
            activity = discord.Activity(name=competing, type=discord.ActivityType.competing)
        else:
            activity = None
        await ctx.bot.change_presence(status=status, activity=activity)
        if activity:
            await ctx.send(
                _("Status set to `Competing in {competing}`.").format(competing=competing)
            )
        else:
            await ctx.send(_("Competing cleared."))

    @_set_status.command(name="custom")
    @commands.bot_in_a_guild()
    @commands.is_owner()
    async def _set_status_custom(
        self, ctx: commands.Context, *, text: commands.Range[str, 1, 128] = None
    ):
        """Sets [botname]'s custom status.

        This will appear as `<text>`.

        Maximum length for a custom status is 128 characters.

        **Examples:**
        - `[p]set status custom` - Clears the activity status.
        - `[p]set status custom Running cogs...`

        **Arguments:**
        - `[text]` - The custom status text. Leave blank to clear the current activity status.
        """

        status = ctx.bot.guilds[0].me.status if len(ctx.bot.guilds) > 0 else discord.Status.online
        if text:
            activity = discord.CustomActivity(name=text)
        else:
            activity = None
        await ctx.bot.change_presence(status=status, activity=activity)
        if activity:
            await ctx.send(_("Custom status set to `{text}`.").format(text=text))
        else:
            await ctx.send(_("Custom status cleared."))

    async def _set_my_status(self, ctx: commands.Context, status: discord.Status):
        game = ctx.bot.guilds[0].me.activity if len(ctx.bot.guilds) > 0 else None
        await ctx.bot.change_presence(status=status, activity=game)
        return await ctx.send(_("Status changed to {}.").format(status))

    @_set_status.command(name="online")
    @commands.bot_in_a_guild()
    @commands.is_owner()
    async def _set_status_online(self, ctx: commands.Context):
        """Set [botname]'s status to online."""
        await self._set_my_status(ctx, discord.Status.online)

    @_set_status.command(name="dnd", aliases=["donotdisturb", "busy"])
    @commands.bot_in_a_guild()
    @commands.is_owner()
    async def _set_status_dnd(self, ctx: commands.Context):
        """Set [botname]'s status to do not disturb."""
        await self._set_my_status(ctx, discord.Status.do_not_disturb)

    @_set_status.command(name="idle", aliases=["away", "afk"])
    @commands.bot_in_a_guild()
    @commands.is_owner()
    async def _set_status_idle(self, ctx: commands.Context):
        """Set [botname]'s status to idle."""
        await self._set_my_status(ctx, discord.Status.idle)

    @_set_status.command(name="invisible", aliases=["offline"])
    @commands.bot_in_a_guild()
    @commands.is_owner()
    async def _set_status_invisible(self, ctx: commands.Context):
        """Set [botname]'s status to invisible."""
        await self._set_my_status(ctx, discord.Status.invisible)

    # -- End Bot Status Commands -- ###
    # -- Bot Roles Commands -- ###

    @_set.group(name="roles")
    @commands.guildowner()
    @commands.guild_only()
    async def _set_roles(self, ctx: commands.Context):
        """Set server's admin and mod roles for [botname]."""

    @_set_roles.command(name="addadminrole")
    @commands.guildowner()
    @commands.guild_only()
    async def _set_roles_addadminrole(self, ctx: commands.Context, *, role: discord.Role):
        """
        Adds an admin role for this server.

        Admins have the same access as Mods, plus additional admin level commands like:
         - `[p]set serverprefix`
         - `[p]addrole`
         - `[p]ban`
         - `[p]ignore guild`

         And more.

        **Examples:**
        - `[p]set roles addadminrole @Admins`
        - `[p]set roles addadminrole Super Admins`

        **Arguments:**
        - `<role>` - The role to add as an admin.
        """
        async with ctx.bot._config.guild(ctx.guild).admin_role() as roles:
            if role.id in roles:
                return await ctx.send(_("This role is already an admin role."))
            roles.append(role.id)
        await ctx.send(_("That role is now considered an admin role."))

    @_set_roles.command(name="addmodrole")
    @commands.guildowner()
    @commands.guild_only()
    async def _set_roles_addmodrole(self, ctx: commands.Context, *, role: discord.Role):
        """
        Adds a moderator role for this server.

        This grants access to moderator level commands like:
         - `[p]mute`
         - `[p]cleanup`
         - `[p]customcommand create`

         And more.

        **Examples:**
        - `[p]set roles addmodrole @Mods`
        - `[p]set roles addmodrole Loyal Helpers`

        **Arguments:**
        - `<role>` - The role to add as a moderator.
        """
        async with ctx.bot._config.guild(ctx.guild).mod_role() as roles:
            if role.id in roles:
                return await ctx.send(_("This role is already a mod role."))
            roles.append(role.id)
        await ctx.send(_("That role is now considered a mod role."))

    @_set_roles.command(
        name="removeadminrole", aliases=["remadmindrole", "deladminrole", "deleteadminrole"]
    )
    @commands.guildowner()
    @commands.guild_only()
    async def _set_roles_removeadminrole(self, ctx: commands.Context, *, role: discord.Role):
        """
        Removes an admin role for this server.

        **Examples:**
        - `[p]set roles removeadminrole @Admins`
        - `[p]set roles removeadminrole Super Admins`

        **Arguments:**
        - `<role>` - The role to remove from being an admin.
        """
        async with ctx.bot._config.guild(ctx.guild).admin_role() as roles:
            if role.id not in roles:
                return await ctx.send(_("That role was not an admin role to begin with."))
            roles.remove(role.id)
        await ctx.send(_("That role is no longer considered an admin role."))

    @_set_roles.command(
        name="removemodrole", aliases=["remmodrole", "delmodrole", "deletemodrole"]
    )
    @commands.guildowner()
    @commands.guild_only()
    async def _set_roles_removemodrole(self, ctx: commands.Context, *, role: discord.Role):
        """
        Removes a mod role for this server.

        **Examples:**
        - `[p]set roles removemodrole @Mods`
        - `[p]set roles removemodrole Loyal Helpers`

        **Arguments:**
        - `<role>` - The role to remove from being a moderator.
        """
        async with ctx.bot._config.guild(ctx.guild).mod_role() as roles:
            if role.id not in roles:
                return await ctx.send(_("That role was not a mod role to begin with."))
            roles.remove(role.id)
        await ctx.send(_("That role is no longer considered a mod role."))

    # -- End Set Roles Commands -- ###
    # -- Set Locale Commands -- ###

    @_set.group(name="locale", invoke_without_command=True)
    @commands.guildowner_or_permissions(manage_guild=True)
    async def _set_locale(self, ctx: commands.Context, language_code: str):
        """
        Changes [botname]'s locale in this server.

        Go to [Red's Crowdin page](https://translate.discord.red) to see locales that are available with translations.

        Use "default" to return to the bot's default set language.

        If you want to change bot's global locale, see `[p]set locale global` command.

        **Examples:**
        - `[p]set locale en-US`
        - `[p]set locale de-DE`
        - `[p]set locale fr-FR`
        - `[p]set locale pl-PL`
        - `[p]set locale default` - Resets to the global default locale.

        **Arguments:**
        - `<language_code>` - The default locale to use for the bot. This can be any language code with country code included.
        """
        if ctx.guild is None:
            await ctx.send_help()
            return
        await ctx.invoke(self._set_locale_local, language_code)

    @_set_locale.command(name="global")
    @commands.is_owner()
    async def _set_locale_global(self, ctx: commands.Context, language_code: str):
        """
        Changes [botname]'s default locale.

        This will be used when a server has not set a locale, or in DMs.

        Go to [Red's Crowdin page](https://translate.discord.red) to see locales that are available with translations.

        To reset to English, use "en-US".

        **Examples:**
        - `[p]set locale global en-US`
        - `[p]set locale global de-DE`
        - `[p]set locale global fr-FR`
        - `[p]set locale global pl-PL`

        **Arguments:**
        - `<language_code>` - The default locale to use for the bot. This can be any language code with country code included.
        """
        try:
            locale = BabelLocale.parse(language_code, sep="-")
        except (ValueError, UnknownLocaleError):
            await ctx.send(_("Invalid language code. Use format: `en-US`"))
            return
        if locale.territory is None:
            await ctx.send(
                _("Invalid format - language code has to include country code, e.g. `en-US`")
            )
            return
        standardized_locale_name = f"{locale.language}-{locale.territory}"
        i18n.set_locale(standardized_locale_name)
        await self.bot._i18n_cache.set_locale(None, standardized_locale_name)
        await i18n.set_contextual_locales_from_guild(self.bot, ctx.guild)
        await ctx.send(_("Global locale has been set."))

    @_set_locale.command(name="server", aliases=["local", "guild"])
    @commands.guild_only()
    @commands.guildowner_or_permissions(manage_guild=True)
    async def _set_locale_local(self, ctx: commands.Context, language_code: str):
        """
        Changes [botname]'s locale in this server.

        Go to [Red's Crowdin page](https://translate.discord.red) to see locales that are available with translations.

        Use "default" to return to the bot's default set language.

        **Examples:**
        - `[p]set locale server en-US`
        - `[p]set locale server de-DE`
        - `[p]set locale server fr-FR`
        - `[p]set locale server pl-PL`
        - `[p]set locale server default` - Resets to the global default locale.

        **Arguments:**
        - `<language_code>` - The default locale to use for the bot. This can be any language code with country code included.
        """
        if language_code.lower() == "default":
            global_locale = await self.bot._config.locale()
            i18n.set_contextual_locale(global_locale)
            await self.bot._i18n_cache.set_locale(ctx.guild, None)
            await ctx.send(_("Locale has been set to the default."))
            return
        try:
            locale = BabelLocale.parse(language_code, sep="-")
        except (ValueError, UnknownLocaleError):
            await ctx.send(_("Invalid language code. Use format: `en-US`"))
            return
        if locale.territory is None:
            await ctx.send(
                _("Invalid format - language code has to include country code, e.g. `en-US`")
            )
            return
        standardized_locale_name = f"{locale.language}-{locale.territory}"
        i18n.set_contextual_locale(standardized_locale_name)
        await self.bot._i18n_cache.set_locale(ctx.guild, standardized_locale_name)
        await ctx.send(_("Locale has been set."))

    @_set.group(name="regionalformat", aliases=["region"], invoke_without_command=True)
    @commands.guildowner_or_permissions(manage_guild=True)
    async def _set_regional_format(self, ctx: commands.Context, language_code: str):
        """
        Changes the bot's regional format in this server. This is used for formatting date, time and numbers.

        `language_code` can be any language code with country code included, e.g. `en-US`, `de-DE`, `fr-FR`, `pl-PL`, etc.
        Pass "reset" to `language_code` to base regional formatting on bot's locale in this server.

        If you want to change bot's global regional format, see `[p]set regionalformat global` command.

        **Examples:**
        - `[p]set regionalformat en-US`
        - `[p]set region de-DE`
        - `[p]set regionalformat reset` - Resets to the locale.

        **Arguments:**
        - `[language_code]` - The region format to use for the bot in this server.
        """
        if ctx.guild is None:
            await ctx.send_help()
            return
        await ctx.invoke(self._set_regional_format_local, language_code)

    @_set_regional_format.command(name="global")
    @commands.is_owner()
    async def _set_regional_format_global(self, ctx: commands.Context, language_code: str):
        """
        Changes the bot's regional format. This is used for formatting date, time and numbers.

        `language_code` can be any language code with country code included, e.g. `en-US`, `de-DE`, `fr-FR`, `pl-PL`, etc.
        Pass "reset" to `language_code` to base regional formatting on bot's locale.

        **Examples:**
        - `[p]set regionalformat global en-US`
        - `[p]set region global de-DE`
        - `[p]set regionalformat global reset` - Resets to the locale.

        **Arguments:**
        - `[language_code]` - The default region format to use for the bot.
        """
        if language_code.lower() == "reset":
            i18n.set_regional_format(None)
            await self.bot._i18n_cache.set_regional_format(None, None)
            await ctx.send(_("Global regional formatting will now be based on bot's locale."))
            return

        try:
            locale = BabelLocale.parse(language_code, sep="-")
        except (ValueError, UnknownLocaleError):
            await ctx.send(_("Invalid language code. Use format: `en-US`"))
            return
        if locale.territory is None:
            await ctx.send(
                _("Invalid format - language code has to include country code, e.g. `en-US`")
            )
            return
        standardized_locale_name = f"{locale.language}-{locale.territory}"
        i18n.set_regional_format(standardized_locale_name)
        await self.bot._i18n_cache.set_regional_format(None, standardized_locale_name)
        await ctx.send(
            _("Global regional formatting will now be based on `{language_code}` locale.").format(
                language_code=standardized_locale_name
            )
        )

    @_set_regional_format.command(name="server", aliases=["local", "guild"])
    @commands.guild_only()
    @commands.guildowner_or_permissions(manage_guild=True)
    async def _set_regional_format_local(self, ctx: commands.Context, language_code: str):
        """
        Changes the bot's regional format in this server. This is used for formatting date, time and numbers.

        `language_code` can be any language code with country code included, e.g. `en-US`, `de-DE`, `fr-FR`, `pl-PL`, etc.
        Pass "reset" to `language_code` to base regional formatting on bot's locale in this server.

        **Examples:**
        - `[p]set regionalformat server en-US`
        - `[p]set region local de-DE`
        - `[p]set regionalformat server reset` - Resets to the locale.

        **Arguments:**
        - `[language_code]` - The region format to use for the bot in this server.
        """
        if language_code.lower() == "reset":
            i18n.set_contextual_regional_format(None)
            await self.bot._i18n_cache.set_regional_format(ctx.guild, None)
            await ctx.send(
                _("Regional formatting will now be based on bot's locale in this server.")
            )
            return

        try:
            locale = BabelLocale.parse(language_code, sep="-")
        except (ValueError, UnknownLocaleError):
            await ctx.send(_("Invalid language code. Use format: `en-US`"))
            return
        if locale.territory is None:
            await ctx.send(
                _("Invalid format - language code has to include country code, e.g. `en-US`")
            )
            return
        standardized_locale_name = f"{locale.language}-{locale.territory}"
        i18n.set_contextual_regional_format(standardized_locale_name)
        await self.bot._i18n_cache.set_regional_format(ctx.guild, standardized_locale_name)
        await ctx.send(
            _("Regional formatting will now be based on `{language_code}` locale.").format(
                language_code=standardized_locale_name
            )
        )

    # -- End Set Locale Commands -- ###
    # -- Set Api Commands -- ###

    @_set.group(name="api", invoke_without_command=True)
    @commands.is_owner()
    async def _set_api(
        self,
        ctx: commands.Context,
        service: Optional[str] = None,
        *,
        tokens: Optional[TokenConverter] = None,
    ):
        """
        Commands to set, list or remove various external API tokens.

        This setting will be asked for by some 3rd party cogs and some core cogs.

        If passed without the `<service>` or `<tokens>` arguments it will allow you to open a modal to set your API keys securely.

        To add the keys provide the service name and the tokens as a comma separated
        list of key,values as described by the cog requesting this command.

        Note: API tokens are sensitive, so this command should only be used in a private channel or in DM with the bot.

        **Examples:**
        - `[p]set api`
        - `[p]set api spotify`
        - `[p]set api spotify redirect_uri localhost`
        - `[p]set api github client_id,whoops client_secret,whoops`

        **Arguments:**
        - `<service>` - The service you're adding tokens to.
        - `<tokens>` - Pairs of token keys and values. The key and value should be separated by one of ` `, `,`, or `;`.
        """
        if service is None or tokens is None:
            view = SetApiView(default_service=service)
            msg = await ctx.send(_("Click the button below to set your keys."), view=view)
            await view.wait()
            await msg.edit(content=_("This API keys setup message has expired."), view=None)
        else:
            if ctx.bot_permissions.manage_messages:
                await ctx.message.delete()
            await ctx.bot.set_shared_api_tokens(service, **tokens)
            await ctx.send(_("`{service}` API tokens have been set.").format(service=service))

    @_set_api.command(name="list")
    async def _set_api_list(self, ctx: commands.Context):
        """
        Show all external API services along with their keys that have been set.

        Secrets are not shown.

        **Example:**
        - `[p]set api list`
        """

        services: dict = await ctx.bot.get_shared_api_tokens()
        if not services:
            await ctx.send(_("No API services have been set yet."))
            return

        sorted_services = sorted(services.keys(), key=str.lower)

        joined = _("Set API services:\n") if len(services) > 1 else _("Set API service:\n")
        for service_name in sorted_services:
            joined += "+ {}\n".format(service_name)
            for key_name in services[service_name].keys():
                joined += "  - {}\n".format(key_name)
        for page in pagify(joined, ["\n"], shorten_by=16):
            await ctx.send(box(page.lstrip(" "), lang="diff"))

    @_set_api.command(name="remove", require_var_positional=True)
    async def _set_api_remove(self, ctx: commands.Context, *services: str):
        """
        Remove the given services with all their keys and tokens.

        **Examples:**
        - `[p]set api remove spotify`
        - `[p]set api remove github youtube`

        **Arguments:**
        - `<services...>` - The services to remove."""
        bot_services = (await ctx.bot.get_shared_api_tokens()).keys()
        services = [s for s in services if s in bot_services]

        if services:
            await self.bot.remove_shared_api_services(*services)
            if len(services) > 1:
                msg = _("Services deleted successfully:\n{services_list}").format(
                    services_list=humanize_list(services)
                )
            else:
                msg = _("Service deleted successfully: {service_name}").format(
                    service_name=services[0]
                )
            await ctx.send(msg)
        else:
            await ctx.send(_("None of the services you provided had any keys set."))

    # -- End Set Api Commands -- ###
    # -- Set Ownernotifications Commands -- ###

    @commands.is_owner()
    @_set.group(name="ownernotifications")
    async def _set_ownernotifications(self, ctx: commands.Context):
        """
        Commands for configuring owner notifications.

        Owner notifications include usage of `[p]contact` and available Red updates.
        """
        pass

    @_set_ownernotifications.command(name="optin")
    async def _set_ownernotifications_optin(self, ctx: commands.Context):
        """
        Opt-in on receiving owner notifications.

        This is the default state.

        Note: This will only resume sending owner notifications to your DMs.
            Additional owners and destinations will not be affected.

        **Example:**
        - `[p]set ownernotifications optin`
        """
        async with ctx.bot._config.owner_opt_out_list() as opt_outs:
            if ctx.author.id in opt_outs:
                opt_outs.remove(ctx.author.id)

        await ctx.tick()

    @_set_ownernotifications.command(name="optout")
    async def _set_ownernotifications_optout(self, ctx: commands.Context):
        """
        Opt-out of receiving owner notifications.

        Note: This will only stop sending owner notifications to your DMs.
            Additional owners and destinations will still receive notifications.

        **Example:**
        - `[p]set ownernotifications optout`
        """
        async with ctx.bot._config.owner_opt_out_list() as opt_outs:
            if ctx.author.id not in opt_outs:
                opt_outs.append(ctx.author.id)

        await ctx.tick()

    @_set_ownernotifications.command(name="adddestination")
    async def _set_ownernotifications_adddestination(
        self,
        ctx: commands.Context,
        *,
        channel: Union[discord.TextChannel, discord.VoiceChannel, discord.StageChannel],
    ):
        """
        Adds a destination text channel to receive owner notifications.

        **Examples:**
        - `[p]set ownernotifications adddestination #owner-notifications`
        - `[p]set ownernotifications adddestination 168091848718417920` - Accepts channel IDs.

        **Arguments:**
        - `<channel>` - The channel to send owner notifications to.
        """
        async with ctx.bot._config.extra_owner_destinations() as extras:
            if channel.id not in extras:
                extras.append(channel.id)

        await ctx.tick()

    @_set_ownernotifications.command(
        name="removedestination", aliases=["remdestination", "deletedestination", "deldestination"]
    )
    async def _set_ownernotifications_removedestination(
        self,
        ctx: commands.Context,
        *,
        channel: Union[discord.TextChannel, discord.VoiceChannel, discord.StageChannel, int],
    ):
        """
        Removes a destination text channel from receiving owner notifications.

        **Examples:**
        - `[p]set ownernotifications removedestination #owner-notifications`
        - `[p]set ownernotifications deletedestination 168091848718417920` - Accepts channel IDs.

        **Arguments:**
        - `<channel>` - The channel to stop sending owner notifications to.
        """

        try:
            channel_id = channel.id
        except AttributeError:
            channel_id = channel

        async with ctx.bot._config.extra_owner_destinations() as extras:
            if channel_id in extras:
                extras.remove(channel_id)

        await ctx.tick()

    @_set_ownernotifications.command(name="listdestinations")
    async def _set_ownernotifications_listdestinations(self, ctx: commands.Context):
        """
        Lists the configured extra destinations for owner notifications.

        **Example:**
        - `[p]set ownernotifications listdestinations`
        """

        channel_ids = await ctx.bot._config.extra_owner_destinations()

        if not channel_ids:
            await ctx.send(_("There are no extra channels being sent to."))
            return

        data = []

        for channel_id in channel_ids:
            channel = ctx.bot.get_channel(channel_id)
            if channel:
                # This includes the channel name in case the user can't see the channel.
                data.append(f"{channel.mention} {channel} ({channel.id})")
            else:
                data.append(_("Unknown channel with id: {id}").format(id=channel_id))

        output = "\n".join(data)
        for page in pagify(output):
            await ctx.send(page)

    # -- End Set Ownernotifications Commands -- ###

    @_set.command(name="showsettings")
    async def _set_showsettings(self, ctx: commands.Context, server: discord.Guild = None):
        """
        Show the current settings for [botname].

        Accepts optional server parameter to allow prefix recovery.
        """
        if server is None:
            server = ctx.guild

        if server:
            guild_data = await ctx.bot._config.guild(server).all()
            guild = server
            admin_role_ids = guild_data["admin_role"]
            admin_role_names = [r.name for r in guild.roles if r.id in admin_role_ids]
            admin_roles_str = (
                humanize_list(admin_role_names) if admin_role_names else _("Not Set.")
            )
            mod_role_ids = guild_data["mod_role"]
            mod_role_names = [r.name for r in guild.roles if r.id in mod_role_ids]
            mod_roles_str = humanize_list(mod_role_names) if mod_role_names else _("Not Set.")

            guild_locale = await i18n.get_locale_from_guild(self.bot, server)
            guild_regional_format = (
                await i18n.get_regional_format_from_guild(self.bot, server) or guild_locale
            )

            guild_settings = _(
                "Admin roles: {admin}\n"
                "Mod roles: {mod}\n"
                "Locale: {guild_locale}\n"
                "Regional format: {guild_regional_format}\n"
            ).format(
                admin=admin_roles_str,
                mod=mod_roles_str,
                guild_locale=guild_locale,
                guild_regional_format=guild_regional_format,
            )
        else:
            guild_settings = ""

        prefixes = await ctx.bot._prefix_cache.get_prefixes(server)
        global_data = await ctx.bot._config.all()
        locale = global_data["locale"]
        regional_format = global_data["regional_format"] or locale
        colour = discord.Colour(global_data["color"])

        prefix_string = " ".join(prefixes)
        settings = _(
            "{bot_name} Settings:\n\n"
            "Prefixes: {prefixes}\n"
            "{guild_settings}"
            "Global locale: {locale}\n"
            "Global regional format: {regional_format}\n"
            "Default embed colour: {colour}"
        ).format(
            bot_name=ctx.bot.user.display_name,
            prefixes=prefix_string,
            guild_settings=guild_settings,
            locale=locale,
            regional_format=regional_format,
            colour=colour,
        )
        for page in pagify(settings):
            await ctx.send(box(page))

    @commands.guildowner_or_permissions(administrator=True)
    @_set.command(name="deletedelay")
    @commands.guild_only()
    async def _set_deletedelay(self, ctx: commands.Context, time: int = None):
        """Set the delay until the bot removes the command message.

        Must be between -1 and 60.

        Set to -1 to disable this feature.

        This is only applied to the current server and not globally.

        **Examples:**
        - `[p]set deletedelay` - Shows the current delete delay setting.
        - `[p]set deletedelay 60` - Sets the delete delay to the max of 60 seconds.
        - `[p]set deletedelay -1` - Disables deleting command messages.

        **Arguments:**
        - `[time]` - The seconds to wait before deleting the command message. Use -1 to disable.
        """
        guild = ctx.guild
        if time is not None:
            time = min(max(time, -1), 60)  # Enforces the time limits
            await ctx.bot._config.guild(guild).delete_delay.set(time)
            if time == -1:
                await ctx.send(_("Command deleting disabled."))
            else:
                await ctx.send(_("Delete delay set to {num} seconds.").format(num=time))
        else:
            delay = await ctx.bot._config.guild(guild).delete_delay()
            if delay != -1:
                await ctx.send(
                    _(
                        "Bot will delete command messages after"
                        " {num} seconds. Set this value to -1 to"
                        " stop deleting messages"
                    ).format(num=delay)
                )
            else:
                await ctx.send(_("I will not delete command messages."))

    @_set.command(name="usebotcolour", aliases=["usebotcolor"])
    @commands.guildowner()
    @commands.guild_only()
    async def _set_usebotcolour(self, ctx: commands.Context):
        """
        Toggle whether to use the bot owner-configured colour for embeds.

        Default is to use the bot's configured colour.
        Otherwise, the colour used will be the colour of the bot's top role.

        **Example:**
        - `[p]set usebotcolour`
        """
        current_setting = await ctx.bot._config.guild(ctx.guild).use_bot_color()
        await ctx.bot._config.guild(ctx.guild).use_bot_color.set(not current_setting)
        await ctx.send(
            _("The bot {} use its configured color for embeds.").format(
                _("will not") if not current_setting else _("will")
            )
        )

    @_set.command(name="serverfuzzy")
    @commands.guildowner()
    @commands.guild_only()
    async def _set_serverfuzzy(self, ctx: commands.Context):
        """
        Toggle whether to enable fuzzy command search for the server.

        This allows the bot to identify potential misspelled commands and offer corrections.

        Note: This can be processor intensive and may be unsuitable for larger servers.

        Default is for fuzzy command search to be disabled.

        **Example:**
        - `[p]set serverfuzzy`
        """
        current_setting = await ctx.bot._config.guild(ctx.guild).fuzzy()
        await ctx.bot._config.guild(ctx.guild).fuzzy.set(not current_setting)
        await ctx.send(
            _("Fuzzy command search has been {} for this server.").format(
                _("disabled") if current_setting else _("enabled")
            )
        )

    @_set.command(name="fuzzy")
    @commands.is_owner()
    async def _set_fuzzy(self, ctx: commands.Context):
        """
        Toggle whether to enable fuzzy command search in DMs.

        This allows the bot to identify potential misspelled commands and offer corrections.

        Default is for fuzzy command search to be disabled.

        **Example:**
        - `[p]set fuzzy`
        """
        current_setting = await ctx.bot._config.fuzzy()
        await ctx.bot._config.fuzzy.set(not current_setting)
        await ctx.send(
            _("Fuzzy command search has been {} in DMs.").format(
                _("disabled") if current_setting else _("enabled")
            )
        )

    @_set.command(name="colour", aliases=["color"])
    @commands.is_owner()
    async def _set_colour(self, ctx: commands.Context, *, colour: discord.Colour = None):
        """
        Sets a default colour to be used for the bot's embeds.

        Acceptable values for the colour parameter can be found at:

        https://discordpy.readthedocs.io/en/stable/ext/commands/api.html#discord.ext.commands.ColourConverter

        **Examples:**
        - `[p]set colour dark red`
        - `[p]set colour blurple`
        - `[p]set colour 0x5DADE2`
        - `[p]set color 0x#FDFEFE`
        - `[p]set color #7F8C8D`

        **Arguments:**
        - `[colour]` - The colour to use for embeds. Leave blank to set to the default value (red).
        """
        if colour is None:
            ctx.bot._color = discord.Color.red()
            await ctx.bot._config.color.set(discord.Color.red().value)
            return await ctx.send(_("The color has been reset."))
        ctx.bot._color = colour
        await ctx.bot._config.color.set(colour.value)
        await ctx.send(_("The color has been set."))

    @_set.command(
        name="prefix",
        aliases=["prefixes", "globalprefix", "globalprefixes"],
        require_var_positional=True,
    )
    @commands.is_owner()
    async def _set_prefix(self, ctx: commands.Context, *prefixes: str):
        """Sets [botname]'s global prefix(es).

        Warning: This is not additive. It will replace all current prefixes.

        See also the `--mentionable` flag to enable mentioning the bot as the prefix.

        **Examples:**
        - `[p]set prefix !`
        - `[p]set prefix "! "` - Quotes are needed to use spaces in prefixes.
        - `[p]set prefix "@[botname] "` - This uses a mention as the prefix. See also the `--mentionable` flag.
        - `[p]set prefix ! ? .` - Sets multiple prefixes.

        **Arguments:**
        - `<prefixes...>` - The prefixes the bot will respond to globally.
        """
        if any(prefix.startswith("/") for prefix in prefixes):
            await ctx.send(
                _("Prefixes cannot start with '/', as it conflicts with Discord's slash commands.")
            )
            return
        if any(len(x) > MAX_PREFIX_LENGTH for x in prefixes):
            await ctx.send(
                _(
                    "Warning: A prefix is above the recommended length (25 characters).\n"
                    "Do you want to continue?"
                )
                + " (yes/no)"
            )
            pred = MessagePredicate.yes_or_no(ctx)
            try:
                await self.bot.wait_for("message", check=pred, timeout=30)
            except asyncio.TimeoutError:
                await ctx.send(_("Response timed out."))
                return
            else:
                if pred.result is False:
                    await ctx.send(_("Cancelled."))
                    return
        await ctx.bot.set_prefixes(guild=None, prefixes=prefixes)
        if len(prefixes) == 1:
            await ctx.send(_("Prefix set."))
        else:
            await ctx.send(_("Prefixes set."))

    @_set.command(name="serverprefix", aliases=["serverprefixes"])
    @commands.admin_or_permissions(manage_guild=True)
    async def _set_serverprefix(
        self, ctx: commands.Context, server: Optional[discord.Guild], *prefixes: str
    ):
        """
        Sets [botname]'s server prefix(es).

        Warning: This will override global prefixes, the bot will not respond to any global prefixes in this server.
            This is not additive. It will replace all current server prefixes.
            A prefix cannot have more than 25 characters.

        **Examples:**
        - `[p]set serverprefix !`
        - `[p]set serverprefix "! "` - Quotes are needed to use spaces in prefixes.
        - `[p]set serverprefix "@[botname] "` - This uses a mention as the prefix.
        - `[p]set serverprefix ! ? .` - Sets multiple prefixes.
        - `[p]set serverprefix "Red - Discord Bot" ?` - Sets the prefix for a specific server. Quotes are needed to use spaces in the server name.

        **Arguments:**
        - `[server]` - The server to set the prefix for. Defaults to current server.
        - `[prefixes...]` - The prefixes the bot will respond to on this server. Leave blank to clear server prefixes.
        """
        if server is None:
            server = ctx.guild

        if not prefixes:
            await ctx.bot.set_prefixes(guild=server, prefixes=[])
            await ctx.send(_("Server prefixes have been reset."))
            return
        if any(prefix.startswith("/") for prefix in prefixes):
            await ctx.send(
                _("Prefixes cannot start with '/', as it conflicts with Discord's slash commands.")
            )
            return
        if any(len(x) > MAX_PREFIX_LENGTH for x in prefixes):
            await ctx.send(_("You cannot have a prefix longer than 25 characters."))
            return
        prefixes = sorted(prefixes, reverse=True)
        await ctx.bot.set_prefixes(guild=server, prefixes=prefixes)
        if len(prefixes) == 1:
            await ctx.send(_("Server prefix set."))
        else:
            await ctx.send(_("Server prefixes set."))

    @_set.command(name="usebuttons")
    @commands.is_owner()
    async def _set_usebuttons(self, ctx: commands.Context, use_buttons: bool = None):
        """
        Set a global bot variable for using buttons in menus.

        When enabled, all usage of cores menus API will use buttons instead of reactions.

        This defaults to False.
        Using this without a setting will toggle.

        **Examples:**
            - `[p]set usebuttons True` - Enables using buttons.
            - `[p]helpset usebuttons` - Toggles the value.

        **Arguments:**
            - `[use_buttons]` - Whether to use buttons. Leave blank to toggle.
        """
        if use_buttons is None:
            use_buttons = not await ctx.bot._config.use_buttons()
        await ctx.bot._config.use_buttons.set(use_buttons)
        if use_buttons:
            await ctx.send(_("I will use buttons on basic menus."))
        else:
            await ctx.send(_("I will not use buttons on basic menus."))

    @_set.command(name="errormsg")
    @commands.is_owner()
    async def _set_errormsg(self, ctx: commands.Context, *, msg: str = None):
        """
        Set the message that will be sent on uncaught bot errors.

        To include the command name in the message, use the `{command}` placeholder.

        If you omit the `msg` argument, the message will be reset to the default one.

        **Examples:**
            - `[p]set errormsg` - Resets the error message back to the default: "Error in command '{command}'.". If the command invoker is one of the bot owners, the message will also include "Check your console or logs for details.".
            - `[p]set errormsg Oops, the command {command} has failed! Please try again later.` - Sets the error message to a custom one.

        **Arguments:**
            - `[msg]` - The custom error message. Must be less than 1000 characters. Omit to reset to the default one.
        """
        if msg is not None and len(msg) >= 1000:
            return await ctx.send(_("The message must be less than 1000 characters."))

        if msg is not None:
            await self.bot._config.invoke_error_msg.set(msg)
            content = _("Successfully updated the error message.")
        else:
            await self.bot._config.invoke_error_msg.clear()
            content = _("Successfully reset the error message back to the default one.")

        await ctx.send(content)

    @commands.group()
    @commands.is_owner()
    async def helpset(self, ctx: commands.Context):
        """
        Commands to manage settings for the help command.

        All help settings are applied globally.
        """
        pass

    @helpset.command(name="showsettings")
    async def helpset_showsettings(self, ctx: commands.Context):
        """
        Show the current help settings.

        Warning: These settings may not be accurate if the default formatter is not in use.

        **Example:**
        - `[p]helpset showsettings`
        """

        help_settings = await commands.help.HelpSettings.from_context(ctx)

        if type(ctx.bot._help_formatter) is commands.help.RedHelpFormatter:
            message = help_settings.pretty
        else:
            message = _(
                "Warning: The default formatter is not in use, these settings may not apply."
            )
            message += f"\n\n{help_settings.pretty}"

        for page in pagify(message):
            await ctx.send(page)

    @helpset.command(name="resetformatter")
    async def helpset_resetformatter(self, ctx: commands.Context):
        """
        This resets [botname]'s help formatter to the default formatter.

        **Example:**
        - `[p]helpset resetformatter`
        """

        ctx.bot.reset_help_formatter()
        await ctx.send(
            _(
                "The help formatter has been reset. "
                "This will not prevent cogs from modifying help, "
                "you may need to remove a cog if this has been an issue."
            )
        )

    @helpset.command(name="resetsettings")
    async def helpset_resetsettings(self, ctx: commands.Context):
        """
        This resets [botname]'s help settings to their defaults.

        This may not have an impact when using custom formatters from 3rd party cogs

        **Example:**
        - `[p]helpset resetsettings`
        """
        await ctx.bot._config.help.clear()
        await ctx.send(
            _(
                "The help settings have been reset to their defaults. "
                "This may not have an impact when using 3rd party help formatters."
            )
        )

    @helpset.command(name="usemenus")
    async def helpset_usemenus(
        self,
        ctx: commands.Context,
        use_menus: Literal["buttons", "reactions", "select", "selectonly", "disable"],
    ):
        """
        Allows the help command to be sent as a paginated menu instead of separate
        messages.

        When "reactions", "buttons", "select", or "selectonly" is passed,
         `[p]help` will only show one page at a time
        and will use the associated control scheme to navigate between pages.

         **Examples:**
        - `[p]helpset usemenus reactions` - Enables using reaction menus.
        - `[p]helpset usemenus buttons` - Enables using button menus.
        - `[p]helpset usemenus select` - Enables buttons with a select menu.
        - `[p]helpset usemenus selectonly` - Enables a select menu only on help.
        - `[p]helpset usemenus disable` - Disables help menus.

        **Arguments:**
            - `<"buttons"|"reactions"|"select"|"selectonly"|"disable">` - Whether to use `buttons`,
            `reactions`, `select`, `selectonly`, or no menus.
        """
        if use_menus == "selectonly":
            msg = _("Help will use the select menu only.")
            await ctx.bot._config.help.use_menus.set(4)
        if use_menus == "select":
            msg = _("Help will use button menus and add a select menu.")
            await ctx.bot._config.help.use_menus.set(3)
        if use_menus == "buttons":
            msg = _("Help will use button menus.")
            await ctx.bot._config.help.use_menus.set(2)
        if use_menus == "reactions":
            msg = _("Help will use reaction menus.")
            await ctx.bot._config.help.use_menus.set(1)
        if use_menus == "disable":
            msg = _("Help will not use menus.")
            await ctx.bot._config.help.use_menus.set(0)

        await ctx.send(msg)

    @helpset.command(name="showhidden")
    async def helpset_showhidden(self, ctx: commands.Context, show_hidden: bool = None):
        """
        This allows the help command to show hidden commands.

        This defaults to False.
        Using this without a setting will toggle.

        **Examples:**
        - `[p]helpset showhidden True` - Enables showing hidden commands.
        - `[p]helpset showhidden` - Toggles the value.

        **Arguments:**
        - `[show_hidden]` - Whether to use show hidden commands in help. Leave blank to toggle.
        """
        if show_hidden is None:
            show_hidden = not await ctx.bot._config.help.show_hidden()
        await ctx.bot._config.help.show_hidden.set(show_hidden)
        if show_hidden:
            await ctx.send(_("Help will not filter hidden commands."))
        else:
            await ctx.send(_("Help will filter hidden commands."))

    @helpset.command(name="showaliases")
    async def helpset_showaliases(self, ctx: commands.Context, show_aliases: bool = None):
        """
        This allows the help command to show existing commands aliases if there is any.

        This defaults to True.
        Using this without a setting will toggle.

        **Examples:**
        - `[p]helpset showaliases False` - Disables showing aliases on this server.
        - `[p]helpset showaliases` - Toggles the value.

        **Arguments:**
        - `[show_aliases]` - Whether to include aliases in help. Leave blank to toggle.
        """
        if show_aliases is None:
            show_aliases = not await ctx.bot._config.help.show_aliases()
        await ctx.bot._config.help.show_aliases.set(show_aliases)
        if show_aliases:
            await ctx.send(_("Help will now show command aliases."))
        else:
            await ctx.send(_("Help will no longer show command aliases."))

    @helpset.command(name="usetick")
    async def helpset_usetick(self, ctx: commands.Context, use_tick: bool = None):
        """
        This allows the help command message to be ticked if help is sent to a DM.

        Ticking is reacting to the help message with a ✅.

        Defaults to False.
        Using this without a setting will toggle.

        Note: This is only used when the bot is not using menus.

        **Examples:**
        - `[p]helpset usetick False` - Disables ticking when help is sent to DMs.
        - `[p]helpset usetick` - Toggles the value.

        **Arguments:**
        - `[use_tick]` - Whether to tick the help command when help is sent to DMs. Leave blank to toggle.
        """
        if use_tick is None:
            use_tick = not await ctx.bot._config.help.use_tick()
        await ctx.bot._config.help.use_tick.set(use_tick)
        if use_tick:
            await ctx.send(_("Help will now tick the command when sent in a DM."))
        else:
            await ctx.send(_("Help will not tick the command when sent in a DM."))

    @helpset.command(name="verifychecks")
    async def helpset_permfilter(self, ctx: commands.Context, verify: bool = None):
        """
        Sets if commands which can't be run in the current context should be filtered from help.

        Defaults to True.
        Using this without a setting will toggle.

        **Examples:**
        - `[p]helpset verifychecks False` - Enables showing unusable commands in help.
        - `[p]helpset verifychecks` - Toggles the value.

        **Arguments:**
        - `[verify]` - Whether to hide unusable commands in help. Leave blank to toggle.
        """
        if verify is None:
            verify = not await ctx.bot._config.help.verify_checks()
        await ctx.bot._config.help.verify_checks.set(verify)
        if verify:
            await ctx.send(_("Help will only show for commands which can be run."))
        else:
            await ctx.send(_("Help will show up without checking if the commands can be run."))

    @helpset.command(name="verifyexists")
    async def helpset_verifyexists(self, ctx: commands.Context, verify: bool = None):
        """
        Sets whether the bot should respond to help commands for nonexistent topics.

        When enabled, this will indicate the existence of help topics, even if the user can't use it.

        Note: This setting on its own does not fully prevent command enumeration.

        Defaults to False.
        Using this without a setting will toggle.

        **Examples:**
        - `[p]helpset verifyexists True` - Enables sending help for nonexistent topics.
        - `[p]helpset verifyexists` - Toggles the value.

        **Arguments:**
        - `[verify]` - Whether to respond to help for nonexistent topics. Leave blank to toggle.
        """
        if verify is None:
            verify = not await ctx.bot._config.help.verify_exists()
        await ctx.bot._config.help.verify_exists.set(verify)
        if verify:
            await ctx.send(_("Help will verify the existence of help topics."))
        else:
            await ctx.send(
                _(
                    "Help will only verify the existence of "
                    "help topics via fuzzy help (if enabled)."
                )
            )

    @helpset.command(name="pagecharlimit")
    async def helpset_pagecharlimt(self, ctx: commands.Context, limit: int):
        """Set the character limit for each page in the help message.

        Note: This setting only applies to embedded help.

        The default value is 1000 characters. The minimum value is 500.
        The maximum is based on the lower of what you provide and what discord allows.

        Please note that setting a relatively small character limit may
        mean some pages will exceed this limit.

        **Example:**
        - `[p]helpset pagecharlimit 1500`

        **Arguments:**
        - `<limit>` - The max amount of characters to show per page in the help message.
        """
        if limit < 500:
            await ctx.send(_("You must give a value of at least 500 characters."))
            return

        await ctx.bot._config.help.page_char_limit.set(limit)
        await ctx.send(_("Done. The character limit per page has been set to {}.").format(limit))

    @helpset.command(name="maxpages")
    async def helpset_maxpages(self, ctx: commands.Context, pages: int):
        """Set the maximum number of help pages sent in a server channel.

        Note: This setting does not apply to menu help.

        If a help message contains more pages than this value, the help message will
        be sent to the command author via DM. This is to help reduce spam in server
        text channels.

        The default value is 2 pages.

        **Examples:**
        - `[p]helpset maxpages 50` - Basically never send help to DMs.
        - `[p]helpset maxpages 0` - Always send help to DMs.

        **Arguments:**
        - `<limit>` - The max pages allowed to send per help in a server.
        """
        if pages < 0:
            await ctx.send(_("You must give a value of zero or greater!"))
            return

        await ctx.bot._config.help.max_pages_in_guild.set(pages)
        await ctx.send(_("Done. The page limit has been set to {}.").format(pages))

    @helpset.command(name="deletedelay")
    @commands.bot_has_permissions(manage_messages=True)
    async def helpset_deletedelay(self, ctx: commands.Context, seconds: int):
        """Set the delay after which help pages will be deleted.

        The setting is disabled by default, and only applies to non-menu help,
        sent in server text channels.
        Setting the delay to 0 disables this feature.

        The bot has to have MANAGE_MESSAGES permission for this to work.

        **Examples:**
        - `[p]helpset deletedelay 60` - Delete the help pages after a minute.
        - `[p]helpset deletedelay 1` - Delete the help pages as quickly as possible.
        - `[p]helpset deletedelay 1209600` - Max time to wait before deleting (14 days).
        - `[p]helpset deletedelay 0` - Disable deleting help pages.

        **Arguments:**
        - `<seconds>` - The seconds to wait before deleting help pages.
        """
        if seconds < 0:
            await ctx.send(_("You must give a value of zero or greater!"))
            return
        if seconds > 60 * 60 * 24 * 14:  # 14 days
            await ctx.send(_("The delay cannot be longer than 14 days!"))
            return

        await ctx.bot._config.help.delete_delay.set(seconds)
        if seconds == 0:
            await ctx.send(_("Done. Help messages will not be deleted now."))
        else:
            await ctx.send(_("Done. The delete delay has been set to {} seconds.").format(seconds))

    @helpset.command(name="reacttimeout")
    async def helpset_reacttimeout(self, ctx: commands.Context, seconds: int):
        """Set the timeout for reactions, if menus are enabled.

        The default is 30 seconds.
        The timeout has to be between 15 and 300 seconds.

        **Examples:**
        - `[p]helpset reacttimeout 30` - The default timeout.
        - `[p]helpset reacttimeout 60` - Timeout of 1 minute.
        - `[p]helpset reacttimeout 15` - Minimum allowed timeout.
        - `[p]helpset reacttimeout 300` - Max allowed timeout (5 mins).

        **Arguments:**
        - `<seconds>` - The timeout, in seconds, of the reactions.
        """
        if seconds < 15:
            await ctx.send(_("You must give a value of at least 15 seconds!"))
            return
        if seconds > 300:
            await ctx.send(_("The timeout cannot be greater than 5 minutes!"))
            return

        await ctx.bot._config.help.react_timeout.set(seconds)
        await ctx.send(_("Done. The reaction timeout has been set to {} seconds.").format(seconds))

    @helpset.command(name="tagline")
    async def helpset_tagline(self, ctx: commands.Context, *, tagline: str = None):
        """
        Set the tagline to be used.

        The maximum tagline length is 2048 characters.
        This setting only applies to embedded help. If no tagline is specified, the default will be used instead.

        You can use `[\u200bp]` in your tagline, which will be replaced by the bot's prefix.

        **Examples:**
<<<<<<< HEAD
            - `[p]helpset tagline Thanks for using the bot!`
            - `[p]helpset tagline Use [\u200bp]invite to add me to your server.`
            - `[p]helpset tagline` - Resets the tagline to the default.
=======
        - `[p]helpset tagline Thanks for using the bot!`
        - `[p]helpset tagline` - Resets the tagline to the default.
>>>>>>> d322d91a

        **Arguments:**
        - `[tagline]` - The tagline to appear at the bottom of help embeds. Leave blank to reset.
        """
        if tagline is None:
            await ctx.bot._config.help.tagline.set("")
            return await ctx.send(_("The tagline has been reset."))

        if len(tagline) > 2048:
            await ctx.send(
                _(
                    "Your tagline is too long! Please shorten it to be "
                    "no more than 2048 characters long."
                )
            )
            return

        await ctx.bot._config.help.tagline.set(tagline)
        await ctx.send(_("The tagline has been set."))

    @commands.command(cooldown_after_parsing=True)
    @commands.cooldown(1, 60, commands.BucketType.user)
    async def contact(self, ctx: commands.Context, *, message: str):
        """Sends a message to the owner.

        This is limited to one message every 60 seconds per person.

        **Example:**
        - `[p]contact Help! The bot has become sentient!`

        **Arguments:**
        - `[message]` - The message to send to the owner.
        """
        guild = ctx.message.guild
        author = ctx.message.author
        footer = _("User ID: {}").format(author.id)

        if ctx.guild is None:
            source = _("through DM")
        else:
            source = _("from {}").format(guild)
            footer += _(" | Server ID: {}").format(guild.id)

        prefixes = await ctx.bot.get_valid_prefixes()
        prefix = re.sub(rf"<@!?{ctx.me.id}>", f"@{ctx.me.name}".replace("\\", r"\\"), prefixes[0])

        content = _("Use `{}dm {} <text>` to reply to this user").format(prefix, author.id)

        description = _("Sent by {} {}").format(author, source)

        destinations = await ctx.bot.get_owner_notification_destinations()

        if not destinations:
            await ctx.send(_("I've been configured not to send this anywhere."))
            return

        successful = False

        for destination in destinations:
            is_dm = isinstance(destination, discord.User)
            if not is_dm and not destination.permissions_for(destination.guild.me).send_messages:
                continue

            if await ctx.bot.embed_requested(destination, command=ctx.command):
                color = await ctx.bot.get_embed_color(destination)

                e = discord.Embed(colour=color, description=message)
                e.set_author(name=description, icon_url=author.display_avatar)
                e.set_footer(text=f"{footer}\n{content}")

                try:
                    await destination.send(embed=e)
                except discord.Forbidden:
                    log.exception(f"Contact failed to {destination}({destination.id})")
                    # Should this automatically opt them out?
                except discord.HTTPException:
                    log.exception(
                        f"An unexpected error happened while attempting to"
                        f" send contact to {destination}({destination.id})"
                    )
                else:
                    successful = True
            else:
                msg_text = "{}\nMessage:\n\n{}\n{}".format(description, message, footer)

                try:
                    await destination.send("{}\n{}".format(content, box(msg_text)))
                except discord.Forbidden:
                    log.exception(f"Contact failed to {destination}({destination.id})")
                    # Should this automatically opt them out?
                except discord.HTTPException:
                    log.exception(
                        f"An unexpected error happened while attempting to"
                        f" send contact to {destination}({destination.id})"
                    )
                else:
                    successful = True

        if successful:
            await ctx.send(_("Your message has been sent."))
        else:
            await ctx.send(_("I'm unable to deliver your message. Sorry."))

    @commands.command()
    @commands.is_owner()
    async def dm(self, ctx: commands.Context, user_id: int, *, message: str):
        """Sends a DM to a user.

        This command needs a user ID to work.

        To get a user ID, go to Discord's settings and open the 'Appearance' tab.
        Enable 'Developer Mode', then right click a user and click on 'Copy ID'.

        **Example:**
        - `[p]dm 262626262626262626 Do you like me? Yes / No`

        **Arguments:**
        - `[message]` - The message to dm to the user.
        """
        destination = self.bot.get_user(user_id)
        if destination is None or destination.bot:
            await ctx.send(
                _(
                    "Invalid ID, user not found, or user is a bot. "
                    "You can only send messages to people I share "
                    "a server with."
                )
            )
            return

        prefixes = await ctx.bot.get_valid_prefixes()
        prefix = re.sub(rf"<@!?{ctx.me.id}>", f"@{ctx.me.name}".replace("\\", r"\\"), prefixes[0])
        description = _("Owner of {}").format(ctx.bot.user)
        content = _("You can reply to this message with {}contact").format(prefix)
        if await ctx.embed_requested():
            e = discord.Embed(colour=await ctx.embed_colour(), description=message)

            e.set_footer(text=content)
            e.set_author(name=description, icon_url=ctx.bot.user.display_avatar)

            try:
                await destination.send(embed=e)
            except discord.HTTPException:
                await ctx.send(
                    _("Sorry, I couldn't deliver your message to {}").format(destination)
                )
            else:
                await ctx.send(_("Message delivered to {}").format(destination))
        else:
            response = "{}\nMessage:\n\n{}".format(description, message)
            try:
                await destination.send("{}\n{}".format(box(response), content))
            except discord.HTTPException:
                await ctx.send(
                    _("Sorry, I couldn't deliver your message to {}").format(destination)
                )
            else:
                await ctx.send(_("Message delivered to {}").format(destination))

    @commands.command(hidden=True)
    @commands.is_owner()
    async def datapath(self, ctx: commands.Context):
        """Prints the bot's data path."""
        from redbot.core.data_manager import basic_config

        data_dir = Path(basic_config["DATA_PATH"])
        msg = _("Data path: {path}").format(path=data_dir)
        await ctx.send(box(msg))

    @commands.command(hidden=True)
    @commands.is_owner()
    async def debuginfo(self, ctx: commands.Context):
        """Shows debug information useful for debugging."""
        from redbot.core._debuginfo import DebugInfo

        await ctx.send(await DebugInfo(self.bot).get_command_text())

    # You may ask why this command is owner-only,
    # cause after all it could be quite useful to guild owners!
    # Truth to be told, that would require us to make some part of this
    # more end-user friendly rather than just bot owner friendly - terms like
    # 'global call once checks' are not of any use to someone who isn't bot owner.
    @commands.is_owner()
    @commands.command()
    async def diagnoseissues(
        self,
        ctx: commands.Context,
        channel: Optional[
            Union[discord.TextChannel, discord.VoiceChannel, discord.StageChannel, discord.Thread]
        ] = commands.CurrentChannel,
        # avoid non-default argument following default argument by using empty param()
        member: Union[discord.Member, discord.User] = commands.param(),
        *,
        command_name: str,
    ) -> None:
        """
        Diagnose issues with the command checks with ease!

        If you want to diagnose the command from a text channel in a different server,
        you can do so by using the command in DMs.

        **Example:**
        - `[p]diagnoseissues #general @Slime ban` - Diagnose why @Slime can't use `[p]ban` in #general channel.

        **Arguments:**
        - `[channel]` - The text channel that the command should be tested for. Defaults to the current channel.
        - `<member>` - The member that should be considered as the command caller.
        - `<command_name>` - The name of the command to test.
        """
        if ctx.guild is None:
            await ctx.send(
                _(
                    "A text channel, voice channel, stage channel, or thread needs to be passed"
                    " when using this command in DMs."
                )
            )
            return

        command = self.bot.get_command(command_name)
        if command is None:
            await ctx.send("Command not found!")
            return

        # This is done to allow the bot owner to diagnose a command
        # while not being a part of the server.
        if isinstance(member, discord.User):
            maybe_member = channel.guild.get_member(member.id)
            if maybe_member is None:
                await ctx.send(_("The given user is not a member of the diagnosed server."))
                return
            member = maybe_member

        if not can_user_send_messages_in(member, channel):
            # Let's make Flame happy here
            await ctx.send(
                _(
                    "Don't try to fool me, the given member can't access the {channel} channel!"
                ).format(channel=channel.mention)
            )
            return
        issue_diagnoser = IssueDiagnoser(self.bot, ctx, channel, member, command)
        await ctx.send(await issue_diagnoser.diagnose())

    @commands.group(aliases=["whitelist"])
    @commands.is_owner()
    async def allowlist(self, ctx: commands.Context):
        """
        Commands to manage the allowlist.

        Warning: When the allowlist is in use, the bot will ignore commands from everyone not on the list.

        Use `[p]allowlist clear` to disable the allowlist
        """
        pass

    @allowlist.command(name="add", require_var_positional=True)
    async def allowlist_add(self, ctx: commands.Context, *users: Union[discord.Member, int]):
        """
        Adds users to the allowlist.

        **Examples:**
        - `[p]allowlist add @26 @Will` - Adds two users to the allowlist.
        - `[p]allowlist add 262626262626262626` - Adds a user by ID.

        **Arguments:**
        - `<users...>` - The user or users to add to the allowlist.
        """
        await self.bot.add_to_whitelist(users)
        if len(users) > 1:
            await ctx.send(_("Users have been added to the allowlist."))
        else:
            await ctx.send(_("User has been added to the allowlist."))

    @allowlist.command(name="list")
    async def allowlist_list(self, ctx: commands.Context):
        """
        Lists users on the allowlist.

        **Example:**
        - `[p]allowlist list`
        """
        curr_list = await ctx.bot._config.whitelist()

        if not curr_list:
            await ctx.send("Allowlist is empty.")
            return
        if len(curr_list) > 1:
            msg = _("Users on the allowlist:")
        else:
            msg = _("User on the allowlist:")
        for user_id in curr_list:
            user = self.bot.get_user(user_id)
            if not user:
                user = _("Unknown or Deleted User")
            msg += f"\n\t- {user_id} ({user})"

        for page in pagify(msg):
            await ctx.send(box(page))

    @allowlist.command(name="remove", require_var_positional=True)
    async def allowlist_remove(self, ctx: commands.Context, *users: Union[discord.Member, int]):
        """
        Removes users from the allowlist.

        The allowlist will be disabled if all users are removed.

        **Examples:**
        - `[p]allowlist remove @26 @Will` - Removes two users from the allowlist.
        - `[p]allowlist remove 262626262626262626` - Removes a user by ID.

        **Arguments:**
        - `<users...>` - The user or users to remove from the allowlist.
        """
        await self.bot.remove_from_whitelist(users)
        if len(users) > 1:
            await ctx.send(_("Users have been removed from the allowlist."))
        else:
            await ctx.send(_("User has been removed from the allowlist."))

    @allowlist.command(name="clear")
    async def allowlist_clear(self, ctx: commands.Context):
        """
        Clears the allowlist.

        This disables the allowlist.

        **Example:**
        - `[p]allowlist clear`
        """
        await self.bot.clear_whitelist()
        await ctx.send(_("Allowlist has been cleared."))

    @commands.group(aliases=["blacklist", "denylist"])
    @commands.is_owner()
    async def blocklist(self, ctx: commands.Context):
        """
        Commands to manage the blocklist.

        Use `[p]blocklist clear` to disable the blocklist
        """
        pass

    @blocklist.command(name="add", require_var_positional=True)
    async def blocklist_add(self, ctx: commands.Context, *users: Union[discord.Member, int]):
        """
        Adds users to the blocklist.

        **Examples:**
        - `[p]blocklist add @26 @Will` - Adds two users to the blocklist.
        - `[p]blocklist add 262626262626262626` - Blocks a user by ID.

        **Arguments:**
        - `<users...>` - The user or users to add to the blocklist.
        """
        for user in users:
            if isinstance(user, int):
                user_obj = discord.Object(id=user)
            else:
                user_obj = user
            if await ctx.bot.is_owner(user_obj):
                await ctx.send(_("You cannot add an owner to the blocklist!"))
                return

        await self.bot.add_to_blacklist(users)
        if len(users) > 1:
            await ctx.send(_("Users have been added to the blocklist."))
        else:
            await ctx.send(_("User has been added to the blocklist."))

    @blocklist.command(name="list")
    async def blocklist_list(self, ctx: commands.Context):
        """
        Lists users on the blocklist.

        **Example:**
        - `[p]blocklist list`
        """
        curr_list = await self.bot.get_blacklist()

        if not curr_list:
            await ctx.send("Blocklist is empty.")
            return
        if len(curr_list) > 1:
            msg = _("Users on the blocklist:")
        else:
            msg = _("User on the blocklist:")
        for user_id in curr_list:
            user = self.bot.get_user(user_id)
            if not user:
                user = _("Unknown or Deleted User")
            msg += f"\n\t- {user_id} ({user})"

        for page in pagify(msg):
            await ctx.send(box(page))

    @blocklist.command(name="remove", require_var_positional=True)
    async def blocklist_remove(self, ctx: commands.Context, *users: Union[discord.Member, int]):
        """
        Removes users from the blocklist.

        **Examples:**
        - `[p]blocklist remove @26 @Will` - Removes two users from the blocklist.
        - `[p]blocklist remove 262626262626262626` - Removes a user by ID.

        **Arguments:**
        - `<users...>` - The user or users to remove from the blocklist.
        """
        await self.bot.remove_from_blacklist(users)
        if len(users) > 1:
            await ctx.send(_("Users have been removed from the blocklist."))
        else:
            await ctx.send(_("User has been removed from the blocklist."))

    @blocklist.command(name="clear")
    async def blocklist_clear(self, ctx: commands.Context):
        """
        Clears the blocklist.

        **Example:**
        - `[p]blocklist clear`
        """
        await self.bot.clear_blacklist()
        await ctx.send(_("Blocklist has been cleared."))

    @commands.group(aliases=["localwhitelist"])
    @commands.guild_only()
    @commands.admin_or_permissions(administrator=True)
    async def localallowlist(self, ctx: commands.Context):
        """
        Commands to manage the server specific allowlist.

        Warning: When the allowlist is in use, the bot will ignore commands from everyone not on the list in the server.

        Use `[p]localallowlist clear` to disable the allowlist
        """
        pass

    @localallowlist.command(name="add", require_var_positional=True)
    async def localallowlist_add(
        self, ctx: commands.Context, *users_or_roles: Union[discord.Member, discord.Role, int]
    ):
        """
        Adds a user or role to the server allowlist.

        **Examples:**
        - `[p]localallowlist add @26 @Will` - Adds two users to the local allowlist.
        - `[p]localallowlist add 262626262626262626` - Allows a user by ID.
        - `[p]localallowlist add "Super Admins"` - Allows a role with a space in the name without mentioning.

        **Arguments:**
        - `<users_or_roles...>` - The users or roles to remove from the local allowlist.
        """
        names = [getattr(u_or_r, "name", u_or_r) for u_or_r in users_or_roles]
        uids = {getattr(u_or_r, "id", u_or_r) for u_or_r in users_or_roles}
        if not (ctx.guild.owner == ctx.author or await self.bot.is_owner(ctx.author)):
            current_whitelist = await self.bot.get_whitelist(ctx.guild)
            theoretical_whitelist = current_whitelist.union(uids)
            ids = {i for i in (ctx.author.id, *(getattr(ctx.author, "_roles", [])))}
            if ids.isdisjoint(theoretical_whitelist):
                return await ctx.send(
                    _(
                        "I cannot allow you to do this, as it would "
                        "remove your ability to run commands, "
                        "please ensure to add yourself to the allowlist first."
                    )
                )
        await self.bot.add_to_whitelist(uids, guild=ctx.guild)

        if len(uids) > 1:
            await ctx.send(_("Users and/or roles have been added to the allowlist."))
        else:
            await ctx.send(_("User or role has been added to the allowlist."))

    @localallowlist.command(name="list")
    async def localallowlist_list(self, ctx: commands.Context):
        """
        Lists users and roles on the server allowlist.

        **Example:**
        - `[p]localallowlist list`
        """
        curr_list = await self.bot.get_whitelist(ctx.guild)

        if not curr_list:
            await ctx.send("Server allowlist is empty.")
            return
        if len(curr_list) > 1:
            msg = _("Allowed users and/or roles:")
        else:
            msg = _("Allowed user or role:")
        for obj_id in curr_list:
            user_or_role = self.bot.get_user(obj_id) or ctx.guild.get_role(obj_id)
            if not user_or_role:
                user_or_role = _("Unknown or Deleted User/Role")
            msg += f"\n\t- {obj_id} ({user_or_role})"

        for page in pagify(msg):
            await ctx.send(box(page))

    @localallowlist.command(name="remove", require_var_positional=True)
    async def localallowlist_remove(
        self, ctx: commands.Context, *users_or_roles: Union[discord.Member, discord.Role, int]
    ):
        """
        Removes user or role from the allowlist.

        The local allowlist will be disabled if all users are removed.

        **Examples:**
        - `[p]localallowlist remove @26 @Will` - Removes two users from the local allowlist.
        - `[p]localallowlist remove 262626262626262626` - Removes a user by ID.
        - `[p]localallowlist remove "Super Admins"` - Removes a role with a space in the name without mentioning.

        **Arguments:**
        - `<users_or_roles...>` - The users or roles to remove from the local allowlist.
        """
        names = [getattr(u_or_r, "name", u_or_r) for u_or_r in users_or_roles]
        uids = {getattr(u_or_r, "id", u_or_r) for u_or_r in users_or_roles}
        if not (ctx.guild.owner == ctx.author or await self.bot.is_owner(ctx.author)):
            current_whitelist = await self.bot.get_whitelist(ctx.guild)
            theoretical_whitelist = current_whitelist - uids
            ids = {i for i in (ctx.author.id, *(getattr(ctx.author, "_roles", [])))}
            if theoretical_whitelist and ids.isdisjoint(theoretical_whitelist):
                return await ctx.send(
                    _(
                        "I cannot allow you to do this, as it would "
                        "remove your ability to run commands."
                    )
                )
        await self.bot.remove_from_whitelist(uids, guild=ctx.guild)

        if len(uids) > 1:
            await ctx.send(_("Users and/or roles have been removed from the server allowlist."))
        else:
            await ctx.send(_("User or role has been removed from the server allowlist."))

    @localallowlist.command(name="clear")
    async def localallowlist_clear(self, ctx: commands.Context):
        """
        Clears the allowlist.

        This disables the local allowlist and clears all entries.

        **Example:**
        - `[p]localallowlist clear`
        """
        await self.bot.clear_whitelist(ctx.guild)
        await ctx.send(_("Server allowlist has been cleared."))

    @commands.group(aliases=["localblacklist"])
    @commands.guild_only()
    @commands.admin_or_permissions(administrator=True)
    async def localblocklist(self, ctx: commands.Context):
        """
        Commands to manage the server specific blocklist.

        Use `[p]localblocklist clear` to disable the blocklist
        """
        pass

    @localblocklist.command(name="add", require_var_positional=True)
    async def localblocklist_add(
        self, ctx: commands.Context, *users_or_roles: Union[discord.Member, discord.Role, int]
    ):
        """
        Adds a user or role to the local blocklist.

        **Examples:**
        - `[p]localblocklist add @26 @Will` - Adds two users to the local blocklist.
        - `[p]localblocklist add 262626262626262626` - Blocks a user by ID.
        - `[p]localblocklist add "Bad Apples"` - Blocks a role with a space in the name without mentioning.

        **Arguments:**
        - `<users_or_roles...>` - The users or roles to add to the local blocklist.
        """
        for user_or_role in users_or_roles:
            uid = discord.Object(id=getattr(user_or_role, "id", user_or_role))
            if uid.id == ctx.author.id:
                await ctx.send(_("You cannot add yourself to the blocklist!"))
                return
            if uid.id == ctx.guild.owner_id and not await ctx.bot.is_owner(ctx.author):
                await ctx.send(_("You cannot add the guild owner to the blocklist!"))
                return
            if await ctx.bot.is_owner(uid):
                await ctx.send(_("You cannot add a bot owner to the blocklist!"))
                return
        await self.bot.add_to_blacklist(users_or_roles, guild=ctx.guild)

        if len(users_or_roles) > 1:
            await ctx.send(_("Users and/or roles have been added from the server blocklist."))
        else:
            await ctx.send(_("User or role has been added from the server blocklist."))

    @localblocklist.command(name="list")
    async def localblocklist_list(self, ctx: commands.Context):
        """
        Lists users and roles on the server blocklist.

        **Example:**
        - `[p]localblocklist list`
        """
        curr_list = await self.bot.get_blacklist(ctx.guild)

        if not curr_list:
            await ctx.send("Server blocklist is empty.")
            return
        if len(curr_list) > 1:
            msg = _("Blocked users and/or roles:")
        else:
            msg = _("Blocked user or role:")
        for obj_id in curr_list:
            user_or_role = self.bot.get_user(obj_id) or ctx.guild.get_role(obj_id)
            if not user_or_role:
                user_or_role = _("Unknown or Deleted User/Role")
            msg += f"\n\t- {obj_id} ({user_or_role})"

        for page in pagify(msg):
            await ctx.send(box(page))

    @localblocklist.command(name="remove", require_var_positional=True)
    async def localblocklist_remove(
        self, ctx: commands.Context, *users_or_roles: Union[discord.Member, discord.Role, int]
    ):
        """
        Removes user or role from local blocklist.

        **Examples:**
        - `[p]localblocklist remove @26 @Will` - Removes two users from the local blocklist.
        - `[p]localblocklist remove 262626262626262626` - Unblocks a user by ID.
        - `[p]localblocklist remove "Bad Apples"` - Unblocks a role with a space in the name without mentioning.

        **Arguments:**
        - `<users_or_roles...>` - The users or roles to remove from the local blocklist.
        """
        await self.bot.remove_from_blacklist(users_or_roles, guild=ctx.guild)

        if len(users_or_roles) > 1:
            await ctx.send(_("Users and/or roles have been removed from the server blocklist."))
        else:
            await ctx.send(_("User or role has been removed from the server blocklist."))

    @localblocklist.command(name="clear")
    async def localblocklist_clear(self, ctx: commands.Context):
        """
        Clears the server blocklist.

        This disables the server blocklist and clears all entries.

        **Example:**
        - `[p]blocklist clear`
        """
        await self.bot.clear_blacklist(ctx.guild)
        await ctx.send(_("Server blocklist has been cleared."))

    @commands.guildowner_or_permissions(administrator=True)
    @commands.group(name="command")
    async def command_manager(self, ctx: commands.Context):
        """Commands to enable and disable commands and cogs."""
        pass

    @commands.is_owner()
    @command_manager.command(name="defaultdisablecog")
    async def command_default_disable_cog(self, ctx: commands.Context, *, cog: CogConverter):
        """Set the default state for a cog as disabled.

        This will disable the cog for all servers by default.
        To override it, use `[p]command enablecog` on the servers you want to allow usage.

        Note: This will only work on loaded cogs, and must reference the title-case cog name.

        **Examples:**
        - `[p]command defaultdisablecog Economy`
        - `[p]command defaultdisablecog ModLog`

        **Arguments:**
        - `<cog>` - The name of the cog to make disabled by default. Must be title-case.
        """
        cogname = cog.qualified_name
        if isinstance(cog, commands.commands._RuleDropper):
            return await ctx.send(_("You can't disable this cog by default."))
        await self.bot._disabled_cog_cache.default_disable(cogname)
        await ctx.send(_("{cogname} has been set as disabled by default.").format(cogname=cogname))

    @commands.is_owner()
    @command_manager.command(name="defaultenablecog")
    async def command_default_enable_cog(self, ctx: commands.Context, *, cog: CogConverter):
        """Set the default state for a cog as enabled.

        This will re-enable the cog for all servers by default.
        To override it, use `[p]command disablecog` on the servers you want to disallow usage.

        Note: This will only work on loaded cogs, and must reference the title-case cog name.

        **Examples:**
        - `[p]command defaultenablecog Economy`
        - `[p]command defaultenablecog ModLog`

        **Arguments:**
        - `<cog>` - The name of the cog to make enabled by default. Must be title-case.
        """
        cogname = cog.qualified_name
        await self.bot._disabled_cog_cache.default_enable(cogname)
        await ctx.send(_("{cogname} has been set as enabled by default.").format(cogname=cogname))

    @commands.guild_only()
    @command_manager.command(name="disablecog")
    async def command_disable_cog(self, ctx: commands.Context, *, cog: CogConverter):
        """Disable a cog in this server.

        Note: This will only work on loaded cogs, and must reference the title-case cog name.

        **Examples:**
        - `[p]command disablecog Economy`
        - `[p]command disablecog ModLog`

        **Arguments:**
        - `<cog>` - The name of the cog to disable on this server. Must be title-case.
        """
        cogname = cog.qualified_name
        if isinstance(cog, commands.commands._RuleDropper):
            return await ctx.send(_("You can't disable this cog as you would lock yourself out."))
        if await self.bot._disabled_cog_cache.disable_cog_in_guild(cogname, ctx.guild.id):
            await ctx.send(_("{cogname} has been disabled in this guild.").format(cogname=cogname))
        else:
            await ctx.send(
                _("{cogname} was already disabled (nothing to do).").format(cogname=cogname)
            )

    @commands.guild_only()
    @command_manager.command(name="enablecog", usage="<cog>")
    async def command_enable_cog(self, ctx: commands.Context, *, cogname: str):
        """Enable a cog in this server.

        Note: This will only work on loaded cogs, and must reference the title-case cog name.

        **Examples:**
        - `[p]command enablecog Economy`
        - `[p]command enablecog ModLog`

        **Arguments:**
        - `<cog>` - The name of the cog to enable on this server. Must be title-case.
        """
        if await self.bot._disabled_cog_cache.enable_cog_in_guild(cogname, ctx.guild.id):
            await ctx.send(_("{cogname} has been enabled in this guild.").format(cogname=cogname))
        else:
            # putting this here allows enabling a cog that isn't loaded but was disabled.
            cog = self.bot.get_cog(cogname)
            if not cog:
                return await ctx.send(_('Cog "{arg}" not found.').format(arg=cogname))

            await ctx.send(
                _("{cogname} was not disabled (nothing to do).").format(cogname=cogname)
            )

    @commands.guild_only()
    @command_manager.command(name="listdisabledcogs")
    async def command_list_disabled_cogs(self, ctx: commands.Context):
        """List the cogs which are disabled in this server.

        **Example:**
        - `[p]command listdisabledcogs`
        """
        disabled = [
            cog.qualified_name
            for cog in self.bot.cogs.values()
            if await self.bot._disabled_cog_cache.cog_disabled_in_guild(
                cog.qualified_name, ctx.guild.id
            )
        ]
        if disabled:
            output = _("The following cogs are disabled in this guild:\n")
            output += humanize_list(disabled)

            for page in pagify(output):
                await ctx.send(page)
        else:
            await ctx.send(_("There are no disabled cogs in this guild."))

    @command_manager.group(name="listdisabled", invoke_without_command=True)
    async def list_disabled(self, ctx: commands.Context):
        """
        List disabled commands.

        If you're the bot owner, this will show global disabled commands by default.
        Otherwise, this will show disabled commands on the current server.

        **Example:**
        - `[p]command listdisabled`
        """
        # Select the scope based on the author's privileges
        if await ctx.bot.is_owner(ctx.author):
            await ctx.invoke(self.list_disabled_global)
        else:
            await ctx.invoke(self.list_disabled_guild)

    @list_disabled.command(name="global")
    async def list_disabled_global(self, ctx: commands.Context):
        """List disabled commands globally.

        **Example:**
        - `[p]command listdisabled global`
        """
        disabled_list = await self.bot._config.disabled_commands()
        if not disabled_list:
            return await ctx.send(_("There aren't any globally disabled commands."))

        if len(disabled_list) > 1:
            header = _("{} commands are disabled globally.\n").format(
                humanize_number(len(disabled_list))
            )
        else:
            header = _("1 command is disabled globally.\n")
        paged = [box(x) for x in pagify(humanize_list(disabled_list), page_length=1000)]
        paged[0] = header + paged[0]
        await ctx.send_interactive(paged)

    @commands.guild_only()
    @list_disabled.command(name="guild")
    async def list_disabled_guild(self, ctx: commands.Context):
        """List disabled commands in this server.

        **Example:**
        - `[p]command listdisabled guild`
        """
        disabled_list = await self.bot._config.guild(ctx.guild).disabled_commands()
        if not disabled_list:
            return await ctx.send(_("There aren't any disabled commands in {}.").format(ctx.guild))

        if len(disabled_list) > 1:
            header = _("{} commands are disabled in {}.\n").format(
                humanize_number(len(disabled_list)), ctx.guild
            )
        else:
            header = _("1 command is disabled in {}.\n").format(ctx.guild)
        paged = [box(x) for x in pagify(humanize_list(disabled_list), page_length=1000)]
        paged[0] = header + paged[0]
        await ctx.send_interactive(paged)

    @command_manager.group(name="disable", invoke_without_command=True)
    async def command_disable(self, ctx: commands.Context, *, command: CommandConverter):
        """
        Disable a command.

        If you're the bot owner, this will disable commands globally by default.
        Otherwise, this will disable commands on the current server.

        **Examples:**
        - `[p]command disable userinfo` - Disables the `userinfo` command in the Mod cog.
        - `[p]command disable urban` - Disables the `urban` command in the General cog.

        **Arguments:**
        - `<command>` - The command to disable.
        """
        # Select the scope based on the author's privileges
        if await ctx.bot.is_owner(ctx.author):
            await ctx.invoke(self.command_disable_global, command=command)
        else:
            await ctx.invoke(self.command_disable_guild, command=command)

    @commands.is_owner()
    @command_disable.command(name="global")
    async def command_disable_global(self, ctx: commands.Context, *, command: CommandConverter):
        """
        Disable a command globally.

        **Examples:**
        - `[p]command disable global userinfo` - Disables the `userinfo` command in the Mod cog.
        - `[p]command disable global urban` - Disables the `urban` command in the General cog.

        **Arguments:**
        - `<command>` - The command to disable globally.
        """
        if self.command_manager in command.parents or self.command_manager == command:
            await ctx.send(
                _("The command to disable cannot be `command` or any of its subcommands.")
            )
            return

        if isinstance(command, commands.commands._RuleDropper):
            await ctx.send(
                _("This command is designated as being always available and cannot be disabled.")
            )
            return

        async with ctx.bot._config.disabled_commands() as disabled_commands:
            if command.qualified_name not in disabled_commands:
                disabled_commands.append(command.qualified_name)

        if not command.enabled:
            await ctx.send(_("That command is already disabled globally."))
            return
        command.enabled = False

        await ctx.tick()

    @commands.guild_only()
    @command_disable.command(name="server", aliases=["guild"])
    async def command_disable_guild(self, ctx: commands.Context, *, command: CommandConverter):
        """
        Disable a command in this server only.

        **Examples:**
        - `[p]command disable server userinfo` - Disables the `userinfo` command in the Mod cog.
        - `[p]command disable server urban` - Disables the `urban` command in the General cog.

        **Arguments:**
        - `<command>` - The command to disable for the current server.
        """
        if self.command_manager in command.parents or self.command_manager == command:
            await ctx.send(
                _("The command to disable cannot be `command` or any of its subcommands.")
            )
            return

        if isinstance(command, commands.commands._RuleDropper):
            await ctx.send(
                _("This command is designated as being always available and cannot be disabled.")
            )
            return

        if command.requires.privilege_level is not None:
            if command.requires.privilege_level > await PrivilegeLevel.from_ctx(ctx):
                await ctx.send(_("You are not allowed to disable that command."))
                return

        async with ctx.bot._config.guild(ctx.guild).disabled_commands() as disabled_commands:
            if command.qualified_name not in disabled_commands:
                disabled_commands.append(command.qualified_name)

        done = command.disable_in(ctx.guild)

        if not done:
            await ctx.send(_("That command is already disabled in this server."))
        else:
            await ctx.tick()

    @command_manager.group(name="enable", invoke_without_command=True)
    async def command_enable(self, ctx: commands.Context, *, command: CommandConverter):
        """Enable a command.

        If you're the bot owner, this will try to enable a globally disabled command by default.
        Otherwise, this will try to enable a command disabled on the current server.

        **Examples:**
        - `[p]command enable userinfo` - Enables the `userinfo` command in the Mod cog.
        - `[p]command enable urban` - Enables the `urban` command in the General cog.

        **Arguments:**
        - `<command>` - The command to enable.
        """
        if await ctx.bot.is_owner(ctx.author):
            await ctx.invoke(self.command_enable_global, command=command)
        else:
            await ctx.invoke(self.command_enable_guild, command=command)

    @commands.is_owner()
    @command_enable.command(name="global")
    async def command_enable_global(self, ctx: commands.Context, *, command: CommandConverter):
        """
        Enable a command globally.

        **Examples:**
        - `[p]command enable global userinfo` - Enables the `userinfo` command in the Mod cog.
        - `[p]command enable global urban` - Enables the `urban` command in the General cog.

        **Arguments:**
        - `<command>` - The command to enable globally.
        """
        async with ctx.bot._config.disabled_commands() as disabled_commands:
            with contextlib.suppress(ValueError):
                disabled_commands.remove(command.qualified_name)

        if command.enabled:
            await ctx.send(_("That command is already enabled globally."))
            return

        command.enabled = True
        await ctx.tick()

    @commands.guild_only()
    @command_enable.command(name="server", aliases=["guild"])
    async def command_enable_guild(self, ctx: commands.Context, *, command: CommandConverter):
        """
            Enable a command in this server.

        **Examples:**
        - `[p]command enable server userinfo` - Enables the `userinfo` command in the Mod cog.
        - `[p]command enable server urban` - Enables the `urban` command in the General cog.

        **Arguments:**
        - `<command>` - The command to enable for the current server.
        """
        if command.requires.privilege_level is not None:
            if command.requires.privilege_level > await PrivilegeLevel.from_ctx(ctx):
                await ctx.send(_("You are not allowed to enable that command."))
                return

        async with ctx.bot._config.guild(ctx.guild).disabled_commands() as disabled_commands:
            with contextlib.suppress(ValueError):
                disabled_commands.remove(command.qualified_name)

        done = command.enable_in(ctx.guild)

        if not done:
            await ctx.send(_("That command is already enabled in this server."))
        else:
            await ctx.tick()

    @commands.is_owner()
    @command_manager.command(name="disabledmsg")
    async def command_disabledmsg(self, ctx: commands.Context, *, message: str = ""):
        """Set the bot's response to disabled commands.

        Leave blank to send nothing.

        To include the command name in the message, include the `{command}` placeholder.

        **Examples:**
        - `[p]command disabledmsg This command is disabled`
        - `[p]command disabledmsg {command} is disabled`
        - `[p]command disabledmsg` - Sends nothing when a disabled command is attempted.

        **Arguments:**
        - `[message]` - The message to send when a disabled command is attempted.
        """
        await ctx.bot._config.disabled_command_msg.set(message)
        await ctx.tick()

    @commands.guild_only()
    @commands.guildowner_or_permissions(manage_guild=True)
    @commands.group(name="autoimmune")
    async def autoimmune_group(self, ctx: commands.Context):
        """
        Commands to manage server settings for immunity from automated actions.

        This includes duplicate message deletion and mention spam from the Mod cog, and filters from the Filter cog.
        """
        pass

    @autoimmune_group.command(name="list")
    async def autoimmune_list(self, ctx: commands.Context):
        """
        Gets the current members and roles configured for automatic moderation action immunity.

        **Example:**
        - `[p]autoimmune list`
        """
        ai_ids = await ctx.bot._config.guild(ctx.guild).autoimmune_ids()

        roles = {r.name for r in ctx.guild.roles if r.id in ai_ids}
        members = {str(m) for m in ctx.guild.members if m.id in ai_ids}

        output = ""
        if roles:
            output += _("Roles immune from automated moderation actions:\n")
            output += ", ".join(roles)
        if members:
            if roles:
                output += "\n"
            output += _("Members immune from automated moderation actions:\n")
            output += ", ".join(members)

        if not output:
            output = _("No immunity settings here.")

        for page in pagify(output):
            await ctx.send(page)

    @autoimmune_group.command(name="add")
    async def autoimmune_add(
        self, ctx: commands.Context, *, user_or_role: Union[discord.Member, discord.Role]
    ):
        """
        Makes a user or role immune from automated moderation actions.

        **Examples:**
        - `[p]autoimmune add @Twentysix` - Adds a user.
        - `[p]autoimmune add @Mods` - Adds a role.

        **Arguments:**
        - `<user_or_role>` - The user or role to add immunity to.
        """
        async with ctx.bot._config.guild(ctx.guild).autoimmune_ids() as ai_ids:
            if user_or_role.id in ai_ids:
                return await ctx.send(_("Already added."))
            ai_ids.append(user_or_role.id)
        await ctx.tick()

    @autoimmune_group.command(name="remove")
    async def autoimmune_remove(
        self, ctx: commands.Context, *, user_or_role: Union[discord.Member, discord.Role]
    ):
        """
        Remove a user or role from being immune to automated moderation actions.

        **Examples:**
        - `[p]autoimmune remove @Twentysix` - Removes a user.
        - `[p]autoimmune remove @Mods` - Removes a role.

        **Arguments:**
        - `<user_or_role>` - The user or role to remove immunity from.
        """
        async with ctx.bot._config.guild(ctx.guild).autoimmune_ids() as ai_ids:
            if user_or_role.id not in ai_ids:
                return await ctx.send(_("Not in list."))
            ai_ids.remove(user_or_role.id)
        await ctx.tick()

    @autoimmune_group.command(name="isimmune")
    async def autoimmune_checkimmune(
        self, ctx: commands.Context, *, user_or_role: Union[discord.Member, discord.Role]
    ):
        """
        Checks if a user or role would be considered immune from automated actions.

        **Examples:**
        - `[p]autoimmune isimmune @Twentysix`
        - `[p]autoimmune isimmune @Mods`

        **Arguments:**
        - `<user_or_role>` - The user or role to check the immunity of.
        """

        if await ctx.bot.is_automod_immune(user_or_role):
            await ctx.send(_("They are immune."))
        else:
            await ctx.send(_("They are not immune."))

    # RPC handlers
    async def rpc_load(self, request):
        cog_name = request.params[0]

        spec = await self.bot._cog_mgr.find_cog(cog_name)
        if spec is None:
            raise LookupError("No such cog found.")

        self._cleanup_and_refresh_modules(spec.name)

        await self.bot.load_extension(spec)

    async def rpc_unload(self, request):
        cog_name = request.params[0]

        await self.bot.unload_extension(cog_name)

    async def rpc_reload(self, request):
        await self.rpc_unload(request)
        await self.rpc_load(request)

    @commands.group()
    @commands.guild_only()
    @commands.admin_or_can_manage_channel()
    async def ignore(self, ctx: commands.Context):
        """
        Commands to add servers or channels to the ignore list.

        The ignore list will prevent the bot from responding to commands in the configured locations.

        Note: Owners and Admins override the ignore list.
        """

    @ignore.command(name="list")
    async def ignore_list(self, ctx: commands.Context):
        """
        List the currently ignored servers and channels.

        **Example:**
        - `[p]ignore list`
        """
        for page in pagify(await self.count_ignored(ctx)):
            await ctx.maybe_send_embed(page)

    @ignore.command(name="channel")
    async def ignore_channel(
        self,
        ctx: commands.Context,
        channel: Union[
            discord.TextChannel,
            discord.VoiceChannel,
            discord.StageChannel,
            discord.ForumChannel,
            discord.CategoryChannel,
            discord.Thread,
        ] = commands.CurrentChannel,
    ):
        """
        Ignore commands in the channel, thread, or category.

        Defaults to the current thread or channel.

        Note: Owners, Admins, and those with Manage Channel permissions override ignored channels.

        **Examples:**
        - `[p]ignore channel #general` - Ignores commands in the #general channel.
        - `[p]ignore channel` - Ignores commands in the current channel.
        - `[p]ignore channel "General Channels"` - Use quotes for categories with spaces.
        - `[p]ignore channel 356236713347252226` - Also accepts IDs.

        **Arguments:**
        - `<channel>` - The channel to ignore. This can also be a thread or category channel.
        """
        if not await self.bot._ignored_cache.get_ignored_channel(channel):
            await self.bot._ignored_cache.set_ignored_channel(channel, True)
            await ctx.send(_("Channel added to ignore list."))
        else:
            await ctx.send(_("Channel already in ignore list."))

    @ignore.command(name="server", aliases=["guild"])
    @commands.admin_or_permissions(manage_guild=True)
    async def ignore_guild(self, ctx: commands.Context):
        """
        Ignore commands in this server.

        Note: Owners, Admins, and those with Manage Server permissions override ignored servers.

        **Example:**
        - `[p]ignore server` - Ignores the current server
        """
        guild = ctx.guild
        if not await self.bot._ignored_cache.get_ignored_guild(guild):
            await self.bot._ignored_cache.set_ignored_guild(guild, True)
            await ctx.send(_("This server has been added to the ignore list."))
        else:
            await ctx.send(_("This server is already being ignored."))

    @commands.group()
    @commands.guild_only()
    @commands.admin_or_can_manage_channel()
    async def unignore(self, ctx: commands.Context):
        """Commands to remove servers or channels from the ignore list."""

    @unignore.command(name="channel")
    async def unignore_channel(
        self,
        ctx: commands.Context,
        channel: Union[
            discord.TextChannel,
            discord.VoiceChannel,
            discord.StageChannel,
            discord.ForumChannel,
            discord.CategoryChannel,
            discord.Thread,
        ] = commands.CurrentChannel,
    ):
        """
        Remove a channel, thread, or category from the ignore list.

        Defaults to the current thread or channel.

        **Examples:**
        - `[p]unignore channel #general` - Unignores commands in the #general channel.
        - `[p]unignore channel` - Unignores commands in the current channel.
        - `[p]unignore channel "General Channels"` - Use quotes for categories with spaces.
        - `[p]unignore channel 356236713347252226` - Also accepts IDs. Use this method to unignore categories.

        **Arguments:**
        - `<channel>` - The channel to unignore. This can also be a thread or category channel.
        """
        if await self.bot._ignored_cache.get_ignored_channel(channel):
            await self.bot._ignored_cache.set_ignored_channel(channel, False)
            await ctx.send(_("Channel removed from ignore list."))
        else:
            await ctx.send(_("That channel is not in the ignore list."))

    @unignore.command(name="server", aliases=["guild"])
    @commands.admin_or_permissions(manage_guild=True)
    async def unignore_guild(self, ctx: commands.Context):
        """
        Remove this server from the ignore list.

        **Example:**
        - `[p]unignore server` - Stops ignoring the current server
        """
        guild = ctx.message.guild
        if await self.bot._ignored_cache.get_ignored_guild(guild):
            await self.bot._ignored_cache.set_ignored_guild(guild, False)
            await ctx.send(_("This server has been removed from the ignore list."))
        else:
            await ctx.send(_("This server is not in the ignore list."))

    async def count_ignored(self, ctx: commands.Context):
        category_channels: List[discord.CategoryChannel] = []
        channels: List[
            Union[
                discord.TextChannel,
                discord.VoiceChannel,
                discord.StageChannel,
                discord.ForumChannel,
            ]
        ] = []
        threads: List[discord.Thread] = []
        if await self.bot._ignored_cache.get_ignored_guild(ctx.guild):
            return _("This server is currently being ignored.")
        for channel in itertools.chain(
            ctx.guild.text_channels,
            ctx.guild.voice_channels,
            ctx.guild.stage_channels,
            ctx.guild.forums,
        ):
            if channel.category and channel.category not in category_channels:
                if await self.bot._ignored_cache.get_ignored_channel(channel.category):
                    category_channels.append(channel.category)
            if await self.bot._ignored_cache.get_ignored_channel(channel, check_category=False):
                channels.append(channel)
        for thread in ctx.guild.threads:
            if await self.bot._ignored_cache.get_ignored_channel(thread, check_category=False):
                threads.append(thread)

        cat_str = (
            humanize_list([c.name for c in category_channels]) if category_channels else _("None")
        )
        chan_str = humanize_list([c.mention for c in channels]) if channels else _("None")
        thread_str = humanize_list([c.mention for c in threads]) if threads else _("None")
        msg = _(
            "Currently ignored categories: {categories}\n"
            "Channels: {channels}\n"
            "Threads (excluding archived):{threads}"
        ).format(categories=cat_str, channels=chan_str, threads=thread_str)
        return msg

    # Removing this command from forks is a violation of the GPLv3 under which it is licensed.
    # Otherwise interfering with the ability for this command to be accessible is also a violation.
    @commands.cooldown(1, 180, lambda ctx: (ctx.message.channel.id, ctx.message.author.id))
    @commands.command(
        cls=commands.commands._AlwaysAvailableCommand,
        name="licenseinfo",
        aliases=["licenceinfo"],
        i18n=_,
    )
    async def license_info_command(self, ctx):
        """
        Get info about Red's licenses.
        """

        message = (
            "This bot is an instance of Red-DiscordBot (hereinafter referred to as Red).\n"
            "Red is a free and open source application made available to the public and "
            "licensed under the GNU GPLv3. The full text of this license is available to you at "
            "<https://github.com/Cog-Creators/Red-DiscordBot/blob/V3/develop/LICENSE>."
        )
        await ctx.send(message)
        # We need a link which contains a thank you to other projects which we use at some point.<|MERGE_RESOLUTION|>--- conflicted
+++ resolved
@@ -4538,14 +4538,9 @@
         You can use `[\u200bp]` in your tagline, which will be replaced by the bot's prefix.
 
         **Examples:**
-<<<<<<< HEAD
-            - `[p]helpset tagline Thanks for using the bot!`
-            - `[p]helpset tagline Use [\u200bp]invite to add me to your server.`
-            - `[p]helpset tagline` - Resets the tagline to the default.
-=======
         - `[p]helpset tagline Thanks for using the bot!`
+        - `[p]helpset tagline Use [\u200bp]invite to add me to your server.`
         - `[p]helpset tagline` - Resets the tagline to the default.
->>>>>>> d322d91a
 
         **Arguments:**
         - `[tagline]` - The tagline to appear at the bottom of help embeds. Leave blank to reset.
