--- conflicted
+++ resolved
@@ -12,23 +12,13 @@
 
 import aiohttp
 import discord
-<<<<<<< HEAD
-=======
 import pkg_resources
-from discord.ext import commands
->>>>>>> 29d9bbad
 
 from redbot.core import __version__
 from redbot.core import checks
 from redbot.core import i18n
 from redbot.core import rpc
-<<<<<<< HEAD
-from redbot.core import __version__
 from redbot.core import commands
-
-=======
-from redbot.core.context import RedContext
->>>>>>> 29d9bbad
 from .utils import TYPE_CHECKING
 from .utils.chat_formatting import pagify, box
 
@@ -48,6 +38,7 @@
 _ = i18n.Translator("Core", __file__)
 
 
+@i18n.cog_i18n(_)
 class Core:
     """Commands related to core functions"""
     def __init__(self, bot):
@@ -99,7 +90,7 @@
             await ctx.send("I need the `Embed links` permission to send this")
 
     @commands.command()
-    async def uptime(self, ctx: RedContext):
+    async def uptime(self, ctx: commands.Context):
         """Shows Red's uptime"""
         since = ctx.bot.uptime.strftime("%Y-%m-%d %H:%M:%S")
         passed = self.get_bot_uptime()
@@ -608,7 +599,7 @@
 
     @commands.command()
     @checks.is_owner()
-    async def listlocales(self, ctx: RedContext):
+    async def listlocales(self, ctx: commands.Context):
         """
         Lists all available locales
 
