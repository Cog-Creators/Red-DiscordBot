--- conflicted
+++ resolved
@@ -83,7 +83,6 @@
             return True
         return await super().is_owner(user)
 
-<<<<<<< HEAD
     async def is_admin(self, member: discord.Member):
         """Checks if a member is an admin of their guild."""
         admin_role = await self.db.guild(member.guild).admin_role()
@@ -106,10 +105,9 @@
             pages = await self.formatter.format_help_for(ctx, ctx.command)
             for page in pages:
                 await ctx.send(page)
-=======
+
     async def get_context(self, message, *, cls=RedContext):
         return await super().get_context(message, cls=cls)
->>>>>>> 4d7f065b
 
     async def shutdown(self, *, restart=False):
         """Gracefully quits Red with exit code 0
