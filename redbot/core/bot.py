--- conflicted
+++ resolved
@@ -22,15 +22,11 @@
 from .sentry import SentryManager
 
 
-<<<<<<< HEAD
-class RedBase(commands.GroupMixin, commands.bot.BotBase, RPCMixin):
-=======
 def _is_submodule(parent, child):
     return parent == child or child.startswith(parent + ".")
 
 
-class RedBase(BotBase, RPCMixin):
->>>>>>> 75ed749c
+class RedBase(commands.GroupMixin, commands.bot.BotBase, RPCMixin):
     """Mixin for the main bot class.
 
     This exists because `Red` inherits from `discord.AutoShardedClient`, which
@@ -254,13 +250,8 @@
 
         # first remove all the commands from the module
         for cmd in self.all_commands.copy().values():
-<<<<<<< HEAD
-            if cmd.module.startswith(lib_name):
+            if cmd.module and _is_submodule(lib_name, cmd.module):
                 if isinstance(cmd, discord.ext.commands.GroupMixin):
-=======
-            if cmd.module and _is_submodule(lib_name, cmd.module):
-                if isinstance(cmd, GroupMixin):
->>>>>>> 75ed749c
                     cmd.recursively_remove_all_commands()
 
                 self.remove_command(cmd.name)
