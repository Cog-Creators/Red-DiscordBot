import asyncio
import os
import logging
from collections import ChainMap, Counter
from enum import Enum
from importlib.machinery import ModuleSpec
from pathlib import Path
<<<<<<< HEAD
from typing import Any, Mapping, Optional, Union
=======
from typing import Optional, Union, List
>>>>>>> b6c8be5f

import discord
import sys
from discord.ext.commands import when_mentioned_or

from .cog_manager import CogManager
from . import Config, i18n, commands
from .rpc import RPCMixin
from .help_formatter import Help, help as help_
from .sentry import SentryManager
from .utils import common_filters


def _is_submodule(parent, child):
    return parent == child or child.startswith(parent + ".")


class RedBase(commands.GroupMixin, commands.bot.BotBase, RPCMixin):
    """Mixin for the main bot class.

    This exists because `Red` inherits from `discord.AutoShardedClient`, which
    is something other bot classes (namely selfbots) may not want to have as
    a parent class.

    Selfbots should inherit from this mixin along with `discord.Client`.
    """

    def __init__(self, *args, cli_flags=None, bot_dir: Path = Path.cwd(), **kwargs):
        self._shutdown_mode = ExitCodes.CRITICAL
        self.db = Config.get_core_conf(force_registration=True)
        self._co_owners = cli_flags.co_owner
        self.rpc_enabled = cli_flags.rpc
        self._last_exception = None
        self.db.register_global(
            token=None,
            prefix=[],
            packages=[],
            owner=None,
            whitelist=[],
            blacklist=[],
            enable_sentry=None,
            locale="en",
            embeds=True,
            color=15158332,
            fuzzy=False,
            help__page_char_limit=1000,
            help__max_pages_in_guild=2,
            help__tagline="",
            disabled_commands=[],
            disabled_command_msg="That command is disabled.",
        )

        self.db.register_guild(
            prefix=[],
            whitelist=[],
            blacklist=[],
            admin_role=None,
            mod_role=None,
            embeds=None,
            use_bot_color=False,
            fuzzy=False,
            disabled_commands=[],
            autoimmune_ids=[],
        )

        self.db.register_user(embeds=None)

        async def prefix_manager(bot, message):
            if not cli_flags.prefix:
                global_prefix = await bot.db.prefix()
            else:
                global_prefix = cli_flags.prefix
            if message.guild is None:
                return global_prefix
            server_prefix = await bot.db.guild(message.guild).prefix()
            if cli_flags.mentionable:
                return (
                    when_mentioned_or(*server_prefix)(bot, message)
                    if server_prefix
                    else when_mentioned_or(*global_prefix)(bot, message)
                )
            else:
                return server_prefix if server_prefix else global_prefix

        if "command_prefix" not in kwargs:
            kwargs["command_prefix"] = prefix_manager

        if cli_flags.owner and "owner_id" not in kwargs:
            kwargs["owner_id"] = cli_flags.owner

        if "owner_id" not in kwargs:
            loop = asyncio.get_event_loop()
            loop.run_until_complete(self._dict_abuse(kwargs))

        if "command_not_found" not in kwargs:
            kwargs["command_not_found"] = "Command {} not found.\n{}"

        self.counter = Counter()
        self.uptime = None
        self.checked_time_accuracy = None
        self.color = discord.Embed.Empty  # This is needed or color ends up 0x000000

        self.main_dir = bot_dir

        self.cog_mgr = CogManager(paths=(str(self.main_dir / "cogs"),))

        super().__init__(*args, formatter=Help(), **kwargs)

        self.remove_command("help")

        self.add_command(help_)

        self._sentry_mgr = None
        self._permissions_hooks: List[commands.CheckPredicate] = []

        # support "soft" commands for some cogs, like Alias or CustomCommands
        self.all_commands = ChainMap(self.all_commands)
        self._cog_maps = []

    @property
    def core_map(self):
        """Returns the bot's commands map with only any normally-defined commands."""
        return self.all_commands.maps[0]

    def enable_sentry(self):
        """Enable Sentry logging for Red."""
        if self._sentry_mgr is None:
            sentry_log = logging.getLogger("red.sentry")
            sentry_log.setLevel(logging.WARNING)
            self._sentry_mgr = SentryManager(sentry_log)
        self._sentry_mgr.enable()

    def disable_sentry(self):
        """Disable Sentry logging for Red."""
        if self._sentry_mgr is None:
            return
        self._sentry_mgr.disable()

    async def _dict_abuse(self, indict):
        """
        Please blame <@269933075037814786> for this.

        :param indict:
        :return:
        """

        indict["owner_id"] = await self.db.owner()
        i18n.set_locale(await self.db.locale())

    async def embed_requested(self, channel, user, command=None) -> bool:
        """
        Determine if an embed is requested for a response.

        Parameters
        ----------
        channel : `discord.abc.GuildChannel` or `discord.abc.PrivateChannel`
            The channel to check embed settings for.
        user : `discord.abc.User`
            The user to check embed settings for.
        command
            (Optional) the command ran.

        Returns
        -------
        bool
            :code:`True` if an embed is requested
        """
        if isinstance(channel, discord.abc.PrivateChannel) or (
            command and command == self.get_command("help")
        ):
            user_setting = await self.db.user(user).embeds()
            if user_setting is not None:
                return user_setting
        else:
            guild_setting = await self.db.guild(channel.guild).embeds()
            if guild_setting is not None:
                return guild_setting
        global_setting = await self.db.embeds()
        return global_setting

    async def is_owner(self, user):
        if user.id in self._co_owners:
            return True
        return await super().is_owner(user)

    async def is_admin(self, member: discord.Member):
        """Checks if a member is an admin of their guild."""
        admin_role = await self.db.guild(member.guild).admin_role()
        return any(role.id == admin_role for role in member.roles)

    async def is_mod(self, member: discord.Member):
        """Checks if a member is a mod or admin of their guild."""
        mod_role = await self.db.guild(member.guild).mod_role()
        admin_role = await self.db.guild(member.guild).admin_role()
        return any(role.id in (mod_role, admin_role) for role in member.roles)

    def get_cog_map(
        self, cog: Any, *, default: Optional[Mapping[str, commands.Command]] = None
    ) -> Mapping[str, commands.Command]:
        """
        Returns a map of commands for this cog.

        Allows the cog to create commands without overriding the bot's own commands.
        If the map doesn't exist, the default or an empty mapping is added and returned.
        The returned map is valid for the lifetime of the cog.

        The map will be automatically removed when the cog is removed.
        """
        ident = id(cog)
        try:
            index = self._cog_maps.index(ident) + 1
            return self.all_commands.maps[index]
        except ValueError:
            # support non-dict mappings, like d.py's case-insensitive dict
            if default is None:
                default = type(self.core_map)()
            self.all_commands.maps.append(default)
            self._cog_maps.append(ident)
            return default

    async def get_context(self, message, *, cls=commands.Context):
        return await super().get_context(message, cls=cls)

    @staticmethod
    def list_packages():
        """Lists packages present in the cogs the folder"""
        return os.listdir("cogs")

    async def save_packages_status(self, packages):
        await self.db.packages.set(packages)

    async def add_loaded_package(self, pkg_name: str):
        async with self.db.packages() as curr_pkgs:
            if pkg_name not in curr_pkgs:
                curr_pkgs.append(pkg_name)

    async def remove_loaded_package(self, pkg_name: str):
        async with self.db.packages() as curr_pkgs:
            while pkg_name in curr_pkgs:
                curr_pkgs.remove(pkg_name)

    async def load_extension(self, spec: ModuleSpec):
        name = spec.name.split(".")[-1]
        if name in self.extensions:
            raise discord.ClientException(f"there is already a package named {name} loaded")

        lib = spec.loader.load_module()
        if not hasattr(lib, "setup"):
            del lib
            raise discord.ClientException(f"extension {name} does not have a setup function")

        if asyncio.iscoroutinefunction(lib.setup):
            await lib.setup(self)
        else:
            lib.setup(self)

        self.extensions[name] = lib

<<<<<<< HEAD
    def remove_cog(self, cogname):
        # remove cog's command map, if any
        ident = id(self.get_cog(cogname))
        try:
            index = self._cog_maps.index(ident)
            del self.all_commands.maps[index + 1]
            del self._cog_maps[index]
        except ValueError:
            pass
=======
    def remove_cog(self, cogname: str):
        cog = self.get_cog(cogname)
        if cog is None:
            return

        for when in ("before", "after"):
            try:
                hook = getattr(cog, f"_{cog.__class__.__name__}__red_permissions_{when}")
            except AttributeError:
                pass
            else:
                self.remove_permissions_hook(hook, when)

        try:
            hook = getattr(cog, f"_{cog.__class__.__name__}__red_permissions_before")
        except AttributeError:
            pass
        else:
            self.remove_permissions_hook(hook)
>>>>>>> b6c8be5f

        super().remove_cog(cogname)

        for meth in self.rpc_handlers.pop(cogname.upper(), ()):
            self.unregister_rpc_handler(meth)

    def unload_extension(self, name):
        lib = self.extensions.get(name)

        if lib is None:
            return

        lib_name = lib.__name__  # Thank you

        # find all references to the module

        # remove the cogs registered from the module
        for cogname, cog in self.cogs.copy().items():
            if cog.__module__ and _is_submodule(lib_name, cog.__module__):
                self.remove_cog(cogname)

        # first remove all the commands from the module
        for cmd in self.core_map.copy().values():
            if cmd.module and _is_submodule(lib_name, cmd.module):
                if isinstance(cmd, discord.ext.commands.GroupMixin):
                    cmd.recursively_remove_all_commands()

                self.remove_command(cmd.name)

        # then remove all the listeners from the module
        for event_list in self.extra_events.copy().values():
            remove = []

            for index, event in enumerate(event_list):
                if event.__module__ and _is_submodule(lib_name, event.__module__):
                    remove.append(index)

            for index in reversed(remove):
                del event_list[index]

        try:
            func = getattr(lib, "teardown")
        except AttributeError:
            pass
        else:
            try:
                func(self)
            except:
                pass
        finally:
            # finally remove the import..
            pkg_name = lib.__package__
            del lib
            del self.extensions[name]

            for module in list(sys.modules):
                if _is_submodule(lib_name, module):
                    del sys.modules[module]

            if pkg_name.startswith("redbot.cogs."):
                del sys.modules["redbot.cogs"].__dict__[name]

    async def is_automod_immune(
        self, to_check: Union[discord.Message, commands.Context, discord.abc.User, discord.Role]
    ) -> bool:
        """
        Checks if the user, message, context, or role should be considered immune from automated
        moderation actions.

        This will return ``False`` in direct messages.

        Parameters
        ----------
        to_check : `discord.Message` or `commands.Context` or `discord.abc.User` or `discord.Role`
            Something to check if it would be immune

        Returns
        -------
        bool
            ``True`` if immune

        """
        guild = to_check.guild
        if not guild:
            return False

        if isinstance(to_check, discord.Role):
            ids_to_check = [to_check.id]
        else:
            author = getattr(to_check, "author", to_check)
            ids_to_check = [r.id for r in author.roles]
            ids_to_check.append(author.id)

        immune_ids = await self.db.guild(guild).autoimmune_ids()

        return any(i in immune_ids for i in ids_to_check)

    @staticmethod
    async def send_filtered(
        destination: discord.abc.Messageable,
        filter_mass_mentions=True,
        filter_invite_links=True,
        filter_all_links=False,
        **kwargs,
    ):
        """
        This is a convienience wrapper around

        discord.abc.Messageable.send

        It takes the destination you'd like to send to, which filters to apply
        (defaults on mass mentions, and invite links) and any other parameters
        normally accepted by destination.send

        This should realistically only be used for responding using user provided
        input. (unfortunately, including usernames)
        Manually crafted messages which dont take any user input have no need of this
        """

        content = kwargs.pop("content", None)

        if content:
            if filter_mass_mentions:
                content = common_filters.filter_mass_mentions(content)
            if filter_invite_links:
                content = common_filters.filter_invites(content)
            if filter_all_links:
                content = common_filters.filter_urls(content)

        await destination.send(content=content, **kwargs)

    def add_cog(self, cog: commands.Cog):
        if not isinstance(cog, commands.Cog):
            raise RuntimeError(
                f"The {cog.__class__.__name__} cog in the {cog.__module__} package does "
                f"not inherit from the commands.Cog base class. The cog author must update "
                f"the cog to adhere to this requirement."
            )
        if not hasattr(cog, "requires"):
            commands.Cog.__init__(cog)
        for attr in dir(cog):
            _attr = getattr(cog, attr)
            if attr == f"_{cog.__class__.__name__}__permissions_hook":
                self.add_permissions_hook(_attr)
            if isinstance(_attr, discord.ext.commands.Command) and not isinstance(
                _attr, commands.Command
            ):
                raise RuntimeError(
                    f"The {cog.__class__.__name__} cog in the {cog.__module__} package,"
                    " is not using Red's command module, and cannot be added. "
                    "If this is your cog, please use `from redbot.core import commands`"
                    "in place of `from discord.ext import commands`. For more details on "
                    "this requirement, see this page: "
                    "http://red-discordbot.readthedocs.io/en/v3-develop/framework_commands.html"
                )
        super().add_cog(cog)
        self.dispatch("cog_add", cog)

    def add_command(self, command: commands.Command):
        if not isinstance(command, commands.Command):
            raise TypeError("Command objects must derive from redbot.core.commands.Command")

        super().add_command(command)
        self.dispatch("command_add", command)

    def clear_permission_rules(self, guild_id: Optional[int]) -> None:
        """Clear all permission overrides in a scope.

        Parameters
        ----------
        guild_id : Optional[int]
            The guild ID to wipe permission overrides for. If
            ``None``, this will clear all global rules and leave all
            guild rules untouched.

        """
        for cog in self.cogs.values():
            cog.requires.clear_all_rules(guild_id)
        for command in self.walk_commands():
            command.requires.clear_all_rules(guild_id)

    def add_permissions_hook(self, hook: commands.CheckPredicate) -> None:
        """Add a permissions hook.

        Permissions hooks are check predicates which are called before
        calling `Requires.verify`, and they can optionally return an
        override: ``True`` to allow, ``False`` to deny, and ``None`` to
        default to normal behaviour.

        Parameters
        ----------
        hook
            A command check predicate which returns ``True``, ``False``
            or ``None``.

        """
        self._permissions_hooks.append(hook)

    def remove_permissions_hook(self, hook: commands.CheckPredicate) -> None:
        """Remove a permissions hook.

        Parameters are the same as those in `add_permissions_hook`.

        Raises
        ------
        ValueError
            If the permissions hook has not been added.

        """
        self._permissions_hooks.remove(hook)

    async def verify_permissions_hooks(self, ctx: commands.Context) -> Optional[bool]:
        """Run permissions hooks.

        Parameters
        ----------
        ctx : commands.Context
            The context for the command being invoked.

        Returns
        -------
        Optional[bool]
            ``False`` if any hooks returned ``False``, ``True`` if any
            hooks return ``True`` and none returned ``False``, ``None``
            otherwise.

        """
        hook_results = []
        for hook in self._permissions_hooks:
            result = await discord.utils.maybe_coroutine(hook, ctx)
            if result is not None:
                hook_results.append(result)
        if hook_results:
            return all(hook_results)


class Red(RedBase, discord.AutoShardedClient):
    """
    You're welcome Caleb.
    """

    async def logout(self):
        """Logs out of Discord and closes all connections."""
        if self._sentry_mgr:
            await self._sentry_mgr.close()

        await super().logout()

    async def shutdown(self, *, restart: bool = False):
        """Gracefully quit Red.

        The program will exit with code :code:`0` by default.

        Parameters
        ----------
        restart : bool
            If :code:`True`, the program will exit with code :code:`26`. If the
            launcher sees this, it will attempt to restart the bot.

        """
        if not restart:
            self._shutdown_mode = ExitCodes.SHUTDOWN
        else:
            self._shutdown_mode = ExitCodes.RESTART

        await self.logout()


class ExitCodes(Enum):
    CRITICAL = 1
    SHUTDOWN = 0
    RESTART = 26<|MERGE_RESOLUTION|>--- conflicted
+++ resolved
@@ -5,11 +5,7 @@
 from enum import Enum
 from importlib.machinery import ModuleSpec
 from pathlib import Path
-<<<<<<< HEAD
-from typing import Any, Mapping, Optional, Union
-=======
-from typing import Optional, Union, List
->>>>>>> b6c8be5f
+from typing import Any, Mapping, Optional, Union, List
 
 import discord
 import sys
@@ -268,21 +264,19 @@
 
         self.extensions[name] = lib
 
-<<<<<<< HEAD
-    def remove_cog(self, cogname):
+    def remove_cog(self, cogname: str):
+        cog = self.get_cog(cogname)
+        if cog is None:
+            return
+
         # remove cog's command map, if any
-        ident = id(self.get_cog(cogname))
+        ident = id(cog)
         try:
             index = self._cog_maps.index(ident)
             del self.all_commands.maps[index + 1]
             del self._cog_maps[index]
         except ValueError:
             pass
-=======
-    def remove_cog(self, cogname: str):
-        cog = self.get_cog(cogname)
-        if cog is None:
-            return
 
         for when in ("before", "after"):
             try:
@@ -298,7 +292,6 @@
             pass
         else:
             self.remove_permissions_hook(hook)
->>>>>>> b6c8be5f
 
         super().remove_cog(cogname)
 
