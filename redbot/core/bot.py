import asyncio
import inspect
import logging
import os
from collections import namedtuple
from datetime import datetime
from enum import Enum
from importlib.machinery import ModuleSpec
from pathlib import Path
from typing import Optional, Union, List, Dict, NoReturn

import discord
from discord.ext.commands import when_mentioned_or

from . import Config, i18n, commands, errors, drivers
from .cog_manager import CogManager

from .rpc import RPCMixin
from .utils import common_filters

CUSTOM_GROUPS = "CUSTOM_GROUPS"
SHARED_API_TOKENS = "SHARED_API_TOKENS"

log = logging.getLogger("redbot")

__all__ = ["RedBase", "Red", "ExitCodes"]

NotMessage = namedtuple("NotMessage", "guild")


def _is_submodule(parent, child):
    return parent == child or child.startswith(parent + ".")


# barely spurious warning caused by our intentional shadowing
class RedBase(commands.GroupMixin, commands.bot.BotBase, RPCMixin):  # pylint: disable=no-member
    """Mixin for the main bot class.

    This exists because `Red` inherits from `discord.AutoShardedClient`, which
    is something other bot classes may not want to have as a parent class.
    """

    def __init__(self, *args, cli_flags=None, bot_dir: Path = Path.cwd(), **kwargs):
        self._shutdown_mode = ExitCodes.CRITICAL
        self._config = Config.get_core_conf(force_registration=False)
        self._co_owners = cli_flags.co_owner
        self.rpc_enabled = cli_flags.rpc
        self.rpc_port = cli_flags.rpc_port
        self._last_exception = None
        self._config.register_global(
            token=None,
            prefix=[],
            packages=[],
            owner=None,
            whitelist=[],
            blacklist=[],
            locale="en-US",
            embeds=True,
            color=15158332,
            fuzzy=False,
            custom_info=None,
            help__page_char_limit=1000,
            help__max_pages_in_guild=2,
            help__use_menus=False,
            help__show_hidden=False,
            help__verify_checks=True,
            help__verify_exists=False,
            help__tagline="",
            invite_public=False,
            invite_perm=0,
            disabled_commands=[],
            disabled_command_msg="That command is disabled.",
            extra_owner_destinations=[],
            owner_opt_out_list=[],
            schema_version=0,
        )

        self._config.register_guild(
            prefix=[],
            whitelist=[],
            blacklist=[],
            admin_role=[],
            mod_role=[],
            embeds=None,
            use_bot_color=False,
            fuzzy=False,
            disabled_commands=[],
            autoimmune_ids=[],
        )

        self._config.register_user(embeds=None)

        self._config.init_custom(CUSTOM_GROUPS, 2)
        self._config.register_custom(CUSTOM_GROUPS)

        self._config.init_custom(SHARED_API_TOKENS, 2)
        self._config.register_custom(SHARED_API_TOKENS)

        async def prefix_manager(bot, message):
            if not cli_flags.prefix:
                global_prefix = await bot._config.prefix()
            else:
                global_prefix = cli_flags.prefix
            if message.guild is None:
                return global_prefix
            server_prefix = await bot._config.guild(message.guild).prefix()
            if cli_flags.mentionable:
                return (
                    when_mentioned_or(*server_prefix)(bot, message)
                    if server_prefix
                    else when_mentioned_or(*global_prefix)(bot, message)
                )
            else:
                return server_prefix if server_prefix else global_prefix

        if "command_prefix" not in kwargs:
            kwargs["command_prefix"] = prefix_manager

        if cli_flags.owner and "owner_id" not in kwargs:
            kwargs["owner_id"] = cli_flags.owner

        if "owner_id" not in kwargs:
            loop = asyncio.get_event_loop()
            loop.run_until_complete(self._dict_abuse(kwargs))

        if "command_not_found" not in kwargs:
            kwargs["command_not_found"] = "Command {} not found.\n{}"

        self._uptime = None
        self._checked_time_accuracy = None
        self._color = discord.Embed.Empty  # This is needed or color ends up 0x000000

        self._main_dir = bot_dir
        self._cog_mgr = CogManager()

        super().__init__(*args, help_command=None, **kwargs)
        # Do not manually use the help formatter attribute here, see `send_help_for`,
        # for a documented API. The internals of this object are still subject to change.
        self._help_formatter = commands.help.RedHelpFormatter()
        self.add_command(commands.help.red_help)

        self._permissions_hooks: List[commands.CheckPredicate] = []

    @property
    def cog_mgr(self) -> NoReturn:
        raise AttributeError("Please don't mess with the cog manager internals.")

    @property
    def uptime(self) -> datetime:
        """ Allow access to the value, but we don't want cog creators setting it """
        return self._uptime

    @uptime.setter
    def uptime(self, value) -> NoReturn:
        raise RuntimeError(
            "Hey, we're cool with sharing info about the uptime, but don't try and assign to it please."
        )

    @property
    def db(self) -> NoReturn:
        raise AttributeError(
            "We really don't want you touching the bot config directly. "
            "If you need something in here, take a look at the exposed methods "
            "and use the one which corresponds to your needs or "
            "open an issue if you need an additional method for your use case."
        )

    @property
    def counter(self) -> NoReturn:
        raise AttributeError(
            "Please make your own counter object by importing ``Counter`` from ``collections``."
        )

    @property
    def color(self) -> NoReturn:
        raise AttributeError("Please fetch the embed color with `get_embed_color`")

    @property
    def colour(self) -> NoReturn:
        raise AttributeError("Please fetch the embed colour with `get_embed_colour`")

    async def allowed_by_whitelist_blacklist(
        self,
        who: Optional[Union[discord.Member, discord.User]] = None,
        *,
        who_id: Optional[int] = None,
        guild_id: Optional[int] = None,
        role_ids: Optional[List[int]] = None,
    ) -> bool:
        """
        This checks if a user or member is allowed to run things,
        as considered by Red's whitelist and blacklist.
        
        If given a user object, this function will check the global lists
        
        If given a member, this will additionally check guild lists
        
        If omiting a user or member, you must provide a value for ``who_id``
        
        You may also provide a value for ``guild_id`` in this case
        
        If providing a member by guild and member ids,
        you should supply ``role_ids`` as well

        Parameters
        ----------
        who : Optional[Union[discord.Member, discord.User]]
            The user or member object to check
        
        Other Parameters
        ----------------
        who_id : Optional[int]
            The id of the user or member to check
            If not providing a value for ``who``, this is a required parameter.
        guild_id : Optional[int]
            When used in conjunction with a provided value for ``who_id``, checks
            the lists for the corresponding guild as well.
        role_ids : Optional[List[int]]
            When used with both ``who_id`` and ``guild_id``, checks the role ids provided.
            This is required for accurate checking of members in a guild if providing ids.

        Raises
        ------
        TypeError
            Did not provide ``who`` or ``who_id``
        """
        # Contributor Note:
        # All config calls are delayed until needed in this section
        # All changes should be made keeping in mind that this is also used as a global check

        guild = None
        mocked = False  # used for an accurate delayed role id expansion later.
        if not who:
            if not who_id:
                raise TypeError("Must provide a value for either `who` or `who_id`")
            mocked = True
            who = discord.Object(id=who_id)
            if guild_id:
                guild = discord.Object(id=guild_id)
        else:
            guild = getattr(who, "guild", None)

        if await self.is_owner(who):
            return True

        global_whitelist = await self._config.whitelist()
        if global_whitelist:
            if who.id not in global_whitelist:
                return False
        else:
            # blacklist is only used when whitelist doesn't exist.
            global_blacklist = await self._config.blacklist()
            if who.id in global_blacklist:
                return False

        if guild:
            # The delayed expansion of ids to check saves time in the DM case.
            # Converting to a set reduces the total lookup time in section
            if mocked:
                ids = {i for i in (who.id, *(role_ids or [])) if i != guild.id}
            else:
                # DEP-WARN
                # This uses member._roles (getattr is for the user case)
                # If this is removed upstream (undocumented)
                # there is a silent failure potential, and role blacklist/whitelists will break.
                ids = {i for i in (who.id, *(getattr(who, "_roles", []))) if i != guild.id}

            guild_whitelist = await self._config.guild(guild).whitelist()
            if guild_whitelist:
                if ids.isdisjoint(guild_whitelist):
                    return False
            else:
                guild_blacklist = await self._config.guild(guild).blacklist()
                if not ids.isdisjoint(guild_blacklist):
                    return False

        return True

    async def get_valid_prefixes(self, guild: Optional[discord.Guild] = None) -> List[str]:
        """
        This gets the valid prefixes for a guild.

        If not provided a guild (or passed None) it will give the DM prefixes.

        This is just a fancy wrapper around ``get_prefix``

        Parameters
        ----------
        guild : Optional[discord.Guild]
            The guild you want prefixes for. Omit (or pass None) for the DM prefixes

        Returns
        -------
        List[str]
            If a guild was specified, the valid prefixes in that guild.
            If a guild was not specified, the valid prefixes for DMs
        """
        return await self.get_prefix(NotMessage(guild))

    async def get_embed_color(self, location: discord.abc.Messageable) -> discord.Color:
        """
        Get the embed color for a location. This takes into account all related settings.

        Parameters
        ----------
        location : `discord.abc.Messageable`
            Location to check embed color for.
<<<<<<< HEAD

=======
        
>>>>>>> 911aed5f
        Returns
        -------
        discord.Color
            Embed color for the provided location.
        """

        guild = getattr(location, "guild", None)

        if (
            guild
            and await self._config.guild(guild).use_bot_color()
            and not isinstance(location, discord.Member)
        ):
            return guild.me.color

        return self._color

    get_embed_colour = get_embed_color

    async def _maybe_update_config(self):
        """
        This should be run prior to loading cogs or connecting to discord.
        """
        schema_version = await self._config.schema_version()

        if schema_version == 0:
            await self._schema_0_to_1()
            schema_version += 1
            await self._config.schema_version.set(schema_version)
        if schema_version == 1:
            await self._schema_1_to_2()
            schema_version += 1
            await self._config.schema_version.set(schema_version)

    async def _schema_1_to_2(self):
        """
        This contains the migration of shared API tokens to a custom config scope
        """

        log.info("Moving shared API tokens to a custom group")
        all_shared_api_tokens = await self._config.get_raw("api_tokens", default={})
        for service_name, token_mapping in all_shared_api_tokens.items():
            service_partial = self._config.custom(SHARED_API_TOKENS, service_name)
            async with service_partial.all() as basically_bulk_update:
                basically_bulk_update.update(token_mapping)

        await self._config.clear_raw("api_tokens")

    async def _schema_0_to_1(self):
        """
        This contains the migration to allow multiple mod and multiple admin roles.
        """

        log.info("Begin updating guild configs to support multiple mod/admin roles")
        all_guild_data = await self._config.all_guilds()
        for guild_id, guild_data in all_guild_data.items():
            guild_obj = discord.Object(id=guild_id)
            mod_roles, admin_roles = [], []
            maybe_mod_role_id = guild_data["mod_role"]
            maybe_admin_role_id = guild_data["admin_role"]

            if maybe_mod_role_id:
                mod_roles.append(maybe_mod_role_id)
                await self._config.guild(guild_obj).mod_role.set(mod_roles)
            if maybe_admin_role_id:
                admin_roles.append(maybe_admin_role_id)
                await self._config.guild(guild_obj).admin_role.set(admin_roles)
        log.info("Done updating guild configs to support multiple mod/admin roles")

    async def send_help_for(
        self, ctx: commands.Context, help_for: Union[commands.Command, commands.GroupMixin, str]
    ):
        """
        Invokes Red's helpformatter for a given context and object.
        """
        return await self._help_formatter.send_help(ctx, help_for)

    async def _dict_abuse(self, indict):
        """
        Please blame <@269933075037814786> for this.

        :param indict:
        :return:
        """

        indict["owner_id"] = await self._config.owner()
        i18n.set_locale(await self._config.locale())

    async def embed_requested(self, channel, user, command=None) -> bool:
        """
        Determine if an embed is requested for a response.

        Parameters
        ----------
        channel : `discord.abc.GuildChannel` or `discord.abc.PrivateChannel`
            The channel to check embed settings for.
        user : `discord.abc.User`
            The user to check embed settings for.
        command
            (Optional) the command ran.

        Returns
        -------
        bool
            :code:`True` if an embed is requested
        """
        if isinstance(channel, discord.abc.PrivateChannel) or (
            command and command == self.get_command("help")
        ):
            user_setting = await self._config.user(user).embeds()
            if user_setting is not None:
                return user_setting
        else:
            guild_setting = await self._config.guild(channel.guild).embeds()
            if guild_setting is not None:
                return guild_setting
        global_setting = await self._config.embeds()
        return global_setting

    async def is_owner(self, user) -> bool:
        if user.id in self._co_owners:
            return True
        return await super().is_owner(user)

    async def is_admin(self, member: discord.Member) -> bool:
        """Checks if a member is an admin of their guild."""
        try:
            member_snowflakes = member._roles  # DEP-WARN
            for snowflake in await self._config.guild(member.guild).admin_role():
                if member_snowflakes.has(snowflake):  # Dep-WARN
                    return True
        except AttributeError:  # someone passed a webhook to this
            pass
        return False

    async def is_mod(self, member: discord.Member) -> bool:
        """Checks if a member is a mod or admin of their guild."""
        try:
            member_snowflakes = member._roles  # DEP-WARN
            for snowflake in await self._config.guild(member.guild).admin_role():
                if member_snowflakes.has(snowflake):  # DEP-WARN
                    return True
            for snowflake in await self._config.guild(member.guild).mod_role():
                if member_snowflakes.has(snowflake):  # DEP-WARN
                    return True
        except AttributeError:  # someone passed a webhook to this
            pass
        return False

    async def get_admin_roles(self, guild: discord.Guild) -> List[discord.Role]:
        """
        Gets the admin roles for a guild.
        """
        ret: List[discord.Role] = []
        for snowflake in await self._config.guild(guild).admin_role():
            r = guild.get_role(snowflake)
            if r:
                ret.append(r)
        return ret

    async def get_mod_roles(self, guild: discord.Guild) -> List[discord.Role]:
        """
        Gets the mod roles for a guild.
        """
        ret: List[discord.Role] = []
        for snowflake in await self._config.guild(guild).mod_role():
            r = guild.get_role(snowflake)
            if r:
                ret.append(r)
        return ret

    async def get_admin_role_ids(self, guild_id: int) -> List[int]:
        """
        Gets the admin role ids for a guild id.
        """
        return await self._config.guild(discord.Object(id=guild_id)).admin_role()

    async def get_mod_role_ids(self, guild_id: int) -> List[int]:
        """
        Gets the mod role ids for a guild id.
        """
        return await self._config.guild(discord.Object(id=guild_id)).mod_role()

    async def get_shared_api_tokens(self, service_name: str) -> Dict[str, str]:
        """
        Gets the shared API tokens for a service

        Parameters
        ----------
        service_name: str
            The service to get tokens for.

        Returns
        -------
        Dict[str, str]
            A Mapping of token names to tokens.
            This mapping exists because some services have multiple tokens.
        """
        return await self._config.custom(SHARED_API_TOKENS, service_name).all()

    async def set_shared_api_tokens(self, service_name: str, **tokens: str):
        """
        Sets shared API tokens for a service

        In most cases, this should not be used. Users should instead be using the 
        ``set api`` command
    
        This will not clear existing values not specified.

        Parameters
        ----------
        service_name: str
            The service to set tokens for
        **tokens
            token_name -> token

        Examples
        --------
        Setting the api_key for youtube from a value in a variable ``my_key``

        >>> await ctx.bot.set_shared_api_tokens("youtube", api_key=my_key)
        """

        async with self._config.custom(SHARED_API_TOKENS, service_name).all() as group:
            group.update(tokens)

    async def remove_shared_api_tokens(self, service_name: str, *token_names: str):
        """
        Removes shared API tokens

        Parameters
        ----------
        service_name: str
            The service to remove tokens for
        *token_names: str
            The name of each token to be removed

        Examples
        --------
        Removing the api_key for youtube

        >>> await ctx.bot.remove_shared_api_tokens("youtube", "api_key")
        """
        async with self._config.custom(SHARED_API_TOKENS, service_name).all() as group:
            for name in token_names:
                group.pop(name, None)

    async def get_context(self, message, *, cls=commands.Context):
        return await super().get_context(message, cls=cls)

    async def process_commands(self, message: discord.Message):
        """
        Same as base method, but dispatches an additional event for cogs
        which want to handle normal messages differently to command
        messages,  without the overhead of additional get_context calls
        per cog.
        """
        if not message.author.bot:
            ctx = await self.get_context(message)
            await self.invoke(ctx)
        else:
            ctx = None

        if ctx is None or ctx.valid is False:
            self.dispatch("message_without_command", message)

    @staticmethod
    def list_packages():
        """Lists packages present in the cogs the folder"""
        return os.listdir("cogs")

    async def save_packages_status(self, packages):
        await self._config.packages.set(packages)

    async def add_loaded_package(self, pkg_name: str):
        async with self._config.packages() as curr_pkgs:
            if pkg_name not in curr_pkgs:
                curr_pkgs.append(pkg_name)

    async def remove_loaded_package(self, pkg_name: str):
        async with self._config.packages() as curr_pkgs:
            while pkg_name in curr_pkgs:
                curr_pkgs.remove(pkg_name)

    async def load_extension(self, spec: ModuleSpec):
        # NB: this completely bypasses `discord.ext.commands.Bot._load_from_module_spec`
        name = spec.name.split(".")[-1]
        if name in self.extensions:
            raise errors.PackageAlreadyLoaded(spec)

        lib = spec.loader.load_module()
        if not hasattr(lib, "setup"):
            del lib
            raise discord.ClientException(f"extension {name} does not have a setup function")

        try:
            if asyncio.iscoroutinefunction(lib.setup):
                await lib.setup(self)
            else:
                lib.setup(self)
        except Exception as e:
            self._remove_module_references(lib.__name__)
            self._call_module_finalizers(lib, name)
            raise
        else:
            self._BotBase__extensions[name] = lib

    def remove_cog(self, cogname: str):
        cog = self.get_cog(cogname)
        if cog is None:
            return

        for cls in inspect.getmro(cog.__class__):
            try:
                hook = getattr(cog, f"_{cls.__name__}__permissions_hook")
            except AttributeError:
                pass
            else:
                self.remove_permissions_hook(hook)

        super().remove_cog(cogname)

        cog.requires.reset()

        for meth in self.rpc_handlers.pop(cogname.upper(), ()):
            self.unregister_rpc_handler(meth)

    async def is_automod_immune(
        self, to_check: Union[discord.Message, commands.Context, discord.abc.User, discord.Role]
    ) -> bool:
        """
        Checks if the user, message, context, or role should be considered immune from automated
        moderation actions.

        This will return ``False`` in direct messages.

        Parameters
        ----------
        to_check : `discord.Message` or `commands.Context` or `discord.abc.User` or `discord.Role`
            Something to check if it would be immune

        Returns
        -------
        bool
            ``True`` if immune

        """
        guild = to_check.guild
        if not guild:
            return False

        if isinstance(to_check, discord.Role):
            ids_to_check = [to_check.id]
        else:
            author = getattr(to_check, "author", to_check)
            try:
                ids_to_check = [r.id for r in author.roles]
            except AttributeError:
                # webhook messages are a user not member,
                # cheaper than isinstance
                return True  # webhooks require significant permissions to enable.
            else:
                ids_to_check.append(author.id)

        immune_ids = await self._config.guild(guild).autoimmune_ids()

        return any(i in immune_ids for i in ids_to_check)

    @staticmethod
    async def send_filtered(
        destination: discord.abc.Messageable,
        filter_mass_mentions=True,
        filter_invite_links=True,
        filter_all_links=False,
        **kwargs,
    ):
        """
        This is a convienience wrapper around

        discord.abc.Messageable.send

        It takes the destination you'd like to send to, which filters to apply
        (defaults on mass mentions, and invite links) and any other parameters
        normally accepted by destination.send

        This should realistically only be used for responding using user provided
        input. (unfortunately, including usernames)
        Manually crafted messages which dont take any user input have no need of this
        
        Returns
        -------
        discord.Message
            The message that was sent.
        """

        content = kwargs.pop("content", None)

        if content:
            if filter_mass_mentions:
                content = common_filters.filter_mass_mentions(content)
            if filter_invite_links:
                content = common_filters.filter_invites(content)
            if filter_all_links:
                content = common_filters.filter_urls(content)

        return await destination.send(content=content, **kwargs)

    def add_cog(self, cog: commands.Cog):
        if not isinstance(cog, commands.Cog):
            raise RuntimeError(
                f"The {cog.__class__.__name__} cog in the {cog.__module__} package does "
                f"not inherit from the commands.Cog base class. The cog author must update "
                f"the cog to adhere to this requirement."
            )
        if cog.__cog_name__ in self.cogs:
            raise RuntimeError(f"There is already a cog named {cog.__cog_name__} loaded.")
        if not hasattr(cog, "requires"):
            commands.Cog.__init__(cog)

        added_hooks = []

        try:
            for cls in inspect.getmro(cog.__class__):
                try:
                    hook = getattr(cog, f"_{cls.__name__}__permissions_hook")
                except AttributeError:
                    pass
                else:
                    self.add_permissions_hook(hook)
                    added_hooks.append(hook)

            super().add_cog(cog)
            self.dispatch("cog_add", cog)
            if "permissions" not in self.extensions:
                cog.requires.ready_event.set()
        except Exception:
            for hook in added_hooks:
                try:
                    self.remove_permissions_hook(hook)
                except Exception:
                    # This shouldn't be possible
                    log.exception(
                        "A hook got extremely screwed up, "
                        "and could not be removed properly during another error in cog load."
                    )
            del cog
            raise

    def add_command(self, command: commands.Command) -> None:
        if not isinstance(command, commands.Command):
            raise RuntimeError("Commands must be instances of `redbot.core.commands.Command`")

        super().add_command(command)

        permissions_not_loaded = "permissions" not in self.extensions
        self.dispatch("command_add", command)
        if permissions_not_loaded:
            command.requires.ready_event.set()
        if isinstance(command, commands.Group):
            for subcommand in set(command.walk_commands()):
                self.dispatch("command_add", subcommand)
                if permissions_not_loaded:
                    subcommand.requires.ready_event.set()

    def remove_command(self, name: str) -> None:
        command = super().remove_command(name)
        if not command:
            return
        command.requires.reset()
        if isinstance(command, commands.Group):
            for subcommand in set(command.walk_commands()):
                subcommand.requires.reset()

    def clear_permission_rules(self, guild_id: Optional[int]) -> None:
        """Clear all permission overrides in a scope.

        Parameters
        ----------
        guild_id : Optional[int]
            The guild ID to wipe permission overrides for. If
            ``None``, this will clear all global rules and leave all
            guild rules untouched.

        """
        for cog in self.cogs.values():
            cog.requires.clear_all_rules(guild_id)
        for command in self.walk_commands():
            command.requires.clear_all_rules(guild_id)

    def add_permissions_hook(self, hook: commands.CheckPredicate) -> None:
        """Add a permissions hook.

        Permissions hooks are check predicates which are called before
        calling `Requires.verify`, and they can optionally return an
        override: ``True`` to allow, ``False`` to deny, and ``None`` to
        default to normal behaviour.

        Parameters
        ----------
        hook
            A command check predicate which returns ``True``, ``False``
            or ``None``.

        """
        self._permissions_hooks.append(hook)

    def remove_permissions_hook(self, hook: commands.CheckPredicate) -> None:
        """Remove a permissions hook.

        Parameters are the same as those in `add_permissions_hook`.

        Raises
        ------
        ValueError
            If the permissions hook has not been added.

        """
        self._permissions_hooks.remove(hook)

    async def verify_permissions_hooks(self, ctx: commands.Context) -> Optional[bool]:
        """Run permissions hooks.

        Parameters
        ----------
        ctx : commands.Context
            The context for the command being invoked.

        Returns
        -------
        Optional[bool]
            ``False`` if any hooks returned ``False``, ``True`` if any
            hooks return ``True`` and none returned ``False``, ``None``
            otherwise.

        """
        hook_results = []
        for hook in self._permissions_hooks:
            result = await discord.utils.maybe_coroutine(hook, ctx)
            if result is not None:
                hook_results.append(result)
        if hook_results:
            if all(hook_results):
                ctx.permission_state = commands.PermState.ALLOWED_BY_HOOK
                return True
            else:
                ctx.permission_state = commands.PermState.DENIED_BY_HOOK
                return False

    async def get_owner_notification_destinations(self) -> List[discord.abc.Messageable]:
        """
        Gets the users and channels to send to
        """
        destinations = []
        opt_outs = await self._config.owner_opt_out_list()
        for user_id in (self.owner_id, *self._co_owners):
            if user_id not in opt_outs:
                user = self.get_user(user_id)
                if user:
                    destinations.append(user)

        channel_ids = await self._config.extra_owner_destinations()
        for channel_id in channel_ids:
            channel = self.get_channel(channel_id)
            if channel:
                destinations.append(channel)

        return destinations

    async def send_to_owners(self, content=None, **kwargs):
        """
        This sends something to all owners and their configured extra destinations.

        This takes the same arguments as discord.abc.Messageable.send

        This logs failing sends
        """
        destinations = await self.get_owner_notification_destinations()

        async def wrapped_send(location, content=None, **kwargs):
            try:
                await location.send(content, **kwargs)
            except Exception as _exc:
                log.exception(
                    f"I could not send an owner notification to ({location.id}){location}"
                )

        sends = [wrapped_send(d, content, **kwargs) for d in destinations]
        await asyncio.gather(*sends)


class Red(RedBase, discord.AutoShardedClient):
    """
    You're welcome Caleb.
    """

    async def logout(self):
        """Logs out of Discord and closes all connections."""
        await super().logout()
        await drivers.get_driver_class().teardown()

    async def shutdown(self, *, restart: bool = False):
        """Gracefully quit Red.

        The program will exit with code :code:`0` by default.

        Parameters
        ----------
        restart : bool
            If :code:`True`, the program will exit with code :code:`26`. If the
            launcher sees this, it will attempt to restart the bot.

        """
        if not restart:
            self._shutdown_mode = ExitCodes.SHUTDOWN
        else:
            self._shutdown_mode = ExitCodes.RESTART

        await self.logout()


class ExitCodes(Enum):
    CRITICAL = 1
    SHUTDOWN = 0
    RESTART = 26<|MERGE_RESOLUTION|>--- conflicted
+++ resolved
@@ -305,11 +305,6 @@
         ----------
         location : `discord.abc.Messageable`
             Location to check embed color for.
-<<<<<<< HEAD
-
-=======
-        
->>>>>>> 911aed5f
         Returns
         -------
         discord.Color
