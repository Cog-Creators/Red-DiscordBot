--- conflicted
+++ resolved
@@ -1,27 +1,16 @@
-<<<<<<< HEAD
-=======
 # -*- coding: utf-8 -*-
->>>>>>> 097e7e56
 # Standard Library
 import asyncio
 import inspect
 import logging
 import os
 
-<<<<<<< HEAD
-from collections import Counter
-from enum import Enum
-from importlib.machinery import ModuleSpec
-from pathlib import Path
-from typing import Dict, List, Optional, Union
-=======
 from collections import namedtuple
 from datetime import datetime
 from enum import Enum
 from importlib.machinery import ModuleSpec
 from pathlib import Path
 from typing import Dict, List, NoReturn, Optional, Union
->>>>>>> 097e7e56
 
 # Red Dependencies
 import discord
@@ -673,7 +662,7 @@
                 await lib.setup(self)
             else:
                 lib.setup(self)
-        except Exception:
+        except Exception as e:
             self._remove_module_references(lib.__name__)
             self._call_module_finalizers(lib, name)
             raise
@@ -751,7 +740,7 @@
         **kwargs,
     ):
         """
-        This is a convenience wrapper around
+        This is a convienience wrapper around
 
         discord.abc.Messageable.send
 
@@ -761,16 +750,12 @@
 
         This should realistically only be used for responding using user provided
         input. (unfortunately, including usernames)
-<<<<<<< HEAD
-        Manually crafted messages which don't take any user input have no need of this
-=======
         Manually crafted messages which dont take any user input have no need of this
 
         Returns
         -------
         discord.Message
             The message that was sent.
->>>>>>> 097e7e56
         """
 
         content = kwargs.pop("content", None)
