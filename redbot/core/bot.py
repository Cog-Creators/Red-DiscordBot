--- conflicted
+++ resolved
@@ -292,7 +292,6 @@
             if pkg_name.startswith("redbot.cogs."):
                 del sys.modules["redbot.cogs"].__dict__[name]
 
-<<<<<<< HEAD
     async def send_filtered(
         destination: discord.abc.Messageable,
         filter_mass_mentions=True,
@@ -325,7 +324,7 @@
                 content = common_filters.filter_urls(content)
 
         await destination.send(content=content, **kwargs)
-=======
+
     def add_cog(self, cog):
         for attr in dir(cog):
             _attr = getattr(cog, attr)
@@ -341,7 +340,6 @@
                     "http://red-discordbot.readthedocs.io/en/v3-develop/framework_commands.html"
                 )
         super().add_cog(cog)
->>>>>>> b550f38e
 
 
 class Red(RedBase, discord.AutoShardedClient):
