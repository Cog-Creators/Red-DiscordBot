--- conflicted
+++ resolved
@@ -40,18 +40,12 @@
 from .dev_commands import Dev
 from .events import init_events
 from .global_checks import init_global_checks
-
-<<<<<<< HEAD
-from .settings_caches import PrefixManager, IgnoreManager, WhitelistBlacklistManager, I18nManager
-=======
 from .settings_caches import (
     PrefixManager,
     IgnoreManager,
     WhitelistBlacklistManager,
     DisabledCogCache,
 )
->>>>>>> ec7c2ca4
-
 from .rpc import RPCMixin
 from .utils import common_filters, AsyncIter
 from .utils._internal_utils import send_to_owners_with_prefix_replaced
