--- conflicted
+++ resolved
@@ -22,11 +22,7 @@
 from .sentry import SentryManager
 
 
-<<<<<<< HEAD
-class RedBase(commands.GroupMixin, commands.bot.BotBase):
-=======
-class RedBase(BotBase, RPCMixin):
->>>>>>> d0a53ed2
+class RedBase(commands.GroupMixin, commands.bot.BotBase, RPCMixin):
     """Mixin for the main bot class.
 
     This exists because `Red` inherits from `discord.AutoShardedClient`, which
