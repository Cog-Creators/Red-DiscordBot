--- conflicted
+++ resolved
@@ -1,26 +1,14 @@
 import logging
 import collections
 from copy import deepcopy
-<<<<<<< HEAD
 from typing import Any, Union, Tuple, Dict, Awaitable, AsyncContextManager, TypeVar, Type
-=======
-from typing import Any, Union, Tuple, Dict, Awaitable, AsyncContextManager, TypeVar
->>>>>>> 71d0bd0d
 import weakref
 
 import discord
 
-<<<<<<< HEAD
 from .drivers import IdentifierData, get_driver, ConfigCategory, BaseDriver
 
 __all__ = ["Config", "get_latest_confs", "migrate"]
-=======
-from .data_manager import cog_data_path, core_data_path
-from .drivers import get_driver, IdentifierData, BackendType
-from .drivers.red_base import BaseDriver
-
-__all__ = ["Config", "get_latest_confs"]
->>>>>>> 71d0bd0d
 
 log = logging.getLogger("red.config")
 
@@ -822,8 +810,7 @@
             is_custom=is_custom,
         )
 
-        pkey_len = BaseDriver.get_pkey_len(identifier_data)
-        if len(primary_keys) < pkey_len:
+        if len(primary_keys) < identifier_data.primary_key_len:
             # Don't mix in defaults with groups higher than the document level
             defaults = {}
         else:
