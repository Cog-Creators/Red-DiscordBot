--- conflicted
+++ resolved
@@ -835,14 +835,8 @@
     def _get_base_group(self, category: str, *primary_keys: str) -> Group:
         """
         .. warning::
-<<<<<<< HEAD
-            :code:`_get_base_group()` should not be used to get config groups as
-            this is not a safe operation. Using this could end up corrupting your config file.
-
-=======
             :code:`Config._get_base_group()` should not be used to get config groups as
             this is not a safe operation. Using this could end up corrupting your config file.
->>>>>>> 766bec3b
         """
         is_custom = category not in (
             self.GLOBAL,
