--- conflicted
+++ resolved
@@ -620,12 +620,7 @@
             force_registration=self.force_registration
         )
 
-<<<<<<< HEAD
     def guild(self, guild: "discord.Guild") -> Group:
-        """
-        Returns a :py:class:`.Group` for the given guild.
-=======
-    def guild(self, guild: discord.Guild) -> Group:
         """Returns a `Group` for the given guild.
 
         Parameters
@@ -637,18 +632,11 @@
         -------
         Group
             The guild's Group object.
->>>>>>> 1ef62b5e
 
         """
         return self._get_base_group(self.GUILD, guild.id)
 
-<<<<<<< HEAD
     def channel(self, channel: "discord.TextChannel") -> Group:
-        """
-        Returns a :py:class:`.Group` for the given channel. This does not currently support differences between
-        text and voice channels.
-=======
-    def channel(self, channel: discord.TextChannel) -> Group:
         """Returns a `Group` for the given channel.
 
         This does not discriminate between text and voice channels.
@@ -662,17 +650,11 @@
         -------
         Group
             The channel's Group object.
->>>>>>> 1ef62b5e
 
         """
         return self._get_base_group(self.CHANNEL, channel.id)
 
-<<<<<<< HEAD
     def role(self, role: "discord.Role") -> Group:
-        """
-        Returns a :py:class:`.Group` for the given role.
-=======
-    def role(self, role: discord.Role) -> Group:
         """Returns a `Group` for the given role.
 
         Parameters
@@ -684,17 +666,11 @@
         -------
         Group
             The role's Group object.
->>>>>>> 1ef62b5e
 
         """
         return self._get_base_group(self.ROLE, role.id)
 
-<<<<<<< HEAD
     def user(self, user: "discord.User") -> Group:
-        """
-        Returns a :py:class:`.Group` for the given user.
-=======
-    def user(self, user: discord.User) -> Group:
         """Returns a `Group` for the given user.
 
         Parameters
@@ -706,15 +682,11 @@
         -------
         Group
             The user's Group object.
->>>>>>> 1ef62b5e
 
         """
         return self._get_base_group(self.USER, user.id)
 
-<<<<<<< HEAD
     def member(self, member: "discord.Member") -> MemberGroup:
-=======
-    def member(self, member: discord.Member) -> Group:
         """Returns a `Group` for the given member.
 
         Parameters
@@ -798,7 +770,6 @@
             A dictionary in the form {`int`: `dict`} mapping
             :code:`ROLE_ID -> data`.
 
->>>>>>> 1ef62b5e
         """
         return await self._all_from_scope(self.ROLE)
 
