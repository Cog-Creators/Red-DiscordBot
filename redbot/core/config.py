import asyncio
import collections
import logging
import pickle
import weakref
<<<<<<< HEAD
from typing import Any, Union, Tuple, Dict, Awaitable, AsyncContextManager, TypeVar, Type
=======
from typing import (
    Any,
    Union,
    Tuple,
    Dict,
    Awaitable,
    AsyncContextManager,
    TypeVar,
    MutableMapping,
    Optional,
)
>>>>>>> af096bc1

import discord

from .drivers import IdentifierData, get_driver, ConfigCategory, BaseDriver

__all__ = ["Config", "get_latest_confs", "migrate"]

log = logging.getLogger("red.config")

_T = TypeVar("_T")

_config_cache = weakref.WeakValueDictionary()
_retrieved = weakref.WeakSet()


def get_latest_confs() -> Tuple["Config"]:
    global _retrieved
    ret = set(_config_cache.values()) - set(_retrieved)
    _retrieved |= ret
    # noinspection PyTypeChecker
    return tuple(ret)


class _ValueCtxManager(Awaitable[_T], AsyncContextManager[_T]):  # pylint: disable=duplicate-bases
    """Context manager implementation of config values.

    This class allows mutable config values to be both "get" and "set" from
    within an async context manager.

    The context manager can only be used to get and set a mutable data type,
    i.e. `dict`s or `list`s. This is because this class's ``raw_value``
    attribute must contain a reference to the object being modified within the
    context manager.

    It should also be noted that the use of this context manager implies
    the acquisition of the value's lock when the ``acquire_lock`` kwarg
    to ``__init__`` is set to ``True``.
    """

    def __init__(self, value_obj: "Value", coro: Awaitable[Any], *, acquire_lock: bool):
        self.value_obj = value_obj
        self.coro = coro
        self.raw_value = None
        self.__original_value = None
        self.__acquire_lock = acquire_lock
        self.__lock = self.value_obj.get_lock()

    def __await__(self):
        return self.coro.__await__()

    async def __aenter__(self):
        if self.__acquire_lock is True:
            await self.__lock.acquire()
        self.raw_value = await self
        if not isinstance(self.raw_value, (list, dict)):
            raise TypeError(
                "Type of retrieved value must be mutable (i.e. "
                "list or dict) in order to use a config value as "
                "a context manager."
            )
        self.__original_value = pickle.loads(pickle.dumps(self.raw_value, -1))
        return self.raw_value

    async def __aexit__(self, exc_type, exc, tb):
        try:
            if isinstance(self.raw_value, dict):
                raw_value = _str_key_dict(self.raw_value)
            else:
                raw_value = self.raw_value
            if raw_value != self.__original_value:
                await self.value_obj.set(self.raw_value)
        finally:
            if self.__acquire_lock is True:
                self.__lock.release()


class Value:
    """A singular "value" of data.

    Attributes
    ----------
    identifier_data : IdentifierData
<<<<<<< HEAD
        This attribute provides all the keys necessary to get a specific data
        element from a json document.
=======
        Information on identifiers for this value.
>>>>>>> af096bc1
    default
        The default value for the data element that `identifiers` points at.
    driver : `redbot.core.drivers.BaseDriver`
        A reference to `Config.driver`.

    """

    def __init__(self, identifier_data: IdentifierData, default_value, driver, config: "Config"):
        self.identifier_data = identifier_data
        self.default = default_value
        self.driver = driver
        self._config = config

    def get_lock(self) -> asyncio.Lock:
        """Get a lock to create a critical region where this value is accessed.

        When using this lock, make sure you either use it with the
        ``async with`` syntax, or if that's not feasible, ensure you
        keep a reference to it from the acquisition to the release of
        the lock. That is, if you can't use ``async with`` syntax, use
        the lock like this::

            lock = config.foo.get_lock()
            await lock.acquire()
            # Do stuff...
            lock.release()

        Do not use it like this::

            await config.foo.get_lock().acquire()
            # Do stuff...
            config.foo.get_lock().release()

        Doing it the latter way will likely cause an error, as the
        acquired lock will be cleaned up by the garbage collector before
        it is released, meaning the second call to ``get_lock()`` will
        return a different lock to the first call.

        Returns
        -------
        asyncio.Lock
            A lock which is weakly cached for this value object.

        """
        return self._config._lock_cache.setdefault(self.identifier_data, asyncio.Lock())

    async def _get(self, default=...):
        try:
            ret = await self.driver.get(self.identifier_data)
        except KeyError:
            return default if default is not ... else self.default
        return ret

    def __call__(self, default=..., *, acquire_lock: bool = True) -> _ValueCtxManager[Any]:
        """Get the literal value of this data element.

        Each `Value` object is created by the `Group.__getattr__` method. The
        "real" data of the `Value` object is accessed by this method. It is a
        replacement for a :code:`get()` method.

        The return value of this method can also be used as an asynchronous
        context manager, i.e. with :code:`async with` syntax. This can only be
        used on values which are mutable (namely lists and dicts), and will
        set the value with its changes on exit of the context manager. It will
        also acquire this value's lock to protect the critical region inside
        this context manager's body, unless the ``acquire_lock`` keyword
        argument is set to ``False``.

        Example
        -------
        ::

            foo = await conf.guild(some_guild).foo()

            # Is equivalent to this

            group_obj = conf.guild(some_guild)
            value_obj = group_obj.foo
            foo = await value_obj()

        .. important::

            This is now, for all intents and purposes, a coroutine.

        Parameters
        ----------
        default : `object`, optional
            This argument acts as an override for the registered default
            provided by `default`. This argument is ignored if its
            value is :code:`...`.

        Other Parameters
        ----------------
        acquire_lock : bool
            Set to ``False`` to disable the acquisition of the value's
            lock over the context manager body. Defaults to ``True``.
            Has no effect when not used as a context manager.

        Returns
        -------
        `awaitable` mixed with `asynchronous context manager`
            A coroutine object mixed in with an async context manager. When
            awaited, this returns the raw data value. When used in :code:`async
            with` syntax, on gets the value on entrance, and sets it on exit.

        """
        return _ValueCtxManager(self, self._get(default), acquire_lock=acquire_lock)

    async def set(self, value):
        """Set the value of the data elements pointed to by `identifiers`.

        Example
        -------
        ::

            # Sets global value "foo" to False
            await conf.foo.set(False)

            # Sets guild specific value of "bar" to True
            await conf.guild(some_guild).bar.set(True)

        Parameters
        ----------
        value
            The new literal value of this attribute.

        """
        if isinstance(value, dict):
            value = _str_key_dict(value)
        await self.driver.set(self.identifier_data, value=value)

    async def clear(self):
        """
        Clears the value from record for the data element pointed to by `identifiers`.
        """
        await self.driver.clear(self.identifier_data)


class Group(Value):
    """
    Represents a group of data, composed of more `Group` or `Value` objects.

    Inherits from `Value` which means that all of the attributes and methods
    available in `Value` are also available when working with a `Group` object.

    Attributes
    ----------
    defaults : `dict`
        All registered default values for this Group.
    force_registration : `bool`
        Same as `Config.force_registration`.
    driver : `redbot.core.drivers.BaseDriver`
        A reference to `Config.driver`.

    """

    def __init__(
        self,
        identifier_data: IdentifierData,
        defaults: dict,
        driver,
        config: "Config",
        force_registration: bool = False,
    ):
        self._defaults = defaults
        self.force_registration = force_registration
        self.driver = driver

        super().__init__(identifier_data, {}, self.driver, config)

    @property
    def defaults(self):
        return pickle.loads(pickle.dumps(self._defaults, -1))

    async def _get(self, default: Dict[str, Any] = ...) -> Dict[str, Any]:
        default = default if default is not ... else self.defaults
        raw = await super()._get(default)
        if isinstance(raw, dict):
            return self.nested_update(raw, default)
        else:
            return raw

    # noinspection PyTypeChecker
    def __getattr__(self, item: str) -> Union["Group", Value]:
        """Get an attribute of this group.

        This special method is called whenever dot notation is used on this
        object.

        Parameters
        ----------
        item : str
            The name of the attribute being accessed.

        Returns
        -------
        `Group` or `Value`
            A child value of this Group. This, of course, can be another
            `Group`, due to Config's composite pattern.

        Raises
        ------
        AttributeError
            If the attribute has not been registered and `force_registration`
            is set to :code:`True`.

        """
        is_group = self.is_group(item)
        is_value = not is_group and self.is_value(item)
        new_identifiers = self.identifier_data.add_identifier(item)
        if is_group:
            return Group(
                identifier_data=new_identifiers,
                defaults=self._defaults[item],
                driver=self.driver,
                force_registration=self.force_registration,
                config=self._config,
            )
        elif is_value:
            return Value(
                identifier_data=new_identifiers,
                default_value=self._defaults[item],
                driver=self.driver,
                config=self._config,
            )
        elif self.force_registration:
            raise AttributeError("'{}' is not a valid registered Group or value.".format(item))
        else:
            return Value(
                identifier_data=new_identifiers,
                default_value=None,
                driver=self.driver,
                config=self._config,
            )

    async def clear_raw(self, *nested_path: Any):
        """
        Allows a developer to clear data as if it was stored in a standard
        Python dictionary.

        For example::

            await conf.clear_raw("foo", "bar")

            # is equivalent to

            data = {"foo": {"bar": None}}
            del data["foo"]["bar"]

        Parameters
        ----------
        nested_path : Any
            Multiple arguments that mirror the arguments passed in for nested
            dict access. These are casted to `str` for you.
        """
        path = tuple(str(p) for p in nested_path)
        identifier_data = self.identifier_data.add_identifier(*path)
        await self.driver.clear(identifier_data)

    def is_group(self, item: Any) -> bool:
        """A helper method for `__getattr__`. Most developers will have no need
        to use this.

        Parameters
        ----------
        item : Any
            See `__getattr__`.

        """
        default = self._defaults.get(str(item))
        return isinstance(default, dict)

    def is_value(self, item: Any) -> bool:
        """A helper method for `__getattr__`. Most developers will have no need
        to use this.

        Parameters
        ----------
        item : Any
            See `__getattr__`.

        """
        try:
            default = self._defaults[str(item)]
        except KeyError:
            return False

        return not isinstance(default, dict)

    def get_attr(self, item: Union[int, str]):
        """Manually get an attribute of this Group.

        This is available to use as an alternative to using normal Python
        attribute access. It may be required if you find a need for dynamic
        attribute access.

        Example
        -------
        A possible use case::

            @commands.command()
            async def some_command(self, ctx, item: str):
                user = ctx.author

                # Where the value of item is the name of the data field in Config
                await ctx.send(await self.conf.user(user).get_attr(item).foo())

        Parameters
        ----------
        item : str
            The name of the data field in `Config`. This is casted to
            `str` for you.

        Returns
        -------
        `Value` or `Group`
            The attribute which was requested.

        """
        if isinstance(item, int):
            item = str(item)
        return self.__getattr__(item)

    async def get_raw(self, *nested_path: Any, default=...):
        """
        Allows a developer to access data as if it was stored in a standard
        Python dictionary.

        For example::

            d = await conf.get_raw("foo", "bar")

            # is equivalent to

            data = {"foo": {"bar": "baz"}}
            d = data["foo"]["bar"]

        Note
        ----
        If retreiving a sub-group, the return value of this method will
        include registered defaults for values which have not yet been set.

        Parameters
        ----------
        nested_path : str
            Multiple arguments that mirror the arguments passed in for nested
            dict access. These are casted to `str` for you.
        default
            Default argument for the value attempting to be accessed. If the
            value does not exist the default will be returned.

        Returns
        -------
        Any
            The value of the path requested.

        Raises
        ------
        KeyError
            If the value does not exist yet in Config's internal storage.

        """
        path = tuple(str(p) for p in nested_path)

        if default is ...:
            poss_default = self.defaults
            for ident in path:
                try:
                    poss_default = poss_default[ident]
                except KeyError:
                    break
            else:
                default = poss_default

        identifier_data = self.identifier_data.add_identifier(*path)
        try:
            raw = await self.driver.get(identifier_data)
        except KeyError:
            if default is not ...:
                return default
            raise
        else:
            if isinstance(default, dict):
                return self.nested_update(raw, default)
            return raw

    def all(self, *, acquire_lock: bool = True) -> _ValueCtxManager[Dict[str, Any]]:
        """Get a dictionary representation of this group's data.

        The return value of this method can also be used as an asynchronous
        context manager, i.e. with :code:`async with` syntax.

        Note
        ----
        The return value of this method will include registered defaults for
        values which have not yet been set.

        Other Parameters
        ----------------
        acquire_lock : bool
            Same as the ``acquire_lock`` keyword parameter in
            `Value.__call__`.

        Returns
        -------
        dict
            All of this Group's attributes, resolved as raw data values.

        """
        return self(acquire_lock=acquire_lock)

    def nested_update(
        self, current: collections.Mapping, defaults: Dict[str, Any] = ...
    ) -> Dict[str, Any]:
        """Robust updater for nested dictionaries

        If no defaults are passed, then the instance attribute 'defaults'
        will be used.
        """
        if defaults is ...:
            defaults = self.defaults

        for key, value in current.items():
            if isinstance(value, collections.Mapping):
                result = self.nested_update(value, defaults.get(key, {}))
                defaults[key] = result
            else:
                defaults[key] = pickle.loads(pickle.dumps(current[key], -1))
        return defaults

    async def set(self, value):
        if not isinstance(value, dict):
            raise ValueError("You may only set the value of a group to be a dict.")
        await super().set(value)

    async def set_raw(self, *nested_path: Any, value):
        """
        Allows a developer to set data as if it was stored in a standard
        Python dictionary.

        For example::

            await conf.set_raw("foo", "bar", value="baz")

            # is equivalent to

            data = {"foo": {"bar": None}}
            data["foo"]["bar"] = "baz"

        Parameters
        ----------
        nested_path : Any
            Multiple arguments that mirror the arguments passed in for nested
            `dict` access. These are casted to `str` for you.
        value
            The value to store.
        """
        path = tuple(str(p) for p in nested_path)
        identifier_data = self.identifier_data.add_identifier(*path)
        if isinstance(value, dict):
            value = _str_key_dict(value)
        await self.driver.set(identifier_data, value=value)


class Config:
    """Configuration manager for cogs and Red.

    You should always use `get_conf` to instantiate a Config object. Use
    `get_core_conf` for Config used in the core package.

    .. important::
        Most config data should be accessed through its respective
        group method (e.g. :py:meth:`guild`) however the process for
        accessing global data is a bit different. There is no
        :python:`global` method because global data is accessed by
        normal attribute access::

            await conf.foo()

    Attributes
    ----------
    cog_name : `str`
        The name of the cog that has requested a `Config` object.
    unique_identifier : `int`
        Unique identifier provided to differentiate cog data when name
        conflicts occur.
    driver
        An instance of a driver that implements `redbot.core.drivers.BaseDriver`.
    force_registration : `bool`
        Determines if Config should throw an error if a cog attempts to access
        an attribute which has not been previously registered.

        Note
        ----
        **You should use this.** By enabling force registration you give Config
        the ability to alert you instantly if you've made a typo when
        attempting to access data.

    """

    GLOBAL = "GLOBAL"
    GUILD = "GUILD"
    CHANNEL = "TEXTCHANNEL"
    ROLE = "ROLE"
    USER = "USER"
    MEMBER = "MEMBER"

    def __new__(cls, cog_name, unique_identifier, *args, **kwargs):
        key = (cog_name, unique_identifier)

        if key[0] is None:
            raise ValueError("You must provide either the cog instance or a cog name.")

        if key in _config_cache:
            conf = _config_cache[key]
        else:
            conf = object.__new__(cls)
            _config_cache[key] = conf
        return conf

    def __init__(
        self,
        cog_name: str,
        unique_identifier: str,
        driver: BaseDriver,
        force_registration: bool = False,
        defaults: dict = None,
    ):
        self.cog_name = cog_name
        self.unique_identifier = unique_identifier

        self.driver = driver
        self.force_registration = force_registration
        self._defaults = defaults or {}

<<<<<<< HEAD
        self.custom_groups: Dict[str, int] = {}
=======
        self.custom_groups = {}
        self._lock_cache: MutableMapping[
            IdentifierData, asyncio.Lock
        ] = weakref.WeakValueDictionary()
>>>>>>> af096bc1

    @property
    def defaults(self):
        return pickle.loads(pickle.dumps(self._defaults, -1))

    @classmethod
    def get_conf(cls, cog_instance, identifier: int, force_registration=False, cog_name=None):
        """Get a Config instance for your cog.

        .. warning::

            If you are using this classmethod to get a second instance of an
            existing Config object for a particular cog, you MUST provide the
            correct identifier. If you do not, you *will* screw up all other
            Config instances for that cog.

        Parameters
        ----------
        cog_instance
            This is an instance of your cog after it has been instantiated. If
            you're calling this method from within your cog's :code:`__init__`,
            this is just :code:`self`.
        identifier : int
            A (hard-coded) random integer, used to keep your data distinct from
            any other cog with the same name.
        force_registration : `bool`, optional
            Should config require registration of data keys before allowing you
            to get/set values? See `force_registration`.
        cog_name : str, optional
            Config normally uses ``cog_instance`` to determine tha name of your cog.
            If you wish you may pass ``None`` to ``cog_instance`` and directly specify
            the name of your cog here.

        Returns
        -------
        Config
            A new Config object.

        """
        uuid = str(identifier)
        if cog_name is None:
            cog_name = type(cog_instance).__name__

        driver = get_driver(cog_name, uuid)
        if hasattr(driver, "migrate_identifier"):
            driver.migrate_identifier(identifier)

        conf = cls(
            cog_name=cog_name,
            unique_identifier=uuid,
            force_registration=force_registration,
            driver=driver,
        )
        return conf

    @classmethod
    def get_core_conf(cls, force_registration: bool = False):
        """Get a Config instance for the core bot.

        All core modules that require a config instance should use this
        classmethod instead of `get_conf`.

        Parameters
        ----------
        force_registration : `bool`, optional
            See `force_registration`.

        """
        return cls.get_conf(
            None, cog_name="Core", identifier=0, force_registration=force_registration
        )

    def __getattr__(self, item: str) -> Union[Group, Value]:
        """Same as `group.__getattr__` except for global data.

        Parameters
        ----------
        item : str
            The attribute you want to get.

        Returns
        -------
        `Group` or `Value`
            The value for the attribute you want to retrieve

        Raises
        ------
        AttributeError
            If there is no global attribute by the given name and
            `force_registration` is set to :code:`True`.
        """
        global_group = self._get_base_group(self.GLOBAL)
        return getattr(global_group, item)

    @staticmethod
    def _get_defaults_dict(key: str, value) -> dict:
        """
        Since we're allowing nested config stuff now, not storing the
        _defaults as a flat dict sounds like a good idea. May turn out
        to be an awful one but we'll see.
        """
        ret = {}
        partial = ret
        splitted = key.split("__")
        for i, k in enumerate(splitted, start=1):
            if not k.isidentifier():
                raise RuntimeError("'{}' is an invalid config key.".format(k))
            if i == len(splitted):
                partial[k] = value
            else:
                partial[k] = {}
                partial = partial[k]
        return ret

    @staticmethod
    def _update_defaults(to_add: Dict[str, Any], _partial: Dict[str, Any]):
        """
        This tries to update the _defaults dictionary with the nested
        partial dict generated by _get_defaults_dict. This WILL
        throw an error if you try to have both a value and a group
        registered under the same name.
        """
        for k, v in to_add.items():
            val_is_dict = isinstance(v, dict)
            if k in _partial:
                existing_is_dict = isinstance(_partial[k], dict)
                if val_is_dict != existing_is_dict:
                    # != is XOR
                    raise KeyError("You cannot register a Group and a Value under the same name.")
                if val_is_dict:
                    Config._update_defaults(v, _partial=_partial[k])
                else:
                    _partial[k] = v
            else:
                _partial[k] = v

    def _register_default(self, key: str, **kwargs: Any):
        if key not in self._defaults:
            self._defaults[key] = {}

        data = pickle.loads(pickle.dumps(kwargs, -1))

        for k, v in data.items():
            to_add = self._get_defaults_dict(k, v)
            self._update_defaults(to_add, self._defaults[key])

    def register_global(self, **kwargs):
        """Register default values for attributes you wish to store in `Config`
        at a global level.

        Examples
        --------
        You can register a single value or multiple values::

            conf.register_global(
                foo=True
            )

            conf.register_global(
                bar=False,
                baz=None
            )

        You can also now register nested values::

            _defaults = {
                "foo": {
                    "bar": True,
                    "baz": False
                }
            }

            # Will register `foo.bar` == True and `foo.baz` == False
            conf.register_global(
                **_defaults
            )

        You can do the same thing without a :python:`_defaults` dict by
        using double underscore as a variable name separator::

            # This is equivalent to the previous example
            conf.register_global(
                foo__bar=True,
                foo__baz=False
            )

        """
        self._register_default(self.GLOBAL, **kwargs)

    def register_guild(self, **kwargs):
        """Register default values on a per-guild level.

        See `register_global` for more details.
        """
        self._register_default(self.GUILD, **kwargs)

    def register_channel(self, **kwargs):
        """Register default values on a per-channel level.

        See `register_global` for more details.
        """
        # We may need to add a voice channel category later
        self._register_default(self.CHANNEL, **kwargs)

    def register_role(self, **kwargs):
        """Registers default values on a per-role level.

        See `register_global` for more details.
        """
        self._register_default(self.ROLE, **kwargs)

    def register_user(self, **kwargs):
        """Registers default values on a per-user level.

        This means that each user's data is guild-independent.

        See `register_global` for more details.
        """
        self._register_default(self.USER, **kwargs)

    def register_member(self, **kwargs):
        """Registers default values on a per-member level.

        This means that each user's data is guild-dependent.

        See `register_global` for more details.
        """
        self._register_default(self.MEMBER, **kwargs)

    def register_custom(self, group_identifier: str, **kwargs):
        """Registers default values for a custom group.

        See `register_global` for more details.
        """
        self._register_default(group_identifier, **kwargs)

    def init_custom(self, group_identifier: str, identifier_count: int):
        """
        Initializes a custom group for usage. This method must be called first!
        """
        if group_identifier in self.custom_groups:
            raise ValueError(f"Group identifier already registered: {group_identifier}")

        self.custom_groups[group_identifier] = identifier_count

    def _get_base_group(self, category: str, *primary_keys: str) -> Group:
        pkey_len, is_custom = ConfigCategory.get_pkey_info(category, self.custom_groups)
        identifier_data = IdentifierData(
            cog_name=self.cog_name,
            uuid=self.unique_identifier,
            category=category,
            primary_key=primary_keys,
            identifiers=(),
            primary_key_len=pkey_len,
            is_custom=is_custom,
        )

        if len(primary_keys) < identifier_data.primary_key_len:
            # Don't mix in defaults with groups higher than the document level
            defaults = {}
        else:
            defaults = self.defaults.get(category, {})
        return Group(
            identifier_data=identifier_data,
            defaults=defaults,
            driver=self.driver,
            force_registration=self.force_registration,
            config=self,
        )

    def guild(self, guild: discord.Guild) -> Group:
        """Returns a `Group` for the given guild.

        Parameters
        ----------
        guild : discord.Guild
            A guild object.

        Returns
        -------
        `Group <redbot.core.config.Group>`
            The guild's Group object.

        """
        return self._get_base_group(self.GUILD, str(guild.id))

    def channel(self, channel: discord.TextChannel) -> Group:
        """Returns a `Group` for the given channel.

        This does not discriminate between text and voice channels.

        Parameters
        ----------
        channel : `discord.abc.GuildChannel`
            A channel object.

        Returns
        -------
        `Group <redbot.core.config.Group>`
            The channel's Group object.

        """
        return self._get_base_group(self.CHANNEL, str(channel.id))

    def role(self, role: discord.Role) -> Group:
        """Returns a `Group` for the given role.

        Parameters
        ----------
        role : discord.Role
            A role object.

        Returns
        -------
        `Group <redbot.core.config.Group>`
            The role's Group object.

        """
        return self._get_base_group(self.ROLE, str(role.id))

    def user(self, user: discord.abc.User) -> Group:
        """Returns a `Group` for the given user.

        Parameters
        ----------
        user : discord.User
            A user object.

        Returns
        -------
        `Group <redbot.core.config.Group>`
            The user's Group object.

        """
        return self._get_base_group(self.USER, str(user.id))

    def member(self, member: discord.Member) -> Group:
        """Returns a `Group` for the given member.

        Parameters
        ----------
        member : discord.Member
            A member object.

        Returns
        -------
        `Group <redbot.core.config.Group>`
            The member's Group object.

        """
        return self._get_base_group(self.MEMBER, str(member.guild.id), str(member.id))

    def custom(self, group_identifier: str, *identifiers: str):
        """Returns a `Group` for the given custom group.

        Parameters
        ----------
        group_identifier : str
            Used to identify the custom group.
        identifiers : str
            The attributes necessary to uniquely identify an entry in the
            custom group. These are casted to `str` for you.

        Returns
        -------
        `Group <redbot.core.config.Group>`
            The custom group's Group object.

        """
        if group_identifier not in self.custom_groups:
            raise ValueError(f"Group identifier not initialized: {group_identifier}")
        return self._get_base_group(str(group_identifier), *map(str, identifiers))

    async def _all_from_scope(self, scope: str) -> Dict[int, Dict[Any, Any]]:
        """Get a dict of all values from a particular scope of data.

        :code:`scope` must be one of the constants attributed to
        this class, i.e. :code:`GUILD`, :code:`MEMBER` et cetera.

        IDs as keys in the returned dict are casted to `int` for convenience.

        Default values are also mixed into the data if they have not yet been
        overwritten.
        """
        group = self._get_base_group(scope)
        ret = {}
        defaults = self.defaults.get(scope, {})

        try:
            dict_ = await self.driver.get(group.identifier_data)
        except KeyError:
            pass
        else:
            for k, v in dict_.items():
                data = pickle.loads(pickle.dumps(defaults, -1))
                data.update(v)
                ret[int(k)] = data

        return ret

    async def all_guilds(self) -> dict:
        """Get all guild data as a dict.

        Note
        ----
        The return value of this method will include registered defaults for
        values which have not yet been set.

        Returns
        -------
        dict
            A dictionary in the form {`int`: `dict`} mapping
            :code:`GUILD_ID -> data`.

        """
        return await self._all_from_scope(self.GUILD)

    async def all_channels(self) -> dict:
        """Get all channel data as a dict.

        Note
        ----
        The return value of this method will include registered defaults for
        values which have not yet been set.

        Returns
        -------
        dict
            A dictionary in the form {`int`: `dict`} mapping
            :code:`CHANNEL_ID -> data`.

        """
        return await self._all_from_scope(self.CHANNEL)

    async def all_roles(self) -> dict:
        """Get all role data as a dict.

        Note
        ----
        The return value of this method will include registered defaults for
        values which have not yet been set.

        Returns
        -------
        dict
            A dictionary in the form {`int`: `dict`} mapping
            :code:`ROLE_ID -> data`.

        """
        return await self._all_from_scope(self.ROLE)

    async def all_users(self) -> dict:
        """Get all user data as a dict.

        Note
        ----
        The return value of this method will include registered defaults for
        values which have not yet been set.

        Returns
        -------
        dict
            A dictionary in the form {`int`: `dict`} mapping
            :code:`USER_ID -> data`.

        """
        return await self._all_from_scope(self.USER)

    def _all_members_from_guild(self, guild_data: dict) -> dict:
        ret = {}
        defaults = self.defaults.get(self.MEMBER, {})
        for member_id, member_data in guild_data.items():
            new_member_data = pickle.loads(pickle.dumps(defaults, -1))
            new_member_data.update(member_data)
            ret[int(member_id)] = new_member_data
        return ret

    async def all_members(self, guild: discord.Guild = None) -> dict:
        """Get data for all members.

        If :code:`guild` is specified, only the data for the members of that
        guild will be returned. As such, the dict will map
        :code:`MEMBER_ID -> data`. Otherwise, the dict maps
        :code:`GUILD_ID -> MEMBER_ID -> data`.

        Note
        ----
        The return value of this method will include registered defaults for
        values which have not yet been set.

        Parameters
        ----------
        guild : `discord.Guild`, optional
            The guild to get the member data from. Can be omitted if data
            from every member of all guilds is desired.

        Returns
        -------
        dict
            A dictionary of all specified member data.

        """
        ret = {}
        if guild is None:
            group = self._get_base_group(self.MEMBER)
            try:
                dict_ = await self.driver.get(group.identifier_data)
            except KeyError:
                pass
            else:
                for guild_id, guild_data in dict_.items():
                    ret[int(guild_id)] = self._all_members_from_guild(guild_data)
        else:
            group = self._get_base_group(self.MEMBER, str(guild.id))
            try:
                guild_data = await self.driver.get(group.identifier_data)
            except KeyError:
                pass
            else:
                ret = self._all_members_from_guild(guild_data)
        return ret

    async def _clear_scope(self, *scopes: str):
        """Clear all data in a particular scope.

        The only situation where a second scope should be passed in is if
        member data from a specific guild is being cleared.

        If no scopes are passed, then all data is cleared from every scope.

        Parameters
        ----------
        *scopes : str, optional
            The scope of the data. Generally only one scope needs to be
            provided, a second only necessary for clearing member data
            of a specific guild.

            **Leaving blank removes all data from this Config instance.**

        """
        if not scopes:
            # noinspection PyTypeChecker
<<<<<<< HEAD
            identifier_data = IdentifierData(self.cog_name, self.unique_identifier, "", (), (), 0)
            group = Group(identifier_data, defaults={}, driver=self.driver)
=======
            identifier_data = IdentifierData(
                self.unique_identifier, "", (), (), self.custom_groups
            )
            group = Group(identifier_data, defaults={}, driver=self.driver, config=self)
>>>>>>> af096bc1
        else:
            cat, *scopes = scopes
            group = self._get_base_group(cat, *scopes)
        await group.clear()

    async def clear_all(self):
        """Clear all data from this Config instance.

        This resets all data to its registered defaults.

        .. important::

            This cannot be undone.

        """
        await self._clear_scope()

    async def clear_all_globals(self):
        """Clear all global data.

        This resets all global data to its registered defaults.
        """
        await self._clear_scope(self.GLOBAL)

    async def clear_all_guilds(self):
        """Clear all guild data.

        This resets all guild data to its registered defaults.
        """
        await self._clear_scope(self.GUILD)

    async def clear_all_channels(self):
        """Clear all channel data.

        This resets all channel data to its registered defaults.
        """
        await self._clear_scope(self.CHANNEL)

    async def clear_all_roles(self):
        """Clear all role data.

        This resets all role data to its registered defaults.
        """
        await self._clear_scope(self.ROLE)

    async def clear_all_users(self):
        """Clear all user data.

        This resets all user data to its registered defaults.
        """
        await self._clear_scope(self.USER)

    async def clear_all_members(self, guild: discord.Guild = None):
        """Clear all member data.

        This resets all specified member data to its registered defaults.

        Parameters
        ----------
        guild : `discord.Guild`, optional
            The guild to clear member data from. Omit to clear member data from
            all guilds.

        """
        if guild is not None:
            await self._clear_scope(self.MEMBER, str(guild.id))
            return
        await self._clear_scope(self.MEMBER)

    async def clear_all_custom(self, group_identifier: str):
        """Clear all custom group data.

        This resets all custom group data to its registered defaults.

        Parameters
        ----------
        group_identifier : str
            The identifier for the custom group. This is casted to
            `str` for you.
        """
        await self._clear_scope(str(group_identifier))

    def get_guilds_lock(self) -> asyncio.Lock:
        """Get a lock for all guild data.

        Returns
        -------
        asyncio.Lock
        """
        return self.get_custom_lock(self.GUILD)

    def get_channels_lock(self) -> asyncio.Lock:
        """Get a lock for all channel data.

        Returns
        -------
        asyncio.Lock
        """
        return self.get_custom_lock(self.CHANNEL)

    def get_roles_lock(self) -> asyncio.Lock:
        """Get a lock for all role data.

        Returns
        -------
        asyncio.Lock
        """
        return self.get_custom_lock(self.ROLE)

    def get_users_lock(self) -> asyncio.Lock:
        """Get a lock for all user data.

        Returns
        -------
        asyncio.Lock
        """
        return self.get_custom_lock(self.USER)

    def get_members_lock(self, guild: Optional[discord.Guild] = None) -> asyncio.Lock:
        """Get a lock for all member data.

        Parameters
        ----------
        guild : Optional[discord.Guild]
            The guild containing the members whose data you want to
            lock. Omit to lock all data for all members in all guilds.

        Returns
        -------
        asyncio.Lock
        """
        if guild is None:
            return self.get_custom_lock(self.GUILD)
        else:
            id_data = IdentifierData(
                self.unique_identifier, self.MEMBER, (str(guild.id),), (), self.custom_groups
            )
            return self._lock_cache.setdefault(id_data, asyncio.Lock())

    def get_custom_lock(self, group_identifier: str) -> asyncio.Lock:
        """Get a lock for all data in a custom scope.

        Parameters
        ----------
        group_identifier : str
            The group identifier for the custom scope you want to lock.

        Returns
        -------
        asyncio.Lock
        """
        id_data = IdentifierData(
            self.unique_identifier, group_identifier, (), (), self.custom_groups
        )
        return self._lock_cache.setdefault(id_data, asyncio.Lock())


async def migrate(cur_driver_cls: Type[BaseDriver], new_driver_cls: Type[BaseDriver]) -> None:
    """Migrate from one driver type to another."""
    # Get custom group data
    core_conf = Config.get_core_conf()
    core_conf.init_custom("CUSTOM_GROUPS", 2)
    all_custom_group_data = await core_conf.custom("CUSTOM_GROUPS").all()

    await cur_driver_cls.migrate_to(new_driver_cls, all_custom_group_data)


def _str_key_dict(value: Dict[Any, _T]) -> Dict[str, _T]:
    """
    Recursively casts all keys in the given `dict` to `str`.

    Parameters
    ----------
    value : Dict[Any, Any]
        The `dict` to cast keys to `str`.

    Returns
    -------
    Dict[str, Any]
        The `dict` with keys (and nested keys) casted to `str`.

    """
    ret = {}
    for k, v in value.items():
        if isinstance(v, dict):
            v = _str_key_dict(v)
        ret[str(k)] = v
    return ret<|MERGE_RESOLUTION|>--- conflicted
+++ resolved
@@ -3,21 +3,18 @@
 import logging
 import pickle
 import weakref
-<<<<<<< HEAD
-from typing import Any, Union, Tuple, Dict, Awaitable, AsyncContextManager, TypeVar, Type
-=======
 from typing import (
     Any,
-    Union,
-    Tuple,
+    AsyncContextManager,
+    Awaitable,
     Dict,
-    Awaitable,
-    AsyncContextManager,
-    TypeVar,
     MutableMapping,
     Optional,
+    Tuple,
+    Type,
+    TypeVar,
+    Union,
 )
->>>>>>> af096bc1
 
 import discord
 
@@ -100,12 +97,7 @@
     Attributes
     ----------
     identifier_data : IdentifierData
-<<<<<<< HEAD
-        This attribute provides all the keys necessary to get a specific data
-        element from a json document.
-=======
         Information on identifiers for this value.
->>>>>>> af096bc1
     default
         The default value for the data element that `identifiers` points at.
     driver : `redbot.core.drivers.BaseDriver`
@@ -641,14 +633,10 @@
         self.force_registration = force_registration
         self._defaults = defaults or {}
 
-<<<<<<< HEAD
         self.custom_groups: Dict[str, int] = {}
-=======
-        self.custom_groups = {}
         self._lock_cache: MutableMapping[
             IdentifierData, asyncio.Lock
         ] = weakref.WeakValueDictionary()
->>>>>>> af096bc1
 
     @property
     def defaults(self):
@@ -1191,15 +1179,8 @@
         """
         if not scopes:
             # noinspection PyTypeChecker
-<<<<<<< HEAD
             identifier_data = IdentifierData(self.cog_name, self.unique_identifier, "", (), (), 0)
-            group = Group(identifier_data, defaults={}, driver=self.driver)
-=======
-            identifier_data = IdentifierData(
-                self.unique_identifier, "", (), (), self.custom_groups
-            )
             group = Group(identifier_data, defaults={}, driver=self.driver, config=self)
->>>>>>> af096bc1
         else:
             cat, *scopes = scopes
             group = self._get_base_group(cat, *scopes)
