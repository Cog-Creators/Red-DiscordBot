import asyncio
<<<<<<< HEAD
import collections
import logging
import pickle
=======
import logging
import collections
from copy import deepcopy
from typing import (
    Any,
    Union,
    Tuple,
    Dict,
    Awaitable,
    AsyncContextManager,
    TypeVar,
    TYPE_CHECKING,
    MutableMapping,
    Optional,
)
>>>>>>> ce452160
import weakref
from typing import (
    Any,
    Union,
    Tuple,
    Dict,
    Awaitable,
    AsyncContextManager,
    TypeVar,
    MutableMapping,
    Optional,
)

import discord

from .data_manager import cog_data_path, core_data_path
from .drivers import get_driver, IdentifierData, BackendType
from .drivers.red_base import BaseDriver

__all__ = ["Config", "get_latest_confs"]

log = logging.getLogger("red.config")

_T = TypeVar("_T")

_config_cache = weakref.WeakValueDictionary()
_retrieved = weakref.WeakSet()


def get_latest_confs() -> Tuple["Config"]:
    global _retrieved
    ret = set(_config_cache.values()) - set(_retrieved)
    _retrieved |= ret
    # noinspection PyTypeChecker
    return tuple(ret)


class _ValueCtxManager(Awaitable[_T], AsyncContextManager[_T]):  # pylint: disable=duplicate-bases
    """Context manager implementation of config values.

    This class allows mutable config values to be both "get" and "set" from
    within an async context manager.

    The context manager can only be used to get and set a mutable data type,
    i.e. `dict`s or `list`s. This is because this class's ``raw_value``
    attribute must contain a reference to the object being modified within the
    context manager.

    It should also be noted that the use of this context manager implies
<<<<<<< HEAD
    the acquisition of the value's lock.
    """

    def __init__(self, value_obj: "Value", coro):
=======
    the acquisition of the value's lock when the ``acquire_lock`` kwarg
    to ``__init__`` is set to ``True``.
    """

    def __init__(self, value_obj: "Value", coro: Awaitable[Any], *, acquire_lock: bool):
>>>>>>> ce452160
        self.value_obj = value_obj
        self.coro = coro
        self.raw_value = None
        self.__original_value = None
<<<<<<< HEAD
=======
        self.__acquire_lock = acquire_lock
>>>>>>> ce452160
        self.__lock = self.value_obj.get_lock()

    def __await__(self):
        return self.coro.__await__()

    async def __aenter__(self):
<<<<<<< HEAD
        await self.__lock.acquire()
=======
        if self.__acquire_lock is True:
            await self.__lock.acquire()
>>>>>>> ce452160
        self.raw_value = await self
        if not isinstance(self.raw_value, (list, dict)):
            raise TypeError(
                "Type of retrieved value must be mutable (i.e. "
                "list or dict) in order to use a config value as "
                "a context manager."
            )
        self.__original_value = pickle.loads(pickle.dumps(self.raw_value, -1))
        return self.raw_value

    async def __aexit__(self, exc_type, exc, tb):
        try:
            if isinstance(self.raw_value, dict):
                raw_value = _str_key_dict(self.raw_value)
            else:
                raw_value = self.raw_value
            if raw_value != self.__original_value:
                await self.value_obj.set(self.raw_value)
        finally:
<<<<<<< HEAD
            self.__lock.release()
=======
            if self.__acquire_lock is True:
                self.__lock.release()
>>>>>>> ce452160


class Value:
    """A singular "value" of data.

    Attributes
    ----------
    identifier_data : IdentifierData
        Information on identifiers for this value.
    default
        The default value for the data element that `identifiers` points at.
    driver : `redbot.core.drivers.red_base.BaseDriver`
        A reference to `Config.driver`.

    """

    def __init__(self, identifier_data: IdentifierData, default_value, driver, config: "Config"):
        self.identifier_data = identifier_data
        self.default = default_value
        self.driver = driver
        self._config = config

    def get_lock(self) -> asyncio.Lock:
<<<<<<< HEAD
        """Get a lock to enforce atomicity with operations on this value.
=======
        """Get a lock to create a critical region where this value is accessed.
>>>>>>> ce452160

        When using this lock, make sure you either use it with the
        ``async with`` syntax, or if that's not feasible, ensure you
        keep a reference to it from the acquisition to the release of
        the lock. That is, if you can't use ``async with`` syntax, use
        the lock like this::

            lock = config.foo.get_lock()
            await lock.acquire()
            # Do stuff...
            lock.release()

        Do not use it like this::

            await config.foo.get_lock().acquire()
            # Do stuff...
            config.foo.get_lock().release()

        Doing it the latter way will likely cause an error, as the
        acquired lock will be cleaned up by the garbage collector before
        it is released, meaning the second call to ``get_lock()`` will
        return a different lock to the first call.

        Returns
        -------
        asyncio.Lock
            A lock which is weakly cached for this value object.

        """
        return self._config._lock_cache.setdefault(self.identifier_data, asyncio.Lock())

    async def _get(self, default=...):
        try:
            ret = await self.driver.get(self.identifier_data)
        except KeyError:
            return default if default is not ... else self.default
        return ret

    def __call__(self, default=..., *, acquire_lock: bool = True) -> _ValueCtxManager[Any]:
        """Get the literal value of this data element.

        Each `Value` object is created by the `Group.__getattr__` method. The
        "real" data of the `Value` object is accessed by this method. It is a
        replacement for a :code:`get()` method.

        The return value of this method can also be used as an asynchronous
        context manager, i.e. with :code:`async with` syntax. This can only be
        used on values which are mutable (namely lists and dicts), and will
        set the value with its changes on exit of the context manager. It will
<<<<<<< HEAD
        also acquire this value's lock to ensure atomicity of operations on
        this value.
=======
        also acquire this value's lock to protect the critical region inside
        this context manager's body, unless the ``acquire_lock`` keyword
        argument is set to ``False``.
>>>>>>> ce452160

        Example
        -------
        ::

            foo = await conf.guild(some_guild).foo()

            # Is equivalent to this

            group_obj = conf.guild(some_guild)
            value_obj = group_obj.foo
            foo = await value_obj()

        .. important::

            This is now, for all intents and purposes, a coroutine.

        Parameters
        ----------
        default : `object`, optional
            This argument acts as an override for the registered default
            provided by `default`. This argument is ignored if its
            value is :code:`...`.

        Other Parameters
        ----------------
        acquire_lock : bool
            Set to ``False`` to disable the acquisition of the value's
            lock over the context manager body. Defaults to ``True``.
            Has no effect when not used as a context manager.

        Returns
        -------
        `awaitable` mixed with `asynchronous context manager`
            A coroutine object mixed in with an async context manager. When
            awaited, this returns the raw data value. When used in :code:`async
            with` syntax, on gets the value on entrance, and sets it on exit.

        """
        return _ValueCtxManager(self, self._get(default), acquire_lock=acquire_lock)

    async def set(self, value):
        """Set the value of the data elements pointed to by `identifiers`.

        Example
        -------
        ::

            # Sets global value "foo" to False
            await conf.foo.set(False)

            # Sets guild specific value of "bar" to True
            await conf.guild(some_guild).bar.set(True)

        Parameters
        ----------
        value
            The new literal value of this attribute.

        """
        if isinstance(value, dict):
            value = _str_key_dict(value)
        await self.driver.set(self.identifier_data, value=value)

    async def clear(self):
        """
        Clears the value from record for the data element pointed to by `identifiers`.
        """
        await self.driver.clear(self.identifier_data)


class Group(Value):
    """
    Represents a group of data, composed of more `Group` or `Value` objects.

    Inherits from `Value` which means that all of the attributes and methods
    available in `Value` are also available when working with a `Group` object.

    Attributes
    ----------
    defaults : `dict`
        All registered default values for this Group.
    force_registration : `bool`
        Same as `Config.force_registration`.
    driver : `redbot.core.drivers.red_base.BaseDriver`
        A reference to `Config.driver`.

    """

    def __init__(
        self,
        identifier_data: IdentifierData,
        defaults: dict,
        driver,
        config: "Config",
        force_registration: bool = False,
    ):
        self._defaults = defaults
        self.force_registration = force_registration
        self.driver = driver

        super().__init__(identifier_data, {}, self.driver, config)

    @property
    def defaults(self):
        return pickle.loads(pickle.dumps(self._defaults, -1))

    async def _get(self, default: Dict[str, Any] = ...) -> Dict[str, Any]:
        default = default if default is not ... else self.defaults
        raw = await super()._get(default)
        if isinstance(raw, dict):
            return self.nested_update(raw, default)
        else:
            return raw

    # noinspection PyTypeChecker
    def __getattr__(self, item: str) -> Union["Group", Value]:
        """Get an attribute of this group.

        This special method is called whenever dot notation is used on this
        object.

        Parameters
        ----------
        item : str
            The name of the attribute being accessed.

        Returns
        -------
        `Group` or `Value`
            A child value of this Group. This, of course, can be another
            `Group`, due to Config's composite pattern.

        Raises
        ------
        AttributeError
            If the attribute has not been registered and `force_registration`
            is set to :code:`True`.

        """
        is_group = self.is_group(item)
        is_value = not is_group and self.is_value(item)
        new_identifiers = self.identifier_data.add_identifier(item)
        if is_group:
            return Group(
                identifier_data=new_identifiers,
                defaults=self._defaults[item],
                driver=self.driver,
                force_registration=self.force_registration,
                config=self._config,
            )
        elif is_value:
            return Value(
                identifier_data=new_identifiers,
                default_value=self._defaults[item],
                driver=self.driver,
                config=self._config,
            )
        elif self.force_registration:
            raise AttributeError("'{}' is not a valid registered Group or value.".format(item))
        else:
            return Value(
                identifier_data=new_identifiers,
                default_value=None,
                driver=self.driver,
                config=self._config,
            )

    async def clear_raw(self, *nested_path: Any):
        """
        Allows a developer to clear data as if it was stored in a standard
        Python dictionary.

        For example::

            await conf.clear_raw("foo", "bar")

            # is equivalent to

            data = {"foo": {"bar": None}}
            del data["foo"]["bar"]

        Parameters
        ----------
        nested_path : Any
            Multiple arguments that mirror the arguments passed in for nested
            dict access. These are casted to `str` for you.
        """
        path = tuple(str(p) for p in nested_path)
        identifier_data = self.identifier_data.add_identifier(*path)
        await self.driver.clear(identifier_data)

    def is_group(self, item: Any) -> bool:
        """A helper method for `__getattr__`. Most developers will have no need
        to use this.

        Parameters
        ----------
        item : Any
            See `__getattr__`.

        """
        default = self._defaults.get(str(item))
        return isinstance(default, dict)

    def is_value(self, item: Any) -> bool:
        """A helper method for `__getattr__`. Most developers will have no need
        to use this.

        Parameters
        ----------
        item : Any
            See `__getattr__`.

        """
        try:
            default = self._defaults[str(item)]
        except KeyError:
            return False

        return not isinstance(default, dict)

    def get_attr(self, item: Union[int, str]):
        """Manually get an attribute of this Group.

        This is available to use as an alternative to using normal Python
        attribute access. It may be required if you find a need for dynamic
        attribute access.

        Example
        -------
        A possible use case::

            @commands.command()
            async def some_command(self, ctx, item: str):
                user = ctx.author

                # Where the value of item is the name of the data field in Config
                await ctx.send(await self.conf.user(user).get_attr(item).foo())

        Parameters
        ----------
        item : str
            The name of the data field in `Config`. This is casted to
            `str` for you.

        Returns
        -------
        `Value` or `Group`
            The attribute which was requested.

        """
        if isinstance(item, int):
            item = str(item)
        return self.__getattr__(item)

    async def get_raw(self, *nested_path: Any, default=...):
        """
        Allows a developer to access data as if it was stored in a standard
        Python dictionary.

        For example::

            d = await conf.get_raw("foo", "bar")

            # is equivalent to

            data = {"foo": {"bar": "baz"}}
            d = data["foo"]["bar"]

        Note
        ----
        If retreiving a sub-group, the return value of this method will
        include registered defaults for values which have not yet been set.

        Parameters
        ----------
        nested_path : str
            Multiple arguments that mirror the arguments passed in for nested
            dict access. These are casted to `str` for you.
        default
            Default argument for the value attempting to be accessed. If the
            value does not exist the default will be returned.

        Returns
        -------
        Any
            The value of the path requested.

        Raises
        ------
        KeyError
            If the value does not exist yet in Config's internal storage.

        """
        path = tuple(str(p) for p in nested_path)

        if default is ...:
            poss_default = self.defaults
            for ident in path:
                try:
                    poss_default = poss_default[ident]
                except KeyError:
                    break
            else:
                default = poss_default

        identifier_data = self.identifier_data.add_identifier(*path)
        try:
            raw = await self.driver.get(identifier_data)
        except KeyError:
            if default is not ...:
                return default
            raise
        else:
            if isinstance(default, dict):
                return self.nested_update(raw, default)
            return raw

    def all(self, *, acquire_lock: bool = True) -> _ValueCtxManager[Dict[str, Any]]:
        """Get a dictionary representation of this group's data.

        The return value of this method can also be used as an asynchronous
        context manager, i.e. with :code:`async with` syntax.

        Note
        ----
        The return value of this method will include registered defaults for
        values which have not yet been set.

        Other Parameters
        ----------------
        acquire_lock : bool
            Same as the ``acquire_lock`` keyword parameter in
            `Value.__call__`.

        Returns
        -------
        dict
            All of this Group's attributes, resolved as raw data values.

        """
        return self(acquire_lock=acquire_lock)

    def nested_update(
        self, current: collections.Mapping, defaults: Dict[str, Any] = ...
    ) -> Dict[str, Any]:
        """Robust updater for nested dictionaries

        If no defaults are passed, then the instance attribute 'defaults'
        will be used.
        """
        if defaults is ...:
            defaults = self.defaults

        for key, value in current.items():
            if isinstance(value, collections.Mapping):
                result = self.nested_update(value, defaults.get(key, {}))
                defaults[key] = result
            else:
                defaults[key] = pickle.loads(pickle.dumps(current[key], -1))
        return defaults

    async def set(self, value):
        if not isinstance(value, dict):
            raise ValueError("You may only set the value of a group to be a dict.")
        await super().set(value)

    async def set_raw(self, *nested_path: Any, value):
        """
        Allows a developer to set data as if it was stored in a standard
        Python dictionary.

        For example::

            await conf.set_raw("foo", "bar", value="baz")

            # is equivalent to

            data = {"foo": {"bar": None}}
            data["foo"]["bar"] = "baz"

        Parameters
        ----------
        nested_path : Any
            Multiple arguments that mirror the arguments passed in for nested
            `dict` access. These are casted to `str` for you.
        value
            The value to store.
        """
        path = tuple(str(p) for p in nested_path)
        identifier_data = self.identifier_data.add_identifier(*path)
        if isinstance(value, dict):
            value = _str_key_dict(value)
        await self.driver.set(identifier_data, value=value)


class Config:
    """Configuration manager for cogs and Red.

    You should always use `get_conf` to instantiate a Config object. Use
    `get_core_conf` for Config used in the core package.

    .. important::
        Most config data should be accessed through its respective
        group method (e.g. :py:meth:`guild`) however the process for
        accessing global data is a bit different. There is no
        :python:`global` method because global data is accessed by
        normal attribute access::

            await conf.foo()

    Attributes
    ----------
    cog_name : `str`
        The name of the cog that has requested a `Config` object.
    unique_identifier : `int`
        Unique identifier provided to differentiate cog data when name
        conflicts occur.
    driver
        An instance of a driver that implements `redbot.core.drivers.red_base.BaseDriver`.
    force_registration : `bool`
        Determines if Config should throw an error if a cog attempts to access
        an attribute which has not been previously registered.

        Note
        ----
        **You should use this.** By enabling force registration you give Config
        the ability to alert you instantly if you've made a typo when
        attempting to access data.

    """

    GLOBAL = "GLOBAL"
    GUILD = "GUILD"
    CHANNEL = "TEXTCHANNEL"
    ROLE = "ROLE"
    USER = "USER"
    MEMBER = "MEMBER"

    def __new__(cls, cog_name, unique_identifier, *args, **kwargs):
        key = (cog_name, unique_identifier)

        if key[0] is None:
            raise ValueError("You must provide either the cog instance or a cog name.")

        if key in _config_cache:
            conf = _config_cache[key]
        else:
            conf = object.__new__(cls)
            _config_cache[key] = conf
        return conf

    def __init__(
        self,
        cog_name: str,
        unique_identifier: str,
        driver: BaseDriver,
        force_registration: bool = False,
        defaults: dict = None,
    ):
        self.cog_name = cog_name
        self.unique_identifier = unique_identifier

        self.driver = driver
        self.force_registration = force_registration
        self._defaults = defaults or {}

        self.custom_groups = {}
        self._lock_cache: MutableMapping[
            IdentifierData, asyncio.Lock
        ] = weakref.WeakValueDictionary()

    @property
    def defaults(self):
        return pickle.loads(pickle.dumps(self._defaults, -1))

    @staticmethod
    def _create_uuid(identifier: int):
        return str(identifier)

    @classmethod
    def get_conf(cls, cog_instance, identifier: int, force_registration=False, cog_name=None):
        """Get a Config instance for your cog.

        .. warning::

            If you are using this classmethod to get a second instance of an
            existing Config object for a particular cog, you MUST provide the
            correct identifier. If you do not, you *will* screw up all other
            Config instances for that cog.

        Parameters
        ----------
        cog_instance
            This is an instance of your cog after it has been instantiated. If
            you're calling this method from within your cog's :code:`__init__`,
            this is just :code:`self`.
        identifier : int
            A (hard-coded) random integer, used to keep your data distinct from
            any other cog with the same name.
        force_registration : `bool`, optional
            Should config require registration of data keys before allowing you
            to get/set values? See `force_registration`.
        cog_name : str, optional
            Config normally uses ``cog_instance`` to determine tha name of your cog.
            If you wish you may pass ``None`` to ``cog_instance`` and directly specify
            the name of your cog here.

        Returns
        -------
        Config
            A new Config object.

        """
        if cog_instance is None and cog_name is not None:
            cog_path_override = cog_data_path(raw_name=cog_name)
        else:
            cog_path_override = cog_data_path(cog_instance=cog_instance)

        cog_name = cog_path_override.stem
        # uuid = str(hash(identifier))
        uuid = cls._create_uuid(identifier)

        # We have to import this here otherwise we have a circular dependency
        from .data_manager import basic_config

        driver_name = basic_config.get("STORAGE_TYPE", "JSON")
        driver_details = basic_config.get("STORAGE_DETAILS", {})

        driver = get_driver(
            driver_name, cog_name, uuid, data_path_override=cog_path_override, **driver_details
        )
        if driver_name == BackendType.JSON.value:
            driver.migrate_identifier(identifier)

        conf = cls(
            cog_name=cog_name,
            unique_identifier=uuid,
            force_registration=force_registration,
            driver=driver,
        )
        return conf

    @classmethod
    def get_core_conf(cls, force_registration: bool = False):
        """Get a Config instance for a core module.

        All core modules that require a config instance should use this
        classmethod instead of `get_conf`.

        Parameters
        ----------
        force_registration : `bool`, optional
            See `force_registration`.

        """
        core_path = core_data_path()

        # We have to import this here otherwise we have a circular dependency
        from .data_manager import basic_config

        driver_name = basic_config.get("STORAGE_TYPE", "JSON")
        driver_details = basic_config.get("STORAGE_DETAILS", {})

        driver = get_driver(
            driver_name, "Core", "0", data_path_override=core_path, **driver_details
        )
        conf = cls(
            cog_name="Core",
            driver=driver,
            unique_identifier="0",
            force_registration=force_registration,
        )
        return conf

    def __getattr__(self, item: str) -> Union[Group, Value]:
        """Same as `group.__getattr__` except for global data.

        Parameters
        ----------
        item : str
            The attribute you want to get.

        Returns
        -------
        `Group` or `Value`
            The value for the attribute you want to retrieve

        Raises
        ------
        AttributeError
            If there is no global attribute by the given name and
            `force_registration` is set to :code:`True`.
        """
        global_group = self._get_base_group(self.GLOBAL)
        return getattr(global_group, item)

    @staticmethod
    def _get_defaults_dict(key: str, value) -> dict:
        """
        Since we're allowing nested config stuff now, not storing the
        _defaults as a flat dict sounds like a good idea. May turn out
        to be an awful one but we'll see.
        """
        ret = {}
        partial = ret
        splitted = key.split("__")
        for i, k in enumerate(splitted, start=1):
            if not k.isidentifier():
                raise RuntimeError("'{}' is an invalid config key.".format(k))
            if i == len(splitted):
                partial[k] = value
            else:
                partial[k] = {}
                partial = partial[k]
        return ret

    @staticmethod
    def _update_defaults(to_add: Dict[str, Any], _partial: Dict[str, Any]):
        """
        This tries to update the _defaults dictionary with the nested
        partial dict generated by _get_defaults_dict. This WILL
        throw an error if you try to have both a value and a group
        registered under the same name.
        """
        for k, v in to_add.items():
            val_is_dict = isinstance(v, dict)
            if k in _partial:
                existing_is_dict = isinstance(_partial[k], dict)
                if val_is_dict != existing_is_dict:
                    # != is XOR
                    raise KeyError("You cannot register a Group and a Value under the same name.")
                if val_is_dict:
                    Config._update_defaults(v, _partial=_partial[k])
                else:
                    _partial[k] = v
            else:
                _partial[k] = v

    def _register_default(self, key: str, **kwargs: Any):
        if key not in self._defaults:
            self._defaults[key] = {}

        data = pickle.loads(pickle.dumps(kwargs, -1))

        for k, v in data.items():
            to_add = self._get_defaults_dict(k, v)
            self._update_defaults(to_add, self._defaults[key])

    def register_global(self, **kwargs):
        """Register default values for attributes you wish to store in `Config`
        at a global level.

        Examples
        --------
        You can register a single value or multiple values::

            conf.register_global(
                foo=True
            )

            conf.register_global(
                bar=False,
                baz=None
            )

        You can also now register nested values::

            _defaults = {
                "foo": {
                    "bar": True,
                    "baz": False
                }
            }

            # Will register `foo.bar` == True and `foo.baz` == False
            conf.register_global(
                **_defaults
            )

        You can do the same thing without a :python:`_defaults` dict by
        using double underscore as a variable name separator::

            # This is equivalent to the previous example
            conf.register_global(
                foo__bar=True,
                foo__baz=False
            )

        """
        self._register_default(self.GLOBAL, **kwargs)

    def register_guild(self, **kwargs):
        """Register default values on a per-guild level.

        See `register_global` for more details.
        """
        self._register_default(self.GUILD, **kwargs)

    def register_channel(self, **kwargs):
        """Register default values on a per-channel level.

        See `register_global` for more details.
        """
        # We may need to add a voice channel category later
        self._register_default(self.CHANNEL, **kwargs)

    def register_role(self, **kwargs):
        """Registers default values on a per-role level.

        See `register_global` for more details.
        """
        self._register_default(self.ROLE, **kwargs)

    def register_user(self, **kwargs):
        """Registers default values on a per-user level.

        This means that each user's data is guild-independent.

        See `register_global` for more details.
        """
        self._register_default(self.USER, **kwargs)

    def register_member(self, **kwargs):
        """Registers default values on a per-member level.

        This means that each user's data is guild-dependent.

        See `register_global` for more details.
        """
        self._register_default(self.MEMBER, **kwargs)

    def register_custom(self, group_identifier: str, **kwargs):
        """Registers default values for a custom group.

        See `register_global` for more details.
        """
        self._register_default(group_identifier, **kwargs)

    def init_custom(self, group_identifier: str, identifier_count: int):
        """
        Initializes a custom group for usage. This method must be called first!
        """
        if group_identifier in self.custom_groups:
            raise ValueError(f"Group identifier already registered: {group_identifier}")

        self.custom_groups[group_identifier] = identifier_count

    def _get_base_group(self, category: str, *primary_keys: str) -> Group:
        is_custom = category not in (
            self.GLOBAL,
            self.GUILD,
            self.USER,
            self.MEMBER,
            self.ROLE,
            self.CHANNEL,
        )
        # noinspection PyTypeChecker
        identifier_data = IdentifierData(
            uuid=self.unique_identifier,
            category=category,
            primary_key=primary_keys,
            identifiers=(),
            custom_group_data=self.custom_groups,
            is_custom=is_custom,
        )

        pkey_len = BaseDriver.get_pkey_len(identifier_data)
        if len(primary_keys) < pkey_len:
            # Don't mix in defaults with groups higher than the document level
            defaults = {}
        else:
            defaults = self.defaults.get(category, {})
        return Group(
            identifier_data=identifier_data,
            defaults=defaults,
            driver=self.driver,
            force_registration=self.force_registration,
            config=self,
        )

    def guild(self, guild: discord.Guild) -> Group:
        """Returns a `Group` for the given guild.

        Parameters
        ----------
        guild : discord.Guild
            A guild object.

        Returns
        -------
        `Group <redbot.core.config.Group>`
            The guild's Group object.

        """
        return self._get_base_group(self.GUILD, str(guild.id))

    def channel(self, channel: discord.TextChannel) -> Group:
        """Returns a `Group` for the given channel.

        This does not discriminate between text and voice channels.

        Parameters
        ----------
        channel : `discord.abc.GuildChannel`
            A channel object.

        Returns
        -------
        `Group <redbot.core.config.Group>`
            The channel's Group object.

        """
        return self._get_base_group(self.CHANNEL, str(channel.id))

    def role(self, role: discord.Role) -> Group:
        """Returns a `Group` for the given role.

        Parameters
        ----------
        role : discord.Role
            A role object.

        Returns
        -------
        `Group <redbot.core.config.Group>`
            The role's Group object.

        """
        return self._get_base_group(self.ROLE, str(role.id))

    def user(self, user: discord.abc.User) -> Group:
        """Returns a `Group` for the given user.

        Parameters
        ----------
        user : discord.User
            A user object.

        Returns
        -------
        `Group <redbot.core.config.Group>`
            The user's Group object.

        """
        return self._get_base_group(self.USER, str(user.id))

    def member(self, member: discord.Member) -> Group:
        """Returns a `Group` for the given member.

        Parameters
        ----------
        member : discord.Member
            A member object.

        Returns
        -------
        `Group <redbot.core.config.Group>`
            The member's Group object.

        """
        return self._get_base_group(self.MEMBER, str(member.guild.id), str(member.id))

    def custom(self, group_identifier: str, *identifiers: str):
        """Returns a `Group` for the given custom group.

        Parameters
        ----------
        group_identifier : str
            Used to identify the custom group.
        identifiers : str
            The attributes necessary to uniquely identify an entry in the
            custom group. These are casted to `str` for you.

        Returns
        -------
        `Group <redbot.core.config.Group>`
            The custom group's Group object.

        """
        if group_identifier not in self.custom_groups:
            raise ValueError(f"Group identifier not initialized: {group_identifier}")
        return self._get_base_group(str(group_identifier), *map(str, identifiers))

    async def _all_from_scope(self, scope: str) -> Dict[int, Dict[Any, Any]]:
        """Get a dict of all values from a particular scope of data.

        :code:`scope` must be one of the constants attributed to
        this class, i.e. :code:`GUILD`, :code:`MEMBER` et cetera.

        IDs as keys in the returned dict are casted to `int` for convenience.

        Default values are also mixed into the data if they have not yet been
        overwritten.
        """
        group = self._get_base_group(scope)
        ret = {}
        defaults = self.defaults.get(scope, {})

        try:
            dict_ = await self.driver.get(group.identifier_data)
        except KeyError:
            pass
        else:
            for k, v in dict_.items():
                data = pickle.loads(pickle.dumps(defaults, -1))
                data.update(v)
                ret[int(k)] = data

        return ret

    async def all_guilds(self) -> dict:
        """Get all guild data as a dict.

        Note
        ----
        The return value of this method will include registered defaults for
        values which have not yet been set.

        Returns
        -------
        dict
            A dictionary in the form {`int`: `dict`} mapping
            :code:`GUILD_ID -> data`.

        """
        return await self._all_from_scope(self.GUILD)

    async def all_channels(self) -> dict:
        """Get all channel data as a dict.

        Note
        ----
        The return value of this method will include registered defaults for
        values which have not yet been set.

        Returns
        -------
        dict
            A dictionary in the form {`int`: `dict`} mapping
            :code:`CHANNEL_ID -> data`.

        """
        return await self._all_from_scope(self.CHANNEL)

    async def all_roles(self) -> dict:
        """Get all role data as a dict.

        Note
        ----
        The return value of this method will include registered defaults for
        values which have not yet been set.

        Returns
        -------
        dict
            A dictionary in the form {`int`: `dict`} mapping
            :code:`ROLE_ID -> data`.

        """
        return await self._all_from_scope(self.ROLE)

    async def all_users(self) -> dict:
        """Get all user data as a dict.

        Note
        ----
        The return value of this method will include registered defaults for
        values which have not yet been set.

        Returns
        -------
        dict
            A dictionary in the form {`int`: `dict`} mapping
            :code:`USER_ID -> data`.

        """
        return await self._all_from_scope(self.USER)

    def _all_members_from_guild(self, guild_data: dict) -> dict:
        ret = {}
        defaults = self.defaults.get(self.MEMBER, {})
        for member_id, member_data in guild_data.items():
            new_member_data = pickle.loads(pickle.dumps(defaults, -1))
            new_member_data.update(member_data)
            ret[int(member_id)] = new_member_data
        return ret

    async def all_members(self, guild: discord.Guild = None) -> dict:
        """Get data for all members.

        If :code:`guild` is specified, only the data for the members of that
        guild will be returned. As such, the dict will map
        :code:`MEMBER_ID -> data`. Otherwise, the dict maps
        :code:`GUILD_ID -> MEMBER_ID -> data`.

        Note
        ----
        The return value of this method will include registered defaults for
        values which have not yet been set.

        Parameters
        ----------
        guild : `discord.Guild`, optional
            The guild to get the member data from. Can be omitted if data
            from every member of all guilds is desired.

        Returns
        -------
        dict
            A dictionary of all specified member data.

        """
        ret = {}
        if guild is None:
            group = self._get_base_group(self.MEMBER)
            try:
                dict_ = await self.driver.get(group.identifier_data)
            except KeyError:
                pass
            else:
                for guild_id, guild_data in dict_.items():
                    ret[int(guild_id)] = self._all_members_from_guild(guild_data)
        else:
            group = self._get_base_group(self.MEMBER, str(guild.id))
            try:
                guild_data = await self.driver.get(group.identifier_data)
            except KeyError:
                pass
            else:
                ret = self._all_members_from_guild(guild_data)
        return ret

    async def _clear_scope(self, *scopes: str):
        """Clear all data in a particular scope.

        The only situation where a second scope should be passed in is if
        member data from a specific guild is being cleared.

        If no scopes are passed, then all data is cleared from every scope.

        Parameters
        ----------
        *scopes : str, optional
            The scope of the data. Generally only one scope needs to be
            provided, a second only necessary for clearing member data
            of a specific guild.

            **Leaving blank removes all data from this Config instance.**

        """
        if not scopes:
            # noinspection PyTypeChecker
            identifier_data = IdentifierData(
                self.unique_identifier, "", (), (), self.custom_groups
            )
            group = Group(identifier_data, defaults={}, driver=self.driver, config=self)
        else:
            cat, *scopes = scopes
            group = self._get_base_group(cat, *scopes)
        await group.clear()

    async def clear_all(self):
        """Clear all data from this Config instance.

        This resets all data to its registered defaults.

        .. important::

            This cannot be undone.

        """
        await self._clear_scope()

    async def clear_all_globals(self):
        """Clear all global data.

        This resets all global data to its registered defaults.
        """
        await self._clear_scope(self.GLOBAL)

    async def clear_all_guilds(self):
        """Clear all guild data.

        This resets all guild data to its registered defaults.
        """
        await self._clear_scope(self.GUILD)

    async def clear_all_channels(self):
        """Clear all channel data.

        This resets all channel data to its registered defaults.
        """
        await self._clear_scope(self.CHANNEL)

    async def clear_all_roles(self):
        """Clear all role data.

        This resets all role data to its registered defaults.
        """
        await self._clear_scope(self.ROLE)

    async def clear_all_users(self):
        """Clear all user data.

        This resets all user data to its registered defaults.
        """
        await self._clear_scope(self.USER)

    async def clear_all_members(self, guild: discord.Guild = None):
        """Clear all member data.

        This resets all specified member data to its registered defaults.

        Parameters
        ----------
        guild : `discord.Guild`, optional
            The guild to clear member data from. Omit to clear member data from
            all guilds.

        """
        if guild is not None:
            await self._clear_scope(self.MEMBER, str(guild.id))
            return
        await self._clear_scope(self.MEMBER)

    async def clear_all_custom(self, group_identifier: str):
        """Clear all custom group data.

        This resets all custom group data to its registered defaults.

        Parameters
        ----------
        group_identifier : str
            The identifier for the custom group. This is casted to
            `str` for you.
        """
        await self._clear_scope(str(group_identifier))

    def get_guilds_lock(self) -> asyncio.Lock:
        """Get a lock for all guild data.

        Returns
        -------
        asyncio.Lock
        """
        return self.get_custom_lock(self.GUILD)

    def get_channels_lock(self) -> asyncio.Lock:
        """Get a lock for all channel data.

        Returns
        -------
        asyncio.Lock
        """
        return self.get_custom_lock(self.CHANNEL)

    def get_roles_lock(self) -> asyncio.Lock:
        """Get a lock for all role data.

        Returns
        -------
        asyncio.Lock
        """
        return self.get_custom_lock(self.ROLE)

    def get_users_lock(self) -> asyncio.Lock:
        """Get a lock for all user data.

        Returns
        -------
        asyncio.Lock
        """
        return self.get_custom_lock(self.USER)

    def get_members_lock(self, guild: Optional[discord.Guild] = None) -> asyncio.Lock:
        """Get a lock for all member data.

        Parameters
        ----------
        guild : Optional[discord.Guild]
            The guild containing the members whose data you want to
            lock. Omit to lock all data for all members in all guilds.

        Returns
        -------
        asyncio.Lock
        """
        if guild is None:
            return self.get_custom_lock(self.GUILD)
        else:
            id_data = IdentifierData(
                self.uuid, self.MEMBER, (str(guild.id),), Tuple[str](), self.custom_groups
            )
            return self._lock_cache.setdefault(id_data, asyncio.Lock())

    def get_custom_lock(self, group_identifier: str) -> asyncio.Lock:
        """Get a lock for all data in a custom scope.

        Parameters
        ----------
        group_identifier : str
            The group identifier for the custom scope you want to lock.

        Returns
        -------
        asyncio.Lock
        """
        id_data = IdentifierData(
            self.uuid, group_identifier, Tuple[str](), Tuple[str](), self.custom_groups
        )
        return self._lock_cache.setdefault(id_data, asyncio.Lock())


def _str_key_dict(value: Dict[Any, _T]) -> Dict[str, _T]:
    """
    Recursively casts all keys in the given `dict` to `str`.

    Parameters
    ----------
    value : Dict[Any, Any]
        The `dict` to cast keys to `str`.

    Returns
    -------
    Dict[str, Any]
        The `dict` with keys (and nested keys) casted to `str`.

    """
    ret = {}
    for k, v in value.items():
        if isinstance(v, dict):
            v = _str_key_dict(v)
        ret[str(k)] = v
    return ret<|MERGE_RESOLUTION|>--- conflicted
+++ resolved
@@ -1,25 +1,7 @@
 import asyncio
-<<<<<<< HEAD
 import collections
 import logging
 import pickle
-=======
-import logging
-import collections
-from copy import deepcopy
-from typing import (
-    Any,
-    Union,
-    Tuple,
-    Dict,
-    Awaitable,
-    AsyncContextManager,
-    TypeVar,
-    TYPE_CHECKING,
-    MutableMapping,
-    Optional,
-)
->>>>>>> ce452160
 import weakref
 from typing import (
     Any,
@@ -69,38 +51,24 @@
     context manager.
 
     It should also be noted that the use of this context manager implies
-<<<<<<< HEAD
-    the acquisition of the value's lock.
-    """
-
-    def __init__(self, value_obj: "Value", coro):
-=======
     the acquisition of the value's lock when the ``acquire_lock`` kwarg
     to ``__init__`` is set to ``True``.
     """
 
     def __init__(self, value_obj: "Value", coro: Awaitable[Any], *, acquire_lock: bool):
->>>>>>> ce452160
         self.value_obj = value_obj
         self.coro = coro
         self.raw_value = None
         self.__original_value = None
-<<<<<<< HEAD
-=======
         self.__acquire_lock = acquire_lock
->>>>>>> ce452160
         self.__lock = self.value_obj.get_lock()
 
     def __await__(self):
         return self.coro.__await__()
 
     async def __aenter__(self):
-<<<<<<< HEAD
-        await self.__lock.acquire()
-=======
         if self.__acquire_lock is True:
             await self.__lock.acquire()
->>>>>>> ce452160
         self.raw_value = await self
         if not isinstance(self.raw_value, (list, dict)):
             raise TypeError(
@@ -120,12 +88,8 @@
             if raw_value != self.__original_value:
                 await self.value_obj.set(self.raw_value)
         finally:
-<<<<<<< HEAD
-            self.__lock.release()
-=======
             if self.__acquire_lock is True:
                 self.__lock.release()
->>>>>>> ce452160
 
 
 class Value:
@@ -149,11 +113,7 @@
         self._config = config
 
     def get_lock(self) -> asyncio.Lock:
-<<<<<<< HEAD
-        """Get a lock to enforce atomicity with operations on this value.
-=======
         """Get a lock to create a critical region where this value is accessed.
->>>>>>> ce452160
 
         When using this lock, make sure you either use it with the
         ``async with`` syntax, or if that's not feasible, ensure you
@@ -203,14 +163,9 @@
         context manager, i.e. with :code:`async with` syntax. This can only be
         used on values which are mutable (namely lists and dicts), and will
         set the value with its changes on exit of the context manager. It will
-<<<<<<< HEAD
-        also acquire this value's lock to ensure atomicity of operations on
-        this value.
-=======
         also acquire this value's lock to protect the critical region inside
         this context manager's body, unless the ``acquire_lock`` keyword
         argument is set to ``False``.
->>>>>>> ce452160
 
         Example
         -------
