import logging
from copy import deepcopy
from typing import Callable, Union, Tuple

import discord

from .data_manager import cog_data_path, core_data_path
from .drivers import get_driver

log = logging.getLogger("red.config")


class Value:
    """A singular "value" of data.

    Attributes
    ----------
    identifiers : `tuple` of `str`
        This attribute provides all the keys necessary to get a specific data
        element from a json document.
    default
        The default value for the data element that `identifiers` points at.
    spawner : `redbot.core.drivers.red_base.BaseDriver`
        A reference to `Config.spawner`.

    """
    def __init__(self, identifiers: Tuple[str], default_value, spawner):
        self._identifiers = identifiers
        self.default = default_value

        self.spawner = spawner

    @property
    def identifiers(self):
        return tuple(str(i) for i in self._identifiers)

    async def _get(self, default):
        driver = self.spawner.get_driver()
        try:
            ret = await driver.get(self.identifiers)
        except KeyError:
            return default if default is not None else self.default
        return ret

    def __call__(self, default=None):
        """Get the literal value of this data element.

        Each `Value` object is created by the `Group.__getattr__` method. The
        "real" data of the `Value` object is accessed by this method. It is a
        replacement for a :code:`get()` method.

        Example
        -------
        ::

            foo = await conf.guild(some_guild).foo()

            # Is equivalent to this

            group_obj = conf.guild(some_guild)
            value_obj = conf.foo
            foo = await value_obj()

        .. important::

            This is now, for all intents and purposes, a coroutine.

        Parameters
        ----------
        default : `object`, optional
            This argument acts as an override for the registered default
            provided by `default`. This argument is ignored if its
            value is :code:`None`.

        Returns
        -------
        types.coroutine
            A coroutine object that must be awaited.

        """
        return self._get(default)

    async def set(self, value):
        """Set the value of the data elements pointed to by `identifiers`.

        Example
        -------
        ::

            # Sets global value "foo" to False
            await conf.foo.set(False)

            # Sets guild specific value of "bar" to True
            await conf.guild(some_guild).bar.set(True)

        Parameters
        ----------
        value
            The new literal value of this attribute.

        """
        driver = self.spawner.get_driver()
        await driver.set(self.identifiers, value)


class Group(Value):
    """
    Represents a group of data, composed of more `Group` or `Value` objects.

    Inherits from `Value` which means that all of the attributes and methods
    available in `Value` are also available when working with a `Group` object.

    Attributes
    ----------
    defaults : `dict`
        All registered default values for this Group.
    force_registration : `bool`
        Same as `Config.force_registration`.
    spawner : `redbot.core.drivers.red_base.BaseDriver`
        A reference to `Config.spawner`.

    """
    def __init__(self, identifiers: Tuple[str],
                 defaults: dict,
                 spawner,
                 force_registration: bool=False):
        self._defaults = defaults
        self.force_registration = force_registration
        self.spawner = spawner

        super().__init__(identifiers, {}, self.spawner)

    @property
    def defaults(self):
        return self._defaults.copy()

    # noinspection PyTypeChecker
    def __getattr__(self, item: str) -> Union["Group", Value]:
        """Get an attribute of this group.

        This special method is called whenever dot notation is used on this
        object.

        Parameters
        ----------
        item : str
            The name of the attribute being accessed.

        Returns
        -------
        `Group` or `Value`
            A child value of this Group. This, of course, can be another
            `Group`, due to Config's composite pattern.

        Raises
        ------
        AttributeError
            If the attribute has not been registered and `force_registration`
            is set to :code:`True`.

        """
        is_group = self.is_group(item)
        is_value = not is_group and self.is_value(item)
        new_identifiers = self.identifiers + (item, )
        if is_group:
            return Group(
                identifiers=new_identifiers,
                defaults=self._defaults[item],
                spawner=self.spawner,
                force_registration=self.force_registration
            )
        elif is_value:
            return Value(
                identifiers=new_identifiers,
                default_value=self._defaults[item],
                spawner=self.spawner
            )
        elif self.force_registration:
            raise AttributeError(
                "'{}' is not a valid registered Group"
                "or value.".format(item)
            )
        else:
            return Value(
                identifiers=new_identifiers,
                default_value=None,
                spawner=self.spawner
            )

    @property
    def _super_group(self) -> 'Group':
        super_group = Group(
            self.identifiers[:-1],
            defaults={},
            spawner=self.spawner,
            force_registration=self.force_registration
        )
        return super_group

    def is_group(self, item: str) -> bool:
        """A helper method for `__getattr__`. Most developers will have no need
        to use this.

        Parameters
        ----------
        item : str
            See `__getattr__`.

        """
        default = self._defaults.get(item)
        return isinstance(default, dict)

    def is_value(self, item: str) -> bool:
        """A helper method for `__getattr__`. Most developers will have no need
        to use this.

        Parameters
        ----------
        item : str
            See `__getattr__`.

        """
        try:
            default = self._defaults[item]
        except KeyError:
            return False

        return not isinstance(default, dict)

    def get_attr(self, item: str, default=None, resolve=True):
        """Manually get an attribute of this Group.

        This is available to use as an alternative to using normal Python
        attribute access. It is required if you find a need for dynamic
        attribute access.

        Note
        ----
        Use of this method should be avoided wherever possible.

        Example
        -------
        A possible use case::

            @commands.command()
            async def some_command(self, ctx, item: str):
                user = ctx.author

                # Where the value of item is the name of the data field in Config
                await ctx.send(await self.conf.user(user).get_attr(item))

        Parameters
        ----------
        item : str
            The name of the data field in `Config`.
        default
            This is an optional override to the registered default for this
            item.
        resolve : bool
            If this is :code:`True` this function will return a coroutine that
            resolves to a "real" data value when awaited. If :code:`False`,
            this method acts the same as `__getattr__`.

        Returns
        -------
        `types.coroutine` or `Value` or `Group`
            The attribute which was requested, its type depending on the value
            of :code:`resolve`.

        """
        value = getattr(self, item)
        if resolve:
            return value(default=default)
        else:
            return value

    async def all(self) -> dict:
        """Get a dictionary representation of this group's data.

        Note
        ----
        The return value of this method will include registered defaults for
        values which have not yet been set.

        Returns
        -------
        dict
            All of this Group's attributes, resolved as raw data values.

        """
        defaults = self.defaults
        defaults.update(await self())
        return defaults

    async def set(self, value):
        if not isinstance(value, dict):
            raise ValueError(
                "You may only set the value of a group to be a dict."
            )
        await super().set(value)

    async def set_attr(self, item: str, value):
        """Set an attribute by its name.

        Similar to `get_attr` in the way it can be used to dynamically set
        attributes by name.

        Note
        ----
        Use of this method should be avoided wherever possible.

        Parameters
        ----------
        item : str
            The name of the attribute being set.
        value
            The raw data value to set the attribute as.

        """
        value_obj = getattr(self, item)
        await value_obj.set(value)

    async def clear(self):
        """Wipe all data from this group.

        If used on a global group, it will wipe all global data, but not
        local data.
        """
        await self.set({})


class MemberGroup(Group):
    """A specific group class for use with member data only.

    Inherits from `Group`. In this group data is stored as
    :code:`GUILD_ID -> MEMBER_ID -> data`.
    """
    @property
    def _super_group(self) -> Group:
        new_identifiers = self.identifiers[:2]
        group_obj = Group(
            identifiers=new_identifiers,
            defaults={},
            spawner=self.spawner
        )
        return group_obj

    @property
    def _guild_group(self) -> Group:
        new_identifiers = self.identifiers[:3]
        group_obj = Group(
            identifiers=new_identifiers,
            defaults={},
            spawner=self.spawner
        )
        return group_obj

<<<<<<< HEAD
    async def all_guilds(self) -> dict:
        """
        Returns a dict of :code:`GUILD_ID -> MEMBER_ID -> data`.

        .. note::

            Any values that have not been set from the registered defaults will have their default values
            added to the dictionary that this method returns.

        :rtype: dict
        """
        # noinspection PyTypeChecker
        return await super().all_from_kind()

    async def all_from_kind(self) -> dict:
        """
        Returns a dict of all members from the same guild as the given one.

        .. note::

            Any values that have not been set from the registered defaults will have their default values
            added to the dictionary that this method returns.

        :rtype: dict
        """
        guild_member = await super().all_from_kind()
        return guild_member.get(self.identifiers[-2], {})

=======
>>>>>>> 6f103174

class Config:
    """Configuration manager for cogs and Red.

    You should always use `get_conf` or to instantiate a Config object. Use
    `get_core_conf` for Config used in the core package.

    .. important::
        Most config data should be accessed through its respective group method (e.g. :py:meth:`guild`)
        however the process for accessing global data is a bit different. There is no :python:`global` method
        because global data is accessed by normal attribute access::

            await conf.foo()

    Attributes
    ----------
    cog_name : `str`
        The name of the cog that has requested a `Config` object.
    unique_identifier : `int`
        Unique identifier provided to differentiate cog data when name
        conflicts occur.
    spawner
        A callable object that returns some driver that implements
        `redbot.core.drivers.red_base.BaseDriver`.
    force_registration : `bool`
        Determines if Config should throw an error if a cog attempts to access
        an attribute which has not been previously registered.

        Note
        ----
        **You should use this.** By enabling force registration you give Config
        the ability to alert you instantly if you've made a typo when
        attempting to access data.

    """
    GLOBAL = "GLOBAL"
    GUILD = "GUILD"
    CHANNEL = "TEXTCHANNEL"
    ROLE = "ROLE"
    USER = "USER"
    MEMBER = "MEMBER"

    def __init__(self, cog_name: str, unique_identifier: str,
                 driver_spawn: Callable,
                 force_registration: bool=False,
                 defaults: dict=None):
        self.cog_name = cog_name
        self.unique_identifier = unique_identifier

        self.spawner = driver_spawn
        self.force_registration = force_registration
        self._defaults = defaults or {}

    @property
    def defaults(self):
        return self._defaults.copy()

    @classmethod
    def get_conf(cls, cog_instance, identifier: int,
                 force_registration=False):
        """Get a Config instance for your cog.

        Parameters
        ----------
        cog_instance
            This is an instance of your cog after it has been instantiated. If
            you're calling this method from within your cog's :code:`__init__`,
            this is just :code:`self`.
        identifier : int
            A (hard-coded) random integer, used to keep your data distinct from
            any other cog with the same name.
        force_registration : `bool`, optional
            Should config require registration of data keys before allowing you
            to get/set values? See `force_registration`.

        Returns
        -------
        Config
            A new Config object.

        """
        cog_path_override = cog_data_path(cog_instance)
        cog_name = cog_path_override.stem
        uuid = str(hash(identifier))

        # We have to import this here otherwise we have a circular dependency
        from .data_manager import basic_config

        log.debug("Basic config: \n\n{}".format(basic_config))

        driver_name = basic_config.get('STORAGE_TYPE', 'JSON')
        driver_details = basic_config.get('STORAGE_DETAILS', {})

        log.debug("Using driver: '{}'".format(driver_name))

        spawner = get_driver(driver_name, cog_name, data_path_override=cog_path_override,
                             **driver_details)
        return cls(cog_name=cog_name, unique_identifier=uuid,
                   force_registration=force_registration,
                   driver_spawn=spawner)

    @classmethod
    def get_core_conf(cls, force_registration: bool=False):
        """Get a Config instance for a core module.

        All core modules that require a config instance should use this
        classmethod instead of `get_conf`.

        Parameters
        ----------
        force_registration : `bool`, optional
            See `force_registration`.

        """
        core_path = core_data_path()

        # We have to import this here otherwise we have a circular dependency
        from .data_manager import basic_config

        driver_name = basic_config.get('STORAGE_TYPE', 'JSON')
        driver_details = basic_config.get('STORAGE_DETAILS', {})

        driver_spawn = get_driver(driver_name, "Core", data_path_override=core_path,
                                  **driver_details)
        return cls(cog_name="Core", driver_spawn=driver_spawn,
                   unique_identifier='0',
                   force_registration=force_registration)

    def __getattr__(self, item: str) -> Union[Group, Value]:
        """Same as `group.__getattr__` except for global data.

        Parameters
        ----------
        item : str
            The attribute you want to get.

        Returns
        -------
        `Group` or `Value`
            The value for the attribute you want to retrieve

        Raises
        ------
        AttributeError
            If there is no global attribute by the given name and
            `force_registration` is set to :code:`True`.
        """
        global_group = self._get_base_group(self.GLOBAL)
        return getattr(global_group, item)

    @staticmethod
    def _get_defaults_dict(key: str, value) -> dict:
        """
        Since we're allowing nested config stuff now, not storing the
            _defaults as a flat dict sounds like a good idea. May turn
            out to be an awful one but we'll see.
        :param key:
        :param value:
        :return:
        """
        ret = {}
        partial = ret
        splitted = key.split('__')
        for i, k in enumerate(splitted, start=1):
            if not k.isidentifier():
                raise RuntimeError("'{}' is an invalid config key.".format(k))
            if i == len(splitted):
                partial[k] = value
            else:
                partial[k] = {}
                partial = partial[k]
        return ret

    @staticmethod
    def _update_defaults(to_add: dict, _partial: dict):
        """
        This tries to update the _defaults dictionary with the nested
            partial dict generated by _get_defaults_dict. This WILL
            throw an error if you try to have both a value and a group
            registered under the same name.
        :param to_add:
        :param _partial:
        :return:
        """
        for k, v in to_add.items():
            val_is_dict = isinstance(v, dict)
            if k in _partial:
                existing_is_dict = isinstance(_partial[k], dict)
                if val_is_dict != existing_is_dict:
                    # != is XOR
                    raise KeyError("You cannot register a Group and a Value under"
                                   " the same name.")
                if val_is_dict:
                    Config._update_defaults(v, _partial=_partial[k])
                else:
                    _partial[k] = v
            else:
                _partial[k] = v

    def _register_default(self, key: str, **kwargs):
        if key not in self._defaults:
            self._defaults[key] = {}

        data = deepcopy(kwargs)

        for k, v in data.items():
            to_add = self._get_defaults_dict(k, v)
            self._update_defaults(to_add, self._defaults[key])

    def register_global(self, **kwargs):
        """Register default values for attributes you wish to store in `Config`
        at a global level.

        Examples
        --------
        You can register a single value or multiple values::

            conf.register_global(
                foo=True
            )

            conf.register_global(
                bar=False,
                baz=None
            )

        You can also now register nested values::

            _defaults = {
                "foo": {
                    "bar": True,
                    "baz": False
                }
            }

            # Will register `foo.bar` == True and `foo.baz` == False
            conf.register_global(
                **_defaults
            )

        You can do the same thing without a :python:`_defaults` dict by using double underscore as a variable
        name separator::

            # This is equivalent to the previous example
            conf.register_global(
                foo__bar=True,
                foo__baz=False
            )

        """
        self._register_default(self.GLOBAL, **kwargs)

    def register_guild(self, **kwargs):
        """Register default values on a per-guild level.

        See :py:meth:`register_global` for more details.
        """
        self._register_default(self.GUILD, **kwargs)

    def register_channel(self, **kwargs):
        """Register default values on a per-channel level.

        See `register_global` for more details.
        """
        # We may need to add a voice channel category later
        self._register_default(self.CHANNEL, **kwargs)

    def register_role(self, **kwargs):
        """Registers default values on a per-role level.

        See `register_global` for more details.
        """
        self._register_default(self.ROLE, **kwargs)

    def register_user(self, **kwargs):
        """Registers default values on a per-user level.

        This means that each user's data is guild-independent.

        See `register_global` for more details.
        """
        self._register_default(self.USER, **kwargs)

    def register_member(self, **kwargs):
        """Registers default values on a per-member level.

        This means that each user's data is guild-dependent.

        See `register_global` for more details.
        """
        self._register_default(self.MEMBER, **kwargs)

    def _get_base_group(self, key: str, *identifiers: str,
                        group_class=Group) -> Group:
        # noinspection PyTypeChecker
        return group_class(
            identifiers=(self.unique_identifier, key) + identifiers,
            defaults=self._defaults.get(key, {}),
            spawner=self.spawner,
            force_registration=self.force_registration
        )

    def guild(self, guild: discord.Guild) -> Group:
        """Returns a `Group` for the given guild.

        Parameters
        ----------
        guild : discord.Guild
            A guild object.

        """
        return self._get_base_group(self.GUILD, guild.id)

    def channel(self, channel: discord.TextChannel) -> Group:
        """Returns a `Group` for the given channel.

        This does not discriminate between text and voice channels.

        Parameters
        ----------
        channel : `discord.abc.GuildChannel`
            A channel object.

        """
        return self._get_base_group(self.CHANNEL, channel.id)

    def role(self, role: discord.Role) -> Group:
        """Returns a `Group` for the given role.

        Parameters
        ----------
        role : discord.Role
            A role object.

        """
        return self._get_base_group(self.ROLE, role.id)

    def user(self, user: discord.User) -> Group:
        """Returns a `Group` for the given user.

        Parameters
        ----------
        user : discord.User
            A user object.

        """
        return self._get_base_group(self.USER, user.id)

    def member(self, member: discord.Member) -> MemberGroup:
        """Returns a `Group` for the given member.

        Parameters
        ----------
        member : discord.Member
            A member object.

        """
        return self._get_base_group(self.MEMBER, member.guild.id, member.id,
                                    group_class=MemberGroup)

    async def _all_from_scope(self, scope: str):
        """Get a dict of all values from a particular scope of data.

        :code:`scope` must be one of the constants attributed to
        this class, i.e. :code:`GUILD`, :code:`MEMBER` et cetera.

        IDs as keys in the returned dict are casted to `int` for convenience.

        Default values are also mixed into the data if they have not yet been
        overwritten.
        """
        group = self._get_base_group(scope)
        dict_ = await group()
        ret = {}
        for k, v in dict_.items():
            data = group.defaults
            data.update(v)
            ret[int(k)] = data
        return ret

    async def all_guilds(self) -> dict:
        """Get all guild data as a dict.

        Note
        ----
        The return value of this method will include registered defaults for
        values which have not yet been set.

        Returns
        -------
        dict
            A dictionary in the form {`int`: `dict`} mapping
            :code:`GUILD_ID -> data`.

        """
        return await self._all_from_scope(self.GUILD)

    async def all_channels(self) -> dict:
        """Get all channel data as a dict.

        Note
        ----
        The return value of this method will include registered defaults for
        values which have not yet been set.

        Returns
        -------
        dict
            A dictionary in the form {`int`: `dict`} mapping
            :code:`CHANNEL_ID -> data`.

        """
        return await self._all_from_scope(self.CHANNEL)

    async def all_roles(self) -> dict:
        """Get all role data as a dict.

        Note
        ----
        The return value of this method will include registered defaults for
        values which have not yet been set.

        Returns
        -------
        dict
            A dictionary in the form {`int`: `dict`} mapping
            :code:`ROLE_ID -> data`.

        """
        return await self._all_from_scope(self.ROLE)

    async def all_users(self) -> dict:
        """Get all user data as a dict.

        Note
        ----
        The return value of this method will include registered defaults for
        values which have not yet been set.

        Returns
        -------
        dict
            A dictionary in the form {`int`: `dict`} mapping
            :code:`USER_ID -> data`.

        """
        return await self._all_from_scope(self.USER)

    def _all_members_from_guild(self, group: Group, guild_data: dict) -> dict:
        ret = {}
        for member_id, member_data in guild_data.items():
            new_member_data = group.defaults
            new_member_data.update(member_data)
            ret[int(member_id)] = new_member_data
        return ret

    async def all_members(self, guild: discord.Guild=None) -> dict:
        """Get data for all members.

        If :code:`guild` is specified, only the data for the members of that
        guild will be returned. As such, the dict will map
        :code:`MEMBER_ID -> data`. Otherwise, the dict maps
        :code:`GUILD_ID -> MEMBER_ID -> data`.

        Note
        ----
        The return value of this method will include registered defaults for
        values which have not yet been set.

        Parameters
        ----------
        guild : `discord.Guild`, optional
            The guild to get the member data from. Can be omitted if data
            from every member of all guilds is desired.

        Returns
        -------
        dict
            A dictionary of all specified member data.

        """
        ret = {}
        if guild is None:
            group = self._get_base_group(self.MEMBER)
            dict_ = await group()
            for guild_id, guild_data in dict_.items():
                ret[int(guild_id)] = self._all_members_from_guild(
                    group, guild_data)
        else:
            group = self._get_base_group(self.MEMBER, guild.id)
            guild_data = await group()
            ret = self._all_members_from_guild(group, guild_data)
        return ret

    async def _clear_scope(self, *scopes: str):
        """Clear all data in a particular scope.

        The only situation where a second scope should be passed in is if
        member data from a specific guild is being cleared.

        If no scopes are passed, then all data is cleared from every scope.

        Parameters
        ----------
        *scopes : str, optional
            The scope of the data. Generally only one scope needs to be
            provided, a second only necessary for clearing member data
            of a specific guild.

            **Leaving blank removes all data from this Config instance.**

        """
        if not scopes:
            group = Group(identifiers=(self.unique_identifier),
                          defaults={},
                          spawner=self.spawner)
        else:
            group = self._get_base_group(*scopes)
        await group.set({})

    async def clear_all(self):
        """Clear all data from this Config instance.

        This resets all data to its registered defaults.

        .. important::

            This cannot be undone.

        """
        await self._clear_scope()

    async def clear_all_globals(self):
        """Clear all global data.

        This resets all global data to its registered defaults.
        """
        await self._clear_scope(self.GLOBAL)

    async def clear_all_guilds(self):
        """Clear all guild data.

        This resets all guild data to its registered defaults.
        """
        await self._clear_scope(self.GUILD)

    async def clear_all_channels(self):
        """Clear all channel data.

        This resets all channel data to its registered defaults.
        """
        await self._clear_scope(self.CHANNEL)

    async def clear_all_roles(self):
        """Clear all role data.

        This resets all role data to its registered defaults.
        """
        await self._clear_scope(self.ROLE)

    async def clear_all_users(self):
        """Clear all user data.

        This resets all user data to its registered defaults.
        """
        await self._clear_scope(self.USER)

    async def clear_all_members(self, guild: discord.Guild=None):
        """Clear all member data.

        This resets all specified member data to its registered defaults.

        Parameters
        ----------
        guild : `discord.Guild`, optional
            The guild to clear member data from. Omit to clear member data from
            all guilds.

        """
        if guild is not None:
            await self._clear_scope(self.MEMBER, guild.id)
            return
        await self._clear_scope(self.MEMBER)<|MERGE_RESOLUTION|>--- conflicted
+++ resolved
@@ -355,37 +355,6 @@
         )
         return group_obj
 
-<<<<<<< HEAD
-    async def all_guilds(self) -> dict:
-        """
-        Returns a dict of :code:`GUILD_ID -> MEMBER_ID -> data`.
-
-        .. note::
-
-            Any values that have not been set from the registered defaults will have their default values
-            added to the dictionary that this method returns.
-
-        :rtype: dict
-        """
-        # noinspection PyTypeChecker
-        return await super().all_from_kind()
-
-    async def all_from_kind(self) -> dict:
-        """
-        Returns a dict of all members from the same guild as the given one.
-
-        .. note::
-
-            Any values that have not been set from the registered defaults will have their default values
-            added to the dictionary that this method returns.
-
-        :rtype: dict
-        """
-        guild_member = await super().all_from_kind()
-        return guild_member.get(self.identifiers[-2], {})
-
-=======
->>>>>>> 6f103174
 
 class Config:
     """Configuration manager for cogs and Red.
@@ -899,7 +868,7 @@
 
         """
         if not scopes:
-            group = Group(identifiers=(self.unique_identifier),
+            group = Group(identifiers=(self.unique_identifier, ),
                           defaults={},
                           spawner=self.spawner)
         else:
