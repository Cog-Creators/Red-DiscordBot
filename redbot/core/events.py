import asyncio
import contextlib
import sys
import codecs
import datetime
import logging
import traceback
from datetime import timedelta

import aiohttp
import discord
import pkg_resources
from colorama import Fore, Style, init
from pkg_resources import DistributionNotFound

from redbot.core.commands import RedHelpFormatter
from redbot.core.i18n import Translator
from .. import __version__ as red_version, version_info as red_version_info, VersionInfo
from . import commands
from .config import get_latest_confs
from .utils._internal_utils import fuzzy_command_search, format_fuzzy_results
from .utils.chat_formatting import inline, bordered, format_perms_list, humanize_timedelta

log = logging.getLogger("red")
init()

INTRO = r"""
______         _           ______ _                       _  ______       _
| ___ \       | |          |  _  (_)                     | | | ___ \     | |
| |_/ /___  __| |  ______  | | | |_ ___  ___ ___  _ __ __| | | |_/ / ___ | |_
|    // _ \/ _` | |______| | | | | / __|/ __/ _ \| '__/ _` | | ___ \/ _ \| __|
| |\ \  __/ (_| |          | |/ /| \__ \ (_| (_) | | | (_| | | |_/ / (_) | |_
\_| \_\___|\__,_|          |___/ |_|___/\___\___/|_|  \__,_| \____/ \___/ \__|
"""

_ = Translator(__name__, __file__)


def init_events(bot, cli_flags):
    @bot.event
    async def on_connect():
        if bot._uptime is None:
            print("Connected to Discord. Getting ready...")

    @bot.event
    async def on_ready():
        if bot._uptime is not None:
            return

        bot._uptime = datetime.datetime.utcnow()

        guilds = len(bot.guilds)
        users = len(set([m for m in bot.get_all_members()]))

        app_info = await bot.application_info()

        if app_info.team:
            if bot._use_team_features:
                bot.owner_ids = {m.id for m in app_info.team.members}
        else:
            if bot.owner_id is None:
                bot.owner_id = app_info.owner.id

        try:
            invite_url = discord.utils.oauth_url(app_info.id)
        except:
            invite_url = "Could not fetch invite url"

        prefixes = cli_flags.prefix or (await bot._config.prefix())
        lang = await bot._config.locale()
        red_pkg = pkg_resources.get_distribution("Red-DiscordBot")
        dpy_version = discord.__version__

        INFO = [
            str(bot.user),
            "Prefixes: {}".format(", ".join(prefixes)),
            "Language: {}".format(lang),
            "Red Bot Version: {}".format(red_version),
            "Discord.py Version: {}".format(dpy_version),
            "Shards: {}".format(bot.shard_count),
        ]

        if guilds:
            INFO.extend(("Servers: {}".format(guilds), "Users: {}".format(users)))
        else:
            print("Ready. I'm not in any server yet!")

        INFO.append("{} cogs with {} commands".format(len(bot.cogs), len(bot.commands)))

        outdated_red_message = ""
        with contextlib.suppress(aiohttp.ClientError, asyncio.TimeoutError):
            async with aiohttp.ClientSession() as session:
                async with session.get("https://pypi.org/pypi/red-discordbot/json") as r:
                    data = await r.json()
            if VersionInfo.from_str(data["info"]["version"]) > red_version_info:
                INFO.append(
                    "Outdated version! {} is available "
                    "but you're using {}".format(data["info"]["version"], red_version)
                )
                outdated_red_message = (
                    "Your Red instance is out of date! {} is the current "
                    "version, however you are using {}!"
                ).format(data["info"]["version"], red_version)
        INFO2 = []

        reqs_installed = {"docs": None, "test": None}
        for key in reqs_installed.keys():
            reqs = [x.name for x in red_pkg._dep_map[key]]
            try:
                pkg_resources.require(reqs)
            except DistributionNotFound:
                reqs_installed[key] = False
            else:
                reqs_installed[key] = True

        options = (
            ("Voice", True),
            ("Docs", reqs_installed["docs"]),
            ("Tests", reqs_installed["test"]),
        )

        on_symbol, off_symbol, ascii_border = _get_startup_screen_specs()

        for option, enabled in options:
            enabled = on_symbol if enabled else off_symbol
            INFO2.append("{} {}".format(enabled, option))

        print(Fore.RED + INTRO)
        print(Style.RESET_ALL)
        print(bordered(INFO, INFO2, ascii_border=ascii_border))

        if invite_url:
            print("\nInvite URL: {}\n".format(invite_url))

        bot._color = discord.Colour(await bot._config.color())
        bot._red_ready.set()
        if outdated_red_message:
            await bot.send_to_owners(outdated_red_message)

    @bot.event
    async def on_command_completion(ctx: commands.Context):
        await bot._delete_delay(ctx)

    @bot.event
    async def on_command_error(ctx, error, unhandled_by_cog=False):

        if not unhandled_by_cog:
            if hasattr(ctx.command, "on_error"):
                return

            if ctx.cog:
                if commands.Cog._get_overridden_method(ctx.cog.cog_command_error) is not None:
                    return
        if not isinstance(error, commands.CommandNotFound):
            await bot._delete_delay(ctx)

        if isinstance(error, commands.MissingRequiredArgument):
            await ctx.send_help()
        elif isinstance(error, commands.ArgParserFailure):
            msg = _("`{user_input}` is not a valid value for `{command}`").format(
                user_input=error.user_input, command=error.cmd,
            )
            if error.custom_help_msg:
                msg += f"\n{error.custom_help_msg}"
            await ctx.send(msg)
            if error.send_cmd_help:
                await ctx.send_help()
        elif isinstance(error, commands.ConversionFailure):
            if error.args:
                await ctx.send(error.args[0])
            else:
                await ctx.send_help()
        elif isinstance(error, commands.UserInputError):
            await ctx.send_help()
        elif isinstance(error, commands.DisabledCommand):
            disabled_message = await bot._config.disabled_command_msg()
            if disabled_message:
                await ctx.send(disabled_message.replace("{command}", ctx.invoked_with))
        elif isinstance(error, commands.CommandInvokeError):
            log.exception(
                "Exception in command '{}'".format(ctx.command.qualified_name),
                exc_info=error.original,
            )

            message = _(
                "Error in command '{command}'. Check your console or logs for details."
            ).format(command=ctx.command.qualified_name)
            exception_log = "Exception in command '{}'\n" "".format(ctx.command.qualified_name)
            exception_log += "".join(
                traceback.format_exception(type(error), error, error.__traceback__)
            )
            bot._last_exception = exception_log
            await ctx.send(inline(message))
        elif isinstance(error, commands.CommandNotFound):
            help_config = await ctx.bot._config.help.all()
            fuzzy_commands = await fuzzy_command_search(
                ctx,
                commands={
                    c
                    async for c in RedHelpFormatter.help_filter_func(
                        ctx, bot.walk_commands(), help_config=help_config
                    )
                },
            )
            if not fuzzy_commands:
                pass
            elif await ctx.embed_requested():
                await ctx.send(embed=await format_fuzzy_results(ctx, fuzzy_commands, embed=True))
            else:
                await ctx.send(await format_fuzzy_results(ctx, fuzzy_commands, embed=False))
        elif isinstance(error, commands.BotMissingPermissions):
            if bin(error.missing.value).count("1") == 1:  # Only one perm missing
                msg = _("I require the {permission} permission to execute that command.").format(
                    permission=format_perms_list(error.missing)
                )
            else:
                msg = _("I require {permission_list} permissions to execute that command.").format(
                    permission_list=format_perms_list(error.missing)
                )
            await ctx.send(msg)
        elif isinstance(error, commands.UserFeedbackCheckFailure):
            if error.message:
                await ctx.send(error.message)
        elif isinstance(error, commands.NoPrivateMessage):
            await ctx.send(_("That command is not available in DMs."))
        elif isinstance(error, commands.PrivateMessageOnly):
            await ctx.send(_("That command is only available in DMs."))
        elif isinstance(error, commands.CheckFailure):
            pass
        elif isinstance(error, commands.CommandOnCooldown):
            if delay := humanize_timedelta(seconds=error.retry_after):
                msg = _("This command is on cooldown. Try again in {delay}.").format(delay=delay)
            else:
                msg = _("This command is on cooldown. Try again in 1 second.")
            await ctx.send(msg, delete_after=error.retry_after)
        elif isinstance(error, commands.MaxConcurrencyReached):
            await ctx.send(
                _(
                    "Too many people using this command."
                    " It can only be used {number} time(s) per {type} concurrently."
                ).format(number=error.number, type=error.per.name)
            )
        else:
            log.exception(type(error).__name__, exc_info=error)

    @bot.event
    async def on_message(message):
        await bot.process_commands(message)
        discord_now = message.created_at
        if (
            not bot._checked_time_accuracy
            or (discord_now - timedelta(minutes=60)) > bot._checked_time_accuracy
        ):
            system_now = datetime.datetime.utcnow()
            diff = abs((discord_now - system_now).total_seconds())
            if diff > 60:
                log.warning(
                    "Detected significant difference (%d seconds) in system clock to discord's "
                    "clock. Any time sensitive code may fail.",
                    diff,
                )
            bot._checked_time_accuracy = discord_now

    @bot.event
    async def on_command_add(command: commands.Command):
        disabled_commands = await bot._config.disabled_commands()
        if command.qualified_name in disabled_commands:
            command.enabled = False
        guild_data = await bot._config.all_guilds()
<<<<<<< HEAD
        for guild in bot.guilds:
            disabled_commands = guild_data.get(f"{guild.id}", {}).get("disabled_commands", [])
=======
        for guild_id, data in guild_data.items():
            disabled_commands = data.get("disabled_commands", [])
>>>>>>> a891c9ec
            if command.qualified_name in disabled_commands:
                command.disable_in(discord.Object(id=guild_id))

    async def _guild_added(guild: discord.Guild):
        disabled_commands = await bot._config.guild(guild).disabled_commands()
        for command_name in disabled_commands:
            command_obj = bot.get_command(command_name)
            if command_obj is not None:
                command_obj.disable_in(guild)

    @bot.event
    async def on_guild_join(guild: discord.Guild):
        await _guild_added(guild)

    @bot.event
    async def on_guild_available(guild: discord.Guild):
        # We need to check guild-disabled commands here since some cogs
        # are loaded prior to `on_ready`.
        await _guild_added(guild)

    @bot.event
    async def on_guild_leave(guild: discord.Guild):
        # Clean up any unneeded checks
        disabled_commands = await bot._config.guild(guild).disabled_commands()
        for command_name in disabled_commands:
            command_obj = bot.get_command(command_name)
            if command_obj is not None:
                command_obj.enable_in(guild)

    @bot.event
    async def on_cog_add(cog: commands.Cog):
        confs = get_latest_confs()
        for c in confs:
            uuid = c.unique_identifier
            group_data = c.custom_groups
            await bot._config.custom("CUSTOM_GROUPS", c.cog_name, uuid).set(group_data)


def _get_startup_screen_specs():
    """Get specs for displaying the startup screen on stdout.

    This is so we don't get encoding errors when trying to print unicode
    emojis to stdout (particularly with Windows Command Prompt).

    Returns
    -------
    `tuple`
        Tuple in the form (`str`, `str`, `bool`) containing (in order) the
        on symbol, off symbol and whether or not the border should be pure ascii.

    """
    encoder = codecs.getencoder(sys.stdout.encoding)
    check_mark = "\N{SQUARE ROOT}"
    try:
        encoder(check_mark)
    except UnicodeEncodeError:
        on_symbol = "[X]"
        off_symbol = "[ ]"
    else:
        on_symbol = check_mark
        off_symbol = "X"

    try:
        encoder("┌┐└┘─│")  # border symbols
    except UnicodeEncodeError:
        ascii_border = True
    else:
        ascii_border = False

    return on_symbol, off_symbol, ascii_border<|MERGE_RESOLUTION|>--- conflicted
+++ resolved
@@ -267,13 +267,8 @@
         if command.qualified_name in disabled_commands:
             command.enabled = False
         guild_data = await bot._config.all_guilds()
-<<<<<<< HEAD
-        for guild in bot.guilds:
-            disabled_commands = guild_data.get(f"{guild.id}", {}).get("disabled_commands", [])
-=======
         for guild_id, data in guild_data.items():
             disabled_commands = data.get("disabled_commands", [])
->>>>>>> a891c9ec
             if command.qualified_name in disabled_commands:
                 command.disable_in(discord.Object(id=guild_id))
 
