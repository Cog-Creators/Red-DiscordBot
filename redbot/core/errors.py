--- conflicted
+++ resolved
@@ -46,13 +46,8 @@
         self.currency_name = currency_name
 
     def __str__(self) -> str:
-<<<<<<< HEAD
         return _("{user}'s balance cannot rise above max {currency}.").format(
             user=self.user, max=humanize_number(self.max_balance), currency=self.currency_name
-        )
-=======
-        return _("{user}'s balance cannot rise above {max:,} {currency}.").format(
-            user=self.user, max=self.max_balance, currency=self.currency_name
         )
 
 
@@ -87,5 +82,4 @@
         ...
         >>> asyncio.run(example())
 
-    """
->>>>>>> 326c53d6
+    """