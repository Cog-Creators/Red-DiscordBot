--- conflicted
+++ resolved
@@ -345,15 +345,10 @@
             except AttributeError:
                 if use_embeds:
                     await destination.send(
-<<<<<<< HEAD
-                        embed=ctx.bot.formatter.cmd_has_no_subcommands(ctx, command)
-                    )
-=======
                         embed=ctx.bot.formatter.simple_embed(
                             ctx,
                             title='Command "{0.name}" has no subcommands.'.format(command),
                             color=ctx.bot.formatter.color))
->>>>>>> ee7b0cf7
                 else:
                     await destination.send(
                         ctx.bot.command_has_no_subcommands.format(command)
