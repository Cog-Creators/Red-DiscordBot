--- conflicted
+++ resolved
@@ -283,17 +283,9 @@
 
     async def cmd_not_found(self, ctx, cmd, color=None):
         # Shortcut for a shortcut. Sue me
-<<<<<<< HEAD
-        embed = await self.simple_embed(
-            ctx,
-            title=ctx.bot.command_not_found.format(cmd),
-            description="Commands are case sensitive. Please check your spelling and try again",
-            color=color,
-=======
         out = fuzzy_command_search(ctx, " ".join(ctx.args[1:]))
         embed = self.simple_embed(
             ctx, title="Command {} not found.".format(cmd), description=out, color=color
->>>>>>> f1fea387
         )
         return embed
 
