import asyncio as _asyncio
import os as _os
import re as _re
import sys as _sys
import warnings as _warnings
from math import inf as _inf
from typing import (
    ClassVar as _ClassVar,
    Dict as _Dict,
    List as _List,
    Optional as _Optional,
    Pattern as _Pattern,
    Tuple as _Tuple,
    Union as _Union,
)


MIN_PYTHON_VERSION = (3, 8, 1)

__all__ = [
    "MIN_PYTHON_VERSION",
    "__version__",
    "version_info",
    "VersionInfo",
    "_update_event_loop_policy",
]
if _sys.version_info < MIN_PYTHON_VERSION and not _os.getenv("READTHEDOCS", False):
    print(
        f"Python {'.'.join(map(str, MIN_PYTHON_VERSION))} is required to run Red, but you have "
        f"{_sys.version}! Please update Python."
    )
    _sys.exit(1)


class VersionInfo:
    ALPHA = "alpha"
    BETA = "beta"
    RELEASE_CANDIDATE = "release candidate"
    FINAL = "final"

    _VERSION_STR_PATTERN: _ClassVar[_Pattern[str]] = _re.compile(
        r"^"
        r"(?P<major>0|[1-9]\d*)\.(?P<minor>0|[1-9]\d*)\.(?P<micro>0|[1-9]\d*)"
        r"(?:(?P<releaselevel>a|b|rc)(?P<serial>0|[1-9]\d*))?"
        r"(?:\.post(?P<post_release>0|[1-9]\d*))?"
        r"(?:\.dev(?P<dev_release>0|[1-9]\d*))?"
        r"$",
        flags=_re.IGNORECASE,
    )
    _RELEASE_LEVELS: _ClassVar[_List[str]] = [ALPHA, BETA, RELEASE_CANDIDATE, FINAL]
    _SHORT_RELEASE_LEVELS: _ClassVar[_Dict[str, str]] = {
        "a": ALPHA,
        "b": BETA,
        "rc": RELEASE_CANDIDATE,
    }

    def __init__(
        self,
        major: int,
        minor: int,
        micro: int,
        releaselevel: str,
        serial: _Optional[int] = None,
        post_release: _Optional[int] = None,
        dev_release: _Optional[int] = None,
    ) -> None:
        self.major: int = major
        self.minor: int = minor
        self.micro: int = micro

        if releaselevel not in self._RELEASE_LEVELS:
            raise TypeError(f"'releaselevel' must be one of: {', '.join(self._RELEASE_LEVELS)}")

        self.releaselevel: str = releaselevel
        self.serial: _Optional[int] = serial
        self.post_release: _Optional[int] = post_release
        self.dev_release: _Optional[int] = dev_release

    @classmethod
    def from_str(cls, version_str: str) -> "VersionInfo":
        """Parse a string into a VersionInfo object.

        Raises
        ------
        ValueError
            If the version info string is invalid.

        """
        match = cls._VERSION_STR_PATTERN.match(version_str)
        if not match:
            raise ValueError(f"Invalid version string: {version_str}")

        kwargs: _Dict[str, _Union[str, int]] = {}
        for key in ("major", "minor", "micro"):
            kwargs[key] = int(match[key])
        releaselevel = match["releaselevel"]
        if releaselevel is not None:
            kwargs["releaselevel"] = cls._SHORT_RELEASE_LEVELS[releaselevel]
        else:
            kwargs["releaselevel"] = cls.FINAL
        for key in ("serial", "post_release", "dev_release"):
            if match[key] is not None:
                kwargs[key] = int(match[key])
        return cls(**kwargs)

    @classmethod
    def from_json(
        cls, data: _Union[_Dict[str, _Union[int, str]], _List[_Union[int, str]]]
    ) -> "VersionInfo":
        if isinstance(data, _List):
            # For old versions, data was stored as a list:
            # [MAJOR, MINOR, MICRO, RELEASELEVEL, SERIAL]
            return cls(*data)
        else:
            return cls(**data)

    def to_json(self) -> _Dict[str, _Union[int, str]]:
        return {
            "major": self.major,
            "minor": self.minor,
            "micro": self.micro,
            "releaselevel": self.releaselevel,
            "serial": self.serial,
            "post_release": self.post_release,
            "dev_release": self.dev_release,
        }

    def _generate_comparison_tuples(
        self, other: "VersionInfo"
    ) -> _List[
        _Tuple[int, int, int, int, _Union[int, float], _Union[int, float], _Union[int, float]]
    ]:
        tups: _List[
            _Tuple[int, int, int, int, _Union[int, float], _Union[int, float], _Union[int, float]]
        ] = []
        for obj in (self, other):
            tups.append(
                (
                    obj.major,
                    obj.minor,
                    obj.micro,
                    obj._RELEASE_LEVELS.index(obj.releaselevel),
                    obj.serial if obj.serial is not None else _inf,
                    obj.post_release if obj.post_release is not None else -_inf,
                    obj.dev_release if obj.dev_release is not None else _inf,
                )
            )
        return tups

    def __lt__(self, other: "VersionInfo") -> bool:
        tups = self._generate_comparison_tuples(other)
        return tups[0] < tups[1]

    def __eq__(self, other: "VersionInfo") -> bool:
        tups = self._generate_comparison_tuples(other)
        return tups[0] == tups[1]

    def __le__(self, other: "VersionInfo") -> bool:
        tups = self._generate_comparison_tuples(other)
        return tups[0] <= tups[1]

    def __str__(self) -> str:
        ret = f"{self.major}.{self.minor}.{self.micro}"
        if self.releaselevel != self.FINAL:
            short = next(
                k for k, v in self._SHORT_RELEASE_LEVELS.items() if v == self.releaselevel
            )
            ret += f"{short}{self.serial}"
        if self.post_release is not None:
            ret += f".post{self.post_release}"
        if self.dev_release is not None:
            ret += f".dev{self.dev_release}"
        return ret

    def __repr__(self) -> str:
        return (
            "VersionInfo(major={major}, minor={minor}, micro={micro}, "
            "releaselevel={releaselevel}, serial={serial}, post={post_release}, "
            "dev={dev_release})".format(**self.to_json())
        )


def _update_event_loop_policy():
    if _sys.implementation.name == "cpython":
        # Let's not force this dependency, uvloop is much faster on cpython
        try:
            import uvloop as _uvloop
        except ImportError:
            pass
        else:
            _asyncio.set_event_loop_policy(_uvloop.EventLoopPolicy())


<<<<<<< HEAD
__version__ = "3.3.1.dev1"
=======
__version__ = "3.3.3.dev1"
>>>>>>> 23220bbb
version_info = VersionInfo.from_str(__version__)

# Filter fuzzywuzzy slow sequence matcher warning
_warnings.filterwarnings("ignore", module=r"fuzzywuzzy.*")
# Show DeprecationWarning
_warnings.filterwarnings("default", category=DeprecationWarning)

if "--debug" not in _sys.argv:
    # DEP-WARN
    # Individual warnings - tracked in https://github.com/Cog-Creators/Red-DiscordBot/issues/3529
    # DeprecationWarning: an integer is required (got type float).  Implicit conversion to integers using __int__ is deprecated, and may be removed in a future version of Python.
    _warnings.filterwarnings("ignore", category=DeprecationWarning, module="importlib", lineno=219)
    # DeprecationWarning: "@coroutine" decorator is deprecated since Python 3.8, use "async def" instead
    #   def noop(*args, **kwargs):  # type: ignore
    _warnings.filterwarnings("ignore", category=DeprecationWarning, module="aiohttp", lineno=107)
    # DeprecationWarning: The loop argument is deprecated since Python 3.8, and scheduled for removal in Python 3.10.
    #   hosts = await asyncio.shield(self._resolve_host(..
    _warnings.filterwarnings("ignore", category=DeprecationWarning, module="aiohttp", lineno=964)
    # DeprecationWarning: The loop argument is deprecated since Python 3.8, and scheduled for removal in Python 3.10.
    #   self._event = asyncio.Event(loop=loop)
    _warnings.filterwarnings("ignore", category=DeprecationWarning, module="aiohttp", lineno=21)
    # DeprecationWarning: rename klass to create_protocol
    #   warnings.warn("rename klass to create_protocol", DeprecationWarning)
    #
    # discord.py is using deprecated kwarg name when making websockets connection
    # https://github.com/Rapptz/discord.py/issues/2574
    _warnings.filterwarnings(
        "ignore", category=DeprecationWarning, module="websockets", lineno=407
    )<|MERGE_RESOLUTION|>--- conflicted
+++ resolved
@@ -191,11 +191,7 @@
             _asyncio.set_event_loop_policy(_uvloop.EventLoopPolicy())
 
 
-<<<<<<< HEAD
-__version__ = "3.3.1.dev1"
-=======
 __version__ = "3.3.3.dev1"
->>>>>>> 23220bbb
 version_info = VersionInfo.from_str(__version__)
 
 # Filter fuzzywuzzy slow sequence matcher warning
