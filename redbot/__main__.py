#!/usr/bin/env python

import asyncio
import functools
import getpass
import json
import logging
import os
import pip
import pkg_resources
import platform
import shutil
import signal
import sys
from argparse import Namespace
from copy import deepcopy
from pathlib import Path
from typing import NoReturn

import discord
import rich

# Set the event loop policies here so any subsequent `new_event_loop()`
# calls, in particular those as a result of the following imports,
# return the correct loop object.
from redbot import _early_init, __version__

_early_init()

import redbot.logging
<<<<<<< HEAD
from redbot.core import audio
from redbot.core.bot import Red, ExitCodes
=======
from redbot.core.bot import Red, ExitCodes, _NoOwnerSet
>>>>>>> 0158dbab
from redbot.core.cli import interactive_config, confirm, parse_cli_flags
from redbot.setup import get_data_dir, get_name, save_config
from redbot.core import data_manager, drivers
from redbot.core._sharedlibdeprecation import SharedLibImportWarner


log = logging.getLogger("red.main")

#
#               Red - Discord Bot v3
#
#         Made by Twentysix, improved by many
#


def _get_instance_names():
    with data_manager.config_file.open(encoding="utf-8") as fs:
        data = json.load(fs)
    return sorted(data.keys())


def list_instances():
    if not data_manager.config_file.exists():
        print(
            "No instances have been configured! Configure one "
            "using `redbot-setup` before trying to run the bot!"
        )
        sys.exit(1)
    else:
        text = "Configured Instances:\n\n"
        for instance_name in _get_instance_names():
            text += "{}\n".format(instance_name)
        print(text)
        sys.exit(0)


def debug_info():
    """Shows debug information useful for debugging."""
    if sys.platform == "linux":
        import distro  # pylint: disable=import-error

    IS_WINDOWS = os.name == "nt"
    IS_MAC = sys.platform == "darwin"
    IS_LINUX = sys.platform == "linux"

    pyver = sys.version
    pipver = pip.__version__
    redver = __version__
    dpy_version = discord.__version__
    if IS_WINDOWS:
        os_info = platform.uname()
        osver = "{} {} (version {})".format(os_info.system, os_info.release, os_info.version)
    elif IS_MAC:
        os_info = platform.mac_ver()
        osver = "Mac OSX {} {}".format(os_info[0], os_info[2])
    else:
        osver = f"{distro.name()} {distro.version()}".strip()
    user_who_ran = getpass.getuser()
    info = (
        "Debug Info for Red\n\n"
        + "Red version: {}\n".format(redver)
        + "Python version: {}\n".format(pyver)
        + "Python executable: {}\n".format(sys.executable)
        + "Discord.py version: {}\n".format(dpy_version)
        + "Pip version: {}\n".format(pipver)
        + "OS version: {}\n".format(osver)
        + "System arch: {}\n".format(platform.machine())
        + "User: {}\n".format(user_who_ran)
        + "Metadata file: {}\n".format(data_manager.config_file)
    )
    print(info)
    sys.exit(0)


async def edit_instance(red, cli_flags):
    no_prompt = cli_flags.no_prompt
    token = cli_flags.token
    owner = cli_flags.owner
    prefix = cli_flags.prefix
    old_name = cli_flags.instance_name
    new_name = cli_flags.edit_instance_name
    data_path = cli_flags.edit_data_path
    copy_data = cli_flags.copy_data
    confirm_overwrite = cli_flags.overwrite_existing_instance

    if data_path is None and copy_data:
        print("--copy-data can't be used without --edit-data-path argument")
        sys.exit(1)
    if new_name is None and confirm_overwrite:
        print("--overwrite-existing-instance can't be used without --edit-instance-name argument")
        sys.exit(1)
    if (
        no_prompt
        and all(to_change is None for to_change in (token, owner, new_name, data_path))
        and not prefix
    ):
        print(
            "No arguments to edit were provided."
            " Available arguments (check help for more information):"
            " --edit-instance-name, --edit-data-path, --copy-data, --owner, --token, --prefix"
        )
        sys.exit(1)

    await _edit_token(red, token, no_prompt)
    await _edit_prefix(red, prefix, no_prompt)
    await _edit_owner(red, owner, no_prompt)

    data = deepcopy(data_manager.basic_config)
    name = _edit_instance_name(old_name, new_name, confirm_overwrite, no_prompt)
    _edit_data_path(data, name, data_path, copy_data, no_prompt)

    save_config(name, data)
    if old_name != name:
        save_config(old_name, {}, remove=True)


async def _edit_token(red, token, no_prompt):
    if token:
        if not len(token) >= 50:
            print(
                "The provided token doesn't look a valid Discord bot token."
                " Instance's token will remain unchanged.\n"
            )
            return
        await red._config.token.set(token)
    elif not no_prompt and confirm("Would you like to change instance's token?", default=False):
        await interactive_config(red, False, True, print_header=False)
        print("Token updated.\n")


async def _edit_prefix(red, prefix, no_prompt):
    if prefix:
        prefixes = sorted(prefix, reverse=True)
        await red._config.prefix.set(prefixes)
    elif not no_prompt and confirm("Would you like to change instance's prefixes?", default=False):
        print(
            "Enter the prefixes, separated by a space (please note "
            "that prefixes containing a space will need to be added with [p]set prefix)"
        )
        while True:
            prefixes = input("> ").strip().split()
            if not prefixes:
                print("You need to pass at least one prefix!")
                continue
            prefixes = sorted(prefixes, reverse=True)
            await red._config.prefix.set(prefixes)
            print("Prefixes updated.\n")
            break


async def _edit_owner(red, owner, no_prompt):
    if owner:
        if not (15 <= len(str(owner)) <= 20):
            print(
                "The provided owner id doesn't look like a valid Discord user id."
                " Instance's owner will remain unchanged."
            )
            return
        await red._config.owner.set(owner)
    elif not no_prompt and confirm("Would you like to change instance's owner?", default=False):
        print(
            "Remember:\n"
            "ONLY the person who is hosting Red should be owner."
            " This has SERIOUS security implications."
            " The owner can access any data that is present on the host system.\n"
        )
        if confirm("Are you sure you want to change instance's owner?", default=False):
            print("Please enter a Discord user id for new owner:")
            while True:
                owner_id = input("> ").strip()
                if not (15 <= len(owner_id) <= 20 and owner_id.isdecimal()):
                    print("That doesn't look like a valid Discord user id.")
                    continue
                owner_id = int(owner_id)
                await red._config.owner.set(owner_id)
                print("Owner updated.")
                break
        else:
            print("Instance's owner will remain unchanged.")
        print()


def _edit_instance_name(old_name, new_name, confirm_overwrite, no_prompt):
    if new_name:
        name = new_name
        if name in _get_instance_names() and not confirm_overwrite:
            name = old_name
            print(
                "An instance with this name already exists.\n"
                "If you want to remove the existing instance and replace it with this one,"
                " run this command with --overwrite-existing-instance flag."
            )
    elif not no_prompt and confirm("Would you like to change the instance name?", default=False):
        name = get_name()
        if name in _get_instance_names():
            print(
                "WARNING: An instance already exists with this name. "
                "Continuing will overwrite the existing instance config."
            )
            if not confirm(
                "Are you absolutely certain you want to continue with this instance name?",
                default=False,
            ):
                print("Instance name will remain unchanged.")
                name = old_name
            else:
                print("Instance name updated.")
        else:
            print("Instance name updated.")
        print()
    else:
        name = old_name
    return name


def _edit_data_path(data, instance_name, data_path, copy_data, no_prompt):
    # This modifies the passed dict.
    if data_path:
        new_path = Path(data_path)
        try:
            exists = new_path.exists()
        except OSError:
            print(
                "We were unable to check your chosen directory."
                " Provided path may contain an invalid character."
                " Data location will remain unchanged."
            )

        if not exists:
            try:
                new_path.mkdir(parents=True, exist_ok=True)
            except OSError:
                print(
                    "We were unable to create your chosen directory."
                    " Data location will remain unchanged."
                )
        data["DATA_PATH"] = data_path
        if copy_data and not _copy_data(data):
            print("Can't copy data to non-empty location. Data location will remain unchanged.")
            data["DATA_PATH"] = data_manager.basic_config["DATA_PATH"]
    elif not no_prompt and confirm("Would you like to change the data location?", default=False):
        data["DATA_PATH"] = get_data_dir(instance_name)
        if confirm("Do you want to copy the data from old location?", default=True):
            if not _copy_data(data):
                print("Can't copy the data to non-empty location.")
                if not confirm("Do you still want to use the new data location?"):
                    data["DATA_PATH"] = data_manager.basic_config["DATA_PATH"]
                    print("Data location will remain unchanged.")
                    return
            print("Old data has been copied over to the new location.")
        print("Data location updated.")


def _copy_data(data):
    if Path(data["DATA_PATH"]).exists():
        if any(os.scandir(data["DATA_PATH"])):
            return False
        else:
            # this is needed because copytree doesn't work when destination folder exists
            # Python 3.8 has `dirs_exist_ok` option for that
            os.rmdir(data["DATA_PATH"])
    shutil.copytree(data_manager.basic_config["DATA_PATH"], data["DATA_PATH"])
    return True


def handle_edit(cli_flags: Namespace):
    """
    This one exists to not log all the things like it's a full run of the bot.
    """
    loop = asyncio.new_event_loop()
    asyncio.set_event_loop(loop)
    data_manager.load_basic_configuration(cli_flags.instance_name)
    red = Red(cli_flags=cli_flags, description="Red V3", dm_help=None)
    try:
        driver_cls = drivers.get_driver_class()
        loop.run_until_complete(driver_cls.initialize(**data_manager.storage_details()))
        loop.run_until_complete(edit_instance(red, cli_flags))
        loop.run_until_complete(driver_cls.teardown())
    except (KeyboardInterrupt, EOFError):
        print("Aborted!")
    finally:
        loop.run_until_complete(asyncio.sleep(1))
        asyncio.set_event_loop(None)
        loop.stop()
        loop.close()
        sys.exit(0)


async def run_bot(red: Red, cli_flags: Namespace) -> None:
    """
    This runs the bot.

    Any shutdown which is a result of not being able to log in needs to raise
    a SystemExit exception.

    If the bot starts normally, the bot should be left to handle the exit case.
    It will raise SystemExit in a task, which will reach the event loop and
    interrupt running forever, then trigger our cleanup process, and does not
    need additional handling in this function.
    """

    driver_cls = drivers.get_driver_class()

    await driver_cls.initialize(**data_manager.storage_details())

    redbot.logging.init_logging(
        level=cli_flags.logging_level,
        location=data_manager.core_data_path() / "logs",
        cli_flags=cli_flags,
    )

    log.debug("====Basic Config====")
    log.debug("Data Path: %s", data_manager._base_data_path())
    log.debug("Storage Type: %s", data_manager.storage_type())

    # lib folder has to be in sys.path before trying to load any 3rd-party cog (GH-3061)
    # We might want to change handling of requirements in Downloader at later date
    LIB_PATH = data_manager.cog_data_path(raw_name="Downloader") / "lib"
    LIB_PATH.mkdir(parents=True, exist_ok=True)
    if str(LIB_PATH) not in sys.path:
        sys.path.append(str(LIB_PATH))

        # "It's important to note that the global `working_set` object is initialized from
        # `sys.path` when `pkg_resources` is first imported, but is only updated if you do
        # all future `sys.path` manipulation via `pkg_resources` APIs. If you manually modify
        # `sys.path`, you must invoke the appropriate methods on the `working_set` instance
        # to keep it in sync."
        # Source: https://setuptools.readthedocs.io/en/latest/pkg_resources.html#workingset-objects
        pkg_resources.working_set.add_entry(str(LIB_PATH))
    sys.meta_path.insert(0, SharedLibImportWarner())

    if cli_flags.token:
        token = cli_flags.token
    else:
        token = os.environ.get("RED_TOKEN", None)
        if not token:
            token = await red._config.token()

    prefix = cli_flags.prefix or await red._config.prefix()

    if not (token and prefix):
        if cli_flags.no_prompt is False:
            new_token = await interactive_config(
                red, token_set=bool(token), prefix_set=bool(prefix)
            )
            if new_token:
                token = new_token
        else:
            log.critical("Token and prefix must be set in order to login.")
            sys.exit(1)

    if cli_flags.dry_run:
        await red.http.close()
        sys.exit(0)
    try:
        await red.start(token, bot=True)
    except discord.LoginFailure:
        log.critical("This token doesn't seem to be valid.")
        db_token = await red._config.token()
        if db_token and not cli_flags.no_prompt:
            if confirm("\nDo you want to reset the token?"):
                await red._config.token.set("")
                print("Token has been reset.")
                sys.exit(0)
        sys.exit(1)
    except discord.PrivilegedIntentsRequired:
        console = rich.get_console()
        console.print(
            "Red requires all Privileged Intents to be enabled.\n"
            "You can find out how to enable Privileged Intents with this guide:\n"
            "https://docs.discord.red/en/stable/bot_application_guide.html#enabling-privileged-intents",
            style="red",
        )
        sys.exit(1)
    except _NoOwnerSet:
        print(
            "Bot doesn't have any owner set!\n"
            "This can happen when your bot's application is owned by team"
            " as team members are NOT owners by default.\n\n"
            "Remember:\n"
            "ONLY the person who is hosting Red should be owner."
            " This has SERIOUS security implications."
            " The owner can access any data that is present on the host system.\n"
            "With that out of the way, depending on who you want to be considered as owner,"
            " you can:\n"
            "a) pass --team-members-are-owners when launching Red"
            " - in this case Red will treat all members of the bot application's team as owners\n"
            f"b) set owner manually with `redbot --edit {cli_flags.instance_name}`\n"
            "c) pass owner ID(s) when launching Red with --owner"
            " (and --co-owner if you need more than one) flag\n"
        )
        sys.exit(1)

    return None


def handle_early_exit_flags(cli_flags: Namespace):
    if cli_flags.list_instances:
        list_instances()
    elif cli_flags.version:
        print("Red V3")
        print("Current Version: {}".format(__version__))
        sys.exit(0)
    elif cli_flags.debuginfo:
        debug_info()
    elif not cli_flags.instance_name and (not cli_flags.no_instance or cli_flags.edit):
        print("Error: No instance name was provided!")
        sys.exit(1)


async def shutdown_handler(red, signal_type=None, exit_code=None):
    if signal_type:
        await audio.shutdown("", 0, force_shutdown=True)
        log.info("%s received. Quitting...", signal_type)
        # Do not collapse the below line into other logic
        # We need to renter this function
        # after it interrupts the event loop.
        sys.exit(ExitCodes.SHUTDOWN)
    elif exit_code is None:
        log.info("Shutting down from unhandled exception")
        red._shutdown_mode = ExitCodes.CRITICAL

    if exit_code is not None:
        red._shutdown_mode = exit_code

    try:
        await red.close()
    finally:
        # Then cancels all outstanding tasks other than ourselves
        pending = [t for t in asyncio.all_tasks() if t is not asyncio.current_task()]
        [task.cancel() for task in pending]
        await asyncio.gather(*pending, return_exceptions=True)


def global_exception_handler(red, loop, context):
    """
    Logs unhandled exceptions in other tasks
    """
    exc = context.get("exception")
    # These will get handled later when it *also* kills loop.run_forever
    if exc is not None and isinstance(exc, (KeyboardInterrupt, SystemExit)):
        return
    # Maybe in the future we should handle some of the other things
    # that the default exception handler handles, but this should work fine for now.
    log.critical(
        "Caught unhandled exception in %s:\n%s",
        context.get("future", "event loop"),
        context["message"],
        exc_info=exc,
    )


def red_exception_handler(red, red_task: asyncio.Future):
    """
    This is set as a done callback for Red

    must be used with functools.partial

    If the main bot.run dies for some reason,
    we don't want to swallow the exception and hang.
    """
    try:
        red_task.result()
    except (SystemExit, KeyboardInterrupt, asyncio.CancelledError):
        pass  # Handled by the global_exception_handler, or cancellation
    except Exception as exc:
        log.critical("The main bot task didn't handle an exception and has crashed", exc_info=exc)
        log.warning("Attempting to die as gracefully as possible...")
        red.loop.create_task(shutdown_handler(red))


def main():
    red = None  # Error handling for users misusing the bot
    cli_flags = parse_cli_flags(sys.argv[1:])
    handle_early_exit_flags(cli_flags)
    if cli_flags.edit:
        handle_edit(cli_flags)
        return
    try:
        loop = asyncio.new_event_loop()
        asyncio.set_event_loop(loop)

        if cli_flags.no_instance:
            print(
                "\033[1m"
                "Warning: The data will be placed in a temporary folder and removed on next system "
                "reboot."
                "\033[0m"
            )
            cli_flags.instance_name = "temporary_red"
            data_manager.create_temp_config()

        data_manager.load_basic_configuration(cli_flags.instance_name)

        red = Red(cli_flags=cli_flags, description="Red V3", dm_help=None)

        if os.name != "nt":
            # None of this works on windows.
            # At least it's not a redundant handler...
            signals = (signal.SIGHUP, signal.SIGTERM, signal.SIGINT)
            for s in signals:
                loop.add_signal_handler(
                    s, lambda s=s: asyncio.create_task(shutdown_handler(red, s))
                )

        exc_handler = functools.partial(global_exception_handler, red)
        loop.set_exception_handler(exc_handler)
        # We actually can't (just) use asyncio.run here
        # We probably could if we didn't support windows, but we might run into
        # a scenario where this isn't true if anyone works on RPC more in the future
        fut = loop.create_task(run_bot(red, cli_flags))
        r_exc_handler = functools.partial(red_exception_handler, red)
        fut.add_done_callback(r_exc_handler)
        loop.run_forever()
    except KeyboardInterrupt:
        # We still have to catch this here too. (*joy*)
        log.warning("Please do not use Ctrl+C to Shutdown Red! (attempting to die gracefully...)")
        log.error("Received KeyboardInterrupt, treating as interrupt")
        if red is not None:
            loop.run_until_complete(shutdown_handler(red, signal.SIGINT))
    except SystemExit as exc:
        # We also have to catch this one here. Basically any exception which normally
        # Kills the python interpreter (Base Exceptions minus asyncio.cancelled)
        # We need to do something with prior to having the loop close
        log.info("Shutting down with exit code: %s", exc.code)
        if red is not None:
            loop.run_until_complete(shutdown_handler(red, None, exc.code))
    except Exception as exc:  # Non standard case.
        log.exception("Unexpected exception (%s): ", type(exc), exc_info=exc)
        if red is not None:
            loop.run_until_complete(shutdown_handler(red, None, ExitCodes.CRITICAL))
    finally:
        # Allows transports to close properly, and prevent new ones from being opened.
        # Transports may still not be closed correctly on windows, see below
        loop.run_until_complete(loop.shutdown_asyncgens())
        # *we* aren't cleaning up more here, but it prevents
        # a runtime error at the event loop on windows
        # with resources which require longer to clean up.
        # With other event loops, a failure to cleanup prior to here
        # results in a resource warning instead
        log.info("Please wait, cleaning up a bit more")
        loop.run_until_complete(asyncio.sleep(2))
        asyncio.set_event_loop(None)
        loop.stop()
        loop.close()
        exit_code = red._shutdown_mode if red is not None else 1
        sys.exit(exit_code)


if __name__ == "__main__":
    main()<|MERGE_RESOLUTION|>--- conflicted
+++ resolved
@@ -28,12 +28,8 @@
 _early_init()
 
 import redbot.logging
-<<<<<<< HEAD
 from redbot.core import audio
-from redbot.core.bot import Red, ExitCodes
-=======
 from redbot.core.bot import Red, ExitCodes, _NoOwnerSet
->>>>>>> 0158dbab
 from redbot.core.cli import interactive_config, confirm, parse_cli_flags
 from redbot.setup import get_data_dir, get_name, save_config
 from redbot.core import data_manager, drivers
